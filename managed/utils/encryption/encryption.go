// Copyright (C) 2023 Percona LLC
//
// This program is free software: you can redistribute it and/or modify
// it under the terms of the GNU Affero General Public License as published by
// the Free Software Foundation, either version 3 of the License, or
// (at your option) any later version.
//
// This program is distributed in the hope that it will be useful,
// but WITHOUT ANY WARRANTY; without even the implied warranty of
// MERCHANTABILITY or FITNESS FOR A PARTICULAR PURPOSE. See the
// GNU Affero General Public License for more details.
//
// You should have received a copy of the GNU Affero General Public License
// along with this program. If not, see <https://www.gnu.org/licenses/>.

// Package encryption contains functions to encrypt/decrypt items or DB.
package encryption

import (
	"bytes"
	"encoding/base64"
	"fmt"
	"os"
	"runtime"
	"slices"
	"strings"
	"sync"

	"github.com/google/tink/go/tink"
	"github.com/pkg/errors"
	"github.com/sirupsen/logrus"
	"github.com/tink-crypto/tink-go/aead"
	"github.com/tink-crypto/tink-go/insecurecleartextkeyset"
	"github.com/tink-crypto/tink-go/keyset"
	"gopkg.in/reform.v1"
)

var (
	// DefaultEncryptionKeyPath contains default PMM encryption key path.
	DefaultEncryptionKeyPath = "/srv/pmm-encryption.key"
	// ErrEncryptionNotInitialized is error in case of encryption is not initialized.
	ErrEncryptionNotInitialized = errors.New("encryption is not initialized")
	// DefaultEncryption is the default implementation of encryption.
	DefaultEncryption    = New()
	defaultEncryptionMtx sync.Mutex
)

// Encryption contains fields required for encryption.
type Encryption struct {
	Path      string
	Key       string
	Primitive tink.AEAD
}

// Table represents table name, it's identifiers and columns to be encrypted/decrypted.
type Table struct {
	Name        string
	Identifiers []string
	Columns     []Column
}

// Column represents column name and column's custom handler (if needed).
type Column struct {
	Name          string
	CustomHandler func(e *Encryption, val any) (any, error)
}

// QueryValues represents query to update row after encrypt/decrypt.
type QueryValues struct {
	Query       string
	SetValues   [][]any
	WhereValues [][]any
}

// New creates an encryption; if key on path doesn't exist, it will be generated.
func New() *Encryption {
	e := &Encryption{}
<<<<<<< HEAD
	customKeyPath := os.Getenv("PMM_ENCRYPTION_KEY_PATH")
	if customKeyPath != "" {
		e.Path = customKeyPath
	} else {
		if runtime.GOOS == "darwin" { // for development on macOS
			e.Path = "./encryption.key"
		} else {
			e.Path = keyPath
		}
	}
=======
	e.Path = encryptionKeyPath()
>>>>>>> a55a6633

	bytes, err := os.ReadFile(e.Path)
	switch {
	case os.IsNotExist(err):
		err = e.generateKey()
		if err != nil {
			logrus.Panicf("Encryption: %v", err)
		}
	case err != nil:
		logrus.Panicf("Encryption: %v", err)
	default:
		e.Key = string(bytes)
	}

	primitive, err := e.getPrimitive()
	if err != nil {
		logrus.Panicf("Encryption: %v", err)
	}
	e.Primitive = primitive

	return e
}

// RotateEncryptionKey is a wrapper around DefaultEncryption.RotateEncryptionKey.
func RotateEncryptionKey() error {
	err := backupOldEncryptionKey()
	if err != nil {
		return err
	}

	defaultEncryptionMtx.Lock()
	DefaultEncryption = New()
	defaultEncryptionMtx.Unlock()

	return nil
}

// RestoreOldEncryptionKey is a wrapper around DefaultEncryption.RestoreOldEncryptionKey.
func RestoreOldEncryptionKey() error {
	err := os.Rename(fmt.Sprintf("%s_old.key", strings.TrimSuffix(encryptionKeyPath(), ".key")), encryptionKeyPath())
	if err != nil {
		return err
	}

	return nil
}

func backupOldEncryptionKey() error {
	err := os.Rename(encryptionKeyPath(), fmt.Sprintf("%s_old.key", strings.TrimSuffix(encryptionKeyPath(), ".key")))
	if err != nil {
		return err
	}

	return nil
}

func (e *Encryption) generateKey() error {
	handle, err := keyset.NewHandle(aead.AES256GCMKeyTemplate())
	if err != nil {
		return err
	}

	buff := &bytes.Buffer{}
	err = insecurecleartextkeyset.Write(handle, keyset.NewBinaryWriter(buff))
	if err != nil {
		return err
	}
	e.Key = base64.StdEncoding.EncodeToString(buff.Bytes())

	return e.saveKeyToFile()
}

func (e *Encryption) saveKeyToFile() error {
	return os.WriteFile(e.Path, []byte(e.Key), 0o644) //nolint:gosec
}

// Encrypt is a wrapper around DefaultEncryption.Encrypt.
func Encrypt(secret string) (string, error) {
	return DefaultEncryption.Encrypt(secret)
}

// Encrypt returns input string encrypted.
func (e *Encryption) Encrypt(secret string) (string, error) {
	if e == nil || e.Primitive == nil {
		return secret, ErrEncryptionNotInitialized
	}
	if secret == "" {
		return secret, nil
	}
	cipherText, err := e.Primitive.Encrypt([]byte(secret), []byte(""))
	if err != nil {
		return secret, err
	}

	return base64.StdEncoding.EncodeToString(cipherText), nil
}

// EncryptItems is a wrapper around DefaultEncryption.EncryptItems.
func EncryptItems(tx *reform.TX, tables []Table) error {
	return DefaultEncryption.EncryptItems(tx, tables)
}

// EncryptItems will encrypt all columns provided in DB connection.
func (e *Encryption) EncryptItems(tx *reform.TX, tables []Table) error {
	if len(tables) == 0 {
		return nil
	}

	for _, table := range tables {
		res, err := table.read(tx)
		if err != nil {
			return err
		}

		for k, v := range res.SetValues {
			for i, val := range v {
				var encrypted any
				var err error
				switch table.Columns[i].CustomHandler {
				case nil:
					encrypted, err = encryptColumnStringHandler(e, val)
				default:
					encrypted, err = table.Columns[i].CustomHandler(e, val)
				}

				if err != nil {
					return err
				}
				res.SetValues[k][i] = encrypted
			}
			data := slices.Concat([]any{}, v)
			data = slices.Concat(data, res.WhereValues[k])
			_, err := tx.Exec(res.Query, data...)
			if err != nil {
				return err
			}
		}
	}

	return nil
}

// Decrypt is wrapper around DefaultEncryption.Decrypt.
func Decrypt(cipherText string) (string, error) {
	return DefaultEncryption.Decrypt(cipherText)
}

// Decrypt returns input string decrypted.
func (e *Encryption) Decrypt(cipherText string) (string, error) {
	if e == nil || e.Primitive == nil {
		return cipherText, ErrEncryptionNotInitialized
	}
	if cipherText == "" {
		return cipherText, nil
	}
	decoded, err := base64.StdEncoding.DecodeString(cipherText)
	if err != nil {
		return cipherText, err
	}
	secret, err := e.Primitive.Decrypt(decoded, []byte(""))
	if err != nil {
		return cipherText, err
	}

	return string(secret), nil
}

// DecryptItems is wrapper around DefaultEncryption.DecryptItems.
func DecryptItems(tx *reform.TX, tables []Table) error {
	return DefaultEncryption.DecryptItems(tx, tables)
}

// DecryptItems will decrypt all columns provided in DB connection.
func (e *Encryption) DecryptItems(tx *reform.TX, tables []Table) error {
	if len(tables) == 0 {
		return nil
	}

	for _, table := range tables {
		res, err := table.read(tx)
		if err != nil {
			return err
		}

		for k, v := range res.SetValues {
			for i, val := range v {
				var decrypted any
				var err error
				switch table.Columns[i].CustomHandler {
				case nil:
					decrypted, err = decryptColumnStringHandler(e, val)
				default:
					decrypted, err = table.Columns[i].CustomHandler(e, val)
				}

				if err != nil {
					return err
				}
				res.SetValues[k][i] = decrypted
			}
			data := slices.Concat([]any{}, v)
			data = slices.Concat(data, res.WhereValues[k])
			_, err := tx.Exec(res.Query, data...)
			if err != nil {
				return err
			}
		}
	}

	return nil
}

func (e *Encryption) getPrimitive() (tink.AEAD, error) { //nolint:ireturn
	serializedKeyset, err := base64.StdEncoding.DecodeString(e.Key)
	if err != nil {
		return nil, err
	}

	binaryReader := keyset.NewBinaryReader(bytes.NewBuffer(serializedKeyset))
	parsedHandle, err := insecurecleartextkeyset.Read(binaryReader)
	if err != nil {
		return nil, err
	}

	return aead.New(parsedHandle)
}<|MERGE_RESOLUTION|>--- conflicted
+++ resolved
@@ -75,7 +75,6 @@
 // New creates an encryption; if key on path doesn't exist, it will be generated.
 func New() *Encryption {
 	e := &Encryption{}
-<<<<<<< HEAD
 	customKeyPath := os.Getenv("PMM_ENCRYPTION_KEY_PATH")
 	if customKeyPath != "" {
 		e.Path = customKeyPath
@@ -86,9 +85,6 @@
 			e.Path = keyPath
 		}
 	}
-=======
-	e.Path = encryptionKeyPath()
->>>>>>> a55a6633
 
 	bytes, err := os.ReadFile(e.Path)
 	switch {
