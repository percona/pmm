// Copyright (C) 2023 Percona LLC
//
// This program is free software: you can redistribute it and/or modify
// it under the terms of the GNU Affero General Public License as published by
// the Free Software Foundation, either version 3 of the License, or
// (at your option) any later version.
//
// This program is distributed in the hope that it will be useful,
// but WITHOUT ANY WARRANTY; without even the implied warranty of
// MERCHANTABILITY or FITNESS FOR A PARTICULAR PURPOSE. See the
// GNU Affero General Public License for more details.
//
// You should have received a copy of the GNU Affero General Public License
// along with this program. If not, see <https://www.gnu.org/licenses/>.

package models_test

import (
	"testing"
	"time"

	"github.com/AlekSi/pointer"
	"github.com/sirupsen/logrus"
	"github.com/stretchr/testify/assert"
	"github.com/stretchr/testify/require"
	"google.golang.org/grpc/codes"
	"google.golang.org/grpc/status"
	"gopkg.in/reform.v1"
	"gopkg.in/reform.v1/dialects/postgresql"

	"github.com/percona/pmm/managed/models"
	"github.com/percona/pmm/managed/utils/testdb"
	"github.com/percona/pmm/managed/utils/tests"
	"github.com/percona/pmm/version"
)

func TestAgentHelpers(t *testing.T) {
	now, origNowF := models.Now(), models.Now
	models.Now = func() time.Time {
		return now
	}
	sqlDB := testdb.Open(t, models.SetupFixtures, nil)
	defer func() {
		models.Now = origNowF
		require.NoError(t, sqlDB.Close())
	}()

	setup := func(t *testing.T) (*reform.Querier, func(t *testing.T)) {
		t.Helper()
		db := reform.NewDB(sqlDB, postgresql.Dialect, reform.NewPrintfLogger(t.Logf))
		tx, err := db.Begin()
		require.NoError(t, err)
		q := tx.Querier

		for _, str := range []reform.Struct{
			&models.Node{
				NodeID:   "N1",
				NodeType: models.GenericNodeType,
				NodeName: "Node with Service",
			},
			&models.Node{
				NodeID:   "N2",
				NodeType: models.GenericNodeType,
				NodeName: "N2 with PushMetrics",
			},

			&models.Service{
				ServiceID:   "S1",
				ServiceType: models.MySQLServiceType,
				ServiceName: "Service on N1",
				NodeID:      "N1",
				Address:     pointer.ToStringOrNil("127.0.0.1"),
				Port:        pointer.ToUint16OrNil(3306),
			},

			&models.Agent{
				AgentID:      "A1",
				AgentType:    models.PMMAgentType,
				RunsOnNodeID: pointer.ToString("N1"),
			},
			&models.Agent{
				AgentID:      "A2",
				AgentType:    models.MySQLdExporterType,
				PMMAgentID:   pointer.ToString("A1"),
				RunsOnNodeID: nil,
				ServiceID:    pointer.ToString("S1"),
			},
			&models.Agent{
				AgentID:      "A3",
				AgentType:    models.NodeExporterType,
				PMMAgentID:   pointer.ToString("A1"),
				RunsOnNodeID: nil,
				NodeID:       pointer.ToString("N1"),
			},
			&models.Agent{
				AgentID:      "A4",
				AgentType:    models.PMMAgentType,
				RunsOnNodeID: pointer.ToString("N2"),
			},
			&models.Agent{
				AgentID:      "A5",
				AgentType:    models.NodeExporterType,
				PMMAgentID:   pointer.ToString("A4"),
				RunsOnNodeID: nil,
				NodeID:       pointer.ToString("N2"),
				ListenPort:   pointer.ToUint16(8200),
				ExporterOptions: models.ExporterOptions{
					PushMetrics: true,
				},
			},
			&models.Agent{
				AgentID:      "A6",
				AgentType:    models.MySQLdExporterType,
				PMMAgentID:   pointer.ToString("A4"),
				RunsOnNodeID: nil,
				NodeID:       pointer.ToString("N2"),
				ListenPort:   pointer.ToUint16(8200),
			},
			&models.Agent{
				AgentID:       "A7",
				AgentType:     models.PostgresExporterType,
				PMMAgentID:    pointer.ToString("A4"),
				RunsOnNodeID:  nil,
				NodeID:        pointer.ToString("N1"),
				ListenPort:    pointer.ToUint16(8200),
				TLS:           true,
				TLSSkipVerify: true,
				ExporterOptions: models.ExporterOptions{
					MetricsResolutions: &models.MetricsResolutions{
						HR: 1 * time.Minute,
						MR: 5 * time.Minute,
						LR: 15 * time.Minute,
					},
				},
				PostgreSQLOptions: models.PostgreSQLOptions{
					SSLCa:   "ssl_ca",
					SSLCert: "ssl_cert",
					SSLKey:  "ssl_key",
				},
			},
			&models.Agent{
				AgentID:      "A12",
				AgentType:    models.PMMAgentType,
				RunsOnNodeID: pointer.ToString("N1"),
			},
			&models.Agent{
				AgentID:       "A8",
				AgentType:     models.MongoDBExporterType,
				PMMAgentID:    pointer.ToString("A12"),
				RunsOnNodeID:  nil,
				NodeID:        pointer.ToString("N1"),
				ListenPort:    pointer.ToUint16(8200),
				TLS:           true,
				TLSSkipVerify: true,
				MongoDBOptions: models.MongoDBOptions{
					TLSCertificateKey:             "tls_certificate_key",
					TLSCertificateKeyFilePassword: "tls_certificate_key_file_password",
					TLSCa:                         "tls_ca",
					AuthenticationMechanism:       "authentication_mechanism",
					AuthenticationDatabase:        "authentication_database",
					StatsCollections:              nil,
					CollectionsLimit:              0, // no limit
				},
			},
			&models.Agent{
				AgentID:       "A9",
				AgentType:     models.MongoDBExporterType,
				PMMAgentID:    pointer.ToString("A12"),
				RunsOnNodeID:  nil,
				NodeID:        pointer.ToString("N1"),
				ListenPort:    pointer.ToUint16(8200),
				TLS:           true,
				TLSSkipVerify: true,
				MongoDBOptions: models.MongoDBOptions{
					TLSCertificateKey:             "tls_certificate_key",
					TLSCertificateKeyFilePassword: "tls_certificate_key_file_password",
					TLSCa:                         "tls_ca",
					AuthenticationMechanism:       "authentication_mechanism",
					AuthenticationDatabase:        "authentication_database",
					StatsCollections:              []string{"col1", "col2", "col3"},
					CollectionsLimit:              79014,
					EnableAllCollectors:           true,
				},
			},
			&models.Agent{
				AgentID:       "A10",
				AgentType:     models.MongoDBExporterType,
				PMMAgentID:    pointer.ToString("A12"),
				RunsOnNodeID:  nil,
				NodeID:        pointer.ToString("N1"),
				ListenPort:    pointer.ToUint16(8200),
				TLS:           true,
				TLSSkipVerify: true,
			},
			&models.Agent{
				AgentID:      "A11",
				AgentType:    models.NomadAgentType,
				PMMAgentID:   pointer.ToString("A12"),
				RunsOnNodeID: nil,
				NodeID:       pointer.ToString("N1"),
				ListenPort:   pointer.ToUint16(8201),
				ExporterOptions: models.ExporterOptions{
					PushMetrics: true,
				},
			},
		} {
			if v, ok := str.(*models.Agent); ok {
				encryptedAgent := models.EncryptAgent(*v)
				str = &encryptedAgent
			}
			require.NoError(t, q.Insert(str))
		}

		teardown := func(t *testing.T) {
			t.Helper()
			require.NoError(t, tx.Rollback())
		}
		return q, teardown
	}

	t.Run("AgentsForNode", func(t *testing.T) {
		q, teardown := setup(t)
		defer teardown(t)

		agents, err := models.FindAgents(q, models.AgentFilters{NodeID: "N1"})
		require.NoError(t, err)
		expected := []*models.Agent{
			{
				CreatedAt:     now,
				UpdatedAt:     now,
				Status:        models.AgentStatusUnknown,
				AgentID:       "A10",
				AgentType:     models.MongoDBExporterType,
				PMMAgentID:    pointer.ToString("A12"),
				RunsOnNodeID:  nil,
				NodeID:        pointer.ToString("N1"),
				ListenPort:    pointer.ToUint16(8200),
				TLS:           true,
				TLSSkipVerify: true,
			},
			{
				CreatedAt:    now,
				UpdatedAt:    now,
				Status:       models.AgentStatusUnknown,
				AgentID:      "A11",
				AgentType:    models.NomadAgentType,
				PMMAgentID:   pointer.ToString("A12"),
				RunsOnNodeID: nil,
				NodeID:       pointer.ToString("N1"),
				ListenPort:   pointer.ToUint16(8201),
				ExporterOptions: models.ExporterOptions{
					PushMetrics: true,
				},
			},
			{
				AgentID:      "A3",
				AgentType:    models.NodeExporterType,
				PMMAgentID:   pointer.ToStringOrNil("A1"),
				RunsOnNodeID: nil,
				CreatedAt:    now,
				UpdatedAt:    now,
				NodeID:       pointer.ToString("N1"),
				Status:       models.AgentStatusUnknown,
			},
			{
				AgentID:       "A7",
				AgentType:     "postgres_exporter",
				NodeID:        pointer.ToStringOrNil("N1"),
				PMMAgentID:    pointer.ToStringOrNil("A4"),
				CreatedAt:     now,
				UpdatedAt:     now,
				Status:        models.AgentStatusUnknown,
				ListenPort:    pointer.ToUint16OrNil(8200),
				TLS:           true,
				TLSSkipVerify: true,
				ExporterOptions: models.ExporterOptions{
					MetricsResolutions: &models.MetricsResolutions{
						HR: 1 * time.Minute,
						MR: 5 * time.Minute,
						LR: 15 * time.Minute,
					},
				},
				PostgreSQLOptions: models.PostgreSQLOptions{
					SSLCa:   "ssl_ca",
					SSLCert: "ssl_cert",
					SSLKey:  "ssl_key",
				},
			},
			{
				AgentID:       "A8",
				AgentType:     "mongodb_exporter",
				NodeID:        pointer.ToStringOrNil("N1"),
				PMMAgentID:    pointer.ToStringOrNil("A12"),
				CreatedAt:     now,
				UpdatedAt:     now,
				Status:        models.AgentStatusUnknown,
				ListenPort:    pointer.ToUint16OrNil(8200),
				TLS:           true,
				TLSSkipVerify: true,
				MongoDBOptions: models.MongoDBOptions{
					TLSCertificateKey:             "tls_certificate_key",
					TLSCertificateKeyFilePassword: "tls_certificate_key_file_password",
					TLSCa:                         "tls_ca",
					AuthenticationMechanism:       "authentication_mechanism",
					AuthenticationDatabase:        "authentication_database",
					StatsCollections:              nil,
					CollectionsLimit:              0, // no limit
				},
			},
			{
				AgentID:       "A9",
				AgentType:     "mongodb_exporter",
				NodeID:        pointer.ToStringOrNil("N1"),
				PMMAgentID:    pointer.ToStringOrNil("A12"),
				CreatedAt:     now,
				UpdatedAt:     now,
				Status:        models.AgentStatusUnknown,
				ListenPort:    pointer.ToUint16OrNil(8200),
				TLS:           true,
				TLSSkipVerify: true,
				MongoDBOptions: models.MongoDBOptions{
					TLSCertificateKey:             "tls_certificate_key",
					TLSCertificateKeyFilePassword: "tls_certificate_key_file_password",
					TLSCa:                         "tls_ca",
					AuthenticationMechanism:       "authentication_mechanism",
					AuthenticationDatabase:        "authentication_database",
					StatsCollections:              []string{"col1", "col2", "col3"},
					CollectionsLimit:              79014,
					EnableAllCollectors:           true,
				},
			},
		}
		assert.Equal(t, expected, agents)
	})

	t.Run("AgentsRunningByPMMAgent", func(t *testing.T) {
		q, teardown := setup(t)
		defer teardown(t)

		agents, err := models.FindAgents(q, models.AgentFilters{PMMAgentID: "A1"})
		require.NoError(t, err)
		expected := []*models.Agent{{
			AgentID:      "A2",
			AgentType:    models.MySQLdExporterType,
			PMMAgentID:   pointer.ToStringOrNil("A1"),
			ServiceID:    pointer.ToString("S1"),
			RunsOnNodeID: nil,
			CreatedAt:    now,
			UpdatedAt:    now,
			Status:       models.AgentStatusUnknown,
		}, {
			AgentID:      "A3",
			AgentType:    models.NodeExporterType,
			PMMAgentID:   pointer.ToStringOrNil("A1"),
			NodeID:       pointer.ToString("N1"),
			RunsOnNodeID: nil,
			CreatedAt:    now,
			UpdatedAt:    now,
			Status:       models.AgentStatusUnknown,
		}}
		assert.Equal(t, expected, agents)
	})

	t.Run("AgentsRunningByPMMAgentAndType", func(t *testing.T) {
		q, teardown := setup(t)
		defer teardown(t)

		agents, err := models.FindAgents(q, models.AgentFilters{PMMAgentID: "A1", AgentType: pointer.To(models.MySQLdExporterType)})
		require.NoError(t, err)
		expected := []*models.Agent{{
			AgentID:      "A2",
			AgentType:    models.MySQLdExporterType,
			PMMAgentID:   pointer.ToStringOrNil("A1"),
			ServiceID:    pointer.ToString("S1"),
			RunsOnNodeID: nil,
			CreatedAt:    now,
			UpdatedAt:    now,
			Status:       models.AgentStatusUnknown,
		}}
		assert.Equal(t, expected, agents)
	})

	t.Run("AgentsForService", func(t *testing.T) {
		q, teardown := setup(t)
		defer teardown(t)

		agents, err := models.FindAgents(q, models.AgentFilters{ServiceID: "S1"})
		require.NoError(t, err)
		expected := []*models.Agent{{
			AgentID:      "A2",
			AgentType:    models.MySQLdExporterType,
			PMMAgentID:   pointer.ToStringOrNil("A1"),
			ServiceID:    pointer.ToString("S1"),
			RunsOnNodeID: nil,
			CreatedAt:    now,
			UpdatedAt:    now,
			Status:       models.AgentStatusUnknown,
		}}
		assert.Equal(t, expected, agents)

		agents, err = models.FindAgents(q, models.AgentFilters{ServiceID: "S1", AgentType: pointer.To(models.MySQLdExporterType)})
		require.NoError(t, err)
		expected = []*models.Agent{{
			AgentID:      "A2",
			AgentType:    models.MySQLdExporterType,
			PMMAgentID:   pointer.ToStringOrNil("A1"),
			ServiceID:    pointer.ToString("S1"),
			RunsOnNodeID: nil,
			CreatedAt:    now,
			UpdatedAt:    now,
			Status:       models.AgentStatusUnknown,
		}}
		assert.Equal(t, expected, agents)

		agents, err = models.FindAgents(q, models.AgentFilters{ServiceID: "S1", AgentType: pointer.To(models.MongoDBExporterType)})
		require.NoError(t, err)
		assert.Equal(t, []*models.Agent{}, agents)
	})

	t.Run("RemoveAgent", func(t *testing.T) {
		q, teardown := setup(t)
		defer teardown(t)

		agent, err := models.RemoveAgent(q, "", models.RemoveRestrict)
		assert.Nil(t, agent)
		tests.AssertGRPCError(t, status.New(codes.InvalidArgument, `Empty Agent ID.`), err)

		agent, err = models.RemoveAgent(q, models.PMMServerAgentID, models.RemoveRestrict)
		assert.Nil(t, agent)
		tests.AssertGRPCError(t, status.New(codes.PermissionDenied, `pmm-agent on PMM Server can't be removed.`), err)

		agent, err = models.RemoveAgent(q, "A0", models.RemoveRestrict)
		assert.Nil(t, agent)
		tests.AssertGRPCError(t, status.New(codes.NotFound, `Agent with ID A0 not found.`), err)

		agent, err = models.RemoveAgent(q, "A1", models.RemoveRestrict)
		assert.Nil(t, agent)
		tests.AssertGRPCError(t, status.New(codes.FailedPrecondition, `pmm-agent with ID A1 has agents.`), err)

		expected := &models.Agent{
			AgentID:      "A1",
			AgentType:    models.PMMAgentType,
			RunsOnNodeID: pointer.ToString("N1"),
			CreatedAt:    now,
			UpdatedAt:    now,
		}
		agent, err = models.RemoveAgent(q, "A1", models.RemoveCascade)
		assert.Equal(t, expected, agent)
		assert.NoError(t, err)
		_, err = models.FindAgentByID(q, "A1")
		tests.AssertGRPCError(t, status.New(codes.NotFound, `Agent with ID A1 not found.`), err)
	})

	t.Run("FindPMMAgentsForNode", func(t *testing.T) {
		q, teardown := setup(t)
		defer teardown(t)

		agents, err := models.FindPMMAgentsRunningOnNode(q, "N1")
		require.NoError(t, err)
		assert.Equal(t, "A1", agents[0].AgentID)

		// find with non existing node.
		agents, err = models.FindPMMAgentsRunningOnNode(q, "X1")
		require.NoError(t, err)
		assert.Empty(t, agents)
	})

	t.Run("FindPMMAgentsForServicesOnNode", func(t *testing.T) {
		q, teardown := setup(t)
		defer teardown(t)

		agents, err := models.FindPMMAgentsForServicesOnNode(q, "N1")
		require.NoError(t, err)
		t.Log(agents, err)
		assert.Equal(t, "A1", agents[0].AgentID)
	})

	t.Run("FindPMMAgentsForService", func(t *testing.T) {
		q, teardown := setup(t)
		defer teardown(t)

		agents, err := models.FindPMMAgentsForService(q, "S1")
		require.NoError(t, err)
		t.Log(agents, err)
		assert.Equal(t, "A1", agents[0].AgentID)

		// find with non existing service.
		_, err = models.FindPMMAgentsForService(q, "X1")
		require.Error(t, err)
	})

	t.Run("CreateExternalExporter", func(t *testing.T) {
		t.Run("Basic", func(t *testing.T) {
			q, teardown := setup(t)
			defer teardown(t)
			agent, err := models.CreateExternalExporter(q, &models.CreateExternalExporterParams{
				RunsOnNodeID: "N1",
				ServiceID:    "S1",
				ListenPort:   9104,
			})
			require.NoError(t, err)
			assert.Equal(t, &models.Agent{
				AgentID:      agent.AgentID,
				AgentType:    models.ExternalExporterType,
				RunsOnNodeID: pointer.ToString("N1"),
				ServiceID:    pointer.ToString("S1"),
				ListenPort:   pointer.ToUint16(9104),
				ExporterOptions: models.ExporterOptions{
					MetricsPath:   "/metrics",
					MetricsScheme: "http",
				},
				CreatedAt: now,
				UpdatedAt: now,
			}, agent)
		})
		t.Run("Invalid listen port", func(t *testing.T) {
			q, teardown := setup(t)
			defer teardown(t)
			agent, err := models.CreateExternalExporter(q, &models.CreateExternalExporterParams{
				RunsOnNodeID: "N1",
				ServiceID:    "S1",
			})
			tests.AssertGRPCError(t, status.New(codes.InvalidArgument, "Listen port should be between 1 and 65535."), err)
			require.Nil(t, agent)
		})
	})

	t.Run("TestFindPMMAgentsForVersion", func(t *testing.T) {
		l := logrus.WithField("component", "test")
		agentInvalid := &models.Agent{
			Version: pointer.ToString("invalid"),
		}
		agent260 := &models.Agent{
			Version: pointer.ToString("2.6.0"),
		}
		agent270 := &models.Agent{
			Version: pointer.ToString("2.7.0"),
		}
		agents := []*models.Agent{agentInvalid, agent260, agent270}

		result := models.FindPMMAgentsForVersion(l, agents, nil)
		assert.Equal(t, []*models.Agent{agentInvalid, agent260, agent270}, result)

		result = models.FindPMMAgentsForVersion(l, agents, version.MustParse("2.5.0"))
		assert.Equal(t, []*models.Agent{agent260, agent270}, result)

		result = models.FindPMMAgentsForVersion(l, agents, version.MustParse("2.7.0"))
		assert.Equal(t, []*models.Agent{agent270}, result)

		result = models.FindPMMAgentsForVersion(l, agents, version.MustParse("2.42.777"))
		assert.Empty(t, result)
	})

	t.Run("FindAgentsForScrapeConfig", func(t *testing.T) {
		q, teardown := setup(t)
		defer teardown(t)

		agents, err := models.FindAgentsForScrapeConfig(q, pointer.ToString("A4"), true)
		require.NoError(t, err)
		assert.Equal(t, "A5", agents[0].AgentID)

		// find with empty response.
		agents, err = models.FindAgentsForScrapeConfig(q, pointer.ToString("A1"), true)
		assert.Empty(t, agents)
		require.NoError(t, err)

		// find all agents without push_metrics
		agents, err = models.FindAgentsForScrapeConfig(q, nil, false)
		assert.Len(t, agents, 5)
		assert.Equal(t, "A10", agents[0].AgentID)
		assert.Equal(t, "A8", agents[1].AgentID)
		assert.Equal(t, "A9", agents[2].AgentID)
		assert.Equal(t, "A6", agents[3].AgentID)
		assert.Equal(t, "A7", agents[4].AgentID)

		require.NoError(t, err)
	})

	t.Run("FindAllPMMAgentsIDs", func(t *testing.T) {
		q, teardown := setup(t)
		defer teardown(t)

		agents, err := models.FindAllPMMAgentsIDs(q)
		require.NoError(t, err)
<<<<<<< HEAD
		assert.Equal(t, "A4", agents[0])
		assert.Len(t, agents, 1)
=======
		require.Len(t, agents, 4, agents)
		assert.Equal(t, []string{"A1", "A12", "A4", models.PMMServerAgentID}, agents)
>>>>>>> 0712f854
	})

	t.Run("FindAllAgentsWithoutNomad", func(t *testing.T) {
		q, teardown := setup(t)
		defer teardown(t)
		agents, err := models.FindAgents(q, models.AgentFilters{IgnoreNomad: true, PMMAgentID: "A12"})
		require.NoError(t, err)
		require.Len(t, agents, 3)
		assert.Equal(t, "A10", agents[0].AgentID)
		assert.Equal(t, "A8", agents[1].AgentID)
		assert.Equal(t, "A9", agents[2].AgentID)
	})
}<|MERGE_RESOLUTION|>--- conflicted
+++ resolved
@@ -582,13 +582,8 @@
 
 		agents, err := models.FindAllPMMAgentsIDs(q)
 		require.NoError(t, err)
-<<<<<<< HEAD
-		assert.Equal(t, "A4", agents[0])
-		assert.Len(t, agents, 1)
-=======
 		require.Len(t, agents, 4, agents)
 		assert.Equal(t, []string{"A1", "A12", "A4", models.PMMServerAgentID}, agents)
->>>>>>> 0712f854
 	})
 
 	t.Run("FindAllAgentsWithoutNomad", func(t *testing.T) {
