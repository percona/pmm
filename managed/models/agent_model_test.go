--- conflicted
+++ resolved
@@ -286,11 +286,7 @@
 }
 
 func TestValkey(t *testing.T) {
-<<<<<<< HEAD
-	t.Run("Valkey DSN", func(t *testing.T) {
-=======
 	t.Run("Redis DSN", func(t *testing.T) {
->>>>>>> 33c3f712
 		agent := &models.Agent{
 			Username:        pointer.ToString("username"),
 			Password:        pointer.ToString("s3cur3 p@$$w0r4."),
@@ -303,11 +299,7 @@
 			Port:    pointer.ToUint16(12345),
 		}
 
-<<<<<<< HEAD
-		expected := "valkey://username:s3cur3%20p%40$$w0r4.@1.2.3.4:12345"
-=======
 		expected := "redis://username:s3cur3%20p%40$$w0r4.@1.2.3.4:12345"
->>>>>>> 33c3f712
 
 		assert.Equal(t, expected, agent.DSN(service, models.DSNParams{DialTimeout: time.Second, Database: "database"}, nil, nil))
 	})
@@ -330,52 +322,6 @@
 			Port:    pointer.ToUint16(12345),
 		}
 
-<<<<<<< HEAD
-		expected := "valkeys://username:s3cur3%20p%40$$w0r4.@1.2.3.4:12345"
-
-		assert.Equal(t, expected, agent.DSN(service, models.DSNParams{DialTimeout: time.Second, Database: "database"}, nil, nil))
-	})
-	t.Run("Redis DSN", func(t *testing.T) {
-		agent := &models.Agent{
-			Username:        pointer.ToString("username"),
-			Password:        pointer.ToString("s3cur3 p@$$w0r4."),
-			AgentType:       models.ValkeyExporterType,
-			ExporterOptions: models.ExporterOptions{},
-			ValkeyOptions: models.ValkeyOptions{
-				UseRedisScheme: true,
-			},
-		}
-		service := &models.Service{
-			Address: pointer.ToString("1.2.3.4"),
-			Port:    pointer.ToUint16(12345),
-		}
-
-		expected := "redis://username:s3cur3%20p%40$$w0r4.@1.2.3.4:12345"
-
-		assert.Equal(t, expected, agent.DSN(service, models.DSNParams{DialTimeout: time.Second, Database: "database"}, nil, nil))
-	})
-
-	t.Run("Valkey DSN with TLS", func(t *testing.T) {
-		agent := &models.Agent{
-			Username:        pointer.ToString("username"),
-			Password:        pointer.ToString("s3cur3 p@$$w0r4."),
-			AgentType:       models.ValkeyExporterType,
-			ExporterOptions: models.ExporterOptions{},
-			TLS:             true,
-			ValkeyOptions: models.ValkeyOptions{
-				UseRedisScheme: true,
-				SSLCa:          "aa",
-				SSLCert:        "bb",
-				SSLKey:         "cc",
-			},
-		}
-		service := &models.Service{
-			Address: pointer.ToString("1.2.3.4"),
-			Port:    pointer.ToUint16(12345),
-		}
-
-=======
->>>>>>> 33c3f712
 		expected := "rediss://username:s3cur3%20p%40$$w0r4.@1.2.3.4:12345"
 
 		assert.Equal(t, expected, agent.DSN(service, models.DSNParams{DialTimeout: time.Second, Database: "database"}, nil, nil))
