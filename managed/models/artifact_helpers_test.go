--- conflicted
+++ resolved
@@ -111,15 +111,6 @@
 
 		a, err := models.CreateArtifact(q, createParams)
 		require.NoError(t, err)
-<<<<<<< HEAD
-		assert.Equal(t, params.Name, a.Name)
-		assert.Equal(t, params.Vendor, a.Vendor)
-		assert.Equal(t, params.LocationID, a.LocationID)
-		assert.Equal(t, params.ServiceID, a.ServiceID)
-		assert.Equal(t, params.DataModel, a.DataModel)
-		assert.Equal(t, params.Status, a.Status)
-		assert.Equal(t, params.Folder, a.Folder)
-=======
 		require.NotNil(t, a)
 		assert.Equal(t, createParams.Name, a.Name)
 		assert.Equal(t, createParams.Vendor, a.Vendor)
@@ -127,7 +118,7 @@
 		assert.Equal(t, createParams.ServiceID, a.ServiceID)
 		assert.Equal(t, createParams.DataModel, a.DataModel)
 		assert.Equal(t, createParams.Status, a.Status)
->>>>>>> e7af40aa
+		assert.Equal(t, createParams.Folder, a.Folder)
 		assert.Less(t, time.Now().UTC().Unix()-a.CreatedAt.Unix(), int64(5))
 
 		updateParams := models.UpdateArtifactParams{
