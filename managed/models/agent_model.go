--- conflicted
+++ resolved
@@ -266,17 +266,10 @@
 
 // ValkeyOptions represents a structure for special Valkey options.
 type ValkeyOptions struct { //nolint:recvcheck
-<<<<<<< HEAD
-	SSLCa          string `json:"ssl_ca"`
-	SSLCert        string `json:"ssl_cert"`
-	SSLKey         string `json:"ssl_key"`
-	UseRedisScheme bool   `json:"use_redis_scheme"`
-=======
 	TLS     bool   `json:"tls"`
 	SSLCa   string `json:"ssl_ca"`
 	SSLCert string `json:"ssl_cert"`
 	SSLKey  string `json:"ssl_key"`
->>>>>>> 33c3f712
 }
 
 // Value implements database/sql/driver.Valuer interface. Should be defined on the value.
@@ -677,14 +670,7 @@
 
 		return dsn
 	case ValkeyExporterType:
-<<<<<<< HEAD
-		urlScheme := "valkey"
-		if s.ValkeyOptions.UseRedisScheme {
-			urlScheme = "redis"
-		}
-=======
 		urlScheme := "redis"
->>>>>>> 33c3f712
 		if s.TLS {
 			urlScheme += "s"
 		}
@@ -834,7 +820,6 @@
 		files := make(map[string]string)
 
 		if s.ValkeyOptions.SSLCa != "" {
-<<<<<<< HEAD
 			files["tlsCa"] = s.ValkeyOptions.SSLCa
 		}
 		if s.ValkeyOptions.SSLCert != "" {
@@ -842,15 +827,6 @@
 		}
 		if s.ValkeyOptions.SSLKey != "" {
 			files["tlsKey"] = s.ValkeyOptions.SSLKey
-=======
-			files[caFilePlaceholder] = s.ValkeyOptions.SSLCa
-		}
-		if s.PostgreSQLOptions.SSLCert != "" {
-			files[certificateFilePlaceholder] = s.ValkeyOptions.SSLCert
-		}
-		if s.PostgreSQLOptions.SSLKey != "" {
-			files[certificateKeyFilePlaceholder] = s.ValkeyOptions.SSLKey
->>>>>>> 33c3f712
 		}
 
 		if len(files) != 0 {
