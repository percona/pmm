// Copyright (C) 2023 Percona LLC
//
// This program is free software: you can redistribute it and/or modify
// it under the terms of the GNU Affero General Public License as published by
// the Free Software Foundation, either version 3 of the License, or
// (at your option) any later version.
//
// This program is distributed in the hope that it will be useful,
// but WITHOUT ANY WARRANTY; without even the implied warranty of
// MERCHANTABILITY or FITNESS FOR A PARTICULAR PURPOSE. See the
// GNU Affero General Public License for more details.
//
// You should have received a copy of the GNU Affero General Public License
// along with this program. If not, see <https://www.gnu.org/licenses/>.

package models_test

import (
	"testing"
	"time"

	"github.com/AlekSi/pointer"
	"github.com/stretchr/testify/assert"
	"github.com/stretchr/testify/require"
	"google.golang.org/grpc/codes"
	"google.golang.org/grpc/status"
	"gopkg.in/reform.v1"
	"gopkg.in/reform.v1/dialects/postgresql"

	"github.com/percona/pmm/managed/models"
	"github.com/percona/pmm/managed/utils/testdb"
	"github.com/percona/pmm/managed/utils/tests"
)

func TestServiceHelpers(t *testing.T) {
	now, origNowF := models.Now(), models.Now
	models.Now = func() time.Time {
		return now
	}
	sqlDB := testdb.Open(t, models.SkipFixtures, nil)
	defer func() {
		models.Now = origNowF
		require.NoError(t, sqlDB.Close())
	}()

	setup := func(t *testing.T) (*reform.Querier, func(t *testing.T)) {
		t.Helper()
		db := reform.NewDB(sqlDB, postgresql.Dialect, reform.NewPrintfLogger(t.Logf))
		tx, err := db.Begin()
		require.NoError(t, err)
		q := tx.Querier

		for _, str := range []reform.Struct{
			&models.Node{
				NodeID:   "N1",
				NodeType: models.GenericNodeType,
				NodeName: "Node",
			},
			&models.Node{
				NodeID:   "N2",
				NodeType: models.GenericNodeType,
				NodeName: "Node 2",
			},

			&models.Service{
				ServiceID:   "S1",
				ServiceType: models.MongoDBServiceType,
				ServiceName: "Service without Agents",
				NodeID:      "N1",
				Address:     pointer.ToString("127.0.0.1"),
				Port:        pointer.ToUint16OrNil(27017),
			},
			&models.Service{
				ServiceID:   "S2",
				ServiceType: models.MySQLServiceType,
				ServiceName: "Service with Agents",
				NodeID:      "N1",
				Address:     pointer.ToString("127.0.0.1"),
				Port:        pointer.ToUint16OrNil(3306),
			},
			&models.Service{
				ServiceID:   "S21",
				ServiceType: models.ValkeyServiceType,
				ServiceName: "Standalone Valkey Service",
				NodeID:      "N1",
				Address:     pointer.ToString("127.0.0.1"),
				Port:        pointer.ToUint16OrNil(6379),
			},
			&models.Service{
				ServiceID:   "S3",
				ServiceType: models.MySQLServiceType,
				ServiceName: "Third service",
				NodeID:      "N2",
				Socket:      pointer.ToStringOrNil("/var/run/mysqld/mysqld.sock"),
			},
			&models.Service{
				ServiceID:     "S4",
				ServiceType:   models.ExternalServiceType,
				ExternalGroup: "external",
				ServiceName:   "Fourth service",
				NodeID:        "N2",
			},
			&models.Service{
				ServiceID:   "S5",
				ServiceType: models.ProxySQLServiceType,
				ServiceName: "Fifth service",
				NodeID:      "N1",
				Address:     pointer.ToString("127.0.0.1"),
				Port:        pointer.ToUint16OrNil(6032),
			},
			&models.Service{
				ServiceID:   "S6",
				ServiceType: models.ProxySQLServiceType,
				ServiceName: "Sixth service",
				NodeID:      "N2",
				Socket:      pointer.ToStringOrNil("/tmp/proxysql_admin.sock"),
			},
			&models.Service{
				ServiceID:     "S7",
				ServiceType:   models.ExternalServiceType,
				ServiceName:   "Seventh service",
				NodeID:        "N2",
				Address:       pointer.ToString("127.0.0.1"),
				Port:          pointer.ToUint16OrNil(6379),
				ExternalGroup: "redis",
				CreatedAt:     now,
				UpdatedAt:     now,
			},
			&models.Service{
				ServiceID:   "S8",
				ServiceType: models.HAProxyServiceType,
				ServiceName: "Eighth service",
				NodeID:      "N2",
			},

			&models.Agent{
				AgentID:      "A1",
				AgentType:    models.PMMAgentType,
				RunsOnNodeID: pointer.ToString("N1"),
			},
			&models.Agent{
				AgentID:    "A2",
				AgentType:  models.MySQLdExporterType,
				PMMAgentID: pointer.ToString("A1"),
				ServiceID:  pointer.ToString("S2"),
			},
		} {
			require.NoError(t, q.Insert(str))
		}

		teardown := func(t *testing.T) {
			t.Helper()
			require.NoError(t, tx.Rollback())
		}
		return q, teardown
	}

	t.Run("FindServices", func(t *testing.T) {
		q, teardown := setup(t)
		defer teardown(t)

		services, err := models.FindServices(q, models.ServiceFilters{})
		assert.NoError(t, err)
<<<<<<< HEAD
		assert.Equal(t, 9, len(services))

		services, err = models.FindServices(q, models.ServiceFilters{NodeID: "N1"})
		assert.NoError(t, err)
		assert.Equal(t, 4, len(services))
=======
		assert.Len(t, services, 8)

		services, err = models.FindServices(q, models.ServiceFilters{NodeID: "N1"})
		assert.NoError(t, err)
		assert.Len(t, services, 3)
>>>>>>> 77f28065
		assert.Equal(t, services, []*models.Service{{
			ServiceID:   "S1",
			ServiceType: models.MongoDBServiceType,
			ServiceName: "Service without Agents",
			NodeID:      "N1",
			Address:     pointer.ToString("127.0.0.1"),
			Port:        pointer.ToUint16OrNil(27017),
			CreatedAt:   now,
			UpdatedAt:   now,
		}, {
			ServiceID:   "S2",
			ServiceType: models.MySQLServiceType,
			ServiceName: "Service with Agents",
			NodeID:      "N1",
			Address:     pointer.ToString("127.0.0.1"),
			Port:        pointer.ToUint16OrNil(3306),
			CreatedAt:   now,
			UpdatedAt:   now,
		}, {
			ServiceID:   "S21",
			ServiceType: models.ValkeyServiceType,
			ServiceName: "Standalone Valkey Service",
			NodeID:      "N1",
			Address:     pointer.ToString("127.0.0.1"),
			Port:        pointer.ToUint16OrNil(6379),
			CreatedAt:   now,
			UpdatedAt:   now,
		}, {
			ServiceID:   "S5",
			ServiceType: models.ProxySQLServiceType,
			ServiceName: "Fifth service",
			NodeID:      "N1",
			Address:     pointer.ToString("127.0.0.1"),
			Port:        pointer.ToUint16OrNil(6032),
			CreatedAt:   now,
			UpdatedAt:   now,
		}})

		services, err = models.FindServices(q, models.ServiceFilters{NodeID: "N1", ServiceType: pointerToServiceType(models.MySQLServiceType)})
		assert.NoError(t, err)
		assert.Len(t, services, 1)
		assert.Equal(t, services, []*models.Service{{
			ServiceID:   "S2",
			ServiceType: models.MySQLServiceType,
			ServiceName: "Service with Agents",
			NodeID:      "N1",
			Address:     pointer.ToString("127.0.0.1"),
			Port:        pointer.ToUint16OrNil(3306),
			CreatedAt:   now,
			UpdatedAt:   now,
		}})

		services, err = models.FindServices(q, models.ServiceFilters{NodeID: "N2", ServiceType: pointerToServiceType(models.ExternalServiceType)})
		assert.NoError(t, err)
		assert.Len(t, services, 2)
		assert.Equal(t, services, []*models.Service{
			{
				ServiceID:     "S4",
				ServiceType:   models.ExternalServiceType,
				ServiceName:   "Fourth service",
				ExternalGroup: "external",
				NodeID:        "N2",
				CreatedAt:     now,
				UpdatedAt:     now,
			},
			{
				ServiceID:     "S7",
				ServiceType:   models.ExternalServiceType,
				ServiceName:   "Seventh service",
				NodeID:        "N2",
				Address:       pointer.ToString("127.0.0.1"),
				Port:          pointer.ToUint16OrNil(6379),
				ExternalGroup: "redis",
				CreatedAt:     now,
				UpdatedAt:     now,
			},
		})

		services, err = models.FindServices(q, models.ServiceFilters{NodeID: "N2", ServiceType: pointerToServiceType(models.ProxySQLServiceType)})
		assert.NoError(t, err)
		assert.Len(t, services, 1)
		assert.Equal(t, services, []*models.Service{{
			ServiceID:   "S6",
			ServiceType: models.ProxySQLServiceType,
			ServiceName: "Sixth service",
			Socket:      pointer.ToStringOrNil("/tmp/proxysql_admin.sock"),
			NodeID:      "N2",
			CreatedAt:   now,
			UpdatedAt:   now,
		}})

		services, err = models.FindServices(q, models.ServiceFilters{ExternalGroup: "redis"})
		assert.NoError(t, err)
		assert.Len(t, services, 1)
		assert.Equal(t, services, []*models.Service{{
			ServiceID:     "S7",
			ServiceType:   models.ExternalServiceType,
			ServiceName:   "Seventh service",
			NodeID:        "N2",
			Address:       pointer.ToString("127.0.0.1"),
			Port:          pointer.ToUint16OrNil(6379),
			ExternalGroup: "redis",
			CreatedAt:     now,
			UpdatedAt:     now,
		}})

		services, err = models.FindServices(q, models.ServiceFilters{NodeID: "N2", ServiceType: pointerToServiceType(models.HAProxyServiceType)})
		assert.NoError(t, err)
		assert.Len(t, services, 1)
		assert.Equal(t, services, []*models.Service{{
			ServiceID:   "S8",
			ServiceType: models.HAProxyServiceType,
			ServiceName: "Eighth service",
			NodeID:      "N2",
			CreatedAt:   now,
			UpdatedAt:   now,
		}})
	})

	t.Run("FindActiveServiceTypes", func(t *testing.T) {
		q, teardown := setup(t)
		defer teardown(t)

		types, err := models.FindActiveServiceTypes(q)
		assert.NoError(t, err)
<<<<<<< HEAD
		assert.Equal(t, len(types), 6)
=======
		assert.Len(t, types, 5)
>>>>>>> 77f28065
	})

	t.Run("RemoveService", func(t *testing.T) {
		q, teardown := setup(t)
		defer teardown(t)

		err := models.RemoveService(q, "", models.RemoveRestrict)
		tests.AssertGRPCError(t, status.New(codes.InvalidArgument, `Empty Service ID.`), err)

		err = models.RemoveService(q, "S0", models.RemoveRestrict)
		tests.AssertGRPCError(t, status.New(codes.NotFound, `Service with ID "S0" not found.`), err)

		_, err = models.FindServiceByID(q, "S1")
		require.NoError(t, err)
		err = models.RemoveService(q, "S1", models.RemoveRestrict)
		assert.NoError(t, err)
		_, err = models.FindServiceByID(q, "S1")
		tests.AssertGRPCError(t, status.New(codes.NotFound, `Service with ID "S1" not found.`), err)

		err = models.RemoveService(q, "S2", models.RemoveRestrict)
		tests.AssertGRPCError(t, status.New(codes.FailedPrecondition, `Service with ID "S2" has agents.`), err)

		_, err = models.FindServiceByID(q, "S2")
		require.NoError(t, err)
		err = models.RemoveService(q, "S2", models.RemoveCascade)
		assert.NoError(t, err)
		_, err = models.FindServiceByID(q, "S2")
		tests.AssertGRPCError(t, status.New(codes.NotFound, `Service with ID "S2" not found.`), err)
	})

	t.Run("MySQL Conflict socket and address", func(t *testing.T) {
		q, teardown := setup(t)
		defer teardown(t)

		_, err := models.AddNewService(q, models.MySQLServiceType, &models.AddDBMSServiceParams{
			ServiceName: "test-mysql-socket-address",
			NodeID:      "N1",
			Address:     pointer.ToString("127.0.0.1"),
			Port:        pointer.ToUint16(3306),
			Socket:      pointer.ToString("/var/run/mysqld/mysqld.sock"),
		})
		tests.AssertGRPCError(t, status.New(codes.InvalidArgument, `Socket and address cannot be specified together.`), err)
	})

	t.Run("MySQL empty connection", func(t *testing.T) {
		q, teardown := setup(t)
		defer teardown(t)

		_, err := models.AddNewService(q, models.MySQLServiceType, &models.AddDBMSServiceParams{
			ServiceName: "test-mysql-socket-address",
			NodeID:      "N1",
		})
		tests.AssertGRPCError(t, status.New(codes.InvalidArgument, `Neither socket nor address passed.`), err)
	})

	t.Run("PostgreSQL conflict socket and address", func(t *testing.T) {
		q, teardown := setup(t)
		defer teardown(t)

		_, err := models.AddNewService(q, models.PostgreSQLServiceType, &models.AddDBMSServiceParams{
			ServiceName: "test-postgresql-socket-address",
			NodeID:      "N1",
			Address:     pointer.ToString("127.0.0.1"),
			Port:        pointer.ToUint16(5432),
			Socket:      pointer.ToString("/var/run/postgresql"),
		})
		tests.AssertGRPCError(t, status.New(codes.InvalidArgument, `Socket and address cannot be specified together.`), err)
	})

	t.Run("PostgreSQL empty connection", func(t *testing.T) {
		q, teardown := setup(t)

		defer teardown(t)
		_, err := models.AddNewService(q, models.PostgreSQLServiceType, &models.AddDBMSServiceParams{
			ServiceName: "test-postgresql-socket-address",
			NodeID:      "N1",
		})
		tests.AssertGRPCError(t, status.New(codes.InvalidArgument, `Neither socket nor address passed.`), err)
	})

	t.Run("MongoDB conflict socket and address", func(t *testing.T) {
		q, teardown := setup(t)
		defer teardown(t)

		_, err := models.AddNewService(q, models.MongoDBServiceType, &models.AddDBMSServiceParams{
			ServiceName: "test-mongodb-socket-address",
			NodeID:      "N1",
			Address:     pointer.ToString("127.0.0.1"),
			Port:        pointer.ToUint16(27017),
			Socket:      pointer.ToString("/tmp/mongodb-27017.sock"),
		})
		tests.AssertGRPCError(t, status.New(codes.InvalidArgument, `Socket and address cannot be specified together.`), err)
	})

	t.Run("MongoDB empty connection", func(t *testing.T) {
		q, teardown := setup(t)
		defer teardown(t)

		_, err := models.AddNewService(q, models.MongoDBServiceType, &models.AddDBMSServiceParams{
			ServiceName: "test-mongodb-socket-address",
		})
		tests.AssertGRPCError(t, status.New(codes.InvalidArgument, `Neither socket nor address passed.`), err)
	})

	t.Run("ProxySQL empty connection", func(t *testing.T) {
		q, teardown := setup(t)
		defer teardown(t)

		_, err := models.AddNewService(q, models.ProxySQLServiceType, &models.AddDBMSServiceParams{
			ServiceName: "test-proxysql-socket-address",
			NodeID:      "N1",
		})
		tests.AssertGRPCError(t, status.New(codes.InvalidArgument, `Neither socket nor address passed.`), err)
	})

	t.Run("ProxySQL conflict socket and address", func(t *testing.T) {
		q, teardown := setup(t)
		defer teardown(t)

		_, err := models.AddNewService(q, models.ProxySQLServiceType, &models.AddDBMSServiceParams{
			ServiceName: "test-proxysql-socket-address",
			NodeID:      "N1",
			Address:     pointer.ToString("127.0.0.1"),
			Port:        pointer.ToUint16(6032),
			Socket:      pointer.ToString("/tmp/proxysql_admin.sock"),
		})
		tests.AssertGRPCError(t, status.New(codes.InvalidArgument, `Socket and address cannot be specified together.`), err)
	})

	t.Run("MongoDB find services in the same cluster", func(t *testing.T) {
		q, teardown := setup(t)
		defer teardown(t)
		s1, err := models.AddNewService(q, models.MongoDBServiceType, &models.AddDBMSServiceParams{
			ServiceName: "mongors1",
			NodeID:      "N1",
			Cluster:     "cluster0",
			Address:     pointer.ToString("127.0.0.1"),
			Port:        pointer.ToUint16OrNil(27017),
		})
		require.NoError(t, err)

		s2, err := models.AddNewService(q, models.MongoDBServiceType, &models.AddDBMSServiceParams{
			ServiceName: "mongors2",
			NodeID:      "N1",
			Cluster:     "cluster0",
			Address:     pointer.ToString("127.0.0.1"),
			Port:        pointer.ToUint16OrNil(27017),
		})
		require.NoError(t, err)
		_, err = models.AddNewService(q, models.MongoDBServiceType, &models.AddDBMSServiceParams{
			ServiceName: "mongors3",
			NodeID:      "N1",
			Cluster:     "cluster1",
			Address:     pointer.ToString("127.0.0.1"),
			Port:        pointer.ToUint16OrNil(27017),
		})
		require.NoError(t, err)

		services, err := models.FindServices(q, models.ServiceFilters{
			ServiceType: pointerToServiceType(models.MongoDBServiceType),
			Cluster:     "cluster0",
		})
		assert.NoError(t, err)
		assert.NotNil(t, services)
		assert.ElementsMatch(t, []*models.Service{s1, s2}, services)
	})

	t.Run("Change standard labels", func(t *testing.T) {
		q, teardown := setup(t)
		defer teardown(t)
		s, err := models.AddNewService(q, models.ExternalServiceType, &models.AddDBMSServiceParams{
			ServiceName:   "mongors1",
			NodeID:        "N1",
			Cluster:       "cluster0",
			ExternalGroup: "ext",
			Address:       pointer.ToString("127.0.0.1"),
			Port:          pointer.ToUint16OrNil(27017),
		})
		require.NoError(t, err)

		err = models.ChangeStandardLabels(q, s.ServiceID, models.ServiceStandardLabelsParams{
			Cluster:        pointer.ToString("cluster"),
			Environment:    pointer.ToString("env"),
			ReplicationSet: pointer.ToString("rs"),
			ExternalGroup:  pointer.ToString("external"),
		})
		require.NoError(t, err)

		ns, err := models.FindServiceByID(q, s.ServiceID)
		require.NoError(t, err)

		assert.Equal(t, ns.Cluster, "cluster")
		assert.Equal(t, ns.Environment, "env")
		assert.Equal(t, ns.ReplicationSet, "rs")
		assert.Equal(t, ns.ExternalGroup, "external")
	})

	t.Run("Software versions record created when adding a service", func(t *testing.T) {
		q, teardown := setup(t)
		defer teardown(t)

		emptyVersionsCreatedByServiceType := map[models.ServiceType]bool{
			models.MySQLServiceType:      true,
			models.MongoDBServiceType:    true,
			models.PostgreSQLServiceType: false,
		}

		s1, err := models.AddNewService(q, models.MySQLServiceType, &models.AddDBMSServiceParams{
			ServiceName: "mysql",
			NodeID:      "N1",
			Address:     pointer.ToString("127.0.0.1"),
			Port:        pointer.ToUint16OrNil(3306),
		})
		require.NoError(t, err)

		s2, err := models.AddNewService(q, models.MongoDBServiceType, &models.AddDBMSServiceParams{
			ServiceName: "mongo",
			NodeID:      "N1",
			Address:     pointer.ToString("127.0.0.1"),
			Port:        pointer.ToUint16OrNil(27017),
		})
		require.NoError(t, err)

		s3, err := models.AddNewService(q, models.PostgreSQLServiceType, &models.AddDBMSServiceParams{
			ServiceName: "postgres",
			NodeID:      "N1",
			Cluster:     "cluster1",
			Address:     pointer.ToString("127.0.0.1"),
			Port:        pointer.ToUint16OrNil(5432),
		})
		require.NoError(t, err)

		for _, service := range []*models.Service{s1, s2, s3} {
			swVersions, err := models.FindServiceSoftwareVersionsByServiceID(q, service.ServiceID)

			if emptyVersionsCreatedByServiceType[service.ServiceType] {
				require.NoError(t, err)
				assert.NotNil(t, swVersions)
				return
			}

			assert.ErrorIs(t, err, models.ErrNotFound)
			assert.Nil(t, swVersions)
		}
	})
}

func pointerToServiceType(serviceType models.ServiceType) *models.ServiceType {
	return &serviceType
}<|MERGE_RESOLUTION|>--- conflicted
+++ resolved
@@ -161,19 +161,11 @@
 
 		services, err := models.FindServices(q, models.ServiceFilters{})
 		assert.NoError(t, err)
-<<<<<<< HEAD
 		assert.Equal(t, 9, len(services))
 
 		services, err = models.FindServices(q, models.ServiceFilters{NodeID: "N1"})
 		assert.NoError(t, err)
 		assert.Equal(t, 4, len(services))
-=======
-		assert.Len(t, services, 8)
-
-		services, err = models.FindServices(q, models.ServiceFilters{NodeID: "N1"})
-		assert.NoError(t, err)
-		assert.Len(t, services, 3)
->>>>>>> 77f28065
 		assert.Equal(t, services, []*models.Service{{
 			ServiceID:   "S1",
 			ServiceType: models.MongoDBServiceType,
@@ -299,11 +291,7 @@
 
 		types, err := models.FindActiveServiceTypes(q)
 		assert.NoError(t, err)
-<<<<<<< HEAD
-		assert.Equal(t, len(types), 6)
-=======
-		assert.Len(t, types, 5)
->>>>>>> 77f28065
+		assert.Len(t, types, 6)
 	})
 
 	t.Run("RemoveService", func(t *testing.T) {
