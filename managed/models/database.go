--- conflicted
+++ resolved
@@ -1168,31 +1168,7 @@
 		return nil, errCV
 	}
 
-<<<<<<< HEAD
 	if err := migrateDB(db, params, DefaultAgentEncryptionColumns); err != nil {
-=======
-	agentColumnsToEncrypt := []encryption.Column{
-		{Name: "username"},
-		{Name: "password"},
-		{Name: "aws_access_key"},
-		{Name: "aws_secret_key"},
-		{Name: "mongo_db_tls_options", CustomHandler: EncryptMongoDBOptionsHandler},
-		{Name: "azure_options", CustomHandler: EncryptAzureOptionsHandler},
-		{Name: "mysql_options", CustomHandler: EncryptMySQLOptionsHandler},
-		{Name: "postgresql_options", CustomHandler: EncryptPostgreSQLOptionsHandler},
-		{Name: "agent_password"},
-	}
-
-	itemsToEncrypt := []encryption.Table{
-		{
-			Name:        "agents",
-			Identifiers: []string{"agent_id"},
-			Columns:     agentColumnsToEncrypt,
-		},
-	}
-
-	if err := migrateDB(db, params, itemsToEncrypt); err != nil {
->>>>>>> 7d2c4fd9
 		return nil, err
 	}
 
@@ -1200,7 +1176,6 @@
 }
 
 // EncryptDB encrypts a set of columns in a specific database and table.
-<<<<<<< HEAD
 func EncryptDB(tx *reform.TX, database string, itemsToEncrypt []encryption.Table) error {
 	return dbEncryption(tx, database, itemsToEncrypt, encryption.EncryptItems, true)
 }
@@ -1215,10 +1190,6 @@
 	expectedState bool,
 ) error {
 	if len(items) == 0 {
-=======
-func EncryptDB(tx *reform.TX, params SetupDBParams, itemsToEncrypt []encryption.Table) error {
-	if len(itemsToEncrypt) == 0 {
->>>>>>> 7d2c4fd9
 		return nil
 	}
 
@@ -1226,7 +1197,6 @@
 	if err != nil {
 		return err
 	}
-<<<<<<< HEAD
 	currentColumns := make(map[string]bool)
 	for _, v := range settings.EncryptedItems {
 		currentColumns[v] = true
@@ -1239,36 +1209,17 @@
 		for _, column := range table.Columns {
 			dbTableColumn := fmt.Sprintf("%s.%s.%s", database, table.Name, column.Name)
 			if currentColumns[dbTableColumn] == expectedState {
-=======
-	alreadyEncrypted := make(map[string]bool)
-	for _, v := range settings.EncryptedItems {
-		alreadyEncrypted[v] = true
-	}
-
-	notEncrypted := []encryption.Table{}
-	newlyEncrypted := []string{}
-	for _, table := range itemsToEncrypt {
-		columns := []encryption.Column{}
-		for _, column := range table.Columns {
-			dbTableColumn := fmt.Sprintf("%s.%s.%s", params.Name, table.Name, column.Name)
-			if alreadyEncrypted[dbTableColumn] {
->>>>>>> 7d2c4fd9
 				continue
 			}
 
 			columns = append(columns, column)
-<<<<<<< HEAD
 			prepared = append(prepared, dbTableColumn)
-=======
-			newlyEncrypted = append(newlyEncrypted, dbTableColumn)
->>>>>>> 7d2c4fd9
 		}
 		if len(columns) == 0 {
 			continue
 		}
 
 		table.Columns = columns
-<<<<<<< HEAD
 		tables = append(tables, table)
 	}
 	if len(tables) == 0 {
@@ -1287,21 +1238,6 @@
 
 	_, err = UpdateSettings(tx, &ChangeSettingsParams{
 		EncryptedItems: encryptedItems,
-=======
-		notEncrypted = append(notEncrypted, table)
-	}
-
-	if len(notEncrypted) == 0 {
-		return nil
-	}
-
-	err = encryption.EncryptItems(tx, notEncrypted)
-	if err != nil {
-		return err
-	}
-	_, err = UpdateSettings(tx, &ChangeSettingsParams{
-		EncryptedItems: slices.Concat(settings.EncryptedItems, newlyEncrypted),
->>>>>>> 7d2c4fd9
 	})
 	if err != nil {
 		return err
@@ -1405,11 +1341,7 @@
 			}
 		}
 
-<<<<<<< HEAD
 		err := EncryptDB(tx, params.Name, itemsToEncrypt)
-=======
-		err := EncryptDB(tx, params, itemsToEncrypt)
->>>>>>> 7d2c4fd9
 		if err != nil {
 			return err
 		}
