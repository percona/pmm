--- conflicted
+++ resolved
@@ -767,12 +767,6 @@
 			ADD COLUMN alerting_tour_done BOOLEAN NOT NULL DEFAULT false`,
 	},
 	73: {
-<<<<<<< HEAD
-		`UPDATE scheduled_tasks
-			SET "data" = jsonb_set("data", array["type", 'name'], to_jsonb("data"->"type"->>'name' || '-pmm-renamed-' || gen_random_uuid()))
-			WHERE "data"->"type"->>'name' IN (SELECT "data"->"type"->>'name' nm FROM scheduled_tasks GROUP BY nm HAVING COUNT(*) > 1);
-		CREATE UNIQUE INDEX scheduled_tasks_data_name_idx ON scheduled_tasks(("data"->"type"->>'name'))`,
-=======
 		`CREATE TABLE roles (
 			id SERIAL PRIMARY KEY,
 			title VARCHAR NOT NULL UNIQUE,
@@ -805,7 +799,12 @@
 		INSERT INTO user_roles
 		(user_id, role_id, created_at, updated_at)		
 		SELECT u.id, (SELECT id FROM rows), NOW(), NOW() FROM user_flags u;`,
->>>>>>> 8ea832e1
+	},
+	74: {
+		`UPDATE scheduled_tasks
+			SET "data" = jsonb_set("data", array["type", 'name'], to_jsonb("data"->"type"->>'name' || '-pmm-renamed-' || gen_random_uuid()))
+			WHERE "data"->"type"->>'name' IN (SELECT "data"->"type"->>'name' nm FROM scheduled_tasks GROUP BY nm HAVING COUNT(*) > 1);
+		CREATE UNIQUE INDEX scheduled_tasks_data_name_idx ON scheduled_tasks(("data"->"type"->>'name'))`,
 	},
 }
 
