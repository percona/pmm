// Copyright (C) 2017 Percona LLC
//
// This program is free software: you can redistribute it and/or modify
// it under the terms of the GNU Affero General Public License as published by
// the Free Software Foundation, either version 3 of the License, or
// (at your option) any later version.
//
// This program is distributed in the hope that it will be useful,
// but WITHOUT ANY WARRANTY; without even the implied warranty of
// MERCHANTABILITY or FITNESS FOR A PARTICULAR PURPOSE. See the
// GNU Affero General Public License for more details.
//
// You should have received a copy of the GNU Affero General Public License
// along with this program. If not, see <https://www.gnu.org/licenses/>.

package models

import (
	"database/sql"
	"fmt"
	"net/url"
	"strings"

	"github.com/AlekSi/pointer"
	"github.com/lib/pq"
	"github.com/pkg/errors"
	"google.golang.org/grpc/codes"
	"google.golang.org/grpc/status"
	"gopkg.in/reform.v1"
	"gopkg.in/reform.v1/dialects/postgresql"
)

// PMMServerPostgreSQLServiceName is a special Service Name representing PMM Server's PostgreSQL Service.
const PMMServerPostgreSQLServiceName = "pmm-server-postgresql"

// databaseSchema maps schema version from schema_migrations table (id column) to a slice of DDL queries.
var databaseSchema = [][]string{
	1: {
		`CREATE TABLE schema_migrations (
			id INTEGER NOT NULL,
			PRIMARY KEY (id)
		)`,

		`CREATE TABLE nodes (
			-- common
			node_id VARCHAR NOT NULL,
			node_type VARCHAR NOT NULL CHECK (node_type <> ''),
			node_name VARCHAR NOT NULL CHECK (node_name <> ''),
			machine_id VARCHAR CHECK (machine_id <> ''),
			distro VARCHAR NOT NULL,
			node_model VARCHAR NOT NULL,
			az VARCHAR NOT NULL,
			custom_labels TEXT,
			address VARCHAR NOT NULL,
			created_at TIMESTAMP NOT NULL,
			updated_at TIMESTAMP NOT NULL,

			-- Container
			container_id VARCHAR CHECK (container_id <> ''),
			container_name VARCHAR CHECK (container_name <> ''),

			-- RemoteAmazonRDS
			-- RDS instance is stored in address
			region VARCHAR CHECK (region <> ''),

			PRIMARY KEY (node_id),
			UNIQUE (node_name),
			UNIQUE (container_id),
			UNIQUE (address, region)
		)`,

		`CREATE TABLE services (
			-- common
			service_id VARCHAR NOT NULL,
			service_type VARCHAR NOT NULL CHECK (service_type <> ''),
			service_name VARCHAR NOT NULL CHECK (service_name <> ''),
			node_id VARCHAR NOT NULL CHECK (node_id <> ''),
			environment VARCHAR NOT NULL,
			cluster VARCHAR NOT NULL,
			replication_set VARCHAR NOT NULL,
			custom_labels TEXT,
			created_at TIMESTAMP NOT NULL,
			updated_at TIMESTAMP NOT NULL,

			address VARCHAR(255) CHECK (address <> ''),
			port INTEGER,

			PRIMARY KEY (service_id),
			UNIQUE (service_name),
			FOREIGN KEY (node_id) REFERENCES nodes (node_id)
		)`,

		`CREATE TABLE agents (
			-- common
			agent_id VARCHAR NOT NULL,
			agent_type VARCHAR NOT NULL CHECK (agent_type <> ''),
			runs_on_node_id VARCHAR CHECK (runs_on_node_id <> ''),
			pmm_agent_id VARCHAR CHECK (pmm_agent_id <> ''),
			custom_labels TEXT,
			created_at TIMESTAMP NOT NULL,
			updated_at TIMESTAMP NOT NULL,

			-- state
			disabled BOOLEAN NOT NULL,
			status VARCHAR NOT NULL,
			listen_port INTEGER,
			version VARCHAR CHECK (version <> ''),

			-- Credentials to access service
			username VARCHAR CHECK (username <> ''),
			password VARCHAR CHECK (password <> ''),
			metrics_url VARCHAR CHECK (metrics_url <> ''),

			PRIMARY KEY (agent_id),
			FOREIGN KEY (runs_on_node_id) REFERENCES nodes (node_id),
			FOREIGN KEY (pmm_agent_id) REFERENCES agents (agent_id),
			CONSTRAINT runs_on_node_id_xor_pmm_agent_id CHECK ((runs_on_node_id IS NULL) <> (pmm_agent_id IS NULL)),
			CONSTRAINT runs_on_node_id_only_for_pmm_agent CHECK ((runs_on_node_id IS NULL) <> (agent_type='` + string(PMMAgentType) + `'))
		)`,

		`CREATE TABLE agent_nodes (
			agent_id VARCHAR NOT NULL,
			node_id VARCHAR NOT NULL,
			created_at TIMESTAMP NOT NULL,

			FOREIGN KEY (agent_id) REFERENCES agents (agent_id),
			FOREIGN KEY (node_id) REFERENCES nodes (node_id),
			UNIQUE (agent_id, node_id)
		)`,

		`CREATE TABLE agent_services (
			agent_id VARCHAR NOT NULL,
			service_id VARCHAR NOT NULL,
			created_at TIMESTAMP NOT NULL,

			FOREIGN KEY (agent_id) REFERENCES agents (agent_id),
			FOREIGN KEY (service_id) REFERENCES services (service_id),
			UNIQUE (agent_id, service_id)
		)`,

		`CREATE TABLE action_results (
			id VARCHAR NOT NULL,
			pmm_agent_id VARCHAR CHECK (pmm_agent_id <> ''),
			done BOOLEAN NOT NULL,
			error VARCHAR NOT NULL,
			output TEXT NOT NULL,

			created_at TIMESTAMP NOT NULL,
			updated_at TIMESTAMP NOT NULL,

			PRIMARY KEY (id)
		)`,
	},

	2: {
		`CREATE TABLE settings (
			settings JSONB
		)`,
		`INSERT INTO settings (settings) VALUES ('{}')`,
	},

	3: {
		`ALTER TABLE agents
			ADD COLUMN tls BOOLEAN NOT NULL DEFAULT false,
			ADD COLUMN tls_skip_verify BOOLEAN NOT NULL DEFAULT false`,

		`ALTER TABLE agents
			ALTER COLUMN tls DROP DEFAULT,
			ALTER COLUMN tls_skip_verify DROP DEFAULT`,
	},

	4: {
		`ALTER TABLE agents
			ADD COLUMN query_examples_disabled BOOLEAN NOT NULL DEFAULT FALSE,
			ADD COLUMN max_query_log_size INTEGER NOT NULL DEFAULT 0`,

		`ALTER TABLE agents
			ALTER COLUMN query_examples_disabled DROP DEFAULT,
			ALTER COLUMN max_query_log_size DROP DEFAULT`,
	},

	5: {
		// e'\n' to treat \n as a newline, not as two characters
		`UPDATE nodes SET machine_id = trim(e'\n' from machine_id) WHERE machine_id IS NOT NULL`,
	},

	6: {
		`ALTER TABLE agents
			ADD COLUMN table_count INTEGER`,
	},

	7: {
		`ALTER TABLE agents
			ADD COLUMN node_id VARCHAR CHECK (node_id <> ''),
			ADD COLUMN service_id VARCHAR CHECK (service_id <> '')`,
		`UPDATE agents SET node_id=agent_nodes.node_id
			FROM agent_nodes
			WHERE agent_nodes.agent_id = agents.agent_id`,
		`UPDATE agents SET service_id=agent_services.service_id
			FROM agent_services
			WHERE agent_services.agent_id = agents.agent_id`,

		`DROP TABLE agent_nodes, agent_services`,

		`ALTER TABLE agents
			ADD CONSTRAINT node_id_or_service_id_or_pmm_agent_id CHECK (
				(CASE WHEN node_id IS NULL THEN 0 ELSE 1 END) +
  				(CASE WHEN service_id IS NULL THEN 0 ELSE 1 END) +
  				(CASE WHEN pmm_agent_id IS NOT NULL THEN 0 ELSE 1 END) = 1),
			ADD FOREIGN KEY (service_id) REFERENCES services(service_id),
			ADD FOREIGN KEY (node_id) REFERENCES nodes(node_id)`,
	},

	8: {
		// default to 1000 for soft migration from 2.1
		`ALTER TABLE agents
			ADD COLUMN table_count_tablestats_group_limit INTEGER NOT NULL DEFAULT 1000`,

		`ALTER TABLE agents
			ALTER COLUMN table_count_tablestats_group_limit DROP DEFAULT`,
	},

	9: {
		`ALTER TABLE agents
			ADD COLUMN aws_access_key VARCHAR,
			ADD COLUMN aws_secret_key VARCHAR`,
	},

	10: {
		// update 5/5/60 to 5/10/60 for 2.4 only if defaults were not changed
		`UPDATE settings SET
			settings = settings || '{"metrics_resolutions":{"hr": 5000000000, "mr": 10000000000, "lr": 60000000000}}'
			WHERE settings->'metrics_resolutions'->>'hr' = '5000000000'
			AND settings->'metrics_resolutions'->>'mr' = '5000000000'
			AND settings->'metrics_resolutions'->>'lr' = '60000000000'`,
	},

	11: {
		`ALTER TABLE services
			ADD COLUMN socket VARCHAR CONSTRAINT address_socket_check CHECK (
				(address IS NOT NULL AND socket IS NULL) OR (address IS NULL AND socket IS NOT NULL)
			)`,

		`ALTER TABLE services
			ADD CONSTRAINT address_port_check CHECK (
				(address IS NULL AND port IS NULL) OR (address IS NOT NULL AND port IS NOT NULL)
			),
			ADD CONSTRAINT port_check CHECK (
				port IS NULL OR (port > 0 AND port < 65535)
			)`,
	},

	12: {
		`ALTER TABLE agents
			ADD COLUMN rds_basic_metrics_disabled BOOLEAN NOT NULL DEFAULT FALSE,
			ADD COLUMN rds_enhanced_metrics_disabled BOOLEAN NOT NULL DEFAULT FALSE`,

		`ALTER TABLE agents
			ALTER COLUMN rds_basic_metrics_disabled DROP DEFAULT,
			ALTER COLUMN rds_enhanced_metrics_disabled DROP DEFAULT`,
	},

	13: {
		`ALTER TABLE services
			DROP CONSTRAINT address_socket_check`,

		`ALTER TABLE services
			ADD CONSTRAINT address_socket_check CHECK (
				(address IS NOT NULL AND socket IS NULL) OR (address IS NULL AND socket IS NOT NULL) OR (address IS NULL AND socket IS NULL)
			)`,
	},

	14: {
		`ALTER TABLE agents
			DROP CONSTRAINT node_id_or_service_id_or_pmm_agent_id,
			DROP CONSTRAINT runs_on_node_id_only_for_pmm_agent,
			DROP CONSTRAINT agents_metrics_url_check`,
		`ALTER TABLE agents
			ADD CONSTRAINT node_id_or_service_id_for_non_pmm_agent CHECK (
				(node_id IS NULL) <> (service_id IS NULL) OR (agent_type = '` + string(PMMAgentType) + `')),
			ADD CONSTRAINT runs_on_node_id_only_for_pmm_agent_and_external
				CHECK ((runs_on_node_id IS NULL) <> (agent_type='` + string(PMMAgentType) + `' OR agent_type='` + string(ExternalExporterType) + `' ))`,
		`ALTER TABLE agents RENAME COLUMN metrics_url TO metrics_path`,
		`ALTER TABLE agents
			ADD CONSTRAINT agents_metrics_path_check CHECK (metrics_path <> '')`,
		`ALTER TABLE agents ADD COLUMN metrics_scheme VARCHAR`,
	},

	15: {
		// query action results are binary data
		`ALTER TABLE action_results
			DROP COLUMN output,
			ADD COLUMN output bytea`,
	},

	16: {
		`ALTER TABLE services
			DROP CONSTRAINT port_check`,

		`ALTER TABLE services
			ADD CONSTRAINT port_check CHECK (
				port IS NULL OR (port > 0 AND port < 65536)
			)`,
	},

	17: {
		`CREATE TABLE kubernetes_clusters (
			id VARCHAR NOT NULL,
			kubernetes_cluster_name VARCHAR NOT NULL CHECK (kubernetes_cluster_name <> ''),
			kube_config TEXT NOT NULL CHECK (kube_config <> ''),
			created_at TIMESTAMP NOT NULL,
			updated_at TIMESTAMP NOT NULL,

			PRIMARY KEY (id),
			UNIQUE (kubernetes_cluster_name)
		)`,
	},

	18: {
		`ALTER TABLE services
			ADD COLUMN external_group VARCHAR NOT NULL DEFAULT ''`,

		`UPDATE services SET external_group = 'external' WHERE service_type = '` + string(ExternalServiceType) + `'`,

		`ALTER TABLE services
			ALTER COLUMN external_group DROP DEFAULT`,

		// Only service with type external can have non empty value of group.
		`ALTER TABLE services
			ADD CONSTRAINT services_external_group_check CHECK (
				(service_type <> '` + string(ExternalServiceType) + `' AND external_group = '')
				OR
				(service_type = '` + string(ExternalServiceType) + `' AND external_group <> '')
			)`,
	},

	19: {
		`ALTER TABLE agents
			ADD COLUMN push_metrics BOOLEAN NOT NULL DEFAULT FALSE`,
		`ALTER TABLE agents
			ALTER COLUMN push_metrics DROP DEFAULT`,
	},

	20: {
		`ALTER TABLE agents DROP CONSTRAINT runs_on_node_id_only_for_pmm_agent_and_external`,
	},

	21: {
		`ALTER TABLE agents
			ADD CONSTRAINT runs_on_node_id_only_for_pmm_agent
            CHECK (((runs_on_node_id IS NULL) <> (agent_type='` + string(PMMAgentType) + `'))  OR (agent_type='` + string(ExternalExporterType) + `'))`,
	},

	22: {
		`CREATE TABLE ia_channels (
			id VARCHAR NOT NULL,
			summary VARCHAR NOT NULL,
			type VARCHAR NOT NULL,

			email_config JSONB,
			pagerduty_config JSONB,
			slack_config JSONB,
			webhook_config JSONB,

			disabled BOOLEAN NOT NULL,

			created_at TIMESTAMP NOT NULL,
			updated_at TIMESTAMP NOT NULL,

			PRIMARY KEY (id)
		)`,
	},

	23: {
		`CREATE TABLE ia_templates (
			name VARCHAR NOT NULL,
			version INTEGER NOT NULL,
			summary VARCHAR NOT NULL,
			tiers JSONB NOT NULL,
			expr VARCHAR NOT NULL,
			params JSONB,
			"for" BIGINT,
			severity VARCHAR NOT NULL,
			labels TEXT,
			annotations TEXT,
			source VARCHAR NOT NULL,
			yaml TEXT NOT NULL,

			created_at TIMESTAMP NOT NULL,
			updated_at TIMESTAMP NOT NULL,

			PRIMARY KEY (name)
		)`,
	},

	24: {
		`CREATE TABLE ia_rules (
			id VARCHAR NOT NULL,
			template_name VARCHAR NOT NULL,
			summary VARCHAR NOT NULL,
			disabled BOOLEAN NOT NULL,
			params JSONB,
			"for" BIGINT,
			severity VARCHAR NOT NULL,
			custom_labels TEXT,
			filters JSONB,
			channel_ids JSONB NOT NULL,

			created_at TIMESTAMP NOT NULL,
			updated_at TIMESTAMP NOT NULL,

			PRIMARY KEY (id)
		)`,
	},
	25: {
		`ALTER TABLE agents ADD COLUMN mongo_db_tls_options JSONB`,
	},
	26: {
		`ALTER TABLE ia_rules ALTER COLUMN channel_ids DROP NOT NULL`,
	},
	27: {
		`CREATE TABLE backup_locations (
			id VARCHAR NOT NULL,
			name VARCHAR NOT NULL CHECK (name <> ''),
			description VARCHAR NOT NULL,
			type VARCHAR NOT NULL CHECK (type <> ''),
			s3_config JSONB,
			pmm_server_config JSONB,
			pmm_client_config JSONB,

			created_at TIMESTAMP NOT NULL,
			updated_at TIMESTAMP NOT NULL,

			PRIMARY KEY (id),
			UNIQUE (name)
		)`,
	},
	28: {
		`ALTER TABLE agents ADD COLUMN disabled_collectors VARCHAR[]`,
	},
	29: {
		`CREATE TABLE artifacts (
			id VARCHAR NOT NULL,
			name VARCHAR NOT NULL CHECK (name <> ''),
			vendor VARCHAR NOT NULL CHECK (vendor <> ''),
			location_id VARCHAR NOT NULL CHECK (location_id <> ''),
			service_id VARCHAR NOT NULL CHECK (service_id <> ''),
			data_model VARCHAR NOT NULL CHECK (data_model <> ''),
			status VARCHAR NOT NULL CHECK (status <> ''),
			created_at TIMESTAMP NOT NULL,

			PRIMARY KEY (id)
		)`,
	},
	30: {
		`CREATE TABLE job_results (
			id VARCHAR NOT NULL,
			pmm_agent_id VARCHAR CHECK (pmm_agent_id <> ''),
			type VARCHAR NOT NULL,
			done BOOLEAN NOT NULL,
			error VARCHAR NOT NULL,
			result JSONB,

			created_at TIMESTAMP NOT NULL,
			updated_at TIMESTAMP NOT NULL,

			PRIMARY KEY (id)
		)`,
	},
	31: {
		`ALTER TABLE agents
			ADD COLUMN azure_options VARCHAR`,
	},
	32: {
		`CREATE TABLE check_settings (
			name VARCHAR NOT NULL,
			interval VARCHAR NOT NULL,
			PRIMARY KEY (name)
		)`,
	},
	33: {
		`ALTER TABLE kubernetes_clusters ADD COLUMN pxc JSONB`,
		`ALTER TABLE kubernetes_clusters ADD COLUMN proxysql JSONB`,
		`ALTER TABLE kubernetes_clusters ADD COLUMN mongod JSONB`,
	},
	34: {
		`ALTER TABLE kubernetes_clusters ADD COLUMN haproxy JSONB`,
	},
	35: {
		`CREATE TABLE restore_history (
			id VARCHAR NOT NULL,
			artifact_id VARCHAR NOT NULL CHECK (artifact_id <> ''),
			service_id VARCHAR NOT NULL CHECK (service_id <> ''),
			status VARCHAR NOT NULL CHECK (status <> ''),
			started_at TIMESTAMP NOT NULL,
			finished_at TIMESTAMP,

			PRIMARY KEY (id),
			FOREIGN KEY (artifact_id) REFERENCES artifacts (id),
			FOREIGN KEY (service_id) REFERENCES services (service_id)
		)`,
	},
	36: {
		`ALTER TABLE agents
		ADD COLUMN mysql_options VARCHAR`,
	},
	37: {
		`ALTER TABLE agents ALTER COLUMN max_query_log_size TYPE BIGINT`,
	},
	38: {
		`DELETE FROM artifacts a
			WHERE NOT EXISTS (
				SELECT FROM backup_locations
   				WHERE id = a.location_id
   			)`,
		`ALTER TABLE artifacts ADD FOREIGN KEY (location_id) REFERENCES backup_locations (id)`,
		`ALTER TABLE artifacts DROP CONSTRAINT artifacts_service_id_check`,
	},
	39: {
		`CREATE TABLE scheduled_tasks (
			id VARCHAR NOT NULL,
			cron_expression VARCHAR NOT NULL CHECK (cron_expression <> ''),
			type VARCHAR NOT NULL CHECK (type <> ''),
			start_at TIMESTAMP,
			last_run TIMESTAMP,
			next_run TIMESTAMP,
			data JSONB,
			disabled BOOLEAN,
			running BOOLEAN,
			error VARCHAR,

			created_at TIMESTAMP NOT NULL,
			updated_at TIMESTAMP NOT NULL,

			PRIMARY KEY (id)
		)`,
	},
	40: {
		`ALTER TABLE artifacts
      ADD COLUMN type VARCHAR NOT NULL CHECK (type <> '') DEFAULT 'on_demand',
      ADD COLUMN schedule_id VARCHAR`,
		`ALTER TABLE artifacts ALTER COLUMN type DROP DEFAULT`,
	},
	41: {
		`ALTER TABLE agents ADD COLUMN postgresql_options JSONB`,
	},
	42: {
		`ALTER TABLE agents
		ADD COLUMN agent_password VARCHAR CHECK (agent_password <> '')`,
	},
	43: {
		`UPDATE artifacts SET schedule_id = '' WHERE schedule_id IS NULL`,
		`ALTER TABLE artifacts ALTER COLUMN schedule_id SET NOT NULL`,
	},
	44: {
		`CREATE TABLE service_software_versions (
			service_id VARCHAR NOT NULL CHECK (service_id <> ''),
			service_type VARCHAR NOT NULL CHECK (service_type <> ''),
			software_versions JSONB,
			next_check_at TIMESTAMP,

			created_at TIMESTAMP NOT NULL,
			updated_at TIMESTAMP NOT NULL,

			PRIMARY KEY (service_id),
			FOREIGN KEY (service_id) REFERENCES services (service_id) ON DELETE CASCADE
		);`,
		`INSERT INTO service_software_versions(
			service_id,
			service_type,
			software_versions,
			next_check_at,
			created_at,
			updated_at
		)
		SELECT
			service_id,
			service_type,
			'[]' AS software_versions,
			(NOW() AT TIME ZONE 'utc') AS next_check_at,
			(NOW() AT TIME ZONE 'utc') AS created_at,
			(NOW() AT TIME ZONE 'utc') AS updated_at
		FROM services
        WHERE service_type = 'mysql';`,
	},
	45: {
		`ALTER TABLE artifacts
			ADD COLUMN updated_at TIMESTAMP`,
		`UPDATE artifacts SET updated_at = created_at`,
		`ALTER TABLE artifacts ALTER COLUMN updated_at SET NOT NULL`,
		`ALTER TABLE job_results RENAME TO jobs`,
		`ALTER TABLE jobs
			ADD COLUMN data JSONB,
			ADD COLUMN retries INTEGER,
			ADD COLUMN interval BIGINT,
			ADD COLUMN timeout BIGINT
		`,
	},
	46: {
		`ALTER TABLE artifacts ADD COLUMN db_version VARCHAR NOT NULL DEFAULT ''`,
		`ALTER TABLE artifacts ALTER COLUMN db_version DROP DEFAULT`,
	},
	47: {
		`CREATE TABLE job_logs (
			job_id VARCHAR NOT NULL,
			chunk_id INTEGER NOT NULL,
			data TEXT NOT NULL,
			last_chunk BOOLEAN NOT NULL,
			FOREIGN KEY (job_id) REFERENCES jobs (id) ON DELETE CASCADE,
			PRIMARY KEY (job_id, chunk_id)
		)`,
	},
	48: {
		`ALTER TABLE artifacts
      ADD COLUMN mode VARCHAR NOT NULL CHECK (mode <> '') DEFAULT 'snapshot'`,
		`ALTER TABLE artifacts ALTER COLUMN mode DROP DEFAULT`,
		`UPDATE scheduled_tasks set data = jsonb_set(data::jsonb, '{mysql_backup, data_model}', '"physical"') WHERE type = 'mysql_backup'`,
		`UPDATE scheduled_tasks set data = jsonb_set(data::jsonb, '{mysql_backup, mode}', '"snapshot"') WHERE type = 'mysql_backup'`,
		`UPDATE scheduled_tasks set data = jsonb_set(data::jsonb, '{mongodb_backup, data_model}', '"logical"') WHERE type = 'mongodb_backup'`,
		`UPDATE scheduled_tasks set data = jsonb_set(data::jsonb, '{mongodb_backup, mode}', '"snapshot"') WHERE type = 'mongodb_backup'`,
		`UPDATE jobs SET data = jsonb_set(data::jsonb, '{mongo_db_backup, mode}', '"snapshot"') WHERE type = 'mongodb_backup'`,
		`UPDATE jobs SET data = data - 'mongo_db_backup' || jsonb_build_object('mongodb_backup', data->'mongo_db_backup') WHERE type = 'mongodb_backup';`,
		`UPDATE jobs SET data = data - 'mongo_db_restore_backup' || jsonb_build_object('mongodb_restore_backup', data->'mongo_db_restore_backup') WHERE type = 'mongodb_restore_backup';`,
	},
	49: {
		`CREATE TABLE percona_sso_details (
			client_id VARCHAR NOT NULL,
			client_secret VARCHAR NOT NULL,
			issuer_url VARCHAR NOT NULL,
			scope VARCHAR NOT NULL,
			created_at TIMESTAMP NOT NULL
		)`,
	},
	50: {
		`INSERT INTO job_logs(
			job_id,
			chunk_id,
			data,
			last_chunk
		)
        SELECT
            id AS job_id,
            0 AS chunk_id,
            '' AS data,
            TRUE AS last_chunk
        FROM jobs j
			WHERE type = 'mongodb_backup' AND NOT EXISTS (
				SELECT FROM job_logs
				WHERE job_id = j.id
			);`,
	},
	51: {
		`ALTER TABLE services
			ADD COLUMN database_name VARCHAR NOT NULL DEFAULT ''`,
	},
	52: {
		`UPDATE services SET database_name = 'postgresql' 
			WHERE service_type = 'postgresql' and database_name = ''`,
	},
	53: {
		`UPDATE services SET database_name = 'postgres' 
			WHERE service_type = 'postgresql' and database_name = 'postgresql'`,
	},
	54: {
		`ALTER TABLE percona_sso_details
			ADD COLUMN access_token VARCHAR`,
	},
	55: {
		`DELETE FROM ia_rules`,
		`ALTER TABLE ia_rules
			RENAME COLUMN params TO params_values`,
		`ALTER TABLE ia_rules
			ADD COLUMN name VARCHAR NOT NULL,
			ADD COLUMN expr_template VARCHAR NOT NULL,
			ADD COLUMN params_definitions JSONB,
			ADD COLUMN default_for BIGINT,
			ADD COLUMN default_severity VARCHAR NOT NULL,
			ADD COLUMN labels TEXT,
			ADD COLUMN annotations TEXT`,
	},
	56: {
		`ALTER TABLE ia_templates
			DROP COLUMN tiers`,
	},
	57: {
		`ALTER TABLE percona_sso_details
			ADD COLUMN organization_id VARCHAR`,
	},
	58: {
		`UPDATE agents SET mongo_db_tls_options = jsonb_set(mongo_db_tls_options, '{stats_collections}', to_jsonb(string_to_array(mongo_db_tls_options->>'stats_collections', ',')))
			WHERE 'mongo_db_tls_options' is not null AND jsonb_typeof(mongo_db_tls_options->'stats_collections') = 'string'`,
	},
	59: {
		`DELETE FROM percona_sso_details WHERE organization_id IS NULL`,
	},
	60: {
		`ALTER TABLE percona_sso_details
			RENAME COLUMN client_id TO pmm_managed_client_id;
		ALTER TABLE percona_sso_details
			RENAME COLUMN client_secret TO pmm_managed_client_secret;
		ALTER TABLE percona_sso_details
			ADD COLUMN grafana_client_id VARCHAR NOT NULL,
			ADD COLUMN pmm_server_name VARCHAR NOT NULL,
			ALTER COLUMN organization_id SET NOT NULL`,
	},
	61: {
		`UPDATE settings SET settings = settings #- '{sass, stt_enabled}';`,
	},
	62: {
		`ALTER TABLE agents
		ADD COLUMN process_exec_path TEXT`,
	},
	63: {
		`ALTER TABLE agents
			ADD COLUMN log_level VARCHAR`,
	},
	64: {
		`UPDATE artifacts SET data_model = 'logical'`,
	},
	65: {
<<<<<<< HEAD
		`UPDATE settings SET settings = settings #- '{ia, enabled}';`,
		`UPDATE settings SET settings = settings - 'ia' || jsonb_build_object('alerting', settings->'ia');`,
=======
		`CREATE TABLE user_flags (
			id INTEGER NOT NULL,
			tour_done BOOLEAN NOT NULL DEFAULT false,
			created_at TIMESTAMP NOT NULL,
			updated_at TIMESTAMP NOT NULL,

			PRIMARY KEY (id)
		)`,
>>>>>>> 3da44c7e
	},
}

// ^^^ Avoid default values in schema definition. ^^^
// aleksi: Go's zero values and non-zero default values in database do play nicely together in INSERTs and UPDATEs.

// OpenDB returns configured connection pool for PostgreSQL.
func OpenDB(address, name, username, password string) (*sql.DB, error) {
	q := make(url.Values)
	q.Set("sslmode", "disable")

	uri := url.URL{
		Scheme:   "postgres",
		User:     url.UserPassword(username, password),
		Host:     address,
		Path:     name,
		RawQuery: q.Encode(),
	}
	if uri.Path == "" {
		uri.Path = "postgres"
	}
	dsn := uri.String()

	db, err := sql.Open("postgres", dsn)
	if err != nil {
		return nil, errors.Wrap(err, "failed to create a connection pool to PostgreSQL")
	}

	db.SetConnMaxLifetime(0)
	db.SetMaxIdleConns(5)
	db.SetMaxOpenConns(10)

	return db, nil
}

// SetupFixturesMode defines if SetupDB adds initial data to the database or not.
type SetupFixturesMode int

const (
	// SetupFixtures adds initial data to the database.
	SetupFixtures SetupFixturesMode = iota
	// SkipFixtures skips adding initial data to the database. Useful for tests.
	SkipFixtures
)

// SetupDBParams represents SetupDB parameters.
type SetupDBParams struct {
	Logf             reform.Printf
	Address          string
	Name             string
	Username         string
	Password         string
	SetupFixtures    SetupFixturesMode
	MigrationVersion *int
}

// SetupDB runs PostgreSQL database migrations and optionally creates database and adds initial data.
func SetupDB(sqlDB *sql.DB, params *SetupDBParams) (*reform.DB, error) {
	var logger reform.Logger
	if params.Logf != nil {
		logger = reform.NewPrintfLogger(params.Logf)
	}
	db := reform.NewDB(sqlDB, postgresql.Dialect, logger)

	latestVersion := len(databaseSchema) - 1 // skip item 0
	if params.MigrationVersion != nil {
		latestVersion = *params.MigrationVersion
	}
	var currentVersion int
	errDB := db.QueryRow("SELECT id FROM schema_migrations ORDER BY id DESC LIMIT 1").Scan(&currentVersion)

	if pErr, ok := errDB.(*pq.Error); ok && pErr.Code == "28000" {
		// invalid_authorization_specification	(see https://www.postgresql.org/docs/current/errcodes-appendix.html)
		databaseName := params.Name
		roleName := params.Username

		if params.Logf != nil {
			params.Logf("Creating database %s and role %s", databaseName, roleName)
		}
		// we use empty password/db and postgres user for creating database
		db, err := OpenDB(params.Address, "", "postgres", "")
		if err != nil {
			return nil, errors.WithStack(err)
		}
		defer db.Close() //nolint:errcheck

		var countDatabases int
		err = db.QueryRow(`SELECT COUNT(*) FROM pg_database WHERE datname = $1`, databaseName).Scan(&countDatabases)
		if err != nil {
			return nil, errors.WithStack(err)
		}

		if countDatabases == 0 {
			_, err = db.Exec(fmt.Sprintf(`CREATE DATABASE "%s"`, databaseName))
			if err != nil {
				return nil, errors.WithStack(err)
			}
		}

		var countRoles int
		err = db.QueryRow(`SELECT COUNT(*) FROM pg_roles WHERE rolname=$1`, roleName).Scan(&countRoles)
		if err != nil {
			return nil, errors.WithStack(err)
		}

		if countRoles == 0 {
			_, err = db.Exec(fmt.Sprintf(`CREATE USER "%s" LOGIN PASSWORD '%s'`, roleName, params.Password))
			if err != nil {
				return nil, errors.WithStack(err)
			}

			_, err = db.Exec(`GRANT ALL PRIVILEGES ON DATABASE $1 TO $2`, databaseName, roleName)
			if err != nil {
				return nil, errors.WithStack(err)
			}
		}
		errDB = db.QueryRow("SELECT id FROM schema_migrations ORDER BY id DESC LIMIT 1").Scan(&currentVersion)
	}
	if pErr, ok := errDB.(*pq.Error); ok && pErr.Code == "42P01" { // undefined_table (see https://www.postgresql.org/docs/current/errcodes-appendix.html)
		errDB = nil
	}

	if errDB != nil {
		return nil, errors.WithStack(errDB)
	}
	if params.Logf != nil {
		params.Logf("Current database schema version: %d. Latest version: %d.", currentVersion, latestVersion)
	}

	// rollback all migrations if one of them fails; PostgreSQL supports DDL transactions
	err := db.InTransaction(func(tx *reform.TX) error {
		for version := currentVersion + 1; version <= latestVersion; version++ {
			if params.Logf != nil {
				params.Logf("Migrating database to schema version %d ...", version)
			}

			queries := databaseSchema[version]
			queries = append(queries, fmt.Sprintf(`INSERT INTO schema_migrations (id) VALUES (%d)`, version))
			for _, q := range queries {
				q = strings.TrimSpace(q)
				if _, err := tx.Exec(q); err != nil {
					return errors.Wrapf(err, "failed to execute statement:\n%s", q)
				}
			}
		}

		if params.SetupFixtures == SkipFixtures {
			return nil
		}

		// fill settings with defaults
		s, err := GetSettings(tx)
		if err != nil {
			return err
		}
		if err = SaveSettings(tx, s); err != nil {
			return err
		}

		if err = setupFixture1(tx.Querier, params.Username, params.Password); err != nil {
			return err
		}
		if err = setupFixture2(tx.Querier, params.Username, params.Password); err != nil {
			return err
		}
		return nil
	})
	if err != nil {
		return nil, err
	}
	return db, nil
}

func setupFixture1(q *reform.Querier, username, password string) error {
	// create PMM Server Node and associated Agents
	node, err := createNodeWithID(q, PMMServerNodeID, GenericNodeType, &CreateNodeParams{
		NodeName: "pmm-server",
		Address:  "127.0.0.1",
	})
	if err != nil {
		if status.Code(err) == codes.AlreadyExists {
			// this fixture was already added previously
			return nil
		}
		return err
	}
	if _, err = createPMMAgentWithID(q, PMMServerAgentID, node.NodeID, nil); err != nil {
		return err
	}
	if _, err = CreateNodeExporter(q, PMMServerAgentID, nil, false, []string{}, nil, ""); err != nil {
		return err
	}

	// create PostgreSQL Service and associated Agents
	service, err := AddNewService(q, PostgreSQLServiceType, &AddDBMSServiceParams{
		ServiceName: PMMServerPostgreSQLServiceName,
		NodeID:      node.NodeID,
		Address:     pointer.ToString("127.0.0.1"),
		Port:        pointer.ToUint16(5432),
	})
	if err != nil {
		return err
	}
	_, err = CreateAgent(q, PostgresExporterType, &CreateAgentParams{
		PMMAgentID: PMMServerAgentID,
		ServiceID:  service.ServiceID,
		Username:   username,
		Password:   password,
	})
	if err != nil {
		return err
	}
	_, err = CreateAgent(q, QANPostgreSQLPgStatementsAgentType, &CreateAgentParams{
		PMMAgentID: PMMServerAgentID,
		ServiceID:  service.ServiceID,
		Username:   username,
		Password:   password,
	})
	if err != nil {
		return err
	}

	return nil
}

func setupFixture2(q *reform.Querier, username, password string) error {
	// TODO add clickhouse_exporter

	return nil
}<|MERGE_RESOLUTION|>--- conflicted
+++ resolved
@@ -718,10 +718,6 @@
 		`UPDATE artifacts SET data_model = 'logical'`,
 	},
 	65: {
-<<<<<<< HEAD
-		`UPDATE settings SET settings = settings #- '{ia, enabled}';`,
-		`UPDATE settings SET settings = settings - 'ia' || jsonb_build_object('alerting', settings->'ia');`,
-=======
 		`CREATE TABLE user_flags (
 			id INTEGER NOT NULL,
 			tour_done BOOLEAN NOT NULL DEFAULT false,
@@ -730,7 +726,10 @@
 
 			PRIMARY KEY (id)
 		)`,
->>>>>>> 3da44c7e
+	},
+	66: {
+		`UPDATE settings SET settings = settings #- '{ia, enabled}';`,
+		`UPDATE settings SET settings = settings - 'ia' || jsonb_build_object('alerting', settings->'ia');`,
 	},
 }
 
