// Copyright (C) 2017 Percona LLC
//
// This program is free software: you can redistribute it and/or modify
// it under the terms of the GNU Affero General Public License as published by
// the Free Software Foundation, either version 3 of the License, or
// (at your option) any later version.
//
// This program is distributed in the hope that it will be useful,
// but WITHOUT ANY WARRANTY; without even the implied warranty of
// MERCHANTABILITY or FITNESS FOR A PARTICULAR PURPOSE. See the
// GNU Affero General Public License for more details.
//
// You should have received a copy of the GNU Affero General Public License
// along with this program. If not, see <https://www.gnu.org/licenses/>.

//nolint:lll
package models

import (
	"context"
	"database/sql"
	"fmt"
	"net"
	"net/url"
	"os"
	"strconv"
	"strings"

	"github.com/lib/pq"
	"github.com/pkg/errors"
	"google.golang.org/grpc/codes"
	"google.golang.org/grpc/status"
	"gopkg.in/reform.v1"
	"gopkg.in/reform.v1/dialects/postgresql"
)

const (
	// PMMServerPostgreSQLServiceName is a special Service Name representing PMM Server's PostgreSQL Service.
	PMMServerPostgreSQLServiceName = "pmm-server-postgresql"
	// minPGVersion stands for minimal required PostgreSQL server version for PMM Server.
	minPGVersion float64 = 14
	// DefaultPostgreSQLAddr represent default local PostgreSQL database server address.
	DefaultPostgreSQLAddr = "127.0.0.1:5432"
	// PMMServerPostgreSQLNodeName is a special Node Name representing PMM Server's External PostgreSQL Node.
	PMMServerPostgreSQLNodeName = "pmm-server-db"

	// DisableSSLMode represent disable PostgreSQL ssl mode
	DisableSSLMode string = "disable"
	// RequireSSLMode represent require PostgreSQL ssl mode
	RequireSSLMode string = "require"
	// VerifyCaSSLMode represent verify-ca PostgreSQL ssl mode
	VerifyCaSSLMode string = "verify-ca"
	// VerifyFullSSLMode represent verify-full PostgreSQL ssl mode
	VerifyFullSSLMode string = "verify-full"
)

// databaseSchema maps schema version from schema_migrations table (id column) to a slice of DDL queries.
var databaseSchema = [][]string{
	1: {
		`CREATE TABLE schema_migrations (
			id INTEGER NOT NULL,
			PRIMARY KEY (id)
		)`,

		`CREATE TABLE nodes (
			-- common
			node_id VARCHAR NOT NULL,
			node_type VARCHAR NOT NULL CHECK (node_type <> ''),
			node_name VARCHAR NOT NULL CHECK (node_name <> ''),
			machine_id VARCHAR CHECK (machine_id <> ''),
			distro VARCHAR NOT NULL,
			node_model VARCHAR NOT NULL,
			az VARCHAR NOT NULL,
			custom_labels TEXT,
			address VARCHAR NOT NULL,
			created_at TIMESTAMP NOT NULL,
			updated_at TIMESTAMP NOT NULL,

			-- Container
			container_id VARCHAR CHECK (container_id <> ''),
			container_name VARCHAR CHECK (container_name <> ''),

			-- RemoteAmazonRDS
			-- RDS instance is stored in address
			region VARCHAR CHECK (region <> ''),

			PRIMARY KEY (node_id),
			UNIQUE (node_name),
			UNIQUE (container_id),
			UNIQUE (address, region)
		)`,

		`CREATE TABLE services (
			-- common
			service_id VARCHAR NOT NULL,
			service_type VARCHAR NOT NULL CHECK (service_type <> ''),
			service_name VARCHAR NOT NULL CHECK (service_name <> ''),
			node_id VARCHAR NOT NULL CHECK (node_id <> ''),
			environment VARCHAR NOT NULL,
			cluster VARCHAR NOT NULL,
			replication_set VARCHAR NOT NULL,
			custom_labels TEXT,
			created_at TIMESTAMP NOT NULL,
			updated_at TIMESTAMP NOT NULL,

			address VARCHAR(255) CHECK (address <> ''),
			port INTEGER,

			PRIMARY KEY (service_id),
			UNIQUE (service_name),
			FOREIGN KEY (node_id) REFERENCES nodes (node_id)
		)`,

		`CREATE TABLE agents (
			-- common
			agent_id VARCHAR NOT NULL,
			agent_type VARCHAR NOT NULL CHECK (agent_type <> ''),
			runs_on_node_id VARCHAR CHECK (runs_on_node_id <> ''),
			pmm_agent_id VARCHAR CHECK (pmm_agent_id <> ''),
			custom_labels TEXT,
			created_at TIMESTAMP NOT NULL,
			updated_at TIMESTAMP NOT NULL,

			-- state
			disabled BOOLEAN NOT NULL,
			status VARCHAR NOT NULL,
			listen_port INTEGER,
			version VARCHAR CHECK (version <> ''),

			-- Credentials to access service
			username VARCHAR CHECK (username <> ''),
			password VARCHAR CHECK (password <> ''),
			metrics_url VARCHAR CHECK (metrics_url <> ''),

			PRIMARY KEY (agent_id),
			FOREIGN KEY (runs_on_node_id) REFERENCES nodes (node_id),
			FOREIGN KEY (pmm_agent_id) REFERENCES agents (agent_id),
			CONSTRAINT runs_on_node_id_xor_pmm_agent_id CHECK ((runs_on_node_id IS NULL) <> (pmm_agent_id IS NULL)),
			CONSTRAINT runs_on_node_id_only_for_pmm_agent CHECK ((runs_on_node_id IS NULL) <> (agent_type='` + string(PMMAgentType) + `'))
		)`,

		`CREATE TABLE agent_nodes (
			agent_id VARCHAR NOT NULL,
			node_id VARCHAR NOT NULL,
			created_at TIMESTAMP NOT NULL,

			FOREIGN KEY (agent_id) REFERENCES agents (agent_id),
			FOREIGN KEY (node_id) REFERENCES nodes (node_id),
			UNIQUE (agent_id, node_id)
		)`,

		`CREATE TABLE agent_services (
			agent_id VARCHAR NOT NULL,
			service_id VARCHAR NOT NULL,
			created_at TIMESTAMP NOT NULL,

			FOREIGN KEY (agent_id) REFERENCES agents (agent_id),
			FOREIGN KEY (service_id) REFERENCES services (service_id),
			UNIQUE (agent_id, service_id)
		)`,

		`CREATE TABLE action_results (
			id VARCHAR NOT NULL,
			pmm_agent_id VARCHAR CHECK (pmm_agent_id <> ''),
			done BOOLEAN NOT NULL,
			error VARCHAR NOT NULL,
			output TEXT NOT NULL,

			created_at TIMESTAMP NOT NULL,
			updated_at TIMESTAMP NOT NULL,

			PRIMARY KEY (id)
		)`,
	},

	2: {
		`CREATE TABLE settings (
			settings JSONB
		)`,
		`INSERT INTO settings (settings) VALUES ('{}')`,
	},

	3: {
		`ALTER TABLE agents
			ADD COLUMN tls BOOLEAN NOT NULL DEFAULT false,
			ADD COLUMN tls_skip_verify BOOLEAN NOT NULL DEFAULT false`,

		`ALTER TABLE agents
			ALTER COLUMN tls DROP DEFAULT,
			ALTER COLUMN tls_skip_verify DROP DEFAULT`,
	},

	4: {
		`ALTER TABLE agents
			ADD COLUMN query_examples_disabled BOOLEAN NOT NULL DEFAULT FALSE,
			ADD COLUMN max_query_log_size INTEGER NOT NULL DEFAULT 0`,

		`ALTER TABLE agents
			ALTER COLUMN query_examples_disabled DROP DEFAULT,
			ALTER COLUMN max_query_log_size DROP DEFAULT`,
	},

	5: {
		// e'\n' to treat \n as a newline, not as two characters
		`UPDATE nodes SET machine_id = trim(e'\n' from machine_id) WHERE machine_id IS NOT NULL`,
	},

	6: {
		`ALTER TABLE agents
			ADD COLUMN table_count INTEGER`,
	},

	7: {
		`ALTER TABLE agents
			ADD COLUMN node_id VARCHAR CHECK (node_id <> ''),
			ADD COLUMN service_id VARCHAR CHECK (service_id <> '')`,
		`UPDATE agents SET node_id=agent_nodes.node_id
			FROM agent_nodes
			WHERE agent_nodes.agent_id = agents.agent_id`,
		`UPDATE agents SET service_id=agent_services.service_id
			FROM agent_services
			WHERE agent_services.agent_id = agents.agent_id`,

		`DROP TABLE agent_nodes, agent_services`,

		`ALTER TABLE agents
			ADD CONSTRAINT node_id_or_service_id_or_pmm_agent_id CHECK (
				(CASE WHEN node_id IS NULL THEN 0 ELSE 1 END) +
  				(CASE WHEN service_id IS NULL THEN 0 ELSE 1 END) +
  				(CASE WHEN pmm_agent_id IS NOT NULL THEN 0 ELSE 1 END) = 1),
			ADD FOREIGN KEY (service_id) REFERENCES services(service_id),
			ADD FOREIGN KEY (node_id) REFERENCES nodes(node_id)`,
	},

	8: {
		// default to 1000 for soft migration from 2.1
		`ALTER TABLE agents
			ADD COLUMN table_count_tablestats_group_limit INTEGER NOT NULL DEFAULT 1000`,

		`ALTER TABLE agents
			ALTER COLUMN table_count_tablestats_group_limit DROP DEFAULT`,
	},

	9: {
		`ALTER TABLE agents
			ADD COLUMN aws_access_key VARCHAR,
			ADD COLUMN aws_secret_key VARCHAR`,
	},

	10: {
		// update 5/5/60 to 5/10/60 for 2.4 only if defaults were not changed
		`UPDATE settings SET
			settings = settings || '{"metrics_resolutions":{"hr": 5000000000, "mr": 10000000000, "lr": 60000000000}}'
			WHERE settings->'metrics_resolutions'->>'hr' = '5000000000'
			AND settings->'metrics_resolutions'->>'mr' = '5000000000'
			AND settings->'metrics_resolutions'->>'lr' = '60000000000'`,
	},

	11: {
		`ALTER TABLE services
			ADD COLUMN socket VARCHAR CONSTRAINT address_socket_check CHECK (
				(address IS NOT NULL AND socket IS NULL) OR (address IS NULL AND socket IS NOT NULL)
			)`,

		`ALTER TABLE services
			ADD CONSTRAINT address_port_check CHECK (
				(address IS NULL AND port IS NULL) OR (address IS NOT NULL AND port IS NOT NULL)
			),
			ADD CONSTRAINT port_check CHECK (
				port IS NULL OR (port > 0 AND port < 65535)
			)`,
	},

	12: {
		`ALTER TABLE agents
			ADD COLUMN rds_basic_metrics_disabled BOOLEAN NOT NULL DEFAULT FALSE,
			ADD COLUMN rds_enhanced_metrics_disabled BOOLEAN NOT NULL DEFAULT FALSE`,

		`ALTER TABLE agents
			ALTER COLUMN rds_basic_metrics_disabled DROP DEFAULT,
			ALTER COLUMN rds_enhanced_metrics_disabled DROP DEFAULT`,
	},

	13: {
		`ALTER TABLE services
			DROP CONSTRAINT address_socket_check`,

		`ALTER TABLE services
			ADD CONSTRAINT address_socket_check CHECK (
				(address IS NOT NULL AND socket IS NULL) OR (address IS NULL AND socket IS NOT NULL) OR (address IS NULL AND socket IS NULL)
			)`,
	},

	14: {
		`ALTER TABLE agents
			DROP CONSTRAINT node_id_or_service_id_or_pmm_agent_id,
			DROP CONSTRAINT runs_on_node_id_only_for_pmm_agent,
			DROP CONSTRAINT agents_metrics_url_check`,
		`ALTER TABLE agents
			ADD CONSTRAINT node_id_or_service_id_for_non_pmm_agent CHECK (
				(node_id IS NULL) <> (service_id IS NULL) OR (agent_type = '` + string(PMMAgentType) + `')),
			ADD CONSTRAINT runs_on_node_id_only_for_pmm_agent_and_external
				CHECK ((runs_on_node_id IS NULL) <> (agent_type='` + string(PMMAgentType) + `' OR agent_type='` + string(ExternalExporterType) + `' ))`,
		`ALTER TABLE agents RENAME COLUMN metrics_url TO metrics_path`,
		`ALTER TABLE agents
			ADD CONSTRAINT agents_metrics_path_check CHECK (metrics_path <> '')`,
		`ALTER TABLE agents ADD COLUMN metrics_scheme VARCHAR`,
	},

	15: {
		// query action results are binary data
		`ALTER TABLE action_results
			DROP COLUMN output,
			ADD COLUMN output bytea`,
	},

	16: {
		`ALTER TABLE services
			DROP CONSTRAINT port_check`,

		`ALTER TABLE services
			ADD CONSTRAINT port_check CHECK (
				port IS NULL OR (port > 0 AND port < 65536)
			)`,
	},

	17: {
		`CREATE TABLE kubernetes_clusters (
			id VARCHAR NOT NULL,
			kubernetes_cluster_name VARCHAR NOT NULL CHECK (kubernetes_cluster_name <> ''),
			kube_config TEXT NOT NULL CHECK (kube_config <> ''),
			created_at TIMESTAMP NOT NULL,
			updated_at TIMESTAMP NOT NULL,

			PRIMARY KEY (id),
			UNIQUE (kubernetes_cluster_name)
		)`,
	},

	18: {
		`ALTER TABLE services
			ADD COLUMN external_group VARCHAR NOT NULL DEFAULT ''`,

		`UPDATE services SET external_group = 'external' WHERE service_type = '` + string(ExternalServiceType) + `'`,

		`ALTER TABLE services
			ALTER COLUMN external_group DROP DEFAULT`,

		// Only service with type external can have non empty value of group.
		`ALTER TABLE services
			ADD CONSTRAINT services_external_group_check CHECK (
				(service_type <> '` + string(ExternalServiceType) + `' AND external_group = '')
				OR
				(service_type = '` + string(ExternalServiceType) + `' AND external_group <> '')
			)`,
	},

	19: {
		`ALTER TABLE agents
			ADD COLUMN push_metrics BOOLEAN NOT NULL DEFAULT FALSE`,
		`ALTER TABLE agents
			ALTER COLUMN push_metrics DROP DEFAULT`,
	},

	20: {
		`ALTER TABLE agents DROP CONSTRAINT runs_on_node_id_only_for_pmm_agent_and_external`,
	},

	21: {
		`ALTER TABLE agents
			ADD CONSTRAINT runs_on_node_id_only_for_pmm_agent
            CHECK (((runs_on_node_id IS NULL) <> (agent_type='` + string(PMMAgentType) + `'))  OR (agent_type='` + string(ExternalExporterType) + `'))`,
	},

	22: {
		`CREATE TABLE ia_channels (
			id VARCHAR NOT NULL,
			summary VARCHAR NOT NULL,
			type VARCHAR NOT NULL,

			email_config JSONB,
			pagerduty_config JSONB,
			slack_config JSONB,
			webhook_config JSONB,

			disabled BOOLEAN NOT NULL,

			created_at TIMESTAMP NOT NULL,
			updated_at TIMESTAMP NOT NULL,

			PRIMARY KEY (id)
		)`,
	},

	23: {
		`CREATE TABLE ia_templates (
			name VARCHAR NOT NULL,
			version INTEGER NOT NULL,
			summary VARCHAR NOT NULL,
			tiers JSONB NOT NULL,
			expr VARCHAR NOT NULL,
			params JSONB,
			"for" BIGINT,
			severity VARCHAR NOT NULL,
			labels TEXT,
			annotations TEXT,
			source VARCHAR NOT NULL,
			yaml TEXT NOT NULL,

			created_at TIMESTAMP NOT NULL,
			updated_at TIMESTAMP NOT NULL,

			PRIMARY KEY (name)
		)`,
	},

	24: {
		`CREATE TABLE ia_rules (
			id VARCHAR NOT NULL,
			template_name VARCHAR NOT NULL,
			summary VARCHAR NOT NULL,
			disabled BOOLEAN NOT NULL,
			params JSONB,
			"for" BIGINT,
			severity VARCHAR NOT NULL,
			custom_labels TEXT,
			filters JSONB,
			channel_ids JSONB NOT NULL,

			created_at TIMESTAMP NOT NULL,
			updated_at TIMESTAMP NOT NULL,

			PRIMARY KEY (id)
		)`,
	},
	25: {
		`ALTER TABLE agents ADD COLUMN mongo_db_tls_options JSONB`,
	},
	26: {
		`ALTER TABLE ia_rules ALTER COLUMN channel_ids DROP NOT NULL`,
	},
	27: {
		`CREATE TABLE backup_locations (
			id VARCHAR NOT NULL,
			name VARCHAR NOT NULL CHECK (name <> ''),
			description VARCHAR NOT NULL,
			type VARCHAR NOT NULL CHECK (type <> ''),
			s3_config JSONB,
			pmm_server_config JSONB,
			pmm_client_config JSONB,

			created_at TIMESTAMP NOT NULL,
			updated_at TIMESTAMP NOT NULL,

			PRIMARY KEY (id),
			UNIQUE (name)
		)`,
	},
	28: {
		`ALTER TABLE agents ADD COLUMN disabled_collectors VARCHAR[]`,
	},
	29: {
		`CREATE TABLE artifacts (
			id VARCHAR NOT NULL,
			name VARCHAR NOT NULL CHECK (name <> ''),
			vendor VARCHAR NOT NULL CHECK (vendor <> ''),
			location_id VARCHAR NOT NULL CHECK (location_id <> ''),
			service_id VARCHAR NOT NULL CHECK (service_id <> ''),
			data_model VARCHAR NOT NULL CHECK (data_model <> ''),
			status VARCHAR NOT NULL CHECK (status <> ''),
			created_at TIMESTAMP NOT NULL,

			PRIMARY KEY (id)
		)`,
	},
	30: {
		`CREATE TABLE job_results (
			id VARCHAR NOT NULL,
			pmm_agent_id VARCHAR CHECK (pmm_agent_id <> ''),
			type VARCHAR NOT NULL,
			done BOOLEAN NOT NULL,
			error VARCHAR NOT NULL,
			result JSONB,

			created_at TIMESTAMP NOT NULL,
			updated_at TIMESTAMP NOT NULL,

			PRIMARY KEY (id)
		)`,
	},
	31: {
		`ALTER TABLE agents
			ADD COLUMN azure_options VARCHAR`,
	},
	32: {
		`CREATE TABLE check_settings (
			name VARCHAR NOT NULL,
			interval VARCHAR NOT NULL,
			PRIMARY KEY (name)
		)`,
	},
	33: {
		`ALTER TABLE kubernetes_clusters ADD COLUMN pxc JSONB`,
		`ALTER TABLE kubernetes_clusters ADD COLUMN proxysql JSONB`,
		`ALTER TABLE kubernetes_clusters ADD COLUMN mongod JSONB`,
	},
	34: {
		`ALTER TABLE kubernetes_clusters ADD COLUMN haproxy JSONB`,
	},
	35: {
		`CREATE TABLE restore_history (
			id VARCHAR NOT NULL,
			artifact_id VARCHAR NOT NULL CHECK (artifact_id <> ''),
			service_id VARCHAR NOT NULL CHECK (service_id <> ''),
			status VARCHAR NOT NULL CHECK (status <> ''),
			started_at TIMESTAMP NOT NULL,
			finished_at TIMESTAMP,

			PRIMARY KEY (id),
			FOREIGN KEY (artifact_id) REFERENCES artifacts (id),
			FOREIGN KEY (service_id) REFERENCES services (service_id)
		)`,
	},
	36: {
		`ALTER TABLE agents
		ADD COLUMN mysql_options VARCHAR`,
	},
	37: {
		`ALTER TABLE agents ALTER COLUMN max_query_log_size TYPE BIGINT`,
	},
	38: {
		`DELETE FROM artifacts a
			WHERE NOT EXISTS (
				SELECT FROM backup_locations
   				WHERE id = a.location_id
   			)`,
		`ALTER TABLE artifacts ADD FOREIGN KEY (location_id) REFERENCES backup_locations (id)`,
		`ALTER TABLE artifacts DROP CONSTRAINT artifacts_service_id_check`,
	},
	39: {
		`CREATE TABLE scheduled_tasks (
			id VARCHAR NOT NULL,
			cron_expression VARCHAR NOT NULL CHECK (cron_expression <> ''),
			type VARCHAR NOT NULL CHECK (type <> ''),
			start_at TIMESTAMP,
			last_run TIMESTAMP,
			next_run TIMESTAMP,
			data JSONB,
			disabled BOOLEAN,
			running BOOLEAN,
			error VARCHAR,

			created_at TIMESTAMP NOT NULL,
			updated_at TIMESTAMP NOT NULL,

			PRIMARY KEY (id)
		)`,
	},
	40: {
		`ALTER TABLE artifacts
      ADD COLUMN type VARCHAR NOT NULL CHECK (type <> '') DEFAULT 'on_demand',
      ADD COLUMN schedule_id VARCHAR`,
		`ALTER TABLE artifacts ALTER COLUMN type DROP DEFAULT`,
	},
	41: {
		`ALTER TABLE agents ADD COLUMN postgresql_options JSONB`,
	},
	42: {
		`ALTER TABLE agents
		ADD COLUMN agent_password VARCHAR CHECK (agent_password <> '')`,
	},
	43: {
		`UPDATE artifacts SET schedule_id = '' WHERE schedule_id IS NULL`,
		`ALTER TABLE artifacts ALTER COLUMN schedule_id SET NOT NULL`,
	},
	44: {
		`CREATE TABLE service_software_versions (
			service_id VARCHAR NOT NULL CHECK (service_id <> ''),
			service_type VARCHAR NOT NULL CHECK (service_type <> ''),
			software_versions JSONB,
			next_check_at TIMESTAMP,

			created_at TIMESTAMP NOT NULL,
			updated_at TIMESTAMP NOT NULL,

			PRIMARY KEY (service_id),
			FOREIGN KEY (service_id) REFERENCES services (service_id) ON DELETE CASCADE
		);`,
		`INSERT INTO service_software_versions(
			service_id,
			service_type,
			software_versions,
			next_check_at,
			created_at,
			updated_at
		)
		SELECT
			service_id,
			service_type,
			'[]' AS software_versions,
			(NOW() AT TIME ZONE 'utc') AS next_check_at,
			(NOW() AT TIME ZONE 'utc') AS created_at,
			(NOW() AT TIME ZONE 'utc') AS updated_at
		FROM services
        WHERE service_type = 'mysql';`,
	},
	45: {
		`ALTER TABLE artifacts
			ADD COLUMN updated_at TIMESTAMP`,
		`UPDATE artifacts SET updated_at = created_at`,
		`ALTER TABLE artifacts ALTER COLUMN updated_at SET NOT NULL`,
		`ALTER TABLE job_results RENAME TO jobs`,
		`ALTER TABLE jobs
			ADD COLUMN data JSONB,
			ADD COLUMN retries INTEGER,
			ADD COLUMN interval BIGINT,
			ADD COLUMN timeout BIGINT
		`,
	},
	46: {
		`ALTER TABLE artifacts ADD COLUMN db_version VARCHAR NOT NULL DEFAULT ''`,
		`ALTER TABLE artifacts ALTER COLUMN db_version DROP DEFAULT`,
	},
	47: {
		`CREATE TABLE job_logs (
			job_id VARCHAR NOT NULL,
			chunk_id INTEGER NOT NULL,
			data TEXT NOT NULL,
			last_chunk BOOLEAN NOT NULL,
			FOREIGN KEY (job_id) REFERENCES jobs (id) ON DELETE CASCADE,
			PRIMARY KEY (job_id, chunk_id)
		)`,
	},
	48: {
		`ALTER TABLE artifacts
      ADD COLUMN mode VARCHAR NOT NULL CHECK (mode <> '') DEFAULT 'snapshot'`,
		`ALTER TABLE artifacts ALTER COLUMN mode DROP DEFAULT`,
		`UPDATE scheduled_tasks set data = jsonb_set(data::jsonb, '{mysql_backup, data_model}', '"physical"') WHERE type = 'mysql_backup'`,
		`UPDATE scheduled_tasks set data = jsonb_set(data::jsonb, '{mysql_backup, mode}', '"snapshot"') WHERE type = 'mysql_backup'`,
		`UPDATE scheduled_tasks set data = jsonb_set(data::jsonb, '{mongodb_backup, data_model}', '"logical"') WHERE type = 'mongodb_backup'`,
		`UPDATE scheduled_tasks set data = jsonb_set(data::jsonb, '{mongodb_backup, mode}', '"snapshot"') WHERE type = 'mongodb_backup'`,
		`UPDATE jobs SET data = jsonb_set(data::jsonb, '{mongo_db_backup, mode}', '"snapshot"') WHERE type = 'mongodb_backup'`,
		`UPDATE jobs SET data = data - 'mongo_db_backup' || jsonb_build_object('mongodb_backup', data->'mongo_db_backup') WHERE type = 'mongodb_backup';`,
		`UPDATE jobs SET data = data - 'mongo_db_restore_backup' || jsonb_build_object('mongodb_restore_backup', data->'mongo_db_restore_backup') WHERE type = 'mongodb_restore_backup';`,
	},
	49: {
		`CREATE TABLE percona_sso_details (
			client_id VARCHAR NOT NULL,
			client_secret VARCHAR NOT NULL,
			issuer_url VARCHAR NOT NULL,
			scope VARCHAR NOT NULL,
			created_at TIMESTAMP NOT NULL
		)`,
	},
	50: {
		`INSERT INTO job_logs(
			job_id,
			chunk_id,
			data,
			last_chunk
		)
        SELECT
            id AS job_id,
            0 AS chunk_id,
            '' AS data,
            TRUE AS last_chunk
        FROM jobs j
			WHERE type = 'mongodb_backup' AND NOT EXISTS (
				SELECT FROM job_logs
				WHERE job_id = j.id
			);`,
	},
	51: {
		`ALTER TABLE services
			ADD COLUMN database_name VARCHAR NOT NULL DEFAULT ''`,
	},
	52: {
		`UPDATE services SET database_name = 'postgresql'
			WHERE service_type = 'postgresql' and database_name = ''`,
	},
	53: {
		`UPDATE services SET database_name = 'postgres'
			WHERE service_type = 'postgresql' and database_name = 'postgresql'`,
	},
	54: {
		`ALTER TABLE percona_sso_details
			ADD COLUMN access_token VARCHAR`,
	},
	55: {
		`DELETE FROM ia_rules`,
		`ALTER TABLE ia_rules
			RENAME COLUMN params TO params_values`,
		`ALTER TABLE ia_rules
			ADD COLUMN name VARCHAR NOT NULL,
			ADD COLUMN expr_template VARCHAR NOT NULL,
			ADD COLUMN params_definitions JSONB,
			ADD COLUMN default_for BIGINT,
			ADD COLUMN default_severity VARCHAR NOT NULL,
			ADD COLUMN labels TEXT,
			ADD COLUMN annotations TEXT`,
	},
	56: {
		`ALTER TABLE ia_templates
			DROP COLUMN tiers`,
	},
	57: {
		`ALTER TABLE percona_sso_details
			ADD COLUMN organization_id VARCHAR`,
	},
	58: {
		`UPDATE agents SET mongo_db_tls_options = jsonb_set(mongo_db_tls_options, '{stats_collections}', to_jsonb(string_to_array(mongo_db_tls_options->>'stats_collections', ',')))
			WHERE 'mongo_db_tls_options' is not null AND jsonb_typeof(mongo_db_tls_options->'stats_collections') = 'string'`,
	},
	59: {
		`DELETE FROM percona_sso_details WHERE organization_id IS NULL`,
	},
	60: {
		`ALTER TABLE percona_sso_details
			RENAME COLUMN client_id TO pmm_managed_client_id;
		ALTER TABLE percona_sso_details
			RENAME COLUMN client_secret TO pmm_managed_client_secret;
		ALTER TABLE percona_sso_details
			ADD COLUMN grafana_client_id VARCHAR NOT NULL,
			ADD COLUMN pmm_server_name VARCHAR NOT NULL,
			ALTER COLUMN organization_id SET NOT NULL`,
	},
	61: {
		`UPDATE settings SET settings = settings #- '{sass, stt_enabled}';`,
	},
	62: {
		`ALTER TABLE agents
		ADD COLUMN process_exec_path TEXT`,
	},
	63: {
		`ALTER TABLE agents
			ADD COLUMN log_level VARCHAR`,
	},
	64: {
		`UPDATE artifacts SET data_model = 'logical'`,
	},
	65: {
		`CREATE TABLE user_flags (
			id INTEGER NOT NULL,
			tour_done BOOLEAN NOT NULL DEFAULT false,
			created_at TIMESTAMP NOT NULL,
			updated_at TIMESTAMP NOT NULL,

			PRIMARY KEY (id)
		)`,
	},
	66: {
		`UPDATE settings SET settings = settings #- '{ia, enabled}';`,
		`UPDATE settings SET settings = settings - 'ia' || jsonb_build_object('alerting', settings->'ia');`,
		`UPDATE ia_rules SET disabled = TRUE`,
	},
	67: {
		`UPDATE agents
		SET log_level = 'error'
		WHERE log_level = 'fatal'
		AND agent_type IN (
			'node_exporter',
			'mysqld_exporter',
			'postgres_exporter'
		);`,
	},
	68: {
		`ALTER TABLE agents
			ADD COLUMN max_query_length INTEGER NOT NULL DEFAULT 0`,

		`ALTER TABLE agents
			ALTER COLUMN max_query_length DROP DEFAULT`,
	},
	69: {
		`ALTER TABLE backup_locations
			DROP COLUMN pmm_server_config`,
	},
	70: {
		`ALTER TABLE restore_history
			ADD COLUMN pitr_timestamp TIMESTAMP`,
	},
	71: {
		`ALTER TABLE backup_locations
			RENAME COLUMN pmm_client_config TO filesystem_config`,
	},
	72: {
		`ALTER TABLE user_flags
			ADD COLUMN alerting_tour_done BOOLEAN NOT NULL DEFAULT false`,
	},
	73: {
		`CREATE TABLE roles (
			id SERIAL PRIMARY KEY,
			title VARCHAR NOT NULL UNIQUE,
			filter TEXT NOT NULL,
			created_at TIMESTAMP NOT NULL,
			updated_at TIMESTAMP NOT NULL
		);

		CREATE TABLE user_roles (
			user_id INTEGER NOT NULL,
			role_id INTEGER NOT NULL,
			created_at TIMESTAMP NOT NULL,
			updated_at TIMESTAMP NOT NULL,

			PRIMARY KEY (user_id, role_id)
		);

		CREATE INDEX role_id_index ON user_roles (role_id);

		WITH rows AS (
			INSERT INTO roles
			(title, filter, created_at, updated_at)
			VALUES
			('Full access', '', NOW(), NOW())
			RETURNING id
		), settings_id AS (
			UPDATE settings SET settings['default_role_id'] = (SELECT to_jsonb(id) FROM rows)
		)

		INSERT INTO user_roles
		(user_id, role_id, created_at, updated_at)
		SELECT u.id, (SELECT id FROM rows), NOW(), NOW() FROM user_flags u;`,
	},
	74: {
		`UPDATE scheduled_tasks
			SET "data" = jsonb_set("data", array["type", 'name'], to_jsonb("data"->"type"->>'name' || '-pmm-renamed-' || gen_random_uuid()))
			WHERE "data"->"type"->>'name' IN (SELECT "data"->"type"->>'name' nm FROM scheduled_tasks GROUP BY nm HAVING COUNT(*) > 1);
		CREATE UNIQUE INDEX scheduled_tasks_data_name_idx ON scheduled_tasks(("data"->"type"->>'name'))`,
	},
	75: {
		`ALTER TABLE kubernetes_clusters
            ADD COLUMN ready BOOLEAN NOT NULL DEFAULT false`,
	},
	76: {
		`ALTER TABLE roles
		ADD COLUMN description TEXT NOT NULL DEFAULT ''`,
	},
	77: {
		`UPDATE scheduled_tasks
			SET data = jsonb_set(data, '{mongodb_backup, cluster_name}', to_jsonb((SELECT cluster FROM services WHERE services.service_id = data->'mongodb_backup'->>'service_id')))
			WHERE type = 'mongodb_backup'`,
	},
	78: {
		`INSERT INTO service_software_versions(
			service_id,
			service_type,
			software_versions,
			next_check_at,
			created_at,
			updated_at
		)
		SELECT
			service_id,
			service_type,
			'[]' AS software_versions,
			(NOW() AT TIME ZONE 'utc') AS next_check_at,
			(NOW() AT TIME ZONE 'utc') AS created_at,
			(NOW() AT TIME ZONE 'utc') AS updated_at
		FROM services
        WHERE service_type = 'mongodb';`,
	},
	79: {
		`CREATE TABLE onboarding_system_tips (
			 id INTEGER PRIMARY KEY,
			 is_completed BOOLEAN NOT NULL,
		
			 created_at TIMESTAMP NOT NULL,
			 updated_at TIMESTAMP NOT NULL
		);

		INSERT INTO onboarding_system_tips(
			id, is_completed, created_at, updated_at
		) VALUES
			(1, false, current_timestamp, current_timestamp),
			(2, false, current_timestamp, current_timestamp),
			(3, false, current_timestamp, current_timestamp);
		
		CREATE TABLE onboarding_user_tips (
		   id SERIAL PRIMARY KEY,
		   tip_id INTEGER NOT NULL,
		   user_id INTEGER NOT NULL,
		   is_completed BOOLEAN NOT NULL,
		
		   created_at TIMESTAMP NOT NULL,
		   updated_at TIMESTAMP NOT NULL,
		   UNIQUE (user_id, tip_id)
		);
		`,
	},
	80: {
<<<<<<< HEAD
		`ALTER TABLE artifacts
    		ADD COLUMN folder VARCHAR NOT NULL DEFAULT '',
			ADD COLUMN metadata_list JSONB;

		UPDATE scheduled_tasks 
		SET data = jsonb_set(data, '{mongodb_backup, folder}', data->'mongodb_backup'->'name')
		WHERE type = 'mongodb_backup';`,
=======
		`ALTER TABLE kubernetes_clusters ADD COLUMN postgresql JSONB`,
		`ALTER TABLE kubernetes_clusters ADD COLUMN pgbouncer JSONB`,
		`ALTER TABLE kubernetes_clusters ADD COLUMN pgbackrest JSONB`,
>>>>>>> 629f2a57
	},
}

// ^^^ Avoid default values in schema definition. ^^^
// aleksi: Go's zero values and non-zero default values in database do play nicely together in INSERTs and UPDATEs.

// OpenDB returns configured connection pool for PostgreSQL.
// OpenDB just validate its arguments without creating a connection to the database.
func OpenDB(params SetupDBParams) (*sql.DB, error) {
	q := make(url.Values)
	if params.SSLMode == "" {
		params.SSLMode = DisableSSLMode
	}

	q.Set("sslmode", params.SSLMode)
	if params.SSLMode != DisableSSLMode {
		q.Set("sslrootcert", params.SSLCAPath)
		q.Set("sslcert", params.SSLCertPath)
		q.Set("sslkey", params.SSLKeyPath)
	}

	uri := url.URL{
		Scheme:   "postgres",
		User:     url.UserPassword(params.Username, params.Password),
		Host:     params.Address,
		Path:     params.Name,
		RawQuery: q.Encode(),
	}
	if uri.Path == "" {
		uri.Path = "postgres"
	}
	dsn := uri.String()

	db, err := sql.Open("postgres", dsn)
	if err != nil {
		return nil, errors.Wrap(err, "failed to create a connection pool to PostgreSQL")
	}

	db.SetConnMaxLifetime(0)
	db.SetMaxIdleConns(5)
	db.SetMaxOpenConns(10)

	return db, nil
}

// SetupFixturesMode defines if SetupDB adds initial data to the database or not.
type SetupFixturesMode int

const (
	// SetupFixtures adds initial data to the database.
	SetupFixtures SetupFixturesMode = iota
	// SkipFixtures skips adding initial data to the database. Useful for tests.
	SkipFixtures
)

// SetupDBParams represents SetupDB parameters.
type SetupDBParams struct {
	Logf             reform.Printf
	Address          string
	Name             string
	Username         string
	Password         string
	SSLMode          string
	SSLCAPath        string
	SSLKeyPath       string
	SSLCertPath      string
	SetupFixtures    SetupFixturesMode
	MigrationVersion *int
}

// SetupDB checks minimal required PostgreSQL version and runs database migrations. Optionally creates database and adds initial data.
func SetupDB(ctx context.Context, sqlDB *sql.DB, params SetupDBParams) (*reform.DB, error) {
	var logger reform.Logger
	if params.Logf != nil {
		logger = reform.NewPrintfLogger(params.Logf)
	}

	db := reform.NewDB(sqlDB, postgresql.Dialect, logger)
	errCV := checkVersion(ctx, db)
	if pErr, ok := errCV.(*pq.Error); ok && pErr.Code == "28000" {
		// invalid_authorization_specification	(see https://www.postgresql.org/docs/current/errcodes-appendix.html)
		if err := initWithRoot(params); err != nil {
			return nil, errors.Wrapf(err, "couldn't connect to database with provided credentials. Tried to create user and database. Error: %s", errCV)
		}
		errCV = checkVersion(ctx, db)
	}

	if errCV != nil {
		return nil, errCV
	}

	if err := migrateDB(db, params); err != nil {
		return nil, err
	}
	return db, nil
}

// checkVersion checks minimal required PostgreSQL server version.
func checkVersion(ctx context.Context, db reform.DBTXContext) error {
	PGVersion, err := GetPostgreSQLVersion(ctx, db)
	if err != nil {
		return err
	}

	if PGVersion.Float() < minPGVersion {
		return fmt.Errorf("unsupported PMM Server PostgreSQL server version: %s. Please upgrade to version %.1f or newer", PGVersion, minPGVersion)
	}
	return nil
}

// initWithRoot tries to create given user and database under default postgres role.
func initWithRoot(params SetupDBParams) error {
	if params.Logf != nil {
		params.Logf("Creating database %s and role %s", params.Name, params.Username)
	}
	// we use empty password/db and postgres user for creating database
	db, err := OpenDB(SetupDBParams{Address: params.Address, Username: "postgres"})
	if err != nil {
		return errors.WithStack(err)
	}
	defer db.Close() //nolint:errcheck

	var countDatabases int
	err = db.QueryRow(`SELECT COUNT(*) FROM pg_database WHERE datname = $1`, params.Name).Scan(&countDatabases)
	if err != nil {
		return errors.WithStack(err)
	}

	if countDatabases == 0 {
		_, err = db.Exec(fmt.Sprintf(`CREATE DATABASE "%s"`, params.Name))
		if err != nil {
			return errors.WithStack(err)
		}
	}

	var countRoles int
	err = db.QueryRow(`SELECT COUNT(*) FROM pg_roles WHERE rolname=$1`, params.Username).Scan(&countRoles)
	if err != nil {
		return errors.WithStack(err)
	}

	if countRoles == 0 {
		_, err = db.Exec(fmt.Sprintf(`CREATE USER "%s" LOGIN PASSWORD '%s'`, params.Username, params.Password))
		if err != nil {
			return errors.WithStack(err)
		}

		_, err = db.Exec(`GRANT ALL PRIVILEGES ON DATABASE $1 TO $2`, params.Name, params.Username)
		if err != nil {
			return errors.WithStack(err)
		}
	}
	return nil
}

// migrateDB runs PostgreSQL database migrations.
func migrateDB(db *reform.DB, params SetupDBParams) error {
	var currentVersion int
	errDB := db.QueryRow("SELECT id FROM schema_migrations ORDER BY id DESC LIMIT 1").Scan(&currentVersion)
	if pErr, ok := errDB.(*pq.Error); ok && pErr.Code == "42P01" { // undefined_table (see https://www.postgresql.org/docs/current/errcodes-appendix.html)
		errDB = nil
	}
	if errDB != nil {
		return errors.WithStack(errDB)
	}

	latestVersion := len(databaseSchema) - 1 // skip item 0
	if params.MigrationVersion != nil {
		latestVersion = *params.MigrationVersion
	}
	if params.Logf != nil {
		params.Logf("Current database schema version: %d. Latest version: %d.", currentVersion, latestVersion)
	}

	// rollback all migrations if one of them fails; PostgreSQL supports DDL transactions
	return db.InTransaction(func(tx *reform.TX) error {
		for version := currentVersion + 1; version <= latestVersion; version++ {
			if params.Logf != nil {
				params.Logf("Migrating database to schema version %d ...", version)
			}

			queries := databaseSchema[version]
			queries = append(queries, fmt.Sprintf(`INSERT INTO schema_migrations (id) VALUES (%d)`, version))
			for _, q := range queries {
				q = strings.TrimSpace(q)
				if _, err := tx.Exec(q); err != nil {
					return errors.Wrapf(err, "failed to execute statement:\n%s", q)
				}
			}
		}

		if params.SetupFixtures == SkipFixtures {
			return nil
		}

		// fill settings with defaults
		s, err := GetSettings(tx)
		if err != nil {
			return err
		}
		if err = SaveSettings(tx, s); err != nil {
			return err
		}

		if err = setupFixture1(tx.Querier, params); err != nil {
			return err
		}
		if err = setupFixture2(tx.Querier, params.Username, params.Password); err != nil {
			return err
		}
		return nil
	})
}

func setupFixture1(q *reform.Querier, params SetupDBParams) error {
	// create PMM Server Node and associated Agents
	node, err := createNodeWithID(q, PMMServerNodeID, GenericNodeType, &CreateNodeParams{
		NodeName: "pmm-server",
		Address:  "127.0.0.1",
	})
	if err != nil {
		if status.Code(err) == codes.AlreadyExists {
			// this fixture was already added previously
			return nil
		}
		return err
	}
	if _, err = createPMMAgentWithID(q, PMMServerAgentID, node.NodeID, nil); err != nil {
		return err
	}
	if _, err = CreateNodeExporter(q, PMMServerAgentID, nil, false, []string{}, nil, ""); err != nil {
		return err
	}
	address, port, err := parsePGAddress(params.Address)
	if err != nil {
		return err
	}
	if params.Address != DefaultPostgreSQLAddr {
		if node, err = CreateNode(q, RemoteNodeType, &CreateNodeParams{
			NodeName: PMMServerPostgreSQLNodeName,
			Address:  address,
		}); err != nil {
			return err
		}
	} else {
		params.Name = "" // using postgres database in order to get metrics from entrypoint extension setup for QAN.
	}

	// create PostgreSQL Service and associated Agents
	service, err := AddNewService(q, PostgreSQLServiceType, &AddDBMSServiceParams{
		ServiceName: PMMServerPostgreSQLServiceName,
		NodeID:      node.NodeID,
		Database:    params.Name,
		Address:     &node.Address,
		Port:        &port,
	})
	if err != nil {
		return err
	}

	ap := &CreateAgentParams{
		PMMAgentID:    PMMServerAgentID,
		ServiceID:     service.ServiceID,
		TLS:           params.SSLMode != DisableSSLMode,
		TLSSkipVerify: params.SSLMode == DisableSSLMode || params.SSLMode == VerifyCaSSLMode,
		Username:      params.Username,
		Password:      params.Password,
	}
	if ap.TLS {
		ap.PostgreSQLOptions = &PostgreSQLOptions{}
		for path, field := range map[string]*string{
			params.SSLCAPath:   &ap.PostgreSQLOptions.SSLCa,
			params.SSLCertPath: &ap.PostgreSQLOptions.SSLCert,
			params.SSLKeyPath:  &ap.PostgreSQLOptions.SSLKey,
		} {
			if path == "" {
				continue
			}
			content, err := os.ReadFile(path) //nolint:gosec
			if err != nil {
				return err
			}
			*field = string(content)
		}
	}
	_, err = CreateAgent(q, PostgresExporterType, ap)
	if err != nil {
		return err
	}
	_, err = CreateAgent(q, QANPostgreSQLPgStatementsAgentType, ap)
	if err != nil {
		return err
	}
	return nil
}

func setupFixture2(q *reform.Querier, username, password string) error {
	// TODO add clickhouse_exporter

	return nil
}

// parsePGAddress parses PostgreSQL address into address:port; if no port specified returns default port number.
func parsePGAddress(address string) (string, uint16, error) {
	if !strings.Contains(address, ":") {
		return address, 5432, nil
	}
	address, portStr, err := net.SplitHostPort(address)
	if err != nil {
		return "", 0, err
	}
	parsedPort, err := strconv.ParseUint(portStr, 10, 16)
	if err != nil {
		return "", 0, err
	}
	return address, uint16(parsedPort), nil
}<|MERGE_RESOLUTION|>--- conflicted
+++ resolved
@@ -887,7 +887,11 @@
 		`,
 	},
 	80: {
-<<<<<<< HEAD
+		`ALTER TABLE kubernetes_clusters ADD COLUMN postgresql JSONB`,
+		`ALTER TABLE kubernetes_clusters ADD COLUMN pgbouncer JSONB`,
+		`ALTER TABLE kubernetes_clusters ADD COLUMN pgbackrest JSONB`,
+	},
+	81: {
 		`ALTER TABLE artifacts
     		ADD COLUMN folder VARCHAR NOT NULL DEFAULT '',
 			ADD COLUMN metadata_list JSONB;
@@ -895,11 +899,6 @@
 		UPDATE scheduled_tasks 
 		SET data = jsonb_set(data, '{mongodb_backup, folder}', data->'mongodb_backup'->'name')
 		WHERE type = 'mongodb_backup';`,
-=======
-		`ALTER TABLE kubernetes_clusters ADD COLUMN postgresql JSONB`,
-		`ALTER TABLE kubernetes_clusters ADD COLUMN pgbouncer JSONB`,
-		`ALTER TABLE kubernetes_clusters ADD COLUMN pgbackrest JSONB`,
->>>>>>> 629f2a57
 	},
 }
 
