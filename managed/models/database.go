// Copyright (C) 2017 Percona LLC
//
// This program is free software: you can redistribute it and/or modify
// it under the terms of the GNU Affero General Public License as published by
// the Free Software Foundation, either version 3 of the License, or
// (at your option) any later version.
//
// This program is distributed in the hope that it will be useful,
// but WITHOUT ANY WARRANTY; without even the implied warranty of
// MERCHANTABILITY or FITNESS FOR A PARTICULAR PURPOSE. See the
// GNU Affero General Public License for more details.
//
// You should have received a copy of the GNU Affero General Public License
// along with this program. If not, see <https://www.gnu.org/licenses/>.

//nolint:lll
package models

import (
	"database/sql"
	"fmt"
	"net/url"
	"strings"

	"github.com/AlekSi/pointer"
	"github.com/lib/pq"
	"github.com/pkg/errors"
	"google.golang.org/grpc/codes"
	"google.golang.org/grpc/status"
	"gopkg.in/reform.v1"
	"gopkg.in/reform.v1/dialects/postgresql"
)

// PMMServerPostgreSQLServiceName is a special Service Name representing PMM Server's PostgreSQL Service.
const PMMServerPostgreSQLServiceName = "pmm-server-postgresql"

// databaseSchema maps schema version from schema_migrations table (id column) to a slice of DDL queries.
var databaseSchema = [][]string{
	1: {
		`CREATE TABLE schema_migrations (
			id INTEGER NOT NULL,
			PRIMARY KEY (id)
		)`,

		`CREATE TABLE nodes (
			-- common
			node_id VARCHAR NOT NULL,
			node_type VARCHAR NOT NULL CHECK (node_type <> ''),
			node_name VARCHAR NOT NULL CHECK (node_name <> ''),
			machine_id VARCHAR CHECK (machine_id <> ''),
			distro VARCHAR NOT NULL,
			node_model VARCHAR NOT NULL,
			az VARCHAR NOT NULL,
			custom_labels TEXT,
			address VARCHAR NOT NULL,
			created_at TIMESTAMP NOT NULL,
			updated_at TIMESTAMP NOT NULL,

			-- Container
			container_id VARCHAR CHECK (container_id <> ''),
			container_name VARCHAR CHECK (container_name <> ''),

			-- RemoteAmazonRDS
			-- RDS instance is stored in address
			region VARCHAR CHECK (region <> ''),

			PRIMARY KEY (node_id),
			UNIQUE (node_name),
			UNIQUE (container_id),
			UNIQUE (address, region)
		)`,

		`CREATE TABLE services (
			-- common
			service_id VARCHAR NOT NULL,
			service_type VARCHAR NOT NULL CHECK (service_type <> ''),
			service_name VARCHAR NOT NULL CHECK (service_name <> ''),
			node_id VARCHAR NOT NULL CHECK (node_id <> ''),
			environment VARCHAR NOT NULL,
			cluster VARCHAR NOT NULL,
			replication_set VARCHAR NOT NULL,
			custom_labels TEXT,
			created_at TIMESTAMP NOT NULL,
			updated_at TIMESTAMP NOT NULL,

			address VARCHAR(255) CHECK (address <> ''),
			port INTEGER,

			PRIMARY KEY (service_id),
			UNIQUE (service_name),
			FOREIGN KEY (node_id) REFERENCES nodes (node_id)
		)`,

		`CREATE TABLE agents (
			-- common
			agent_id VARCHAR NOT NULL,
			agent_type VARCHAR NOT NULL CHECK (agent_type <> ''),
			runs_on_node_id VARCHAR CHECK (runs_on_node_id <> ''),
			pmm_agent_id VARCHAR CHECK (pmm_agent_id <> ''),
			custom_labels TEXT,
			created_at TIMESTAMP NOT NULL,
			updated_at TIMESTAMP NOT NULL,

			-- state
			disabled BOOLEAN NOT NULL,
			status VARCHAR NOT NULL,
			listen_port INTEGER,
			version VARCHAR CHECK (version <> ''),

			-- Credentials to access service
			username VARCHAR CHECK (username <> ''),
			password VARCHAR CHECK (password <> ''),
			metrics_url VARCHAR CHECK (metrics_url <> ''),

			PRIMARY KEY (agent_id),
			FOREIGN KEY (runs_on_node_id) REFERENCES nodes (node_id),
			FOREIGN KEY (pmm_agent_id) REFERENCES agents (agent_id),
			CONSTRAINT runs_on_node_id_xor_pmm_agent_id CHECK ((runs_on_node_id IS NULL) <> (pmm_agent_id IS NULL)),
			CONSTRAINT runs_on_node_id_only_for_pmm_agent CHECK ((runs_on_node_id IS NULL) <> (agent_type='` + string(PMMAgentType) + `'))
		)`,

		`CREATE TABLE agent_nodes (
			agent_id VARCHAR NOT NULL,
			node_id VARCHAR NOT NULL,
			created_at TIMESTAMP NOT NULL,

			FOREIGN KEY (agent_id) REFERENCES agents (agent_id),
			FOREIGN KEY (node_id) REFERENCES nodes (node_id),
			UNIQUE (agent_id, node_id)
		)`,

		`CREATE TABLE agent_services (
			agent_id VARCHAR NOT NULL,
			service_id VARCHAR NOT NULL,
			created_at TIMESTAMP NOT NULL,

			FOREIGN KEY (agent_id) REFERENCES agents (agent_id),
			FOREIGN KEY (service_id) REFERENCES services (service_id),
			UNIQUE (agent_id, service_id)
		)`,

		`CREATE TABLE action_results (
			id VARCHAR NOT NULL,
			pmm_agent_id VARCHAR CHECK (pmm_agent_id <> ''),
			done BOOLEAN NOT NULL,
			error VARCHAR NOT NULL,
			output TEXT NOT NULL,

			created_at TIMESTAMP NOT NULL,
			updated_at TIMESTAMP NOT NULL,

			PRIMARY KEY (id)
		)`,
	},

	2: {
		`CREATE TABLE settings (
			settings JSONB
		)`,
		`INSERT INTO settings (settings) VALUES ('{}')`,
	},

	3: {
		`ALTER TABLE agents
			ADD COLUMN tls BOOLEAN NOT NULL DEFAULT false,
			ADD COLUMN tls_skip_verify BOOLEAN NOT NULL DEFAULT false`,

		`ALTER TABLE agents
			ALTER COLUMN tls DROP DEFAULT,
			ALTER COLUMN tls_skip_verify DROP DEFAULT`,
	},

	4: {
		`ALTER TABLE agents
			ADD COLUMN query_examples_disabled BOOLEAN NOT NULL DEFAULT FALSE,
			ADD COLUMN max_query_log_size INTEGER NOT NULL DEFAULT 0`,

		`ALTER TABLE agents
			ALTER COLUMN query_examples_disabled DROP DEFAULT,
			ALTER COLUMN max_query_log_size DROP DEFAULT`,
	},

	5: {
		// e'\n' to treat \n as a newline, not as two characters
		`UPDATE nodes SET machine_id = trim(e'\n' from machine_id) WHERE machine_id IS NOT NULL`,
	},

	6: {
		`ALTER TABLE agents
			ADD COLUMN table_count INTEGER`,
	},

	7: {
		`ALTER TABLE agents
			ADD COLUMN node_id VARCHAR CHECK (node_id <> ''),
			ADD COLUMN service_id VARCHAR CHECK (service_id <> '')`,
		`UPDATE agents SET node_id=agent_nodes.node_id
			FROM agent_nodes
			WHERE agent_nodes.agent_id = agents.agent_id`,
		`UPDATE agents SET service_id=agent_services.service_id
			FROM agent_services
			WHERE agent_services.agent_id = agents.agent_id`,

		`DROP TABLE agent_nodes, agent_services`,

		`ALTER TABLE agents
			ADD CONSTRAINT node_id_or_service_id_or_pmm_agent_id CHECK (
				(CASE WHEN node_id IS NULL THEN 0 ELSE 1 END) +
  				(CASE WHEN service_id IS NULL THEN 0 ELSE 1 END) +
  				(CASE WHEN pmm_agent_id IS NOT NULL THEN 0 ELSE 1 END) = 1),
			ADD FOREIGN KEY (service_id) REFERENCES services(service_id),
			ADD FOREIGN KEY (node_id) REFERENCES nodes(node_id)`,
	},

	8: {
		// default to 1000 for soft migration from 2.1
		`ALTER TABLE agents
			ADD COLUMN table_count_tablestats_group_limit INTEGER NOT NULL DEFAULT 1000`,

		`ALTER TABLE agents
			ALTER COLUMN table_count_tablestats_group_limit DROP DEFAULT`,
	},

	9: {
		`ALTER TABLE agents
			ADD COLUMN aws_access_key VARCHAR,
			ADD COLUMN aws_secret_key VARCHAR`,
	},

	10: {
		// update 5/5/60 to 5/10/60 for 2.4 only if defaults were not changed
		`UPDATE settings SET
			settings = settings || '{"metrics_resolutions":{"hr": 5000000000, "mr": 10000000000, "lr": 60000000000}}'
			WHERE settings->'metrics_resolutions'->>'hr' = '5000000000'
			AND settings->'metrics_resolutions'->>'mr' = '5000000000'
			AND settings->'metrics_resolutions'->>'lr' = '60000000000'`,
	},

	11: {
		`ALTER TABLE services
			ADD COLUMN socket VARCHAR CONSTRAINT address_socket_check CHECK (
				(address IS NOT NULL AND socket IS NULL) OR (address IS NULL AND socket IS NOT NULL)
			)`,

		`ALTER TABLE services
			ADD CONSTRAINT address_port_check CHECK (
				(address IS NULL AND port IS NULL) OR (address IS NOT NULL AND port IS NOT NULL)
			),
			ADD CONSTRAINT port_check CHECK (
				port IS NULL OR (port > 0 AND port < 65535)
			)`,
	},

	12: {
		`ALTER TABLE agents
			ADD COLUMN rds_basic_metrics_disabled BOOLEAN NOT NULL DEFAULT FALSE,
			ADD COLUMN rds_enhanced_metrics_disabled BOOLEAN NOT NULL DEFAULT FALSE`,

		`ALTER TABLE agents
			ALTER COLUMN rds_basic_metrics_disabled DROP DEFAULT,
			ALTER COLUMN rds_enhanced_metrics_disabled DROP DEFAULT`,
	},

	13: {
		`ALTER TABLE services
			DROP CONSTRAINT address_socket_check`,

		`ALTER TABLE services
			ADD CONSTRAINT address_socket_check CHECK (
				(address IS NOT NULL AND socket IS NULL) OR (address IS NULL AND socket IS NOT NULL) OR (address IS NULL AND socket IS NULL)
			)`,
	},

	14: {
		`ALTER TABLE agents
			DROP CONSTRAINT node_id_or_service_id_or_pmm_agent_id,
			DROP CONSTRAINT runs_on_node_id_only_for_pmm_agent,
			DROP CONSTRAINT agents_metrics_url_check`,
		`ALTER TABLE agents
			ADD CONSTRAINT node_id_or_service_id_for_non_pmm_agent CHECK (
				(node_id IS NULL) <> (service_id IS NULL) OR (agent_type = '` + string(PMMAgentType) + `')),
			ADD CONSTRAINT runs_on_node_id_only_for_pmm_agent_and_external
				CHECK ((runs_on_node_id IS NULL) <> (agent_type='` + string(PMMAgentType) + `' OR agent_type='` + string(ExternalExporterType) + `' ))`,
		`ALTER TABLE agents RENAME COLUMN metrics_url TO metrics_path`,
		`ALTER TABLE agents
			ADD CONSTRAINT agents_metrics_path_check CHECK (metrics_path <> '')`,
		`ALTER TABLE agents ADD COLUMN metrics_scheme VARCHAR`,
	},

	15: {
		// query action results are binary data
		`ALTER TABLE action_results
			DROP COLUMN output,
			ADD COLUMN output bytea`,
	},

	16: {
		`ALTER TABLE services
			DROP CONSTRAINT port_check`,

		`ALTER TABLE services
			ADD CONSTRAINT port_check CHECK (
				port IS NULL OR (port > 0 AND port < 65536)
			)`,
	},

	17: {
		`CREATE TABLE kubernetes_clusters (
			id VARCHAR NOT NULL,
			kubernetes_cluster_name VARCHAR NOT NULL CHECK (kubernetes_cluster_name <> ''),
			kube_config TEXT NOT NULL CHECK (kube_config <> ''),
			created_at TIMESTAMP NOT NULL,
			updated_at TIMESTAMP NOT NULL,

			PRIMARY KEY (id),
			UNIQUE (kubernetes_cluster_name)
		)`,
	},

	18: {
		`ALTER TABLE services
			ADD COLUMN external_group VARCHAR NOT NULL DEFAULT ''`,

		`UPDATE services SET external_group = 'external' WHERE service_type = '` + string(ExternalServiceType) + `'`,

		`ALTER TABLE services
			ALTER COLUMN external_group DROP DEFAULT`,

		// Only service with type external can have non empty value of group.
		`ALTER TABLE services
			ADD CONSTRAINT services_external_group_check CHECK (
				(service_type <> '` + string(ExternalServiceType) + `' AND external_group = '')
				OR
				(service_type = '` + string(ExternalServiceType) + `' AND external_group <> '')
			)`,
	},

	19: {
		`ALTER TABLE agents
			ADD COLUMN push_metrics BOOLEAN NOT NULL DEFAULT FALSE`,
		`ALTER TABLE agents
			ALTER COLUMN push_metrics DROP DEFAULT`,
	},

	20: {
		`ALTER TABLE agents DROP CONSTRAINT runs_on_node_id_only_for_pmm_agent_and_external`,
	},

	21: {
		`ALTER TABLE agents
			ADD CONSTRAINT runs_on_node_id_only_for_pmm_agent
            CHECK (((runs_on_node_id IS NULL) <> (agent_type='` + string(PMMAgentType) + `'))  OR (agent_type='` + string(ExternalExporterType) + `'))`,
	},

	22: {
		`CREATE TABLE ia_channels (
			id VARCHAR NOT NULL,
			summary VARCHAR NOT NULL,
			type VARCHAR NOT NULL,

			email_config JSONB,
			pagerduty_config JSONB,
			slack_config JSONB,
			webhook_config JSONB,

			disabled BOOLEAN NOT NULL,

			created_at TIMESTAMP NOT NULL,
			updated_at TIMESTAMP NOT NULL,

			PRIMARY KEY (id)
		)`,
	},

	23: {
		`CREATE TABLE ia_templates (
			name VARCHAR NOT NULL,
			version INTEGER NOT NULL,
			summary VARCHAR NOT NULL,
			tiers JSONB NOT NULL,
			expr VARCHAR NOT NULL,
			params JSONB,
			"for" BIGINT,
			severity VARCHAR NOT NULL,
			labels TEXT,
			annotations TEXT,
			source VARCHAR NOT NULL,
			yaml TEXT NOT NULL,

			created_at TIMESTAMP NOT NULL,
			updated_at TIMESTAMP NOT NULL,

			PRIMARY KEY (name)
		)`,
	},

	24: {
		`CREATE TABLE ia_rules (
			id VARCHAR NOT NULL,
			template_name VARCHAR NOT NULL,
			summary VARCHAR NOT NULL,
			disabled BOOLEAN NOT NULL,
			params JSONB,
			"for" BIGINT,
			severity VARCHAR NOT NULL,
			custom_labels TEXT,
			filters JSONB,
			channel_ids JSONB NOT NULL,

			created_at TIMESTAMP NOT NULL,
			updated_at TIMESTAMP NOT NULL,

			PRIMARY KEY (id)
		)`,
	},
	25: {
		`ALTER TABLE agents ADD COLUMN mongo_db_tls_options JSONB`,
	},
	26: {
		`ALTER TABLE ia_rules ALTER COLUMN channel_ids DROP NOT NULL`,
	},
	27: {
		`CREATE TABLE backup_locations (
			id VARCHAR NOT NULL,
			name VARCHAR NOT NULL CHECK (name <> ''),
			description VARCHAR NOT NULL,
			type VARCHAR NOT NULL CHECK (type <> ''),
			s3_config JSONB,
			pmm_server_config JSONB,
			pmm_client_config JSONB,

			created_at TIMESTAMP NOT NULL,
			updated_at TIMESTAMP NOT NULL,

			PRIMARY KEY (id),
			UNIQUE (name)
		)`,
	},
	28: {
		`ALTER TABLE agents ADD COLUMN disabled_collectors VARCHAR[]`,
	},
	29: {
		`CREATE TABLE artifacts (
			id VARCHAR NOT NULL,
			name VARCHAR NOT NULL CHECK (name <> ''),
			vendor VARCHAR NOT NULL CHECK (vendor <> ''),
			location_id VARCHAR NOT NULL CHECK (location_id <> ''),
			service_id VARCHAR NOT NULL CHECK (service_id <> ''),
			data_model VARCHAR NOT NULL CHECK (data_model <> ''),
			status VARCHAR NOT NULL CHECK (status <> ''),
			created_at TIMESTAMP NOT NULL,

			PRIMARY KEY (id)
		)`,
	},
	30: {
		`CREATE TABLE job_results (
			id VARCHAR NOT NULL,
			pmm_agent_id VARCHAR CHECK (pmm_agent_id <> ''),
			type VARCHAR NOT NULL,
			done BOOLEAN NOT NULL,
			error VARCHAR NOT NULL,
			result JSONB,

			created_at TIMESTAMP NOT NULL,
			updated_at TIMESTAMP NOT NULL,

			PRIMARY KEY (id)
		)`,
	},
	31: {
		`ALTER TABLE agents
			ADD COLUMN azure_options VARCHAR`,
	},
	32: {
		`CREATE TABLE check_settings (
			name VARCHAR NOT NULL,
			interval VARCHAR NOT NULL,
			PRIMARY KEY (name)
		)`,
	},
	33: {
		`ALTER TABLE kubernetes_clusters ADD COLUMN pxc JSONB`,
		`ALTER TABLE kubernetes_clusters ADD COLUMN proxysql JSONB`,
		`ALTER TABLE kubernetes_clusters ADD COLUMN mongod JSONB`,
	},
	34: {
		`ALTER TABLE kubernetes_clusters ADD COLUMN haproxy JSONB`,
	},
	35: {
		`CREATE TABLE restore_history (
			id VARCHAR NOT NULL,
			artifact_id VARCHAR NOT NULL CHECK (artifact_id <> ''),
			service_id VARCHAR NOT NULL CHECK (service_id <> ''),
			status VARCHAR NOT NULL CHECK (status <> ''),
			started_at TIMESTAMP NOT NULL,
			finished_at TIMESTAMP,

			PRIMARY KEY (id),
			FOREIGN KEY (artifact_id) REFERENCES artifacts (id),
			FOREIGN KEY (service_id) REFERENCES services (service_id)
		)`,
	},
	36: {
		`ALTER TABLE agents
		ADD COLUMN mysql_options VARCHAR`,
	},
	37: {
		`ALTER TABLE agents ALTER COLUMN max_query_log_size TYPE BIGINT`,
	},
	38: {
		`DELETE FROM artifacts a
			WHERE NOT EXISTS (
				SELECT FROM backup_locations
   				WHERE id = a.location_id
   			)`,
		`ALTER TABLE artifacts ADD FOREIGN KEY (location_id) REFERENCES backup_locations (id)`,
		`ALTER TABLE artifacts DROP CONSTRAINT artifacts_service_id_check`,
	},
	39: {
		`CREATE TABLE scheduled_tasks (
			id VARCHAR NOT NULL,
			cron_expression VARCHAR NOT NULL CHECK (cron_expression <> ''),
			type VARCHAR NOT NULL CHECK (type <> ''),
			start_at TIMESTAMP,
			last_run TIMESTAMP,
			next_run TIMESTAMP,
			data JSONB,
			disabled BOOLEAN,
			running BOOLEAN,
			error VARCHAR,

			created_at TIMESTAMP NOT NULL,
			updated_at TIMESTAMP NOT NULL,

			PRIMARY KEY (id)
		)`,
	},
	40: {
		`ALTER TABLE artifacts
      ADD COLUMN type VARCHAR NOT NULL CHECK (type <> '') DEFAULT 'on_demand',
      ADD COLUMN schedule_id VARCHAR`,
		`ALTER TABLE artifacts ALTER COLUMN type DROP DEFAULT`,
	},
	41: {
		`ALTER TABLE agents ADD COLUMN postgresql_options JSONB`,
	},
	42: {
		`ALTER TABLE agents
		ADD COLUMN agent_password VARCHAR CHECK (agent_password <> '')`,
	},
	43: {
		`UPDATE artifacts SET schedule_id = '' WHERE schedule_id IS NULL`,
		`ALTER TABLE artifacts ALTER COLUMN schedule_id SET NOT NULL`,
	},
	44: {
		`CREATE TABLE service_software_versions (
			service_id VARCHAR NOT NULL CHECK (service_id <> ''),
			service_type VARCHAR NOT NULL CHECK (service_type <> ''),
			software_versions JSONB,
			next_check_at TIMESTAMP,

			created_at TIMESTAMP NOT NULL,
			updated_at TIMESTAMP NOT NULL,

			PRIMARY KEY (service_id),
			FOREIGN KEY (service_id) REFERENCES services (service_id) ON DELETE CASCADE
		);`,
		`INSERT INTO service_software_versions(
			service_id,
			service_type,
			software_versions,
			next_check_at,
			created_at,
			updated_at
		)
		SELECT
			service_id,
			service_type,
			'[]' AS software_versions,
			(NOW() AT TIME ZONE 'utc') AS next_check_at,
			(NOW() AT TIME ZONE 'utc') AS created_at,
			(NOW() AT TIME ZONE 'utc') AS updated_at
		FROM services
        WHERE service_type = 'mysql';`,
	},
	45: {
		`ALTER TABLE artifacts
			ADD COLUMN updated_at TIMESTAMP`,
		`UPDATE artifacts SET updated_at = created_at`,
		`ALTER TABLE artifacts ALTER COLUMN updated_at SET NOT NULL`,
		`ALTER TABLE job_results RENAME TO jobs`,
		`ALTER TABLE jobs
			ADD COLUMN data JSONB,
			ADD COLUMN retries INTEGER,
			ADD COLUMN interval BIGINT,
			ADD COLUMN timeout BIGINT
		`,
	},
	46: {
		`ALTER TABLE artifacts ADD COLUMN db_version VARCHAR NOT NULL DEFAULT ''`,
		`ALTER TABLE artifacts ALTER COLUMN db_version DROP DEFAULT`,
	},
	47: {
		`CREATE TABLE job_logs (
			job_id VARCHAR NOT NULL,
			chunk_id INTEGER NOT NULL,
			data TEXT NOT NULL,
			last_chunk BOOLEAN NOT NULL,
			FOREIGN KEY (job_id) REFERENCES jobs (id) ON DELETE CASCADE,
			PRIMARY KEY (job_id, chunk_id)
		)`,
	},
	48: {
		`ALTER TABLE artifacts
      ADD COLUMN mode VARCHAR NOT NULL CHECK (mode <> '') DEFAULT 'snapshot'`,
		`ALTER TABLE artifacts ALTER COLUMN mode DROP DEFAULT`,
		`UPDATE scheduled_tasks set data = jsonb_set(data::jsonb, '{mysql_backup, data_model}', '"physical"') WHERE type = 'mysql_backup'`,
		`UPDATE scheduled_tasks set data = jsonb_set(data::jsonb, '{mysql_backup, mode}', '"snapshot"') WHERE type = 'mysql_backup'`,
		`UPDATE scheduled_tasks set data = jsonb_set(data::jsonb, '{mongodb_backup, data_model}', '"logical"') WHERE type = 'mongodb_backup'`,
		`UPDATE scheduled_tasks set data = jsonb_set(data::jsonb, '{mongodb_backup, mode}', '"snapshot"') WHERE type = 'mongodb_backup'`,
		`UPDATE jobs SET data = jsonb_set(data::jsonb, '{mongo_db_backup, mode}', '"snapshot"') WHERE type = 'mongodb_backup'`,
		`UPDATE jobs SET data = data - 'mongo_db_backup' || jsonb_build_object('mongodb_backup', data->'mongo_db_backup') WHERE type = 'mongodb_backup';`,
		`UPDATE jobs SET data = data - 'mongo_db_restore_backup' || jsonb_build_object('mongodb_restore_backup', data->'mongo_db_restore_backup') WHERE type = 'mongodb_restore_backup';`,
	},
	49: {
		`CREATE TABLE percona_sso_details (
			client_id VARCHAR NOT NULL,
			client_secret VARCHAR NOT NULL,
			issuer_url VARCHAR NOT NULL,
			scope VARCHAR NOT NULL,
			created_at TIMESTAMP NOT NULL
		)`,
	},
	50: {
		`INSERT INTO job_logs(
			job_id,
			chunk_id,
			data,
			last_chunk
		)
        SELECT
            id AS job_id,
            0 AS chunk_id,
            '' AS data,
            TRUE AS last_chunk
        FROM jobs j
			WHERE type = 'mongodb_backup' AND NOT EXISTS (
				SELECT FROM job_logs
				WHERE job_id = j.id
			);`,
	},
	51: {
		`ALTER TABLE services
			ADD COLUMN database_name VARCHAR NOT NULL DEFAULT ''`,
	},
	52: {
		`UPDATE services SET database_name = 'postgresql'
			WHERE service_type = 'postgresql' and database_name = ''`,
	},
	53: {
		`UPDATE services SET database_name = 'postgres'
			WHERE service_type = 'postgresql' and database_name = 'postgresql'`,
	},
	54: {
		`ALTER TABLE percona_sso_details
			ADD COLUMN access_token VARCHAR`,
	},
	55: {
		`DELETE FROM ia_rules`,
		`ALTER TABLE ia_rules
			RENAME COLUMN params TO params_values`,
		`ALTER TABLE ia_rules
			ADD COLUMN name VARCHAR NOT NULL,
			ADD COLUMN expr_template VARCHAR NOT NULL,
			ADD COLUMN params_definitions JSONB,
			ADD COLUMN default_for BIGINT,
			ADD COLUMN default_severity VARCHAR NOT NULL,
			ADD COLUMN labels TEXT,
			ADD COLUMN annotations TEXT`,
	},
	56: {
		`ALTER TABLE ia_templates
			DROP COLUMN tiers`,
	},
	57: {
		`ALTER TABLE percona_sso_details
			ADD COLUMN organization_id VARCHAR`,
	},
	58: {
		`UPDATE agents SET mongo_db_tls_options = jsonb_set(mongo_db_tls_options, '{stats_collections}', to_jsonb(string_to_array(mongo_db_tls_options->>'stats_collections', ',')))
			WHERE 'mongo_db_tls_options' is not null AND jsonb_typeof(mongo_db_tls_options->'stats_collections') = 'string'`,
	},
	59: {
		`DELETE FROM percona_sso_details WHERE organization_id IS NULL`,
	},
	60: {
		`ALTER TABLE percona_sso_details
			RENAME COLUMN client_id TO pmm_managed_client_id;
		ALTER TABLE percona_sso_details
			RENAME COLUMN client_secret TO pmm_managed_client_secret;
		ALTER TABLE percona_sso_details
			ADD COLUMN grafana_client_id VARCHAR NOT NULL,
			ADD COLUMN pmm_server_name VARCHAR NOT NULL,
			ALTER COLUMN organization_id SET NOT NULL`,
	},
	61: {
		`UPDATE settings SET settings = settings #- '{sass, stt_enabled}';`,
	},
	62: {
		`ALTER TABLE agents
		ADD COLUMN process_exec_path TEXT`,
	},
	63: {
		`ALTER TABLE agents
			ADD COLUMN log_level VARCHAR`,
	},
	64: {
		`UPDATE artifacts SET data_model = 'logical'`,
	},
	65: {
		`CREATE TABLE user_flags (
			id INTEGER NOT NULL,
			tour_done BOOLEAN NOT NULL DEFAULT false,
			created_at TIMESTAMP NOT NULL,
			updated_at TIMESTAMP NOT NULL,

			PRIMARY KEY (id)
		)`,
	},
	66: {
		`UPDATE settings SET settings = settings #- '{ia, enabled}';`,
		`UPDATE settings SET settings = settings - 'ia' || jsonb_build_object('alerting', settings->'ia');`,
		`UPDATE ia_rules SET disabled = TRUE`,
	},
	67: {
		`UPDATE agents
		SET log_level = 'error'
		WHERE log_level = 'fatal'
		AND agent_type IN (
			'node_exporter',
			'mysqld_exporter',
			'postgres_exporter'
		);`,
	},
	68: {
		`ALTER TABLE agents
			ADD COLUMN max_query_length INTEGER NOT NULL DEFAULT 0`,

		`ALTER TABLE agents
			ALTER COLUMN max_query_length DROP DEFAULT`,
	},
	69: {
		`ALTER TABLE backup_locations
			DROP COLUMN pmm_server_config`,
	},
	70: {
		`ALTER TABLE restore_history
			ADD COLUMN pitr_timestamp TIMESTAMP`,
	},
	71: {
		`ALTER TABLE backup_locations
			RENAME COLUMN pmm_client_config TO filesystem_config`,
	},
	72: {
		`ALTER TABLE user_flags
			ADD COLUMN alerting_tour_done BOOLEAN NOT NULL DEFAULT false`,
	},
	73: {
		`CREATE TABLE roles (
			id SERIAL PRIMARY KEY,
			title VARCHAR NOT NULL UNIQUE,
			filter TEXT NOT NULL,
			created_at TIMESTAMP NOT NULL,
			updated_at TIMESTAMP NOT NULL
		);

		CREATE TABLE user_roles (
			user_id INTEGER NOT NULL,
			role_id INTEGER NOT NULL,
			created_at TIMESTAMP NOT NULL,
			updated_at TIMESTAMP NOT NULL,

			PRIMARY KEY (user_id, role_id)
		);

		CREATE INDEX role_id_index ON user_roles (role_id);

		WITH rows AS (
			INSERT INTO roles
			(title, filter, created_at, updated_at)
			VALUES
			('Full access', '', NOW(), NOW())
			RETURNING id
		), settings_id AS (
			UPDATE settings SET settings['default_role_id'] = (SELECT to_jsonb(id) FROM rows)
		)

		INSERT INTO user_roles
		(user_id, role_id, created_at, updated_at)
		SELECT u.id, (SELECT id FROM rows), NOW(), NOW() FROM user_flags u;`,
	},
	74: {
		`UPDATE scheduled_tasks
			SET "data" = jsonb_set("data", array["type", 'name'], to_jsonb("data"->"type"->>'name' || '-pmm-renamed-' || gen_random_uuid()))
			WHERE "data"->"type"->>'name' IN (SELECT "data"->"type"->>'name' nm FROM scheduled_tasks GROUP BY nm HAVING COUNT(*) > 1);
		CREATE UNIQUE INDEX scheduled_tasks_data_name_idx ON scheduled_tasks(("data"->"type"->>'name'))`,
	},
	75: {
		`ALTER TABLE kubernetes_clusters
            ADD COLUMN ready BOOLEAN NOT NULL DEFAULT false`,
	},
	76: {
		`ALTER TABLE roles
		ADD COLUMN description TEXT NOT NULL DEFAULT ''`,
	},
	77: {
<<<<<<< HEAD
		`CREATE TABLE files (
			name VARCHAR NOT NULL CHECK (name <> '') PRIMARY KEY,
			content BYTEA NOT NULL CHECK (content <> '')
		)`,
=======
		`UPDATE scheduled_tasks
			SET data = jsonb_set(data, '{mongodb_backup, cluster_name}', to_jsonb((SELECT cluster FROM services WHERE services.service_id = data->'mongodb_backup'->>'service_id')))
			WHERE type = 'mongodb_backup'`,
>>>>>>> 19ee12b4
	},
}

// ^^^ Avoid default values in schema definition. ^^^
// aleksi: Go's zero values and non-zero default values in database do play nicely together in INSERTs and UPDATEs.

// OpenDB returns configured connection pool for PostgreSQL.
func OpenDB(address, name, username, password string) (*sql.DB, error) {
	q := make(url.Values)
	q.Set("sslmode", "disable")

	uri := url.URL{
		Scheme:   "postgres",
		User:     url.UserPassword(username, password),
		Host:     address,
		Path:     name,
		RawQuery: q.Encode(),
	}
	if uri.Path == "" {
		uri.Path = "postgres"
	}
	dsn := uri.String()

	db, err := sql.Open("postgres", dsn)
	if err != nil {
		return nil, errors.Wrap(err, "failed to create a connection pool to PostgreSQL")
	}

	db.SetConnMaxLifetime(0)
	db.SetMaxIdleConns(5)
	db.SetMaxOpenConns(10)

	return db, nil
}

// SetupFixturesMode defines if SetupDB adds initial data to the database or not.
type SetupFixturesMode int

const (
	// SetupFixtures adds initial data to the database.
	SetupFixtures SetupFixturesMode = iota
	// SkipFixtures skips adding initial data to the database. Useful for tests.
	SkipFixtures
)

// SetupDBParams represents SetupDB parameters.
type SetupDBParams struct {
	Logf             reform.Printf
	Address          string
	Name             string
	Username         string
	Password         string
	SetupFixtures    SetupFixturesMode
	MigrationVersion *int
}

// SetupDB runs PostgreSQL database migrations and optionally creates database and adds initial data.
func SetupDB(sqlDB *sql.DB, params *SetupDBParams) (*reform.DB, error) {
	var logger reform.Logger
	if params.Logf != nil {
		logger = reform.NewPrintfLogger(params.Logf)
	}
	db := reform.NewDB(sqlDB, postgresql.Dialect, logger)

	latestVersion := len(databaseSchema) - 1 // skip item 0
	if params.MigrationVersion != nil {
		latestVersion = *params.MigrationVersion
	}
	var currentVersion int
	errDB := db.QueryRow("SELECT id FROM schema_migrations ORDER BY id DESC LIMIT 1").Scan(&currentVersion)

	if pErr, ok := errDB.(*pq.Error); ok && pErr.Code == "28000" {
		// invalid_authorization_specification	(see https://www.postgresql.org/docs/current/errcodes-appendix.html)
		databaseName := params.Name
		roleName := params.Username

		if params.Logf != nil {
			params.Logf("Creating database %s and role %s", databaseName, roleName)
		}
		// we use empty password/db and postgres user for creating database
		db, err := OpenDB(params.Address, "", "postgres", "")
		if err != nil {
			return nil, errors.WithStack(err)
		}
		defer db.Close() //nolint:errcheck

		var countDatabases int
		err = db.QueryRow(`SELECT COUNT(*) FROM pg_database WHERE datname = $1`, databaseName).Scan(&countDatabases)
		if err != nil {
			return nil, errors.WithStack(err)
		}

		if countDatabases == 0 {
			_, err = db.Exec(fmt.Sprintf(`CREATE DATABASE "%s"`, databaseName))
			if err != nil {
				return nil, errors.WithStack(err)
			}
		}

		var countRoles int
		err = db.QueryRow(`SELECT COUNT(*) FROM pg_roles WHERE rolname=$1`, roleName).Scan(&countRoles)
		if err != nil {
			return nil, errors.WithStack(err)
		}

		if countRoles == 0 {
			_, err = db.Exec(fmt.Sprintf(`CREATE USER "%s" LOGIN PASSWORD '%s'`, roleName, params.Password))
			if err != nil {
				return nil, errors.WithStack(err)
			}

			_, err = db.Exec(`GRANT ALL PRIVILEGES ON DATABASE $1 TO $2`, databaseName, roleName)
			if err != nil {
				return nil, errors.WithStack(err)
			}
		}
		errDB = db.QueryRow("SELECT id FROM schema_migrations ORDER BY id DESC LIMIT 1").Scan(&currentVersion)
	}
	if pErr, ok := errDB.(*pq.Error); ok && pErr.Code == "42P01" { // undefined_table (see https://www.postgresql.org/docs/current/errcodes-appendix.html)
		errDB = nil
	}

	if errDB != nil {
		return nil, errors.WithStack(errDB)
	}
	if params.Logf != nil {
		params.Logf("Current database schema version: %d. Latest version: %d.", currentVersion, latestVersion)
	}

	// rollback all migrations if one of them fails; PostgreSQL supports DDL transactions
	err := db.InTransaction(func(tx *reform.TX) error {
		for version := currentVersion + 1; version <= latestVersion; version++ {
			if params.Logf != nil {
				params.Logf("Migrating database to schema version %d ...", version)
			}

			queries := databaseSchema[version]
			queries = append(queries, fmt.Sprintf(`INSERT INTO schema_migrations (id) VALUES (%d)`, version))
			for _, q := range queries {
				q = strings.TrimSpace(q)
				if _, err := tx.Exec(q); err != nil {
					return errors.Wrapf(err, "failed to execute statement:\n%s", q)
				}
			}
		}

		if params.SetupFixtures == SkipFixtures {
			return nil
		}

		// fill settings with defaults
		s, err := GetSettings(tx)
		if err != nil {
			return err
		}
		if err = SaveSettings(tx, s); err != nil {
			return err
		}

		if err = setupFixture1(tx.Querier, params.Username, params.Password); err != nil {
			return err
		}
		if err = setupFixture2(tx.Querier, params.Username, params.Password); err != nil {
			return err
		}
		return nil
	})
	if err != nil {
		return nil, err
	}
	return db, nil
}

func setupFixture1(q *reform.Querier, username, password string) error {
	// create PMM Server Node and associated Agents
	node, err := createNodeWithID(q, PMMServerNodeID, GenericNodeType, &CreateNodeParams{
		NodeName: "pmm-server",
		Address:  "127.0.0.1",
	})
	if err != nil {
		if status.Code(err) == codes.AlreadyExists {
			// this fixture was already added previously
			return nil
		}
		return err
	}
	if _, err = createPMMAgentWithID(q, PMMServerAgentID, node.NodeID, nil); err != nil {
		return err
	}
	if _, err = CreateNodeExporter(q, PMMServerAgentID, nil, false, []string{}, nil, ""); err != nil {
		return err
	}

	// create PostgreSQL Service and associated Agents
	service, err := AddNewService(q, PostgreSQLServiceType, &AddDBMSServiceParams{
		ServiceName: PMMServerPostgreSQLServiceName,
		NodeID:      node.NodeID,
		Address:     pointer.ToString("127.0.0.1"),
		Port:        pointer.ToUint16(5432),
	})
	if err != nil {
		return err
	}
	_, err = CreateAgent(q, PostgresExporterType, &CreateAgentParams{
		PMMAgentID: PMMServerAgentID,
		ServiceID:  service.ServiceID,
		Username:   username,
		Password:   password,
	})
	if err != nil {
		return err
	}
	_, err = CreateAgent(q, QANPostgreSQLPgStatementsAgentType, &CreateAgentParams{
		PMMAgentID: PMMServerAgentID,
		ServiceID:  service.ServiceID,
		Username:   username,
		Password:   password,
	})
	if err != nil {
		return err
	}

	return nil
}

func setupFixture2(q *reform.Querier, username, password string) error {
	// TODO add clickhouse_exporter

	return nil
}<|MERGE_RESOLUTION|>--- conflicted
+++ resolved
@@ -815,16 +815,15 @@
 		ADD COLUMN description TEXT NOT NULL DEFAULT ''`,
 	},
 	77: {
-<<<<<<< HEAD
+		`UPDATE scheduled_tasks
+			SET data = jsonb_set(data, '{mongodb_backup, cluster_name}', to_jsonb((SELECT cluster FROM services WHERE services.service_id = data->'mongodb_backup'->>'service_id')))
+			WHERE type = 'mongodb_backup'`,
+	},
+	78: {
 		`CREATE TABLE files (
 			name VARCHAR NOT NULL CHECK (name <> '') PRIMARY KEY,
 			content BYTEA NOT NULL CHECK (content <> '')
 		)`,
-=======
-		`UPDATE scheduled_tasks
-			SET data = jsonb_set(data, '{mongodb_backup, cluster_name}', to_jsonb((SELECT cluster FROM services WHERE services.service_id = data->'mongodb_backup'->>'service_id')))
-			WHERE type = 'mongodb_backup'`,
->>>>>>> 19ee12b4
 	},
 }
 
