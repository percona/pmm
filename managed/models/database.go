--- conflicted
+++ resolved
@@ -715,7 +715,9 @@
 			ADD COLUMN log_level VARCHAR`,
 	},
 	64: {
-<<<<<<< HEAD
+		`UPDATE artifacts SET data_model = 'logical'`,
+	},
+	65: {
 		`CREATE TABLE db_clusters (
 			id VARCHAR NOT NULL,
 			cluster_type VARCHAR NOT NULL CHECK (cluster_type <> ''),
@@ -728,9 +730,6 @@
 
 			PRIMARY KEY (id)
 		)`,
-=======
-		`UPDATE artifacts SET data_model = 'logical'`,
->>>>>>> 796bec47
 	},
 }
 
