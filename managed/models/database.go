--- conflicted
+++ resolved
@@ -807,7 +807,14 @@
 		CREATE UNIQUE INDEX scheduled_tasks_data_name_idx ON scheduled_tasks(("data"->"type"->>'name'))`,
 	},
 	75: {
-<<<<<<< HEAD
+		`ALTER TABLE kubernetes_clusters
+            ADD COLUMN ready BOOLEAN NOT NULL DEFAULT false`,
+	},
+	76: {
+		`ALTER TABLE roles
+		ADD COLUMN description TEXT NOT NULL DEFAULT ''`,
+	},
+	77: {
 		`INSERT INTO service_software_versions(
 			service_id,
 			service_type,
@@ -825,14 +832,6 @@
 			(NOW() AT TIME ZONE 'utc') AS updated_at
 		FROM services
         WHERE service_type = 'mongodb';`,
-=======
-		`ALTER TABLE kubernetes_clusters
-            ADD COLUMN ready BOOLEAN NOT NULL DEFAULT false`,
-	},
-	76: {
-		`ALTER TABLE roles
-		ADD COLUMN description TEXT NOT NULL DEFAULT ''`,
->>>>>>> aebbd843
 	},
 }
 
