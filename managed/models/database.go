--- conflicted
+++ resolved
@@ -970,10 +970,6 @@
 		`UPDATE settings SET settings = settings - 'alert_manager_url'`,
 	},
 	103: {
-<<<<<<< HEAD
-		`ALTER TABLE user_flags
-			ADD COLUMN snoozed_pmm_version VARCHAR NOT NULL DEFAULT ''`,
-=======
 		`UPDATE settings SET settings = jsonb_insert(settings, '{alerting,enabled}', to_jsonb(NOT ((settings#>'{alerting,disabled}')::boolean))) WHERE (settings#>'{alerting,disabled}') IS NOT NULL`,
 		`UPDATE settings SET settings = settings #- '{alerting, disabled}';`,
 
@@ -1055,7 +1051,10 @@
 		`ALTER TABLE restore_history ADD CONSTRAINT restore_history_service_id_fkey FOREIGN KEY (service_id) REFERENCES services (service_id);`,
 		`ALTER TABLE service_software_versions ADD CONSTRAINT service_software_versions_service_id_fkey FOREIGN KEY (service_id) REFERENCES services (service_id) ON DELETE CASCADE;`,
 		`ALTER TABLE services ADD CONSTRAINT services_node_id_fkey FOREIGN KEY (node_id) REFERENCES nodes (node_id);`,
->>>>>>> 0ac861d8
+	},
+	106: {
+		`ALTER TABLE user_flags
+			ADD COLUMN snoozed_pmm_version VARCHAR NOT NULL DEFAULT ''`,
 	},
 }
 
