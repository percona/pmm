--- conflicted
+++ resolved
@@ -743,20 +743,19 @@
 		);`,
 	},
 	68: {
-<<<<<<< HEAD
+		`ALTER TABLE agents
+			ADD COLUMN max_query_length INTEGER NOT NULL DEFAULT 0`,
+
+		`ALTER TABLE agents
+			ALTER COLUMN max_query_length DROP DEFAULT`,
+	},
+	69: {
 		`ALTER TABLE backup_locations
 			DROP COLUMN pmm_server_config`,
 	},
-	69: {
+	70: {
 		`ALTER TABLE restore_history
 			ADD COLUMN pitr_timestamp TIMESTAMP`,
-=======
-		`ALTER TABLE agents
-			ADD COLUMN max_query_length INTEGER NOT NULL DEFAULT 0`,
-
-		`ALTER TABLE agents
-			ALTER COLUMN max_query_length DROP DEFAULT`,
->>>>>>> 8a71ad80
 	},
 }
 
