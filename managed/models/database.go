--- conflicted
+++ resolved
@@ -763,15 +763,14 @@
 			RENAME COLUMN pmm_client_config TO filesystem_config`,
 	},
 	72: {
-<<<<<<< HEAD
+		`ALTER TABLE user_flags
+			ADD COLUMN alerting_tour_done BOOLEAN NOT NULL DEFAULT false`,
+	},
+	73: {
 		`UPDATE scheduled_tasks
 			SET "data" = jsonb_set("data", array["type", 'name'], to_jsonb("data"->"type"->>'name' || '-pmm-renamed-' || gen_random_uuid()))
 			WHERE "data"->"type"->>'name' IN (SELECT "data"->"type"->>'name' nm FROM scheduled_tasks GROUP BY nm HAVING COUNT(*) > 1);
 		CREATE UNIQUE INDEX scheduled_tasks_data_name_idx ON scheduled_tasks(("data"->"type"->>'name'))`,
-=======
-		`ALTER TABLE user_flags
-			ADD COLUMN alerting_tour_done BOOLEAN NOT NULL DEFAULT false`,
->>>>>>> e8caa859
 	},
 }
 
