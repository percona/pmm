// Copyright (C) 2017 Percona LLC
//
// This program is free software: you can redistribute it and/or modify
// it under the terms of the GNU Affero General Public License as published by
// the Free Software Foundation, either version 3 of the License, or
// (at your option) any later version.
//
// This program is distributed in the hope that it will be useful,
// but WITHOUT ANY WARRANTY; without even the implied warranty of
// MERCHANTABILITY or FITNESS FOR A PARTICULAR PURPOSE. See the
// GNU Affero General Public License for more details.
//
// You should have received a copy of the GNU Affero General Public License
// along with this program. If not, see <https://www.gnu.org/licenses/>.

package models

import (
	"database/sql"
	"fmt"
	"net/url"
	"strings"

	"github.com/AlekSi/pointer"
	"github.com/lib/pq"
	"github.com/pkg/errors"
	"google.golang.org/grpc/codes"
	"google.golang.org/grpc/status"
	"gopkg.in/reform.v1"
	"gopkg.in/reform.v1/dialects/postgresql"
)

// PMMServerPostgreSQLServiceName is a special Service Name representing PMM Server's PostgreSQL Service.
const PMMServerPostgreSQLServiceName = "pmm-server-postgresql"

// databaseSchema maps schema version from schema_migrations table (id column) to a slice of DDL queries.
var databaseSchema = [][]string{
	1: {
		`CREATE TABLE schema_migrations (
			id INTEGER NOT NULL,
			PRIMARY KEY (id)
		)`,

		`CREATE TABLE nodes (
			-- common
			node_id VARCHAR NOT NULL,
			node_type VARCHAR NOT NULL CHECK (node_type <> ''),
			node_name VARCHAR NOT NULL CHECK (node_name <> ''),
			machine_id VARCHAR CHECK (machine_id <> ''),
			distro VARCHAR NOT NULL,
			node_model VARCHAR NOT NULL,
			az VARCHAR NOT NULL,
			custom_labels TEXT,
			address VARCHAR NOT NULL,
			created_at TIMESTAMP NOT NULL,
			updated_at TIMESTAMP NOT NULL,

			-- Container
			container_id VARCHAR CHECK (container_id <> ''),
			container_name VARCHAR CHECK (container_name <> ''),

			-- RemoteAmazonRDS
			-- RDS instance is stored in address
			region VARCHAR CHECK (region <> ''),

			PRIMARY KEY (node_id),
			UNIQUE (node_name),
			UNIQUE (container_id),
			UNIQUE (address, region)
		)`,

		`CREATE TABLE services (
			-- common
			service_id VARCHAR NOT NULL,
			service_type VARCHAR NOT NULL CHECK (service_type <> ''),
			service_name VARCHAR NOT NULL CHECK (service_name <> ''),
			node_id VARCHAR NOT NULL CHECK (node_id <> ''),
			environment VARCHAR NOT NULL,
			cluster VARCHAR NOT NULL,
			replication_set VARCHAR NOT NULL,
			custom_labels TEXT,
			created_at TIMESTAMP NOT NULL,
			updated_at TIMESTAMP NOT NULL,

			address VARCHAR(255) CHECK (address <> ''),
			port INTEGER,

			PRIMARY KEY (service_id),
			UNIQUE (service_name),
			FOREIGN KEY (node_id) REFERENCES nodes (node_id)
		)`,

		`CREATE TABLE agents (
			-- common
			agent_id VARCHAR NOT NULL,
			agent_type VARCHAR NOT NULL CHECK (agent_type <> ''),
			runs_on_node_id VARCHAR CHECK (runs_on_node_id <> ''),
			pmm_agent_id VARCHAR CHECK (pmm_agent_id <> ''),
			custom_labels TEXT,
			created_at TIMESTAMP NOT NULL,
			updated_at TIMESTAMP NOT NULL,

			-- state
			disabled BOOLEAN NOT NULL,
			status VARCHAR NOT NULL,
			listen_port INTEGER,
			version VARCHAR CHECK (version <> ''),

			-- Credentials to access service
			username VARCHAR CHECK (username <> ''),
			password VARCHAR CHECK (password <> ''),
			metrics_url VARCHAR CHECK (metrics_url <> ''),

			PRIMARY KEY (agent_id),
			FOREIGN KEY (runs_on_node_id) REFERENCES nodes (node_id),
			FOREIGN KEY (pmm_agent_id) REFERENCES agents (agent_id),
			CONSTRAINT runs_on_node_id_xor_pmm_agent_id CHECK ((runs_on_node_id IS NULL) <> (pmm_agent_id IS NULL)),
			CONSTRAINT runs_on_node_id_only_for_pmm_agent CHECK ((runs_on_node_id IS NULL) <> (agent_type='` + string(PMMAgentType) + `'))
		)`,

		`CREATE TABLE agent_nodes (
			agent_id VARCHAR NOT NULL,
			node_id VARCHAR NOT NULL,
			created_at TIMESTAMP NOT NULL,

			FOREIGN KEY (agent_id) REFERENCES agents (agent_id),
			FOREIGN KEY (node_id) REFERENCES nodes (node_id),
			UNIQUE (agent_id, node_id)
		)`,

		`CREATE TABLE agent_services (
			agent_id VARCHAR NOT NULL,
			service_id VARCHAR NOT NULL,
			created_at TIMESTAMP NOT NULL,

			FOREIGN KEY (agent_id) REFERENCES agents (agent_id),
			FOREIGN KEY (service_id) REFERENCES services (service_id),
			UNIQUE (agent_id, service_id)
		)`,

		`CREATE TABLE action_results (
			id VARCHAR NOT NULL,
			pmm_agent_id VARCHAR CHECK (pmm_agent_id <> ''),
			done BOOLEAN NOT NULL,
			error VARCHAR NOT NULL,
			output TEXT NOT NULL,

			created_at TIMESTAMP NOT NULL,
			updated_at TIMESTAMP NOT NULL,

			PRIMARY KEY (id)
		)`,
	},

	2: {
		`CREATE TABLE settings (
			settings JSONB
		)`,
		`INSERT INTO settings (settings) VALUES ('{}')`,
	},

	3: {
		`ALTER TABLE agents
			ADD COLUMN tls BOOLEAN NOT NULL DEFAULT false,
			ADD COLUMN tls_skip_verify BOOLEAN NOT NULL DEFAULT false`,

		`ALTER TABLE agents
			ALTER COLUMN tls DROP DEFAULT,
			ALTER COLUMN tls_skip_verify DROP DEFAULT`,
	},

	4: {
		`ALTER TABLE agents
			ADD COLUMN query_examples_disabled BOOLEAN NOT NULL DEFAULT FALSE,
			ADD COLUMN max_query_log_size INTEGER NOT NULL DEFAULT 0`,

		`ALTER TABLE agents
			ALTER COLUMN query_examples_disabled DROP DEFAULT,
			ALTER COLUMN max_query_log_size DROP DEFAULT`,
	},

	5: {
		// e'\n' to treat \n as a newline, not as two characters
		`UPDATE nodes SET machine_id = trim(e'\n' from machine_id) WHERE machine_id IS NOT NULL`,
	},

	6: {
		`ALTER TABLE agents
			ADD COLUMN table_count INTEGER`,
	},

	7: {
		`ALTER TABLE agents
			ADD COLUMN node_id VARCHAR CHECK (node_id <> ''),
			ADD COLUMN service_id VARCHAR CHECK (service_id <> '')`,
		`UPDATE agents SET node_id=agent_nodes.node_id
			FROM agent_nodes
			WHERE agent_nodes.agent_id = agents.agent_id`,
		`UPDATE agents SET service_id=agent_services.service_id
			FROM agent_services
			WHERE agent_services.agent_id = agents.agent_id`,

		`DROP TABLE agent_nodes, agent_services`,

		`ALTER TABLE agents
			ADD CONSTRAINT node_id_or_service_id_or_pmm_agent_id CHECK (
				(CASE WHEN node_id IS NULL THEN 0 ELSE 1 END) +
  				(CASE WHEN service_id IS NULL THEN 0 ELSE 1 END) +
  				(CASE WHEN pmm_agent_id IS NOT NULL THEN 0 ELSE 1 END) = 1),
			ADD FOREIGN KEY (service_id) REFERENCES services(service_id),
			ADD FOREIGN KEY (node_id) REFERENCES nodes(node_id)`,
	},

	8: {
		// default to 1000 for soft migration from 2.1
		`ALTER TABLE agents
			ADD COLUMN table_count_tablestats_group_limit INTEGER NOT NULL DEFAULT 1000`,

		`ALTER TABLE agents
			ALTER COLUMN table_count_tablestats_group_limit DROP DEFAULT`,
	},

	9: {
		`ALTER TABLE agents
			ADD COLUMN aws_access_key VARCHAR,
			ADD COLUMN aws_secret_key VARCHAR`,
	},

	10: {
		// update 5/5/60 to 5/10/60 for 2.4 only if defaults were not changed
		`UPDATE settings SET
			settings = settings || '{"metrics_resolutions":{"hr": 5000000000, "mr": 10000000000, "lr": 60000000000}}'
			WHERE settings->'metrics_resolutions'->>'hr' = '5000000000'
			AND settings->'metrics_resolutions'->>'mr' = '5000000000'
			AND settings->'metrics_resolutions'->>'lr' = '60000000000'`,
	},

	11: {
		`ALTER TABLE services
			ADD COLUMN socket VARCHAR CONSTRAINT address_socket_check CHECK (
				(address IS NOT NULL AND socket IS NULL) OR (address IS NULL AND socket IS NOT NULL)
			)`,

		`ALTER TABLE services
			ADD CONSTRAINT address_port_check CHECK (
				(address IS NULL AND port IS NULL) OR (address IS NOT NULL AND port IS NOT NULL)
			),
			ADD CONSTRAINT port_check CHECK (
				port IS NULL OR (port > 0 AND port < 65535)
			)`,
	},

	12: {
		`ALTER TABLE agents
			ADD COLUMN rds_basic_metrics_disabled BOOLEAN NOT NULL DEFAULT FALSE,
			ADD COLUMN rds_enhanced_metrics_disabled BOOLEAN NOT NULL DEFAULT FALSE`,

		`ALTER TABLE agents
			ALTER COLUMN rds_basic_metrics_disabled DROP DEFAULT,
			ALTER COLUMN rds_enhanced_metrics_disabled DROP DEFAULT`,
	},

	13: {
		`ALTER TABLE services
			DROP CONSTRAINT address_socket_check`,

		`ALTER TABLE services
			ADD CONSTRAINT address_socket_check CHECK (
				(address IS NOT NULL AND socket IS NULL) OR (address IS NULL AND socket IS NOT NULL) OR (address IS NULL AND socket IS NULL)
			)`,
	},

	14: {
		`ALTER TABLE agents
			DROP CONSTRAINT node_id_or_service_id_or_pmm_agent_id,
			DROP CONSTRAINT runs_on_node_id_only_for_pmm_agent,
			DROP CONSTRAINT agents_metrics_url_check`,
		`ALTER TABLE agents
			ADD CONSTRAINT node_id_or_service_id_for_non_pmm_agent CHECK (
				(node_id IS NULL) <> (service_id IS NULL) OR (agent_type = '` + string(PMMAgentType) + `')),
			ADD CONSTRAINT runs_on_node_id_only_for_pmm_agent_and_external
				CHECK ((runs_on_node_id IS NULL) <> (agent_type='` + string(PMMAgentType) + `' OR agent_type='` + string(ExternalExporterType) + `' ))`,
		`ALTER TABLE agents RENAME COLUMN metrics_url TO metrics_path`,
		`ALTER TABLE agents
			ADD CONSTRAINT agents_metrics_path_check CHECK (metrics_path <> '')`,
		`ALTER TABLE agents ADD COLUMN metrics_scheme VARCHAR`,
	},

	15: {
		// query action results are binary data
		`ALTER TABLE action_results
			DROP COLUMN output,
			ADD COLUMN output bytea`,
	},

	16: {
		`ALTER TABLE services
			DROP CONSTRAINT port_check`,

		`ALTER TABLE services
			ADD CONSTRAINT port_check CHECK (
				port IS NULL OR (port > 0 AND port < 65536)
			)`,
	},

	17: {
		`CREATE TABLE kubernetes_clusters (
			id VARCHAR NOT NULL,
			kubernetes_cluster_name VARCHAR NOT NULL CHECK (kubernetes_cluster_name <> ''),
			kube_config TEXT NOT NULL CHECK (kube_config <> ''),
			created_at TIMESTAMP NOT NULL,
			updated_at TIMESTAMP NOT NULL,

			PRIMARY KEY (id),
			UNIQUE (kubernetes_cluster_name)
		)`,
	},

	18: {
		`ALTER TABLE services
			ADD COLUMN external_group VARCHAR NOT NULL DEFAULT ''`,

		`UPDATE services SET external_group = 'external' WHERE service_type = '` + string(ExternalServiceType) + `'`,

		`ALTER TABLE services
			ALTER COLUMN external_group DROP DEFAULT`,

		// Only service with type external can have non empty value of group.
		`ALTER TABLE services
			ADD CONSTRAINT services_external_group_check CHECK (
				(service_type <> '` + string(ExternalServiceType) + `' AND external_group = '')
				OR
				(service_type = '` + string(ExternalServiceType) + `' AND external_group <> '')
			)`,
	},

	19: {
		`ALTER TABLE agents
			ADD COLUMN push_metrics BOOLEAN NOT NULL DEFAULT FALSE`,
		`ALTER TABLE agents
			ALTER COLUMN push_metrics DROP DEFAULT`,
	},

	20: {
		`ALTER TABLE agents DROP CONSTRAINT runs_on_node_id_only_for_pmm_agent_and_external`,
	},

	21: {
		`ALTER TABLE agents
			ADD CONSTRAINT runs_on_node_id_only_for_pmm_agent
            CHECK (((runs_on_node_id IS NULL) <> (agent_type='` + string(PMMAgentType) + `'))  OR (agent_type='` + string(ExternalExporterType) + `'))`,
	},

	22: {
		`CREATE TABLE ia_channels (
			id VARCHAR NOT NULL,
			summary VARCHAR NOT NULL,
			type VARCHAR NOT NULL,

			email_config JSONB,
			pagerduty_config JSONB,
			slack_config JSONB,
			webhook_config JSONB,

			disabled BOOLEAN NOT NULL,

			created_at TIMESTAMP NOT NULL,
			updated_at TIMESTAMP NOT NULL,

			PRIMARY KEY (id)
		)`,
	},

	23: {
		`CREATE TABLE ia_templates (
			name VARCHAR NOT NULL,
			version INTEGER NOT NULL,
			summary VARCHAR NOT NULL,
			tiers JSONB NOT NULL,
			expr VARCHAR NOT NULL,
			params JSONB,
			"for" BIGINT,
			severity VARCHAR NOT NULL,
			labels TEXT,
			annotations TEXT,
			source VARCHAR NOT NULL,
			yaml TEXT NOT NULL,

			created_at TIMESTAMP NOT NULL,
			updated_at TIMESTAMP NOT NULL,

			PRIMARY KEY (name)
		)`,
	},

	24: {
		`CREATE TABLE ia_rules (
			id VARCHAR NOT NULL,
			template_name VARCHAR NOT NULL,
			summary VARCHAR NOT NULL,
			disabled BOOLEAN NOT NULL,
			params JSONB,
			"for" BIGINT,
			severity VARCHAR NOT NULL,
			custom_labels TEXT,
			filters JSONB,
			channel_ids JSONB NOT NULL,

			created_at TIMESTAMP NOT NULL,
			updated_at TIMESTAMP NOT NULL,

			PRIMARY KEY (id)
		)`,
	},
	25: {
		`ALTER TABLE agents ADD COLUMN mongo_db_tls_options JSONB`,
	},
	26: {
		`ALTER TABLE ia_rules ALTER COLUMN channel_ids DROP NOT NULL`,
	},
	27: {
		`CREATE TABLE backup_locations (
			id VARCHAR NOT NULL,
			name VARCHAR NOT NULL CHECK (name <> ''),
			description VARCHAR NOT NULL,
			type VARCHAR NOT NULL CHECK (type <> ''),
			s3_config JSONB,
			pmm_server_config JSONB,
			pmm_client_config JSONB,

			created_at TIMESTAMP NOT NULL,
			updated_at TIMESTAMP NOT NULL,

			PRIMARY KEY (id),
			UNIQUE (name)
		)`,
	},
	28: {
		`ALTER TABLE agents ADD COLUMN disabled_collectors VARCHAR[]`,
	},
	29: {
		`CREATE TABLE artifacts (
			id VARCHAR NOT NULL,
			name VARCHAR NOT NULL CHECK (name <> ''),
			vendor VARCHAR NOT NULL CHECK (vendor <> ''),
			location_id VARCHAR NOT NULL CHECK (location_id <> ''),
			service_id VARCHAR NOT NULL CHECK (service_id <> ''),
			data_model VARCHAR NOT NULL CHECK (data_model <> ''),
			status VARCHAR NOT NULL CHECK (status <> ''),
			created_at TIMESTAMP NOT NULL,

			PRIMARY KEY (id)
		)`,
	},
	30: {
		`CREATE TABLE job_results (
			id VARCHAR NOT NULL,
			pmm_agent_id VARCHAR CHECK (pmm_agent_id <> ''),
			type VARCHAR NOT NULL,
			done BOOLEAN NOT NULL,
			error VARCHAR NOT NULL,
			result JSONB,

			created_at TIMESTAMP NOT NULL,
			updated_at TIMESTAMP NOT NULL,

			PRIMARY KEY (id)
		)`,
	},
	31: {
		`ALTER TABLE agents
			ADD COLUMN azure_options VARCHAR`,
	},
	32: {
		`CREATE TABLE check_settings (
			name VARCHAR NOT NULL,
			interval VARCHAR NOT NULL,
			PRIMARY KEY (name)
		)`,
	},
	33: {
		`ALTER TABLE kubernetes_clusters ADD COLUMN pxc JSONB`,
		`ALTER TABLE kubernetes_clusters ADD COLUMN proxysql JSONB`,
		`ALTER TABLE kubernetes_clusters ADD COLUMN mongod JSONB`,
	},
	34: {
		`ALTER TABLE kubernetes_clusters ADD COLUMN haproxy JSONB`,
	},
	35: {
		`CREATE TABLE restore_history (
			id VARCHAR NOT NULL,
			artifact_id VARCHAR NOT NULL CHECK (artifact_id <> ''),
			service_id VARCHAR NOT NULL CHECK (service_id <> ''),
			status VARCHAR NOT NULL CHECK (status <> ''),
			started_at TIMESTAMP NOT NULL,
			finished_at TIMESTAMP,

			PRIMARY KEY (id),
			FOREIGN KEY (artifact_id) REFERENCES artifacts (id),
			FOREIGN KEY (service_id) REFERENCES services (service_id)
		)`,
	},
	36: {
		`ALTER TABLE agents
		ADD COLUMN mysql_options VARCHAR`,
	},
	37: {
		`ALTER TABLE agents ALTER COLUMN max_query_log_size TYPE BIGINT`,
	},
	38: {
		`DELETE FROM artifacts a
			WHERE NOT EXISTS (
				SELECT FROM backup_locations
   				WHERE id = a.location_id
   			)`,
		`ALTER TABLE artifacts ADD FOREIGN KEY (location_id) REFERENCES backup_locations (id)`,
		`ALTER TABLE artifacts DROP CONSTRAINT artifacts_service_id_check`,
	},
	39: {
		`CREATE TABLE scheduled_tasks (
			id VARCHAR NOT NULL,
			cron_expression VARCHAR NOT NULL CHECK (cron_expression <> ''),
			type VARCHAR NOT NULL CHECK (type <> ''),
			start_at TIMESTAMP,
			last_run TIMESTAMP,
			next_run TIMESTAMP,
			data JSONB,
			disabled BOOLEAN,
			running BOOLEAN,
			error VARCHAR,

			created_at TIMESTAMP NOT NULL,
			updated_at TIMESTAMP NOT NULL,

			PRIMARY KEY (id)
		)`,
	},
	40: {
		`ALTER TABLE artifacts
      ADD COLUMN type VARCHAR NOT NULL CHECK (type <> '') DEFAULT 'on_demand',
      ADD COLUMN schedule_id VARCHAR`,
		`ALTER TABLE artifacts ALTER COLUMN type DROP DEFAULT`,
	},
	41: {
		`ALTER TABLE agents ADD COLUMN postgresql_options JSONB`,
	},
	42: {
		`ALTER TABLE agents
		ADD COLUMN agent_password VARCHAR CHECK (agent_password <> '')`,
	},
	43: {
		`UPDATE artifacts SET schedule_id = '' WHERE schedule_id IS NULL`,
		`ALTER TABLE artifacts ALTER COLUMN schedule_id SET NOT NULL`,
	},
	44: {
		`CREATE TABLE service_software_versions (
			service_id VARCHAR NOT NULL CHECK (service_id <> ''),
			service_type VARCHAR NOT NULL CHECK (service_type <> ''),
			software_versions JSONB,
			next_check_at TIMESTAMP,

			created_at TIMESTAMP NOT NULL,
			updated_at TIMESTAMP NOT NULL,

			PRIMARY KEY (service_id),
			FOREIGN KEY (service_id) REFERENCES services (service_id) ON DELETE CASCADE
		);`,
		`INSERT INTO service_software_versions(
			service_id,
			service_type,
			software_versions,
			next_check_at,
			created_at,
			updated_at
		)
		SELECT
			service_id,
			service_type,
			'[]' AS software_versions,
			(NOW() AT TIME ZONE 'utc') AS next_check_at,
			(NOW() AT TIME ZONE 'utc') AS created_at,
			(NOW() AT TIME ZONE 'utc') AS updated_at
		FROM services
        WHERE service_type = 'mysql';`,
	},
	45: {
		`ALTER TABLE artifacts
			ADD COLUMN updated_at TIMESTAMP`,
		`UPDATE artifacts SET updated_at = created_at`,
		`ALTER TABLE artifacts ALTER COLUMN updated_at SET NOT NULL`,
		`ALTER TABLE job_results RENAME TO jobs`,
		`ALTER TABLE jobs
			ADD COLUMN data JSONB,
			ADD COLUMN retries INTEGER,
			ADD COLUMN interval BIGINT,
			ADD COLUMN timeout BIGINT
		`,
	},
	46: {
		`ALTER TABLE artifacts ADD COLUMN db_version VARCHAR NOT NULL DEFAULT ''`,
		`ALTER TABLE artifacts ALTER COLUMN db_version DROP DEFAULT`,
	},
	47: {
		`CREATE TABLE job_logs (
			job_id VARCHAR NOT NULL,
			chunk_id INTEGER NOT NULL,
			data TEXT NOT NULL,
			last_chunk BOOLEAN NOT NULL,
			FOREIGN KEY (job_id) REFERENCES jobs (id) ON DELETE CASCADE,
			PRIMARY KEY (job_id, chunk_id)
		)`,
	},
	48: {
		`ALTER TABLE artifacts
      ADD COLUMN mode VARCHAR NOT NULL CHECK (mode <> '') DEFAULT 'snapshot'`,
		`ALTER TABLE artifacts ALTER COLUMN mode DROP DEFAULT`,
		`UPDATE scheduled_tasks set data = jsonb_set(data::jsonb, '{mysql_backup, data_model}', '"physical"') WHERE type = 'mysql_backup'`,
		`UPDATE scheduled_tasks set data = jsonb_set(data::jsonb, '{mysql_backup, mode}', '"snapshot"') WHERE type = 'mysql_backup'`,
		`UPDATE scheduled_tasks set data = jsonb_set(data::jsonb, '{mongodb_backup, data_model}', '"logical"') WHERE type = 'mongodb_backup'`,
		`UPDATE scheduled_tasks set data = jsonb_set(data::jsonb, '{mongodb_backup, mode}', '"snapshot"') WHERE type = 'mongodb_backup'`,
		`UPDATE jobs SET data = jsonb_set(data::jsonb, '{mongo_db_backup, mode}', '"snapshot"') WHERE type = 'mongodb_backup'`,
		`UPDATE jobs SET data = data - 'mongo_db_backup' || jsonb_build_object('mongodb_backup', data->'mongo_db_backup') WHERE type = 'mongodb_backup';`,
		`UPDATE jobs SET data = data - 'mongo_db_restore_backup' || jsonb_build_object('mongodb_restore_backup', data->'mongo_db_restore_backup') WHERE type = 'mongodb_restore_backup';`,
	},
	49: {
		`CREATE TABLE percona_sso_details (
			client_id VARCHAR NOT NULL,
			client_secret VARCHAR NOT NULL,
			issuer_url VARCHAR NOT NULL,
			scope VARCHAR NOT NULL,
			created_at TIMESTAMP NOT NULL
		)`,
	},
	50: {
		`INSERT INTO job_logs(
			job_id,
			chunk_id,
			data,
			last_chunk
		)
        SELECT
            id AS job_id,
            0 AS chunk_id,
            '' AS data,
            TRUE AS last_chunk
        FROM jobs j
			WHERE type = 'mongodb_backup' AND NOT EXISTS (
				SELECT FROM job_logs
				WHERE job_id = j.id
			);`,
	},
	51: {
		`ALTER TABLE services
			ADD COLUMN database_name VARCHAR NOT NULL DEFAULT ''`,
	},
	52: {
		`UPDATE services SET database_name = 'postgresql' 
			WHERE service_type = 'postgresql' and database_name = ''`,
	},
	53: {
		`UPDATE services SET database_name = 'postgres' 
			WHERE service_type = 'postgresql' and database_name = 'postgresql'`,
	},
	54: {
		`ALTER TABLE percona_sso_details
			ADD COLUMN access_token VARCHAR`,
	},
	55: {
		`DELETE FROM ia_rules`,
		`ALTER TABLE ia_rules
			RENAME COLUMN params TO params_values`,
		`ALTER TABLE ia_rules
			ADD COLUMN name VARCHAR NOT NULL,
			ADD COLUMN expr_template VARCHAR NOT NULL,
			ADD COLUMN params_definitions JSONB,
			ADD COLUMN default_for BIGINT,
			ADD COLUMN default_severity VARCHAR NOT NULL,
			ADD COLUMN labels TEXT,
			ADD COLUMN annotations TEXT`,
	},
	56: {
		`ALTER TABLE ia_templates
			DROP COLUMN tiers`,
	},
	57: {
		`ALTER TABLE percona_sso_details
			ADD COLUMN organization_id VARCHAR`,
	},
	58: {
		`UPDATE agents SET mongo_db_tls_options = jsonb_set(mongo_db_tls_options, '{stats_collections}', to_jsonb(string_to_array(mongo_db_tls_options->>'stats_collections', ',')))
			WHERE 'mongo_db_tls_options' is not null AND jsonb_typeof(mongo_db_tls_options->'stats_collections') = 'string'`,
	},
	59: {
		`DELETE FROM percona_sso_details WHERE organization_id IS NULL`,
	},
	60: {
		`ALTER TABLE percona_sso_details
			RENAME COLUMN client_id TO pmm_managed_client_id;
		ALTER TABLE percona_sso_details
			RENAME COLUMN client_secret TO pmm_managed_client_secret;
		ALTER TABLE percona_sso_details
			ADD COLUMN grafana_client_id VARCHAR NOT NULL,
			ADD COLUMN pmm_server_name VARCHAR NOT NULL,
			ALTER COLUMN organization_id SET NOT NULL`,
	},
	61: {
		`UPDATE settings SET settings = settings #- '{sass, stt_enabled}';`,
	},
	62: {
		`ALTER TABLE agents
		ADD COLUMN process_exec_path TEXT`,
	},
	63: {
		`ALTER TABLE agents
			ADD COLUMN log_level VARCHAR`,
	},
	64: {
		`UPDATE artifacts SET data_model = 'logical'`,
	},
	65: {
		`CREATE TABLE user_flags (
			id INTEGER NOT NULL,
			tour_done BOOLEAN NOT NULL DEFAULT false,
			created_at TIMESTAMP NOT NULL,
			updated_at TIMESTAMP NOT NULL,

			PRIMARY KEY (id)
		)`,
	},
	66: {
		`UPDATE settings SET settings = settings #- '{ia, enabled}';`,
		`UPDATE settings SET settings = settings - 'ia' || jsonb_build_object('alerting', settings->'ia');`,
		`UPDATE ia_rules SET disabled = TRUE`,
	},
	67: {
		`UPDATE agents
		SET log_level = 'error'
		WHERE log_level = 'fatal'
		AND agent_type IN (
			'node_exporter',
			'mysqld_exporter',
			'postgres_exporter'
		);`,
	},
	68: {
<<<<<<< HEAD
		`ALTER TABLE backup_locations
			DROP COLUMN pmm_server_config`,
=======
		`ALTER TABLE agents
			ADD COLUMN max_query_length INTEGER NOT NULL DEFAULT 0`,

		`ALTER TABLE agents
			ALTER COLUMN max_query_length DROP DEFAULT`,
>>>>>>> 9c78487b
	},
}

// ^^^ Avoid default values in schema definition. ^^^
// aleksi: Go's zero values and non-zero default values in database do play nicely together in INSERTs and UPDATEs.

// OpenDB returns configured connection pool for PostgreSQL.
func OpenDB(address, name, username, password string) (*sql.DB, error) {
	q := make(url.Values)
	q.Set("sslmode", "disable")

	uri := url.URL{
		Scheme:   "postgres",
		User:     url.UserPassword(username, password),
		Host:     address,
		Path:     name,
		RawQuery: q.Encode(),
	}
	if uri.Path == "" {
		uri.Path = "postgres"
	}
	dsn := uri.String()

	db, err := sql.Open("postgres", dsn)
	if err != nil {
		return nil, errors.Wrap(err, "failed to create a connection pool to PostgreSQL")
	}

	db.SetConnMaxLifetime(0)
	db.SetMaxIdleConns(5)
	db.SetMaxOpenConns(10)

	return db, nil
}

// SetupFixturesMode defines if SetupDB adds initial data to the database or not.
type SetupFixturesMode int

const (
	// SetupFixtures adds initial data to the database.
	SetupFixtures SetupFixturesMode = iota
	// SkipFixtures skips adding initial data to the database. Useful for tests.
	SkipFixtures
)

// SetupDBParams represents SetupDB parameters.
type SetupDBParams struct {
	Logf             reform.Printf
	Address          string
	Name             string
	Username         string
	Password         string
	SetupFixtures    SetupFixturesMode
	MigrationVersion *int
}

// SetupDB runs PostgreSQL database migrations and optionally creates database and adds initial data.
func SetupDB(sqlDB *sql.DB, params *SetupDBParams) (*reform.DB, error) {
	var logger reform.Logger
	if params.Logf != nil {
		logger = reform.NewPrintfLogger(params.Logf)
	}
	db := reform.NewDB(sqlDB, postgresql.Dialect, logger)

	latestVersion := len(databaseSchema) - 1 // skip item 0
	if params.MigrationVersion != nil {
		latestVersion = *params.MigrationVersion
	}
	var currentVersion int
	errDB := db.QueryRow("SELECT id FROM schema_migrations ORDER BY id DESC LIMIT 1").Scan(&currentVersion)

	if pErr, ok := errDB.(*pq.Error); ok && pErr.Code == "28000" {
		// invalid_authorization_specification	(see https://www.postgresql.org/docs/current/errcodes-appendix.html)
		databaseName := params.Name
		roleName := params.Username

		if params.Logf != nil {
			params.Logf("Creating database %s and role %s", databaseName, roleName)
		}
		// we use empty password/db and postgres user for creating database
		db, err := OpenDB(params.Address, "", "postgres", "")
		if err != nil {
			return nil, errors.WithStack(err)
		}
		defer db.Close() //nolint:errcheck

		var countDatabases int
		err = db.QueryRow(`SELECT COUNT(*) FROM pg_database WHERE datname = $1`, databaseName).Scan(&countDatabases)
		if err != nil {
			return nil, errors.WithStack(err)
		}

		if countDatabases == 0 {
			_, err = db.Exec(fmt.Sprintf(`CREATE DATABASE "%s"`, databaseName))
			if err != nil {
				return nil, errors.WithStack(err)
			}
		}

		var countRoles int
		err = db.QueryRow(`SELECT COUNT(*) FROM pg_roles WHERE rolname=$1`, roleName).Scan(&countRoles)
		if err != nil {
			return nil, errors.WithStack(err)
		}

		if countRoles == 0 {
			_, err = db.Exec(fmt.Sprintf(`CREATE USER "%s" LOGIN PASSWORD '%s'`, roleName, params.Password))
			if err != nil {
				return nil, errors.WithStack(err)
			}

			_, err = db.Exec(`GRANT ALL PRIVILEGES ON DATABASE $1 TO $2`, databaseName, roleName)
			if err != nil {
				return nil, errors.WithStack(err)
			}
		}
		errDB = db.QueryRow("SELECT id FROM schema_migrations ORDER BY id DESC LIMIT 1").Scan(&currentVersion)
	}
	if pErr, ok := errDB.(*pq.Error); ok && pErr.Code == "42P01" { // undefined_table (see https://www.postgresql.org/docs/current/errcodes-appendix.html)
		errDB = nil
	}

	if errDB != nil {
		return nil, errors.WithStack(errDB)
	}
	if params.Logf != nil {
		params.Logf("Current database schema version: %d. Latest version: %d.", currentVersion, latestVersion)
	}

	// rollback all migrations if one of them fails; PostgreSQL supports DDL transactions
	err := db.InTransaction(func(tx *reform.TX) error {
		for version := currentVersion + 1; version <= latestVersion; version++ {
			if params.Logf != nil {
				params.Logf("Migrating database to schema version %d ...", version)
			}

			queries := databaseSchema[version]
			queries = append(queries, fmt.Sprintf(`INSERT INTO schema_migrations (id) VALUES (%d)`, version))
			for _, q := range queries {
				q = strings.TrimSpace(q)
				if _, err := tx.Exec(q); err != nil {
					return errors.Wrapf(err, "failed to execute statement:\n%s", q)
				}
			}
		}

		if params.SetupFixtures == SkipFixtures {
			return nil
		}

		// fill settings with defaults
		s, err := GetSettings(tx)
		if err != nil {
			return err
		}
		if err = SaveSettings(tx, s); err != nil {
			return err
		}

		if err = setupFixture1(tx.Querier, params.Username, params.Password); err != nil {
			return err
		}
		if err = setupFixture2(tx.Querier, params.Username, params.Password); err != nil {
			return err
		}
		return nil
	})
	if err != nil {
		return nil, err
	}
	return db, nil
}

func setupFixture1(q *reform.Querier, username, password string) error {
	// create PMM Server Node and associated Agents
	node, err := createNodeWithID(q, PMMServerNodeID, GenericNodeType, &CreateNodeParams{
		NodeName: "pmm-server",
		Address:  "127.0.0.1",
	})
	if err != nil {
		if status.Code(err) == codes.AlreadyExists {
			// this fixture was already added previously
			return nil
		}
		return err
	}
	if _, err = createPMMAgentWithID(q, PMMServerAgentID, node.NodeID, nil); err != nil {
		return err
	}
	if _, err = CreateNodeExporter(q, PMMServerAgentID, nil, false, []string{}, nil, ""); err != nil {
		return err
	}

	// create PostgreSQL Service and associated Agents
	service, err := AddNewService(q, PostgreSQLServiceType, &AddDBMSServiceParams{
		ServiceName: PMMServerPostgreSQLServiceName,
		NodeID:      node.NodeID,
		Address:     pointer.ToString("127.0.0.1"),
		Port:        pointer.ToUint16(5432),
	})
	if err != nil {
		return err
	}
	_, err = CreateAgent(q, PostgresExporterType, &CreateAgentParams{
		PMMAgentID: PMMServerAgentID,
		ServiceID:  service.ServiceID,
		Username:   username,
		Password:   password,
	})
	if err != nil {
		return err
	}
	_, err = CreateAgent(q, QANPostgreSQLPgStatementsAgentType, &CreateAgentParams{
		PMMAgentID: PMMServerAgentID,
		ServiceID:  service.ServiceID,
		Username:   username,
		Password:   password,
	})
	if err != nil {
		return err
	}

	return nil
}

func setupFixture2(q *reform.Querier, username, password string) error {
	// TODO add clickhouse_exporter

	return nil
}<|MERGE_RESOLUTION|>--- conflicted
+++ resolved
@@ -743,16 +743,15 @@
 		);`,
 	},
 	68: {
-<<<<<<< HEAD
+		`ALTER TABLE agents
+			ADD COLUMN max_query_length INTEGER NOT NULL DEFAULT 0`,
+
+		`ALTER TABLE agents
+			ALTER COLUMN max_query_length DROP DEFAULT`,
+	},
+	69: {
 		`ALTER TABLE backup_locations
 			DROP COLUMN pmm_server_config`,
-=======
-		`ALTER TABLE agents
-			ADD COLUMN max_query_length INTEGER NOT NULL DEFAULT 0`,
-
-		`ALTER TABLE agents
-			ALTER COLUMN max_query_length DROP DEFAULT`,
->>>>>>> 9c78487b
 	},
 }
 
