// Copyright (C) 2023 Percona LLC
//
// This program is free software: you can redistribute it and/or modify
// it under the terms of the GNU Affero General Public License as published by
// the Free Software Foundation, either version 3 of the License, or
// (at your option) any later version.
//
// This program is distributed in the hope that it will be useful,
// but WITHOUT ANY WARRANTY; without even the implied warranty of
// MERCHANTABILITY or FITNESS FOR A PARTICULAR PURPOSE. See the
// GNU Affero General Public License for more details.
//
// You should have received a copy of the GNU Affero General Public License
// along with this program. If not, see <https://www.gnu.org/licenses/>.

//nolint:lll
package models

import (
	"context"
	"database/sql"
	"fmt"
	"net"
	"net/url"
	"os"
	"strconv"
	"strings"

	"github.com/lib/pq"
	"github.com/pkg/errors"
	"google.golang.org/grpc/codes"
	"google.golang.org/grpc/status"
	"gopkg.in/reform.v1"
	"gopkg.in/reform.v1/dialects/postgresql"
)

const (
	// PMMServerPostgreSQLServiceName is a special Service Name representing PMM Server's PostgreSQL Service.
	PMMServerPostgreSQLServiceName = "pmm-server-postgresql"
	// - minPGVersion stands for minimal required PostgreSQL server version for PMM Server.
	minPGVersion float64 = 14
	// DefaultPostgreSQLAddr represent default local PostgreSQL database server address.
	DefaultPostgreSQLAddr = "127.0.0.1:5432"
	// PMMServerPostgreSQLNodeName is a special Node Name representing PMM Server's External PostgreSQL Node.
	PMMServerPostgreSQLNodeName = "pmm-server-db"

	// DisableSSLMode represent disable PostgreSQL ssl mode.
	DisableSSLMode string = "disable"
	// RequireSSLMode represent require PostgreSQL ssl mode.
	RequireSSLMode string = "require"
	// VerifyCaSSLMode represent verify-ca PostgreSQL ssl mode.
	VerifyCaSSLMode string = "verify-ca"
	// VerifyFullSSLMode represent verify-full PostgreSQL ssl mode.
	VerifyFullSSLMode string = "verify-full"
)

// databaseSchema maps schema version from schema_migrations table (id column) to a slice of DDL queries.
var databaseSchema = [][]string{
	1: {
		`CREATE TABLE schema_migrations (
			id INTEGER NOT NULL,
			PRIMARY KEY (id)
		)`,

		`CREATE TABLE nodes (
			-- common
			node_id VARCHAR NOT NULL,
			node_type VARCHAR NOT NULL CHECK (node_type <> ''),
			node_name VARCHAR NOT NULL CHECK (node_name <> ''),
			machine_id VARCHAR CHECK (machine_id <> ''),
			distro VARCHAR NOT NULL,
			node_model VARCHAR NOT NULL,
			az VARCHAR NOT NULL,
			custom_labels TEXT,
			address VARCHAR NOT NULL,
			created_at TIMESTAMP NOT NULL,
			updated_at TIMESTAMP NOT NULL,

			-- Container
			container_id VARCHAR CHECK (container_id <> ''),
			container_name VARCHAR CHECK (container_name <> ''),

			-- RemoteAmazonRDS
			-- RDS instance is stored in address
			region VARCHAR CHECK (region <> ''),

			PRIMARY KEY (node_id),
			UNIQUE (node_name),
			UNIQUE (container_id),
			UNIQUE (address, region)
		)`,

		`CREATE TABLE services (
			-- common
			service_id VARCHAR NOT NULL,
			service_type VARCHAR NOT NULL CHECK (service_type <> ''),
			service_name VARCHAR NOT NULL CHECK (service_name <> ''),
			node_id VARCHAR NOT NULL CHECK (node_id <> ''),
			environment VARCHAR NOT NULL,
			cluster VARCHAR NOT NULL,
			replication_set VARCHAR NOT NULL,
			custom_labels TEXT,
			created_at TIMESTAMP NOT NULL,
			updated_at TIMESTAMP NOT NULL,

			address VARCHAR(255) CHECK (address <> ''),
			port INTEGER,

			PRIMARY KEY (service_id),
			UNIQUE (service_name),
			FOREIGN KEY (node_id) REFERENCES nodes (node_id)
		)`,

		`CREATE TABLE agents (
			-- common
			agent_id VARCHAR NOT NULL,
			agent_type VARCHAR NOT NULL CHECK (agent_type <> ''),
			runs_on_node_id VARCHAR CHECK (runs_on_node_id <> ''),
			pmm_agent_id VARCHAR CHECK (pmm_agent_id <> ''),
			custom_labels TEXT,
			created_at TIMESTAMP NOT NULL,
			updated_at TIMESTAMP NOT NULL,

			-- state
			disabled BOOLEAN NOT NULL,
			status VARCHAR NOT NULL,
			listen_port INTEGER,
			version VARCHAR CHECK (version <> ''),

			-- Credentials to access service
			username VARCHAR CHECK (username <> ''),
			password VARCHAR CHECK (password <> ''),
			metrics_url VARCHAR CHECK (metrics_url <> ''),

			PRIMARY KEY (agent_id),
			FOREIGN KEY (runs_on_node_id) REFERENCES nodes (node_id),
			FOREIGN KEY (pmm_agent_id) REFERENCES agents (agent_id),
			CONSTRAINT runs_on_node_id_xor_pmm_agent_id CHECK ((runs_on_node_id IS NULL) <> (pmm_agent_id IS NULL)),
			CONSTRAINT runs_on_node_id_only_for_pmm_agent CHECK ((runs_on_node_id IS NULL) <> (agent_type='` + string(PMMAgentType) + `'))
		)`,

		`CREATE TABLE agent_nodes (
			agent_id VARCHAR NOT NULL,
			node_id VARCHAR NOT NULL,
			created_at TIMESTAMP NOT NULL,

			FOREIGN KEY (agent_id) REFERENCES agents (agent_id),
			FOREIGN KEY (node_id) REFERENCES nodes (node_id),
			UNIQUE (agent_id, node_id)
		)`,

		`CREATE TABLE agent_services (
			agent_id VARCHAR NOT NULL,
			service_id VARCHAR NOT NULL,
			created_at TIMESTAMP NOT NULL,

			FOREIGN KEY (agent_id) REFERENCES agents (agent_id),
			FOREIGN KEY (service_id) REFERENCES services (service_id),
			UNIQUE (agent_id, service_id)
		)`,

		`CREATE TABLE action_results (
			id VARCHAR NOT NULL,
			pmm_agent_id VARCHAR CHECK (pmm_agent_id <> ''),
			done BOOLEAN NOT NULL,
			error VARCHAR NOT NULL,
			output TEXT NOT NULL,

			created_at TIMESTAMP NOT NULL,
			updated_at TIMESTAMP NOT NULL,

			PRIMARY KEY (id)
		)`,
	},

	2: {
		`CREATE TABLE settings (
			settings JSONB
		)`,
		`INSERT INTO settings (settings) VALUES ('{}')`,
	},

	3: {
		`ALTER TABLE agents
			ADD COLUMN tls BOOLEAN NOT NULL DEFAULT false,
			ADD COLUMN tls_skip_verify BOOLEAN NOT NULL DEFAULT false`,

		`ALTER TABLE agents
			ALTER COLUMN tls DROP DEFAULT,
			ALTER COLUMN tls_skip_verify DROP DEFAULT`,
	},

	4: {
		`ALTER TABLE agents
			ADD COLUMN query_examples_disabled BOOLEAN NOT NULL DEFAULT FALSE,
			ADD COLUMN max_query_log_size INTEGER NOT NULL DEFAULT 0`,

		`ALTER TABLE agents
			ALTER COLUMN query_examples_disabled DROP DEFAULT,
			ALTER COLUMN max_query_log_size DROP DEFAULT`,
	},

	5: {
		// e'\n' to treat \n as a newline, not as two characters
		`UPDATE nodes SET machine_id = trim(e'\n' from machine_id) WHERE machine_id IS NOT NULL`,
	},

	6: {
		`ALTER TABLE agents
			ADD COLUMN table_count INTEGER`,
	},

	7: {
		`ALTER TABLE agents
			ADD COLUMN node_id VARCHAR CHECK (node_id <> ''),
			ADD COLUMN service_id VARCHAR CHECK (service_id <> '')`,
		`UPDATE agents SET node_id=agent_nodes.node_id
			FROM agent_nodes
			WHERE agent_nodes.agent_id = agents.agent_id`,
		`UPDATE agents SET service_id=agent_services.service_id
			FROM agent_services
			WHERE agent_services.agent_id = agents.agent_id`,

		`DROP TABLE agent_nodes, agent_services`,

		`ALTER TABLE agents
			ADD CONSTRAINT node_id_or_service_id_or_pmm_agent_id CHECK (
				(CASE WHEN node_id IS NULL THEN 0 ELSE 1 END) +
  				(CASE WHEN service_id IS NULL THEN 0 ELSE 1 END) +
  				(CASE WHEN pmm_agent_id IS NOT NULL THEN 0 ELSE 1 END) = 1),
			ADD FOREIGN KEY (service_id) REFERENCES services(service_id),
			ADD FOREIGN KEY (node_id) REFERENCES nodes(node_id)`,
	},

	8: {
		// default to 1000 for soft migration from 2.1
		`ALTER TABLE agents
			ADD COLUMN table_count_tablestats_group_limit INTEGER NOT NULL DEFAULT 1000`,

		`ALTER TABLE agents
			ALTER COLUMN table_count_tablestats_group_limit DROP DEFAULT`,
	},

	9: {
		`ALTER TABLE agents
			ADD COLUMN aws_access_key VARCHAR,
			ADD COLUMN aws_secret_key VARCHAR`,
	},

	10: {
		// update 5/5/60 to 5/10/60 for 2.4 only if defaults were not changed
		`UPDATE settings SET
			settings = settings || '{"metrics_resolutions":{"hr": 5000000000, "mr": 10000000000, "lr": 60000000000}}'
			WHERE settings->'metrics_resolutions'->>'hr' = '5000000000'
			AND settings->'metrics_resolutions'->>'mr' = '5000000000'
			AND settings->'metrics_resolutions'->>'lr' = '60000000000'`,
	},

	11: {
		`ALTER TABLE services
			ADD COLUMN socket VARCHAR CONSTRAINT address_socket_check CHECK (
				(address IS NOT NULL AND socket IS NULL) OR (address IS NULL AND socket IS NOT NULL)
			)`,

		`ALTER TABLE services
			ADD CONSTRAINT address_port_check CHECK (
				(address IS NULL AND port IS NULL) OR (address IS NOT NULL AND port IS NOT NULL)
			),
			ADD CONSTRAINT port_check CHECK (
				port IS NULL OR (port > 0 AND port < 65535)
			)`,
	},

	12: {
		`ALTER TABLE agents
			ADD COLUMN rds_basic_metrics_disabled BOOLEAN NOT NULL DEFAULT FALSE,
			ADD COLUMN rds_enhanced_metrics_disabled BOOLEAN NOT NULL DEFAULT FALSE`,

		`ALTER TABLE agents
			ALTER COLUMN rds_basic_metrics_disabled DROP DEFAULT,
			ALTER COLUMN rds_enhanced_metrics_disabled DROP DEFAULT`,
	},

	13: {
		`ALTER TABLE services
			DROP CONSTRAINT address_socket_check`,

		`ALTER TABLE services
			ADD CONSTRAINT address_socket_check CHECK (
				(address IS NOT NULL AND socket IS NULL) OR (address IS NULL AND socket IS NOT NULL) OR (address IS NULL AND socket IS NULL)
			)`,
	},

	14: {
		`ALTER TABLE agents
			DROP CONSTRAINT node_id_or_service_id_or_pmm_agent_id,
			DROP CONSTRAINT runs_on_node_id_only_for_pmm_agent,
			DROP CONSTRAINT agents_metrics_url_check`,
		`ALTER TABLE agents
			ADD CONSTRAINT node_id_or_service_id_for_non_pmm_agent CHECK (
				(node_id IS NULL) <> (service_id IS NULL) OR (agent_type = '` + string(PMMAgentType) + `')),
			ADD CONSTRAINT runs_on_node_id_only_for_pmm_agent_and_external
				CHECK ((runs_on_node_id IS NULL) <> (agent_type='` + string(PMMAgentType) + `' OR agent_type='` + string(ExternalExporterType) + `' ))`,
		`ALTER TABLE agents RENAME COLUMN metrics_url TO metrics_path`,
		`ALTER TABLE agents
			ADD CONSTRAINT agents_metrics_path_check CHECK (metrics_path <> '')`,
		`ALTER TABLE agents ADD COLUMN metrics_scheme VARCHAR`,
	},

	15: {
		// query action results are binary data
		`ALTER TABLE action_results
			DROP COLUMN output,
			ADD COLUMN output bytea`,
	},

	16: {
		`ALTER TABLE services
			DROP CONSTRAINT port_check`,

		`ALTER TABLE services
			ADD CONSTRAINT port_check CHECK (
				port IS NULL OR (port > 0 AND port < 65536)
			)`,
	},

	17: {
		`CREATE TABLE kubernetes_clusters (
			id VARCHAR NOT NULL,
			kubernetes_cluster_name VARCHAR NOT NULL CHECK (kubernetes_cluster_name <> ''),
			kube_config TEXT NOT NULL CHECK (kube_config <> ''),
			created_at TIMESTAMP NOT NULL,
			updated_at TIMESTAMP NOT NULL,

			PRIMARY KEY (id),
			UNIQUE (kubernetes_cluster_name)
		)`,
	},

	18: {
		`ALTER TABLE services
			ADD COLUMN external_group VARCHAR NOT NULL DEFAULT ''`,

		`UPDATE services SET external_group = 'external' WHERE service_type = '` + string(ExternalServiceType) + `'`,

		`ALTER TABLE services
			ALTER COLUMN external_group DROP DEFAULT`,

		// Only service with type external can have non empty value of group.
		`ALTER TABLE services
			ADD CONSTRAINT services_external_group_check CHECK (
				(service_type <> '` + string(ExternalServiceType) + `' AND external_group = '')
				OR
				(service_type = '` + string(ExternalServiceType) + `' AND external_group <> '')
			)`,
	},

	19: {
		`ALTER TABLE agents
			ADD COLUMN push_metrics BOOLEAN NOT NULL DEFAULT FALSE`,
		`ALTER TABLE agents
			ALTER COLUMN push_metrics DROP DEFAULT`,
	},

	20: {
		`ALTER TABLE agents DROP CONSTRAINT runs_on_node_id_only_for_pmm_agent_and_external`,
	},

	21: {
		`ALTER TABLE agents
			ADD CONSTRAINT runs_on_node_id_only_for_pmm_agent
            CHECK (((runs_on_node_id IS NULL) <> (agent_type='` + string(PMMAgentType) + `'))  OR (agent_type='` + string(ExternalExporterType) + `'))`,
	},

	22: {
		`CREATE TABLE ia_channels (
			id VARCHAR NOT NULL,
			summary VARCHAR NOT NULL,
			type VARCHAR NOT NULL,

			email_config JSONB,
			pagerduty_config JSONB,
			slack_config JSONB,
			webhook_config JSONB,

			disabled BOOLEAN NOT NULL,

			created_at TIMESTAMP NOT NULL,
			updated_at TIMESTAMP NOT NULL,

			PRIMARY KEY (id)
		)`,
	},

	23: {
		`CREATE TABLE ia_templates (
			name VARCHAR NOT NULL,
			version INTEGER NOT NULL,
			summary VARCHAR NOT NULL,
			tiers JSONB NOT NULL,
			expr VARCHAR NOT NULL,
			params JSONB,
			"for" BIGINT,
			severity VARCHAR NOT NULL,
			labels TEXT,
			annotations TEXT,
			source VARCHAR NOT NULL,
			yaml TEXT NOT NULL,

			created_at TIMESTAMP NOT NULL,
			updated_at TIMESTAMP NOT NULL,

			PRIMARY KEY (name)
		)`,
	},

	24: {
		`CREATE TABLE ia_rules (
			id VARCHAR NOT NULL,
			template_name VARCHAR NOT NULL,
			summary VARCHAR NOT NULL,
			disabled BOOLEAN NOT NULL,
			params JSONB,
			"for" BIGINT,
			severity VARCHAR NOT NULL,
			custom_labels TEXT,
			filters JSONB,
			channel_ids JSONB NOT NULL,

			created_at TIMESTAMP NOT NULL,
			updated_at TIMESTAMP NOT NULL,

			PRIMARY KEY (id)
		)`,
	},
	25: {
		`ALTER TABLE agents ADD COLUMN mongo_db_tls_options JSONB`,
	},
	26: {
		`ALTER TABLE ia_rules ALTER COLUMN channel_ids DROP NOT NULL`,
	},
	27: {
		`CREATE TABLE backup_locations (
			id VARCHAR NOT NULL,
			name VARCHAR NOT NULL CHECK (name <> ''),
			description VARCHAR NOT NULL,
			type VARCHAR NOT NULL CHECK (type <> ''),
			s3_config JSONB,
			pmm_server_config JSONB,
			pmm_client_config JSONB,

			created_at TIMESTAMP NOT NULL,
			updated_at TIMESTAMP NOT NULL,

			PRIMARY KEY (id),
			UNIQUE (name)
		)`,
	},
	28: {
		`ALTER TABLE agents ADD COLUMN disabled_collectors VARCHAR[]`,
	},
	29: {
		`CREATE TABLE artifacts (
			id VARCHAR NOT NULL,
			name VARCHAR NOT NULL CHECK (name <> ''),
			vendor VARCHAR NOT NULL CHECK (vendor <> ''),
			location_id VARCHAR NOT NULL CHECK (location_id <> ''),
			service_id VARCHAR NOT NULL CHECK (service_id <> ''),
			data_model VARCHAR NOT NULL CHECK (data_model <> ''),
			status VARCHAR NOT NULL CHECK (status <> ''),
			created_at TIMESTAMP NOT NULL,

			PRIMARY KEY (id)
		)`,
	},
	30: {
		`CREATE TABLE job_results (
			id VARCHAR NOT NULL,
			pmm_agent_id VARCHAR CHECK (pmm_agent_id <> ''),
			type VARCHAR NOT NULL,
			done BOOLEAN NOT NULL,
			error VARCHAR NOT NULL,
			result JSONB,

			created_at TIMESTAMP NOT NULL,
			updated_at TIMESTAMP NOT NULL,

			PRIMARY KEY (id)
		)`,
	},
	31: {
		`ALTER TABLE agents
			ADD COLUMN azure_options VARCHAR`,
	},
	32: {
		`CREATE TABLE check_settings (
			name VARCHAR NOT NULL,
			interval VARCHAR NOT NULL,
			PRIMARY KEY (name)
		)`,
	},
	33: {
		`ALTER TABLE kubernetes_clusters ADD COLUMN pxc JSONB`,
		`ALTER TABLE kubernetes_clusters ADD COLUMN proxysql JSONB`,
		`ALTER TABLE kubernetes_clusters ADD COLUMN mongod JSONB`,
	},
	34: {
		`ALTER TABLE kubernetes_clusters ADD COLUMN haproxy JSONB`,
	},
	35: {
		`CREATE TABLE restore_history (
			id VARCHAR NOT NULL,
			artifact_id VARCHAR NOT NULL CHECK (artifact_id <> ''),
			service_id VARCHAR NOT NULL CHECK (service_id <> ''),
			status VARCHAR NOT NULL CHECK (status <> ''),
			started_at TIMESTAMP NOT NULL,
			finished_at TIMESTAMP,

			PRIMARY KEY (id),
			FOREIGN KEY (artifact_id) REFERENCES artifacts (id),
			FOREIGN KEY (service_id) REFERENCES services (service_id)
		)`,
	},
	36: {
		`ALTER TABLE agents
		ADD COLUMN mysql_options VARCHAR`,
	},
	37: {
		`ALTER TABLE agents ALTER COLUMN max_query_log_size TYPE BIGINT`,
	},
	38: {
		`DELETE FROM artifacts a
			WHERE NOT EXISTS (
				SELECT FROM backup_locations
   				WHERE id = a.location_id
   			)`,
		`ALTER TABLE artifacts ADD FOREIGN KEY (location_id) REFERENCES backup_locations (id)`,
		`ALTER TABLE artifacts DROP CONSTRAINT artifacts_service_id_check`,
	},
	39: {
		`CREATE TABLE scheduled_tasks (
			id VARCHAR NOT NULL,
			cron_expression VARCHAR NOT NULL CHECK (cron_expression <> ''),
			type VARCHAR NOT NULL CHECK (type <> ''),
			start_at TIMESTAMP,
			last_run TIMESTAMP,
			next_run TIMESTAMP,
			data JSONB,
			disabled BOOLEAN,
			running BOOLEAN,
			error VARCHAR,

			created_at TIMESTAMP NOT NULL,
			updated_at TIMESTAMP NOT NULL,

			PRIMARY KEY (id)
		)`,
	},
	40: {
		`ALTER TABLE artifacts
      ADD COLUMN type VARCHAR NOT NULL CHECK (type <> '') DEFAULT 'on_demand',
      ADD COLUMN schedule_id VARCHAR`,
		`ALTER TABLE artifacts ALTER COLUMN type DROP DEFAULT`,
	},
	41: {
		`ALTER TABLE agents ADD COLUMN postgresql_options JSONB`,
	},
	42: {
		`ALTER TABLE agents
		ADD COLUMN agent_password VARCHAR CHECK (agent_password <> '')`,
	},
	43: {
		`UPDATE artifacts SET schedule_id = '' WHERE schedule_id IS NULL`,
		`ALTER TABLE artifacts ALTER COLUMN schedule_id SET NOT NULL`,
	},
	44: {
		`CREATE TABLE service_software_versions (
			service_id VARCHAR NOT NULL CHECK (service_id <> ''),
			service_type VARCHAR NOT NULL CHECK (service_type <> ''),
			software_versions JSONB,
			next_check_at TIMESTAMP,

			created_at TIMESTAMP NOT NULL,
			updated_at TIMESTAMP NOT NULL,

			PRIMARY KEY (service_id),
			FOREIGN KEY (service_id) REFERENCES services (service_id) ON DELETE CASCADE
		);`,
		`INSERT INTO service_software_versions(
			service_id,
			service_type,
			software_versions,
			next_check_at,
			created_at,
			updated_at
		)
		SELECT
			service_id,
			service_type,
			'[]' AS software_versions,
			(NOW() AT TIME ZONE 'utc') AS next_check_at,
			(NOW() AT TIME ZONE 'utc') AS created_at,
			(NOW() AT TIME ZONE 'utc') AS updated_at
		FROM services
        WHERE service_type = 'mysql';`,
	},
	45: {
		`ALTER TABLE artifacts
			ADD COLUMN updated_at TIMESTAMP`,
		`UPDATE artifacts SET updated_at = created_at`,
		`ALTER TABLE artifacts ALTER COLUMN updated_at SET NOT NULL`,
		`ALTER TABLE job_results RENAME TO jobs`,
		`ALTER TABLE jobs
			ADD COLUMN data JSONB,
			ADD COLUMN retries INTEGER,
			ADD COLUMN interval BIGINT,
			ADD COLUMN timeout BIGINT
		`,
	},
	46: {
		`ALTER TABLE artifacts ADD COLUMN db_version VARCHAR NOT NULL DEFAULT ''`,
		`ALTER TABLE artifacts ALTER COLUMN db_version DROP DEFAULT`,
	},
	47: {
		`CREATE TABLE job_logs (
			job_id VARCHAR NOT NULL,
			chunk_id INTEGER NOT NULL,
			data TEXT NOT NULL,
			last_chunk BOOLEAN NOT NULL,
			FOREIGN KEY (job_id) REFERENCES jobs (id) ON DELETE CASCADE,
			PRIMARY KEY (job_id, chunk_id)
		)`,
	},
	48: {
		`ALTER TABLE artifacts
      ADD COLUMN mode VARCHAR NOT NULL CHECK (mode <> '') DEFAULT 'snapshot'`,
		`ALTER TABLE artifacts ALTER COLUMN mode DROP DEFAULT`,
		`UPDATE scheduled_tasks set data = jsonb_set(data::jsonb, '{mysql_backup, data_model}', '"physical"') WHERE type = 'mysql_backup'`,
		`UPDATE scheduled_tasks set data = jsonb_set(data::jsonb, '{mysql_backup, mode}', '"snapshot"') WHERE type = 'mysql_backup'`,
		`UPDATE scheduled_tasks set data = jsonb_set(data::jsonb, '{mongodb_backup, data_model}', '"logical"') WHERE type = 'mongodb_backup'`,
		`UPDATE scheduled_tasks set data = jsonb_set(data::jsonb, '{mongodb_backup, mode}', '"snapshot"') WHERE type = 'mongodb_backup'`,
		`UPDATE jobs SET data = jsonb_set(data::jsonb, '{mongo_db_backup, mode}', '"snapshot"') WHERE type = 'mongodb_backup'`,
		`UPDATE jobs SET data = data - 'mongo_db_backup' || jsonb_build_object('mongodb_backup', data->'mongo_db_backup') WHERE type = 'mongodb_backup';`,
		`UPDATE jobs SET data = data - 'mongo_db_restore_backup' || jsonb_build_object('mongodb_restore_backup', data->'mongo_db_restore_backup') WHERE type = 'mongodb_restore_backup';`,
	},
	49: {
		`CREATE TABLE percona_sso_details (
			client_id VARCHAR NOT NULL,
			client_secret VARCHAR NOT NULL,
			issuer_url VARCHAR NOT NULL,
			scope VARCHAR NOT NULL,
			created_at TIMESTAMP NOT NULL
		)`,
	},
	50: {
		`INSERT INTO job_logs(
			job_id,
			chunk_id,
			data,
			last_chunk
		)
        SELECT
            id AS job_id,
            0 AS chunk_id,
            '' AS data,
            TRUE AS last_chunk
        FROM jobs j
			WHERE type = 'mongodb_backup' AND NOT EXISTS (
				SELECT FROM job_logs
				WHERE job_id = j.id
			);`,
	},
	51: {
		`ALTER TABLE services
			ADD COLUMN database_name VARCHAR NOT NULL DEFAULT ''`,
	},
	52: {
		`UPDATE services SET database_name = 'postgresql'
			WHERE service_type = 'postgresql' and database_name = ''`,
	},
	53: {
		`UPDATE services SET database_name = 'postgres'
			WHERE service_type = 'postgresql' and database_name = 'postgresql'`,
	},
	54: {
		`ALTER TABLE percona_sso_details
			ADD COLUMN access_token VARCHAR`,
	},
	55: {
		`DELETE FROM ia_rules`,
		`ALTER TABLE ia_rules
			RENAME COLUMN params TO params_values`,
		`ALTER TABLE ia_rules
			ADD COLUMN name VARCHAR NOT NULL,
			ADD COLUMN expr_template VARCHAR NOT NULL,
			ADD COLUMN params_definitions JSONB,
			ADD COLUMN default_for BIGINT,
			ADD COLUMN default_severity VARCHAR NOT NULL,
			ADD COLUMN labels TEXT,
			ADD COLUMN annotations TEXT`,
	},
	56: {
		`ALTER TABLE ia_templates
			DROP COLUMN tiers`,
	},
	57: {
		`ALTER TABLE percona_sso_details
			ADD COLUMN organization_id VARCHAR`,
	},
	58: {
		`UPDATE agents SET mongo_db_tls_options = jsonb_set(mongo_db_tls_options, '{stats_collections}', to_jsonb(string_to_array(mongo_db_tls_options->>'stats_collections', ',')))
			WHERE 'mongo_db_tls_options' is not null AND jsonb_typeof(mongo_db_tls_options->'stats_collections') = 'string'`,
	},
	59: {
		`DELETE FROM percona_sso_details WHERE organization_id IS NULL`,
	},
	60: {
		`ALTER TABLE percona_sso_details
			RENAME COLUMN client_id TO pmm_managed_client_id;
		ALTER TABLE percona_sso_details
			RENAME COLUMN client_secret TO pmm_managed_client_secret;
		ALTER TABLE percona_sso_details
			ADD COLUMN grafana_client_id VARCHAR NOT NULL,
			ADD COLUMN pmm_server_name VARCHAR NOT NULL,
			ALTER COLUMN organization_id SET NOT NULL`,
	},
	61: {
		`UPDATE settings SET settings = settings #- '{sass, stt_enabled}';`,
	},
	62: {
		`ALTER TABLE agents
		ADD COLUMN process_exec_path TEXT`,
	},
	63: {
		`ALTER TABLE agents
			ADD COLUMN log_level VARCHAR`,
	},
	64: {
		`UPDATE artifacts SET data_model = 'logical'`,
	},
	65: {
		`CREATE TABLE user_flags (
			id INTEGER NOT NULL,
			tour_done BOOLEAN NOT NULL DEFAULT false,
			created_at TIMESTAMP NOT NULL,
			updated_at TIMESTAMP NOT NULL,

			PRIMARY KEY (id)
		)`,
	},
	66: {
		`UPDATE settings SET settings = settings #- '{ia, enabled}';`,
		`UPDATE settings SET settings = settings - 'ia' || jsonb_build_object('alerting', settings->'ia');`,
		`UPDATE ia_rules SET disabled = TRUE`,
	},
	67: {
		`UPDATE agents
		SET log_level = 'error'
		WHERE log_level = 'fatal'
		AND agent_type IN (
			'node_exporter',
			'mysqld_exporter',
			'postgres_exporter'
		);`,
	},
	68: {
		`ALTER TABLE agents
			ADD COLUMN max_query_length INTEGER NOT NULL DEFAULT 0`,

		`ALTER TABLE agents
			ALTER COLUMN max_query_length DROP DEFAULT`,
	},
	69: {
		`ALTER TABLE backup_locations
			DROP COLUMN pmm_server_config`,
	},
	70: {
		`ALTER TABLE restore_history
			ADD COLUMN pitr_timestamp TIMESTAMP`,
	},
	71: {
		`ALTER TABLE backup_locations
			RENAME COLUMN pmm_client_config TO filesystem_config`,
	},
	72: {
		`ALTER TABLE user_flags
			ADD COLUMN alerting_tour_done BOOLEAN NOT NULL DEFAULT false`,
	},
	73: {
		`CREATE TABLE roles (
			id SERIAL PRIMARY KEY,
			title VARCHAR NOT NULL UNIQUE,
			filter TEXT NOT NULL,
			created_at TIMESTAMP NOT NULL,
			updated_at TIMESTAMP NOT NULL
		);

		CREATE TABLE user_roles (
			user_id INTEGER NOT NULL,
			role_id INTEGER NOT NULL,
			created_at TIMESTAMP NOT NULL,
			updated_at TIMESTAMP NOT NULL,

			PRIMARY KEY (user_id, role_id)
		);

		CREATE INDEX role_id_index ON user_roles (role_id);

		WITH rows AS (
			INSERT INTO roles
			(title, filter, created_at, updated_at)
			VALUES
			('Full access', '', NOW(), NOW())
			RETURNING id
		), settings_id AS (
			UPDATE settings SET settings['default_role_id'] = (SELECT to_jsonb(id) FROM rows)
		)

		INSERT INTO user_roles
		(user_id, role_id, created_at, updated_at)
		SELECT u.id, (SELECT id FROM rows), NOW(), NOW() FROM user_flags u;`,
	},
	74: {
		`UPDATE scheduled_tasks
			SET "data" = jsonb_set("data", array["type", 'name'], to_jsonb("data"->"type"->>'name' || '-pmm-renamed-' || gen_random_uuid()))
			WHERE "data"->"type"->>'name' IN (SELECT "data"->"type"->>'name' nm FROM scheduled_tasks GROUP BY nm HAVING COUNT(*) > 1);
		CREATE UNIQUE INDEX scheduled_tasks_data_name_idx ON scheduled_tasks(("data"->"type"->>'name'))`,
	},
	75: {
		`ALTER TABLE kubernetes_clusters
            ADD COLUMN ready BOOLEAN NOT NULL DEFAULT false`,
	},
	76: {
		`ALTER TABLE roles
		ADD COLUMN description TEXT NOT NULL DEFAULT ''`,
	},
	77: {
		`UPDATE scheduled_tasks
			SET data = jsonb_set(data, '{mongodb_backup, cluster_name}', to_jsonb((SELECT cluster FROM services WHERE services.service_id = data->'mongodb_backup'->>'service_id')))
			WHERE type = 'mongodb_backup'`,
	},
	78: {
		`INSERT INTO service_software_versions(
			service_id,
			service_type,
			software_versions,
			next_check_at,
			created_at,
			updated_at
		)
		SELECT
			service_id,
			service_type,
			'[]' AS software_versions,
			(NOW() AT TIME ZONE 'utc') AS next_check_at,
			(NOW() AT TIME ZONE 'utc') AS created_at,
			(NOW() AT TIME ZONE 'utc') AS updated_at
		FROM services
        WHERE service_type = 'mongodb';`,
	},
	79: {
		`CREATE TABLE onboarding_system_tips (
			 id INTEGER PRIMARY KEY,
			 is_completed BOOLEAN NOT NULL,

			 created_at TIMESTAMP NOT NULL,
			 updated_at TIMESTAMP NOT NULL
		);

		INSERT INTO onboarding_system_tips(
			id, is_completed, created_at, updated_at
		) VALUES
			(1, false, current_timestamp, current_timestamp),
			(2, false, current_timestamp, current_timestamp),
			(3, false, current_timestamp, current_timestamp);

		CREATE TABLE onboarding_user_tips (
		   id SERIAL PRIMARY KEY,
		   tip_id INTEGER NOT NULL,
		   user_id INTEGER NOT NULL,
		   is_completed BOOLEAN NOT NULL,

		   created_at TIMESTAMP NOT NULL,
		   updated_at TIMESTAMP NOT NULL,
		   UNIQUE (user_id, tip_id)
		);
		`,
	},
	80: {
		`ALTER TABLE kubernetes_clusters ADD COLUMN postgresql JSONB`,
		`ALTER TABLE kubernetes_clusters ADD COLUMN pgbouncer JSONB`,
		`ALTER TABLE kubernetes_clusters ADD COLUMN pgbackrest JSONB`,
	},
	81: {
		`ALTER TABLE artifacts
		ADD COLUMN is_sharded_cluster BOOLEAN NOT NULL DEFAULT FALSE`,
	},
	82: {
		`ALTER TABLE artifacts
    		ADD COLUMN folder VARCHAR NOT NULL DEFAULT '',
			ADD COLUMN metadata_list JSONB;

		UPDATE scheduled_tasks
		SET data = jsonb_set(data, '{mongodb_backup, folder}', data->'mongodb_backup'->'name')
		WHERE type = 'mongodb_backup';`,
	},
	83: {
		`DROP TABLE IF EXISTS onboarding_system_tips`,
		`DROP TABLE IF EXISTS onboarding_user_tips`,
	},
	84: {
		`ALTER TABLE agents
		ADD COLUMN comments_parsing_disabled BOOLEAN NOT NULL DEFAULT TRUE`,

		`ALTER TABLE agents
		ALTER COLUMN comments_parsing_disabled DROP DEFAULT`,
	},
	85: {
		`UPDATE services SET cluster = service_name WHERE cluster = ''`,
	},
	86: {
<<<<<<< HEAD
		`DROP TABLE IF EXISTS ia_channels`,
		`DROP TABLE IF EXISTS ia_rules`,
		`ALTER TABLE ia_templates RENAME TO alert_rule_templates`,
		`UPDATE settings SET settings = settings #- '{alerting, email_settings}';`,
		`UPDATE settings SET settings = settings #- '{alerting, slack_settings}';`,
=======
		`DROP TABLE kubernetes_clusters`,
>>>>>>> bf2a099a
	},
}

// ^^^ Avoid default values in schema definition. ^^^
// aleksi: Go's zero values and non-zero default values in database do play nicely together in INSERTs and UPDATEs.

// OpenDB returns configured connection pool for PostgreSQL.
// OpenDB just validate its arguments without creating a connection to the database.
func OpenDB(params SetupDBParams) (*sql.DB, error) {
	q := make(url.Values)
	if params.SSLMode == "" {
		params.SSLMode = DisableSSLMode
	}

	q.Set("sslmode", params.SSLMode)
	if params.SSLMode != DisableSSLMode {
		q.Set("sslrootcert", params.SSLCAPath)
		q.Set("sslcert", params.SSLCertPath)
		q.Set("sslkey", params.SSLKeyPath)
	}

	uri := url.URL{
		Scheme:   "postgres",
		User:     url.UserPassword(params.Username, params.Password),
		Host:     params.Address,
		Path:     params.Name,
		RawQuery: q.Encode(),
	}
	if uri.Path == "" {
		uri.Path = "postgres"
	}
	dsn := uri.String()

	db, err := sql.Open("postgres", dsn)
	if err != nil {
		return nil, errors.Wrap(err, "failed to create a connection pool to PostgreSQL")
	}

	db.SetConnMaxLifetime(0)
	db.SetMaxIdleConns(5)
	db.SetMaxOpenConns(10)

	return db, nil
}

// SetupFixturesMode defines if SetupDB adds initial data to the database or not.
type SetupFixturesMode int

const (
	// SetupFixtures adds initial data to the database.
	SetupFixtures SetupFixturesMode = iota
	// SkipFixtures skips adding initial data to the database. Useful for tests.
	SkipFixtures
)

// SetupDBParams represents SetupDB parameters.
type SetupDBParams struct {
	Logf             reform.Printf
	Address          string
	Name             string
	Username         string
	Password         string
	SSLMode          string
	SSLCAPath        string
	SSLKeyPath       string
	SSLCertPath      string
	SetupFixtures    SetupFixturesMode
	MigrationVersion *int
}

// SetupDB checks minimal required PostgreSQL version and runs database migrations. Optionally creates database and adds initial data.
func SetupDB(ctx context.Context, sqlDB *sql.DB, params SetupDBParams) (*reform.DB, error) {
	var logger reform.Logger
	if params.Logf != nil {
		logger = reform.NewPrintfLogger(params.Logf)
	}

	db := reform.NewDB(sqlDB, postgresql.Dialect, logger)
	errCV := checkVersion(ctx, db)
	if pErr, ok := errCV.(*pq.Error); ok && pErr.Code == "28000" { //nolint:errorlint
		// invalid_authorization_specification	(see https://www.postgresql.org/docs/current/errcodes-appendix.html)
		if err := initWithRoot(params); err != nil {
			return nil, errors.Wrapf(err, "couldn't connect to database with provided credentials. Tried to create user and database. Error: %s", errCV)
		}
		errCV = checkVersion(ctx, db)
	}

	if errCV != nil {
		return nil, errCV
	}

	if err := migrateDB(db, params); err != nil {
		return nil, err
	}
	return db, nil
}

// checkVersion checks minimal required PostgreSQL server version.
func checkVersion(ctx context.Context, db reform.DBTXContext) error {
	PGVersion, err := GetPostgreSQLVersion(ctx, db)
	if err != nil {
		return err
	}

	if PGVersion.Float() < minPGVersion {
		return fmt.Errorf("unsupported PMM Server PostgreSQL server version: %s. Please upgrade to version %.1f or newer", PGVersion, minPGVersion)
	}
	return nil
}

// initWithRoot tries to create given user and database under default postgres role.
func initWithRoot(params SetupDBParams) error {
	if params.Logf != nil {
		params.Logf("Creating database %s and role %s", params.Name, params.Username)
	}
	// we use empty password/db and postgres user for creating database
	db, err := OpenDB(SetupDBParams{Address: params.Address, Username: "postgres"})
	if err != nil {
		return errors.WithStack(err)
	}
	defer db.Close() //nolint:errcheck

	var countDatabases int
	err = db.QueryRow(`SELECT COUNT(*) FROM pg_database WHERE datname = $1`, params.Name).Scan(&countDatabases)
	if err != nil {
		return errors.WithStack(err)
	}

	if countDatabases == 0 {
		_, err = db.Exec(fmt.Sprintf(`CREATE DATABASE "%s"`, params.Name))
		if err != nil {
			return errors.WithStack(err)
		}
	}

	var countRoles int
	err = db.QueryRow(`SELECT COUNT(*) FROM pg_roles WHERE rolname=$1`, params.Username).Scan(&countRoles)
	if err != nil {
		return errors.WithStack(err)
	}

	if countRoles == 0 {
		_, err = db.Exec(fmt.Sprintf(`CREATE USER "%s" LOGIN PASSWORD '%s'`, params.Username, params.Password))
		if err != nil {
			return errors.WithStack(err)
		}

		_, err = db.Exec(`GRANT ALL PRIVILEGES ON DATABASE $1 TO $2`, params.Name, params.Username)
		if err != nil {
			return errors.WithStack(err)
		}
	}
	return nil
}

// migrateDB runs PostgreSQL database migrations.
func migrateDB(db *reform.DB, params SetupDBParams) error {
	var currentVersion int
	errDB := db.QueryRow("SELECT id FROM schema_migrations ORDER BY id DESC LIMIT 1").Scan(&currentVersion)
	// undefined_table (see https://www.postgresql.org/docs/current/errcodes-appendix.html)
	if pErr, ok := errDB.(*pq.Error); ok && pErr.Code == "42P01" { //nolint:errorlint
		errDB = nil
	}
	if errDB != nil {
		return errors.WithStack(errDB)
	}

	latestVersion := len(databaseSchema) - 1 // skip item 0
	if params.MigrationVersion != nil {
		latestVersion = *params.MigrationVersion
	}
	if params.Logf != nil {
		params.Logf("Current database schema version: %d. Latest version: %d.", currentVersion, latestVersion)
	}

	// rollback all migrations if one of them fails; PostgreSQL supports DDL transactions
	return db.InTransaction(func(tx *reform.TX) error {
		for version := currentVersion + 1; version <= latestVersion; version++ {
			if params.Logf != nil {
				params.Logf("Migrating database to schema version %d ...", version)
			}

			queries := databaseSchema[version]
			queries = append(queries, fmt.Sprintf(`INSERT INTO schema_migrations (id) VALUES (%d)`, version))
			for _, q := range queries {
				q = strings.TrimSpace(q)
				if _, err := tx.Exec(q); err != nil {
					return errors.Wrapf(err, "failed to execute statement:\n%s", q)
				}
			}
		}

		if params.SetupFixtures == SkipFixtures {
			return nil
		}

		// fill settings with defaults
		s, err := GetSettings(tx)
		if err != nil {
			return err
		}
		if err = SaveSettings(tx, s); err != nil {
			return err
		}

		if err = setupFixture1(tx.Querier, params); err != nil {
			return err
		}
		if err = setupFixture2(tx.Querier, params.Username, params.Password); err != nil {
			return err
		}
		return nil
	})
}

func setupFixture1(q *reform.Querier, params SetupDBParams) error {
	// create PMM Server Node and associated Agents
	node, err := createNodeWithID(q, PMMServerNodeID, GenericNodeType, &CreateNodeParams{
		NodeName: "pmm-server",
		Address:  "127.0.0.1",
	})
	if err != nil {
		if status.Code(err) == codes.AlreadyExists {
			// this fixture was already added previously
			return nil
		}
		return err
	}
	if _, err = createPMMAgentWithID(q, PMMServerAgentID, node.NodeID, nil); err != nil {
		return err
	}
	if _, err = CreateNodeExporter(q, PMMServerAgentID, nil, false, []string{}, nil, ""); err != nil {
		return err
	}
	address, port, err := parsePGAddress(params.Address)
	if err != nil {
		return err
	}
	if params.Address != DefaultPostgreSQLAddr {
		if node, err = CreateNode(q, RemoteNodeType, &CreateNodeParams{
			NodeName: PMMServerPostgreSQLNodeName,
			Address:  address,
		}); err != nil {
			return err
		}
	} else {
		params.Name = "" // using postgres database in order to get metrics from entrypoint extension setup for QAN.
	}

	// create PostgreSQL Service and associated Agents
	service, err := AddNewService(q, PostgreSQLServiceType, &AddDBMSServiceParams{
		ServiceName: PMMServerPostgreSQLServiceName,
		NodeID:      node.NodeID,
		Database:    params.Name,
		Address:     &node.Address,
		Port:        &port,
	})
	if err != nil {
		return err
	}

	ap := &CreateAgentParams{
		PMMAgentID:              PMMServerAgentID,
		ServiceID:               service.ServiceID,
		TLS:                     params.SSLMode != DisableSSLMode,
		TLSSkipVerify:           params.SSLMode == DisableSSLMode || params.SSLMode == VerifyCaSSLMode,
		CommentsParsingDisabled: true,
		Username:                params.Username,
		Password:                params.Password,
	}
	if ap.TLS {
		ap.PostgreSQLOptions = &PostgreSQLOptions{}
		for path, field := range map[string]*string{
			params.SSLCAPath:   &ap.PostgreSQLOptions.SSLCa,
			params.SSLCertPath: &ap.PostgreSQLOptions.SSLCert,
			params.SSLKeyPath:  &ap.PostgreSQLOptions.SSLKey,
		} {
			if path == "" {
				continue
			}
			content, err := os.ReadFile(path) //nolint:gosec
			if err != nil {
				return err
			}
			*field = string(content)
		}
	}
	_, err = CreateAgent(q, PostgresExporterType, ap)
	if err != nil {
		return err
	}
	_, err = CreateAgent(q, QANPostgreSQLPgStatementsAgentType, ap)
	if err != nil {
		return err
	}
	return nil
}

func setupFixture2(q *reform.Querier, username, password string) error {
	// TODO add clickhouse_exporter

	return nil
}

// parsePGAddress parses PostgreSQL address into address:port; if no port specified returns default port number.
func parsePGAddress(address string) (string, uint16, error) {
	if !strings.Contains(address, ":") {
		return address, 5432, nil
	}
	address, portStr, err := net.SplitHostPort(address)
	if err != nil {
		return "", 0, err
	}
	parsedPort, err := strconv.ParseUint(portStr, 10, 16)
	if err != nil {
		return "", 0, err
	}
	return address, uint16(parsedPort), nil
}<|MERGE_RESOLUTION|>--- conflicted
+++ resolved
@@ -919,15 +919,14 @@
 		`UPDATE services SET cluster = service_name WHERE cluster = ''`,
 	},
 	86: {
-<<<<<<< HEAD
+		`DROP TABLE kubernetes_clusters`,
+	},
+	87: {
 		`DROP TABLE IF EXISTS ia_channels`,
 		`DROP TABLE IF EXISTS ia_rules`,
 		`ALTER TABLE ia_templates RENAME TO alert_rule_templates`,
 		`UPDATE settings SET settings = settings #- '{alerting, email_settings}';`,
 		`UPDATE settings SET settings = settings #- '{alerting, slack_settings}';`,
-=======
-		`DROP TABLE kubernetes_clusters`,
->>>>>>> bf2a099a
 	},
 }
 
