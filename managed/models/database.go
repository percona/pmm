// Copyright (C) 2023 Percona LLC
//
// This program is free software: you can redistribute it and/or modify
// it under the terms of the GNU Affero General Public License as published by
// the Free Software Foundation, either version 3 of the License, or
// (at your option) any later version.
//
// This program is distributed in the hope that it will be useful,
// but WITHOUT ANY WARRANTY; without even the implied warranty of
// MERCHANTABILITY or FITNESS FOR A PARTICULAR PURPOSE. See the
// GNU Affero General Public License for more details.
//
// You should have received a copy of the GNU Affero General Public License
// along with this program. If not, see <https://www.gnu.org/licenses/>.

//nolint:lll
package models

import (
	"context"
	"database/sql"
	"fmt"
	"net"
	"net/url"
	"os"
	"strconv"
	"strings"

	"github.com/lib/pq"
	"github.com/pkg/errors"
	"google.golang.org/grpc/codes"
	"google.golang.org/grpc/status"
	"gopkg.in/reform.v1"
	"gopkg.in/reform.v1/dialects/postgresql"
)

const (
	// PMMServerPostgreSQLServiceName is a special Service Name representing PMM Server's PostgreSQL Service.
	PMMServerPostgreSQLServiceName = "pmm-server-postgresql"
	// - minPGVersion stands for minimal required PostgreSQL server version for PMM Server.
	minPGVersion float64 = 14
	// DefaultPostgreSQLAddr represent default local PostgreSQL database server address.
	DefaultPostgreSQLAddr = "127.0.0.1:5432"
	// PMMServerPostgreSQLNodeName is a special Node Name representing PMM Server's External PostgreSQL Node.
	PMMServerPostgreSQLNodeName = "pmm-server-db"

	// DisableSSLMode represent disable PostgreSQL ssl mode.
	DisableSSLMode string = "disable"
	// RequireSSLMode represent require PostgreSQL ssl mode.
	RequireSSLMode string = "require"
	// VerifyCaSSLMode represent verify-ca PostgreSQL ssl mode.
	VerifyCaSSLMode string = "verify-ca"
	// VerifyFullSSLMode represent verify-full PostgreSQL ssl mode.
	VerifyFullSSLMode string = "verify-full"
)

// databaseSchema maps schema version from schema_migrations table (id column) to a slice of DDL queries.
var databaseSchema = [][]string{
	1: {
		`CREATE TABLE schema_migrations (
			id INTEGER NOT NULL,
			PRIMARY KEY (id)
		)`,

		`CREATE TABLE nodes (
			-- common
			node_id VARCHAR NOT NULL,
			node_type VARCHAR NOT NULL CHECK (node_type <> ''),
			node_name VARCHAR NOT NULL CHECK (node_name <> ''),
			machine_id VARCHAR CHECK (machine_id <> ''),
			distro VARCHAR NOT NULL,
			node_model VARCHAR NOT NULL,
			az VARCHAR NOT NULL,
			custom_labels TEXT,
			address VARCHAR NOT NULL,
			created_at TIMESTAMP NOT NULL,
			updated_at TIMESTAMP NOT NULL,

			-- Container
			container_id VARCHAR CHECK (container_id <> ''),
			container_name VARCHAR CHECK (container_name <> ''),

			-- RemoteAmazonRDS
			-- RDS instance is stored in address
			region VARCHAR CHECK (region <> ''),

			PRIMARY KEY (node_id),
			UNIQUE (node_name),
			UNIQUE (container_id),
			UNIQUE (address, region)
		)`,

		`CREATE TABLE services (
			-- common
			service_id VARCHAR NOT NULL,
			service_type VARCHAR NOT NULL CHECK (service_type <> ''),
			service_name VARCHAR NOT NULL CHECK (service_name <> ''),
			node_id VARCHAR NOT NULL CHECK (node_id <> ''),
			environment VARCHAR NOT NULL,
			cluster VARCHAR NOT NULL,
			replication_set VARCHAR NOT NULL,
			custom_labels TEXT,
			created_at TIMESTAMP NOT NULL,
			updated_at TIMESTAMP NOT NULL,

			address VARCHAR(255) CHECK (address <> ''),
			port INTEGER,

			PRIMARY KEY (service_id),
			UNIQUE (service_name),
			FOREIGN KEY (node_id) REFERENCES nodes (node_id)
		)`,

		`CREATE TABLE agents (
			-- common
			agent_id VARCHAR NOT NULL,
			agent_type VARCHAR NOT NULL CHECK (agent_type <> ''),
			runs_on_node_id VARCHAR CHECK (runs_on_node_id <> ''),
			pmm_agent_id VARCHAR CHECK (pmm_agent_id <> ''),
			custom_labels TEXT,
			created_at TIMESTAMP NOT NULL,
			updated_at TIMESTAMP NOT NULL,

			-- state
			disabled BOOLEAN NOT NULL,
			status VARCHAR NOT NULL,
			listen_port INTEGER,
			version VARCHAR CHECK (version <> ''),

			-- Credentials to access service
			username VARCHAR CHECK (username <> ''),
			password VARCHAR CHECK (password <> ''),
			metrics_url VARCHAR CHECK (metrics_url <> ''),

			PRIMARY KEY (agent_id),
			FOREIGN KEY (runs_on_node_id) REFERENCES nodes (node_id),
			FOREIGN KEY (pmm_agent_id) REFERENCES agents (agent_id),
			CONSTRAINT runs_on_node_id_xor_pmm_agent_id CHECK ((runs_on_node_id IS NULL) <> (pmm_agent_id IS NULL)),
			CONSTRAINT runs_on_node_id_only_for_pmm_agent CHECK ((runs_on_node_id IS NULL) <> (agent_type='` + string(PMMAgentType) + `'))
		)`,

		`CREATE TABLE agent_nodes (
			agent_id VARCHAR NOT NULL,
			node_id VARCHAR NOT NULL,
			created_at TIMESTAMP NOT NULL,

			FOREIGN KEY (agent_id) REFERENCES agents (agent_id),
			FOREIGN KEY (node_id) REFERENCES nodes (node_id),
			UNIQUE (agent_id, node_id)
		)`,

		`CREATE TABLE agent_services (
			agent_id VARCHAR NOT NULL,
			service_id VARCHAR NOT NULL,
			created_at TIMESTAMP NOT NULL,

			FOREIGN KEY (agent_id) REFERENCES agents (agent_id),
			FOREIGN KEY (service_id) REFERENCES services (service_id),
			UNIQUE (agent_id, service_id)
		)`,

		`CREATE TABLE action_results (
			id VARCHAR NOT NULL,
			pmm_agent_id VARCHAR CHECK (pmm_agent_id <> ''),
			done BOOLEAN NOT NULL,
			error VARCHAR NOT NULL,
			output TEXT NOT NULL,

			created_at TIMESTAMP NOT NULL,
			updated_at TIMESTAMP NOT NULL,

			PRIMARY KEY (id)
		)`,
	},

	2: {
		`CREATE TABLE settings (
			settings JSONB
		)`,
		`INSERT INTO settings (settings) VALUES ('{}')`,
	},

	3: {
		`ALTER TABLE agents
			ADD COLUMN tls BOOLEAN NOT NULL DEFAULT false,
			ADD COLUMN tls_skip_verify BOOLEAN NOT NULL DEFAULT false`,

		`ALTER TABLE agents
			ALTER COLUMN tls DROP DEFAULT,
			ALTER COLUMN tls_skip_verify DROP DEFAULT`,
	},

	4: {
		`ALTER TABLE agents
			ADD COLUMN query_examples_disabled BOOLEAN NOT NULL DEFAULT FALSE,
			ADD COLUMN max_query_log_size INTEGER NOT NULL DEFAULT 0`,

		`ALTER TABLE agents
			ALTER COLUMN query_examples_disabled DROP DEFAULT,
			ALTER COLUMN max_query_log_size DROP DEFAULT`,
	},

	5: {
		// e'\n' to treat \n as a newline, not as two characters
		`UPDATE nodes SET machine_id = trim(e'\n' from machine_id) WHERE machine_id IS NOT NULL`,
	},

	6: {
		`ALTER TABLE agents
			ADD COLUMN table_count INTEGER`,
	},

	7: {
		`ALTER TABLE agents
			ADD COLUMN node_id VARCHAR CHECK (node_id <> ''),
			ADD COLUMN service_id VARCHAR CHECK (service_id <> '')`,
		`UPDATE agents SET node_id=agent_nodes.node_id
			FROM agent_nodes
			WHERE agent_nodes.agent_id = agents.agent_id`,
		`UPDATE agents SET service_id=agent_services.service_id
			FROM agent_services
			WHERE agent_services.agent_id = agents.agent_id`,

		`DROP TABLE agent_nodes, agent_services`,

		`ALTER TABLE agents
			ADD CONSTRAINT node_id_or_service_id_or_pmm_agent_id CHECK (
				(CASE WHEN node_id IS NULL THEN 0 ELSE 1 END) +
  				(CASE WHEN service_id IS NULL THEN 0 ELSE 1 END) +
  				(CASE WHEN pmm_agent_id IS NOT NULL THEN 0 ELSE 1 END) = 1),
			ADD FOREIGN KEY (service_id) REFERENCES services(service_id),
			ADD FOREIGN KEY (node_id) REFERENCES nodes(node_id)`,
	},

	8: {
		// default to 1000 for soft migration from 2.1
		`ALTER TABLE agents
			ADD COLUMN table_count_tablestats_group_limit INTEGER NOT NULL DEFAULT 1000`,

		`ALTER TABLE agents
			ALTER COLUMN table_count_tablestats_group_limit DROP DEFAULT`,
	},

	9: {
		`ALTER TABLE agents
			ADD COLUMN aws_access_key VARCHAR,
			ADD COLUMN aws_secret_key VARCHAR`,
	},

	10: {
		// update 5/5/60 to 5/10/60 for 2.4 only if defaults were not changed
		`UPDATE settings SET
			settings = settings || '{"metrics_resolutions":{"hr": 5000000000, "mr": 10000000000, "lr": 60000000000}}'
			WHERE settings->'metrics_resolutions'->>'hr' = '5000000000'
			AND settings->'metrics_resolutions'->>'mr' = '5000000000'
			AND settings->'metrics_resolutions'->>'lr' = '60000000000'`,
	},

	11: {
		`ALTER TABLE services
			ADD COLUMN socket VARCHAR CONSTRAINT address_socket_check CHECK (
				(address IS NOT NULL AND socket IS NULL) OR (address IS NULL AND socket IS NOT NULL)
			)`,

		`ALTER TABLE services
			ADD CONSTRAINT address_port_check CHECK (
				(address IS NULL AND port IS NULL) OR (address IS NOT NULL AND port IS NOT NULL)
			),
			ADD CONSTRAINT port_check CHECK (
				port IS NULL OR (port > 0 AND port < 65535)
			)`,
	},

	12: {
		`ALTER TABLE agents
			ADD COLUMN rds_basic_metrics_disabled BOOLEAN NOT NULL DEFAULT FALSE,
			ADD COLUMN rds_enhanced_metrics_disabled BOOLEAN NOT NULL DEFAULT FALSE`,

		`ALTER TABLE agents
			ALTER COLUMN rds_basic_metrics_disabled DROP DEFAULT,
			ALTER COLUMN rds_enhanced_metrics_disabled DROP DEFAULT`,
	},

	13: {
		`ALTER TABLE services
			DROP CONSTRAINT address_socket_check`,

		`ALTER TABLE services
			ADD CONSTRAINT address_socket_check CHECK (
				(address IS NOT NULL AND socket IS NULL) OR (address IS NULL AND socket IS NOT NULL) OR (address IS NULL AND socket IS NULL)
			)`,
	},

	14: {
		`ALTER TABLE agents
			DROP CONSTRAINT node_id_or_service_id_or_pmm_agent_id,
			DROP CONSTRAINT runs_on_node_id_only_for_pmm_agent,
			DROP CONSTRAINT agents_metrics_url_check`,
		`ALTER TABLE agents
			ADD CONSTRAINT node_id_or_service_id_for_non_pmm_agent CHECK (
				(node_id IS NULL) <> (service_id IS NULL) OR (agent_type = '` + string(PMMAgentType) + `')),
			ADD CONSTRAINT runs_on_node_id_only_for_pmm_agent_and_external
				CHECK ((runs_on_node_id IS NULL) <> (agent_type='` + string(PMMAgentType) + `' OR agent_type='` + string(ExternalExporterType) + `' ))`,
		`ALTER TABLE agents RENAME COLUMN metrics_url TO metrics_path`,
		`ALTER TABLE agents
			ADD CONSTRAINT agents_metrics_path_check CHECK (metrics_path <> '')`,
		`ALTER TABLE agents ADD COLUMN metrics_scheme VARCHAR`,
	},

	15: {
		// query action results are binary data
		`ALTER TABLE action_results
			DROP COLUMN output,
			ADD COLUMN output bytea`,
	},

	16: {
		`ALTER TABLE services
			DROP CONSTRAINT port_check`,

		`ALTER TABLE services
			ADD CONSTRAINT port_check CHECK (
				port IS NULL OR (port > 0 AND port < 65536)
			)`,
	},

	17: {
		`CREATE TABLE kubernetes_clusters (
			id VARCHAR NOT NULL,
			kubernetes_cluster_name VARCHAR NOT NULL CHECK (kubernetes_cluster_name <> ''),
			kube_config TEXT NOT NULL CHECK (kube_config <> ''),
			created_at TIMESTAMP NOT NULL,
			updated_at TIMESTAMP NOT NULL,

			PRIMARY KEY (id),
			UNIQUE (kubernetes_cluster_name)
		)`,
	},

	18: {
		`ALTER TABLE services
			ADD COLUMN external_group VARCHAR NOT NULL DEFAULT ''`,

		`UPDATE services SET external_group = 'external' WHERE service_type = '` + string(ExternalServiceType) + `'`,

		`ALTER TABLE services
			ALTER COLUMN external_group DROP DEFAULT`,

		// Only service with type external can have non empty value of group.
		`ALTER TABLE services
			ADD CONSTRAINT services_external_group_check CHECK (
				(service_type <> '` + string(ExternalServiceType) + `' AND external_group = '')
				OR
				(service_type = '` + string(ExternalServiceType) + `' AND external_group <> '')
			)`,
	},

	19: {
		`ALTER TABLE agents
			ADD COLUMN push_metrics BOOLEAN NOT NULL DEFAULT FALSE`,
		`ALTER TABLE agents
			ALTER COLUMN push_metrics DROP DEFAULT`,
	},

	20: {
		`ALTER TABLE agents DROP CONSTRAINT runs_on_node_id_only_for_pmm_agent_and_external`,
	},

	21: {
		`ALTER TABLE agents
			ADD CONSTRAINT runs_on_node_id_only_for_pmm_agent
            CHECK (((runs_on_node_id IS NULL) <> (agent_type='` + string(PMMAgentType) + `'))  OR (agent_type='` + string(ExternalExporterType) + `'))`,
	},

	22: {
		`CREATE TABLE ia_channels (
			id VARCHAR NOT NULL,
			summary VARCHAR NOT NULL,
			type VARCHAR NOT NULL,

			email_config JSONB,
			pagerduty_config JSONB,
			slack_config JSONB,
			webhook_config JSONB,

			disabled BOOLEAN NOT NULL,

			created_at TIMESTAMP NOT NULL,
			updated_at TIMESTAMP NOT NULL,

			PRIMARY KEY (id)
		)`,
	},

	23: {
		`CREATE TABLE ia_templates (
			name VARCHAR NOT NULL,
			version INTEGER NOT NULL,
			summary VARCHAR NOT NULL,
			tiers JSONB NOT NULL,
			expr VARCHAR NOT NULL,
			params JSONB,
			"for" BIGINT,
			severity VARCHAR NOT NULL,
			labels TEXT,
			annotations TEXT,
			source VARCHAR NOT NULL,
			yaml TEXT NOT NULL,

			created_at TIMESTAMP NOT NULL,
			updated_at TIMESTAMP NOT NULL,

			PRIMARY KEY (name)
		)`,
	},

	24: {
		`CREATE TABLE ia_rules (
			id VARCHAR NOT NULL,
			template_name VARCHAR NOT NULL,
			summary VARCHAR NOT NULL,
			disabled BOOLEAN NOT NULL,
			params JSONB,
			"for" BIGINT,
			severity VARCHAR NOT NULL,
			custom_labels TEXT,
			filters JSONB,
			channel_ids JSONB NOT NULL,

			created_at TIMESTAMP NOT NULL,
			updated_at TIMESTAMP NOT NULL,

			PRIMARY KEY (id)
		)`,
	},
	25: {
		`ALTER TABLE agents ADD COLUMN mongo_db_tls_options JSONB`,
	},
	26: {
		`ALTER TABLE ia_rules ALTER COLUMN channel_ids DROP NOT NULL`,
	},
	27: {
		`CREATE TABLE backup_locations (
			id VARCHAR NOT NULL,
			name VARCHAR NOT NULL CHECK (name <> ''),
			description VARCHAR NOT NULL,
			type VARCHAR NOT NULL CHECK (type <> ''),
			s3_config JSONB,
			pmm_server_config JSONB,
			pmm_client_config JSONB,

			created_at TIMESTAMP NOT NULL,
			updated_at TIMESTAMP NOT NULL,

			PRIMARY KEY (id),
			UNIQUE (name)
		)`,
	},
	28: {
		`ALTER TABLE agents ADD COLUMN disabled_collectors VARCHAR[]`,
	},
	29: {
		`CREATE TABLE artifacts (
			id VARCHAR NOT NULL,
			name VARCHAR NOT NULL CHECK (name <> ''),
			vendor VARCHAR NOT NULL CHECK (vendor <> ''),
			location_id VARCHAR NOT NULL CHECK (location_id <> ''),
			service_id VARCHAR NOT NULL CHECK (service_id <> ''),
			data_model VARCHAR NOT NULL CHECK (data_model <> ''),
			status VARCHAR NOT NULL CHECK (status <> ''),
			created_at TIMESTAMP NOT NULL,

			PRIMARY KEY (id)
		)`,
	},
	30: {
		`CREATE TABLE job_results (
			id VARCHAR NOT NULL,
			pmm_agent_id VARCHAR CHECK (pmm_agent_id <> ''),
			type VARCHAR NOT NULL,
			done BOOLEAN NOT NULL,
			error VARCHAR NOT NULL,
			result JSONB,

			created_at TIMESTAMP NOT NULL,
			updated_at TIMESTAMP NOT NULL,

			PRIMARY KEY (id)
		)`,
	},
	31: {
		`ALTER TABLE agents
			ADD COLUMN azure_options VARCHAR`,
	},
	32: {
		`CREATE TABLE check_settings (
			name VARCHAR NOT NULL,
			interval VARCHAR NOT NULL,
			PRIMARY KEY (name)
		)`,
	},
	33: {
		`ALTER TABLE kubernetes_clusters ADD COLUMN pxc JSONB`,
		`ALTER TABLE kubernetes_clusters ADD COLUMN proxysql JSONB`,
		`ALTER TABLE kubernetes_clusters ADD COLUMN mongod JSONB`,
	},
	34: {
		`ALTER TABLE kubernetes_clusters ADD COLUMN haproxy JSONB`,
	},
	35: {
		`CREATE TABLE restore_history (
			id VARCHAR NOT NULL,
			artifact_id VARCHAR NOT NULL CHECK (artifact_id <> ''),
			service_id VARCHAR NOT NULL CHECK (service_id <> ''),
			status VARCHAR NOT NULL CHECK (status <> ''),
			started_at TIMESTAMP NOT NULL,
			finished_at TIMESTAMP,

			PRIMARY KEY (id),
			FOREIGN KEY (artifact_id) REFERENCES artifacts (id),
			FOREIGN KEY (service_id) REFERENCES services (service_id)
		)`,
	},
	36: {
		`ALTER TABLE agents
		ADD COLUMN mysql_options VARCHAR`,
	},
	37: {
		`ALTER TABLE agents ALTER COLUMN max_query_log_size TYPE BIGINT`,
	},
	38: {
		`DELETE FROM artifacts a
			WHERE NOT EXISTS (
				SELECT FROM backup_locations
   				WHERE id = a.location_id
   			)`,
		`ALTER TABLE artifacts ADD FOREIGN KEY (location_id) REFERENCES backup_locations (id)`,
		`ALTER TABLE artifacts DROP CONSTRAINT artifacts_service_id_check`,
	},
	39: {
		`CREATE TABLE scheduled_tasks (
			id VARCHAR NOT NULL,
			cron_expression VARCHAR NOT NULL CHECK (cron_expression <> ''),
			type VARCHAR NOT NULL CHECK (type <> ''),
			start_at TIMESTAMP,
			last_run TIMESTAMP,
			next_run TIMESTAMP,
			data JSONB,
			disabled BOOLEAN,
			running BOOLEAN,
			error VARCHAR,

			created_at TIMESTAMP NOT NULL,
			updated_at TIMESTAMP NOT NULL,

			PRIMARY KEY (id)
		)`,
	},
	40: {
		`ALTER TABLE artifacts
      ADD COLUMN type VARCHAR NOT NULL CHECK (type <> '') DEFAULT 'on_demand',
      ADD COLUMN schedule_id VARCHAR`,
		`ALTER TABLE artifacts ALTER COLUMN type DROP DEFAULT`,
	},
	41: {
		`ALTER TABLE agents ADD COLUMN postgresql_options JSONB`,
	},
	42: {
		`ALTER TABLE agents
		ADD COLUMN agent_password VARCHAR CHECK (agent_password <> '')`,
	},
	43: {
		`UPDATE artifacts SET schedule_id = '' WHERE schedule_id IS NULL`,
		`ALTER TABLE artifacts ALTER COLUMN schedule_id SET NOT NULL`,
	},
	44: {
		`CREATE TABLE service_software_versions (
			service_id VARCHAR NOT NULL CHECK (service_id <> ''),
			service_type VARCHAR NOT NULL CHECK (service_type <> ''),
			software_versions JSONB,
			next_check_at TIMESTAMP,

			created_at TIMESTAMP NOT NULL,
			updated_at TIMESTAMP NOT NULL,

			PRIMARY KEY (service_id),
			FOREIGN KEY (service_id) REFERENCES services (service_id) ON DELETE CASCADE
		);`,
		`INSERT INTO service_software_versions(
			service_id,
			service_type,
			software_versions,
			next_check_at,
			created_at,
			updated_at
		)
		SELECT
			service_id,
			service_type,
			'[]' AS software_versions,
			(NOW() AT TIME ZONE 'utc') AS next_check_at,
			(NOW() AT TIME ZONE 'utc') AS created_at,
			(NOW() AT TIME ZONE 'utc') AS updated_at
		FROM services
        WHERE service_type = 'mysql';`,
	},
	45: {
		`ALTER TABLE artifacts
			ADD COLUMN updated_at TIMESTAMP`,
		`UPDATE artifacts SET updated_at = created_at`,
		`ALTER TABLE artifacts ALTER COLUMN updated_at SET NOT NULL`,
		`ALTER TABLE job_results RENAME TO jobs`,
		`ALTER TABLE jobs
			ADD COLUMN data JSONB,
			ADD COLUMN retries INTEGER,
			ADD COLUMN interval BIGINT,
			ADD COLUMN timeout BIGINT
		`,
	},
	46: {
		`ALTER TABLE artifacts ADD COLUMN db_version VARCHAR NOT NULL DEFAULT ''`,
		`ALTER TABLE artifacts ALTER COLUMN db_version DROP DEFAULT`,
	},
	47: {
		`CREATE TABLE job_logs (
			job_id VARCHAR NOT NULL,
			chunk_id INTEGER NOT NULL,
			data TEXT NOT NULL,
			last_chunk BOOLEAN NOT NULL,
			FOREIGN KEY (job_id) REFERENCES jobs (id) ON DELETE CASCADE,
			PRIMARY KEY (job_id, chunk_id)
		)`,
	},
	48: {
		`ALTER TABLE artifacts
      ADD COLUMN mode VARCHAR NOT NULL CHECK (mode <> '') DEFAULT 'snapshot'`,
		`ALTER TABLE artifacts ALTER COLUMN mode DROP DEFAULT`,
		`UPDATE scheduled_tasks set data = jsonb_set(data::jsonb, '{mysql_backup, data_model}', '"physical"') WHERE type = 'mysql_backup'`,
		`UPDATE scheduled_tasks set data = jsonb_set(data::jsonb, '{mysql_backup, mode}', '"snapshot"') WHERE type = 'mysql_backup'`,
		`UPDATE scheduled_tasks set data = jsonb_set(data::jsonb, '{mongodb_backup, data_model}', '"logical"') WHERE type = 'mongodb_backup'`,
		`UPDATE scheduled_tasks set data = jsonb_set(data::jsonb, '{mongodb_backup, mode}', '"snapshot"') WHERE type = 'mongodb_backup'`,
		`UPDATE jobs SET data = jsonb_set(data::jsonb, '{mongo_db_backup, mode}', '"snapshot"') WHERE type = 'mongodb_backup'`,
		`UPDATE jobs SET data = data - 'mongo_db_backup' || jsonb_build_object('mongodb_backup', data->'mongo_db_backup') WHERE type = 'mongodb_backup';`,
		`UPDATE jobs SET data = data - 'mongo_db_restore_backup' || jsonb_build_object('mongodb_restore_backup', data->'mongo_db_restore_backup') WHERE type = 'mongodb_restore_backup';`,
	},
	49: {
		`CREATE TABLE percona_sso_details (
			client_id VARCHAR NOT NULL,
			client_secret VARCHAR NOT NULL,
			issuer_url VARCHAR NOT NULL,
			scope VARCHAR NOT NULL,
			created_at TIMESTAMP NOT NULL
		)`,
	},
	50: {
		`INSERT INTO job_logs(
			job_id,
			chunk_id,
			data,
			last_chunk
		)
        SELECT
            id AS job_id,
            0 AS chunk_id,
            '' AS data,
            TRUE AS last_chunk
        FROM jobs j
			WHERE type = 'mongodb_backup' AND NOT EXISTS (
				SELECT FROM job_logs
				WHERE job_id = j.id
			);`,
	},
	51: {
		`ALTER TABLE services
			ADD COLUMN database_name VARCHAR NOT NULL DEFAULT ''`,
	},
	52: {
		`UPDATE services SET database_name = 'postgresql'
			WHERE service_type = 'postgresql' and database_name = ''`,
	},
	53: {
		`UPDATE services SET database_name = 'postgres'
			WHERE service_type = 'postgresql' and database_name = 'postgresql'`,
	},
	54: {
		`ALTER TABLE percona_sso_details
			ADD COLUMN access_token VARCHAR`,
	},
	55: {
		`DELETE FROM ia_rules`,
		`ALTER TABLE ia_rules
			RENAME COLUMN params TO params_values`,
		`ALTER TABLE ia_rules
			ADD COLUMN name VARCHAR NOT NULL,
			ADD COLUMN expr_template VARCHAR NOT NULL,
			ADD COLUMN params_definitions JSONB,
			ADD COLUMN default_for BIGINT,
			ADD COLUMN default_severity VARCHAR NOT NULL,
			ADD COLUMN labels TEXT,
			ADD COLUMN annotations TEXT`,
	},
	56: {
		`ALTER TABLE ia_templates
			DROP COLUMN tiers`,
	},
	57: {
		`ALTER TABLE percona_sso_details
			ADD COLUMN organization_id VARCHAR`,
	},
	58: {
		`UPDATE agents SET mongo_db_tls_options = jsonb_set(mongo_db_tls_options, '{stats_collections}', to_jsonb(string_to_array(mongo_db_tls_options->>'stats_collections', ',')))
			WHERE 'mongo_db_tls_options' is not null AND jsonb_typeof(mongo_db_tls_options->'stats_collections') = 'string'`,
	},
	59: {
		`DELETE FROM percona_sso_details WHERE organization_id IS NULL`,
	},
	60: {
		`ALTER TABLE percona_sso_details
			RENAME COLUMN client_id TO pmm_managed_client_id;
		ALTER TABLE percona_sso_details
			RENAME COLUMN client_secret TO pmm_managed_client_secret;
		ALTER TABLE percona_sso_details
			ADD COLUMN grafana_client_id VARCHAR NOT NULL,
			ADD COLUMN pmm_server_name VARCHAR NOT NULL,
			ALTER COLUMN organization_id SET NOT NULL`,
	},
	61: {
		`UPDATE settings SET settings = settings #- '{sass, stt_enabled}';`,
	},
	62: {
		`ALTER TABLE agents
		ADD COLUMN process_exec_path TEXT`,
	},
	63: {
		`ALTER TABLE agents
			ADD COLUMN log_level VARCHAR`,
	},
	64: {
		`UPDATE artifacts SET data_model = 'logical'`,
	},
	65: {
		`CREATE TABLE user_flags (
			id INTEGER NOT NULL,
			tour_done BOOLEAN NOT NULL DEFAULT false,
			created_at TIMESTAMP NOT NULL,
			updated_at TIMESTAMP NOT NULL,

			PRIMARY KEY (id)
		)`,
	},
	66: {
		`UPDATE settings SET settings = settings #- '{ia, enabled}';`,
		`UPDATE settings SET settings = settings - 'ia' || jsonb_build_object('alerting', settings->'ia');`,
		`UPDATE ia_rules SET disabled = TRUE`,
	},
	67: {
		`UPDATE agents
		SET log_level = 'error'
		WHERE log_level = 'fatal'
		AND agent_type IN (
			'node_exporter',
			'mysqld_exporter',
			'postgres_exporter'
		);`,
	},
	68: {
		`ALTER TABLE agents
			ADD COLUMN max_query_length INTEGER NOT NULL DEFAULT 0`,

		`ALTER TABLE agents
			ALTER COLUMN max_query_length DROP DEFAULT`,
	},
	69: {
		`ALTER TABLE backup_locations
			DROP COLUMN pmm_server_config`,
	},
	70: {
		`ALTER TABLE restore_history
			ADD COLUMN pitr_timestamp TIMESTAMP`,
	},
	71: {
		`ALTER TABLE backup_locations
			RENAME COLUMN pmm_client_config TO filesystem_config`,
	},
	72: {
		`ALTER TABLE user_flags
			ADD COLUMN alerting_tour_done BOOLEAN NOT NULL DEFAULT false`,
	},
	73: {
		`CREATE TABLE roles (
			id SERIAL PRIMARY KEY,
			title VARCHAR NOT NULL UNIQUE,
			filter TEXT NOT NULL,
			created_at TIMESTAMP NOT NULL,
			updated_at TIMESTAMP NOT NULL
		);

		CREATE TABLE user_roles (
			user_id INTEGER NOT NULL,
			role_id INTEGER NOT NULL,
			created_at TIMESTAMP NOT NULL,
			updated_at TIMESTAMP NOT NULL,

			PRIMARY KEY (user_id, role_id)
		);

		CREATE INDEX role_id_index ON user_roles (role_id);

		WITH rows AS (
			INSERT INTO roles
			(title, filter, created_at, updated_at)
			VALUES
			('Full access', '', NOW(), NOW())
			RETURNING id
		), settings_id AS (
			UPDATE settings SET settings['default_role_id'] = (SELECT to_jsonb(id) FROM rows)
		)

		INSERT INTO user_roles
		(user_id, role_id, created_at, updated_at)
		SELECT u.id, (SELECT id FROM rows), NOW(), NOW() FROM user_flags u;`,
	},
	74: {
		`UPDATE scheduled_tasks
			SET "data" = jsonb_set("data", array["type", 'name'], to_jsonb("data"->"type"->>'name' || '-pmm-renamed-' || gen_random_uuid()))
			WHERE "data"->"type"->>'name' IN (SELECT "data"->"type"->>'name' nm FROM scheduled_tasks GROUP BY nm HAVING COUNT(*) > 1);
		CREATE UNIQUE INDEX scheduled_tasks_data_name_idx ON scheduled_tasks(("data"->"type"->>'name'))`,
	},
	75: {
		`ALTER TABLE kubernetes_clusters
            ADD COLUMN ready BOOLEAN NOT NULL DEFAULT false`,
	},
	76: {
		`ALTER TABLE roles
		ADD COLUMN description TEXT NOT NULL DEFAULT ''`,
	},
	77: {
		`UPDATE scheduled_tasks
			SET data = jsonb_set(data, '{mongodb_backup, cluster_name}', to_jsonb((SELECT cluster FROM services WHERE services.service_id = data->'mongodb_backup'->>'service_id')))
			WHERE type = 'mongodb_backup'`,
	},
	78: {
		`INSERT INTO service_software_versions(
			service_id,
			service_type,
			software_versions,
			next_check_at,
			created_at,
			updated_at
		)
		SELECT
			service_id,
			service_type,
			'[]' AS software_versions,
			(NOW() AT TIME ZONE 'utc') AS next_check_at,
			(NOW() AT TIME ZONE 'utc') AS created_at,
			(NOW() AT TIME ZONE 'utc') AS updated_at
		FROM services
        WHERE service_type = 'mongodb';`,
	},
	79: {
		`CREATE TABLE onboarding_system_tips (
			 id INTEGER PRIMARY KEY,
			 is_completed BOOLEAN NOT NULL,
		
			 created_at TIMESTAMP NOT NULL,
			 updated_at TIMESTAMP NOT NULL
		);

		INSERT INTO onboarding_system_tips(
			id, is_completed, created_at, updated_at
		) VALUES
			(1, false, current_timestamp, current_timestamp),
			(2, false, current_timestamp, current_timestamp),
			(3, false, current_timestamp, current_timestamp);
		
		CREATE TABLE onboarding_user_tips (
		   id SERIAL PRIMARY KEY,
		   tip_id INTEGER NOT NULL,
		   user_id INTEGER NOT NULL,
		   is_completed BOOLEAN NOT NULL,
		
		   created_at TIMESTAMP NOT NULL,
		   updated_at TIMESTAMP NOT NULL,
		   UNIQUE (user_id, tip_id)
		);
		`,
	},
	80: {
		`ALTER TABLE kubernetes_clusters ADD COLUMN postgresql JSONB`,
		`ALTER TABLE kubernetes_clusters ADD COLUMN pgbouncer JSONB`,
		`ALTER TABLE kubernetes_clusters ADD COLUMN pgbackrest JSONB`,
	},
	81: {
		`ALTER TABLE artifacts
		ADD COLUMN is_sharded_cluster BOOLEAN NOT NULL DEFAULT FALSE`,
	},
	82: {
		`ALTER TABLE artifacts
    		ADD COLUMN folder VARCHAR NOT NULL DEFAULT '',
			ADD COLUMN metadata_list JSONB;

		UPDATE scheduled_tasks 
		SET data = jsonb_set(data, '{mongodb_backup, folder}', data->'mongodb_backup'->'name')
		WHERE type = 'mongodb_backup';`,
	},
	83: {
		`DROP TABLE IF EXISTS onboarding_system_tips`,
		`DROP TABLE IF EXISTS onboarding_user_tips`,
	},
	84: {
		`ALTER TABLE agents 
		ADD COLUMN comments_parsing_disabled BOOLEAN NOT NULL DEFAULT TRUE`,

		`ALTER TABLE agents
		ALTER COLUMN comments_parsing_disabled DROP DEFAULT`,
	},
<<<<<<< HEAD
	85: {
		`UPDATE services SET cluster = service_name WHERE cluster = ''`,
	},
	86: { // TODO add node_ids to dumps table
		`CREATE TABLE dumps (
			id VARCHAR NOT NULL,
			status VARCHAR NOT NULL CHECK (status <> ''),
			start_time TIMESTAMP NOT NULL,
			end_time TIMESTAMP NOT NULL,
			export_qan BOOLEAN NOT NULL,
			ignore_load BOOLEAN NOT NULL,
			created_at TIMESTAMP NOT NULL,
			updated_at TIMESTAMP NOT NULL,

			PRIMARY KEY (id)
			)`,

		`CREATE TABLE dump_logs (
			dump_id VARCHAR NOT NULL,
			chunk_id INTEGER NOT NULL,
			data TEXT NOT NULL,
			last_chunk BOOLEAN NOT NULL,
			FOREIGN KEY (dump_id) REFERENCES dumps (id) ON DELETE CASCADE,
			PRIMARY KEY (dump_id, chunk_id)
		)`,
	},
=======
>>>>>>> 6c397226
}

// ^^^ Avoid default values in schema definition. ^^^
// aleksi: Go's zero values and non-zero default values in database do play nicely together in INSERTs and UPDATEs.

// OpenDB returns configured connection pool for PostgreSQL.
// OpenDB just validate its arguments without creating a connection to the database.
func OpenDB(params SetupDBParams) (*sql.DB, error) {
	q := make(url.Values)
	if params.SSLMode == "" {
		params.SSLMode = DisableSSLMode
	}

	q.Set("sslmode", params.SSLMode)
	if params.SSLMode != DisableSSLMode {
		q.Set("sslrootcert", params.SSLCAPath)
		q.Set("sslcert", params.SSLCertPath)
		q.Set("sslkey", params.SSLKeyPath)
	}

	uri := url.URL{
		Scheme:   "postgres",
		User:     url.UserPassword(params.Username, params.Password),
		Host:     params.Address,
		Path:     params.Name,
		RawQuery: q.Encode(),
	}
	if uri.Path == "" {
		uri.Path = "postgres"
	}
	dsn := uri.String()

	db, err := sql.Open("postgres", dsn)
	if err != nil {
		return nil, errors.Wrap(err, "failed to create a connection pool to PostgreSQL")
	}

	db.SetConnMaxLifetime(0)
	db.SetMaxIdleConns(5)
	db.SetMaxOpenConns(10)

	return db, nil
}

// SetupFixturesMode defines if SetupDB adds initial data to the database or not.
type SetupFixturesMode int

const (
	// SetupFixtures adds initial data to the database.
	SetupFixtures SetupFixturesMode = iota
	// SkipFixtures skips adding initial data to the database. Useful for tests.
	SkipFixtures
)

// SetupDBParams represents SetupDB parameters.
type SetupDBParams struct {
	Logf             reform.Printf
	Address          string
	Name             string
	Username         string
	Password         string
	SSLMode          string
	SSLCAPath        string
	SSLKeyPath       string
	SSLCertPath      string
	SetupFixtures    SetupFixturesMode
	MigrationVersion *int
}

// SetupDB checks minimal required PostgreSQL version and runs database migrations. Optionally creates database and adds initial data.
func SetupDB(ctx context.Context, sqlDB *sql.DB, params SetupDBParams) (*reform.DB, error) {
	var logger reform.Logger
	if params.Logf != nil {
		logger = reform.NewPrintfLogger(params.Logf)
	}

	db := reform.NewDB(sqlDB, postgresql.Dialect, logger)
	errCV := checkVersion(ctx, db)
	if pErr, ok := errCV.(*pq.Error); ok && pErr.Code == "28000" { //nolint:errorlint
		// invalid_authorization_specification	(see https://www.postgresql.org/docs/current/errcodes-appendix.html)
		if err := initWithRoot(params); err != nil {
			return nil, errors.Wrapf(err, "couldn't connect to database with provided credentials. Tried to create user and database. Error: %s", errCV)
		}
		errCV = checkVersion(ctx, db)
	}

	if errCV != nil {
		return nil, errCV
	}

	if err := migrateDB(db, params); err != nil {
		return nil, err
	}
	return db, nil
}

// checkVersion checks minimal required PostgreSQL server version.
func checkVersion(ctx context.Context, db reform.DBTXContext) error {
	PGVersion, err := GetPostgreSQLVersion(ctx, db)
	if err != nil {
		return err
	}

	if PGVersion.Float() < minPGVersion {
		return fmt.Errorf("unsupported PMM Server PostgreSQL server version: %s. Please upgrade to version %.1f or newer", PGVersion, minPGVersion)
	}
	return nil
}

// initWithRoot tries to create given user and database under default postgres role.
func initWithRoot(params SetupDBParams) error {
	if params.Logf != nil {
		params.Logf("Creating database %s and role %s", params.Name, params.Username)
	}
	// we use empty password/db and postgres user for creating database
	db, err := OpenDB(SetupDBParams{Address: params.Address, Username: "postgres"})
	if err != nil {
		return errors.WithStack(err)
	}
	defer db.Close() //nolint:errcheck

	var countDatabases int
	err = db.QueryRow(`SELECT COUNT(*) FROM pg_database WHERE datname = $1`, params.Name).Scan(&countDatabases)
	if err != nil {
		return errors.WithStack(err)
	}

	if countDatabases == 0 {
		_, err = db.Exec(fmt.Sprintf(`CREATE DATABASE "%s"`, params.Name))
		if err != nil {
			return errors.WithStack(err)
		}
	}

	var countRoles int
	err = db.QueryRow(`SELECT COUNT(*) FROM pg_roles WHERE rolname=$1`, params.Username).Scan(&countRoles)
	if err != nil {
		return errors.WithStack(err)
	}

	if countRoles == 0 {
		_, err = db.Exec(fmt.Sprintf(`CREATE USER "%s" LOGIN PASSWORD '%s'`, params.Username, params.Password))
		if err != nil {
			return errors.WithStack(err)
		}

		_, err = db.Exec(`GRANT ALL PRIVILEGES ON DATABASE $1 TO $2`, params.Name, params.Username)
		if err != nil {
			return errors.WithStack(err)
		}
	}
	return nil
}

// migrateDB runs PostgreSQL database migrations.
func migrateDB(db *reform.DB, params SetupDBParams) error {
	var currentVersion int
	errDB := db.QueryRow("SELECT id FROM schema_migrations ORDER BY id DESC LIMIT 1").Scan(&currentVersion)
	// undefined_table (see https://www.postgresql.org/docs/current/errcodes-appendix.html)
	if pErr, ok := errDB.(*pq.Error); ok && pErr.Code == "42P01" { //nolint:errorlint
		errDB = nil
	}
	if errDB != nil {
		return errors.WithStack(errDB)
	}

	latestVersion := len(databaseSchema) - 1 // skip item 0
	if params.MigrationVersion != nil {
		latestVersion = *params.MigrationVersion
	}
	if params.Logf != nil {
		params.Logf("Current database schema version: %d. Latest version: %d.", currentVersion, latestVersion)
	}

	// rollback all migrations if one of them fails; PostgreSQL supports DDL transactions
	return db.InTransaction(func(tx *reform.TX) error {
		for version := currentVersion + 1; version <= latestVersion; version++ {
			if params.Logf != nil {
				params.Logf("Migrating database to schema version %d ...", version)
			}

			queries := databaseSchema[version]
			queries = append(queries, fmt.Sprintf(`INSERT INTO schema_migrations (id) VALUES (%d)`, version))
			for _, q := range queries {
				q = strings.TrimSpace(q)
				if _, err := tx.Exec(q); err != nil {
					return errors.Wrapf(err, "failed to execute statement:\n%s", q)
				}
			}
		}

		if params.SetupFixtures == SkipFixtures {
			return nil
		}

		// fill settings with defaults
		s, err := GetSettings(tx)
		if err != nil {
			return err
		}
		if err = SaveSettings(tx, s); err != nil {
			return err
		}

		if err = setupFixture1(tx.Querier, params); err != nil {
			return err
		}
		if err = setupFixture2(tx.Querier, params.Username, params.Password); err != nil {
			return err
		}
		return nil
	})
}

func setupFixture1(q *reform.Querier, params SetupDBParams) error {
	// create PMM Server Node and associated Agents
	node, err := createNodeWithID(q, PMMServerNodeID, GenericNodeType, &CreateNodeParams{
		NodeName: "pmm-server",
		Address:  "127.0.0.1",
	})
	if err != nil {
		if status.Code(err) == codes.AlreadyExists {
			// this fixture was already added previously
			return nil
		}
		return err
	}
	if _, err = createPMMAgentWithID(q, PMMServerAgentID, node.NodeID, nil); err != nil {
		return err
	}
	if _, err = CreateNodeExporter(q, PMMServerAgentID, nil, false, []string{}, nil, ""); err != nil {
		return err
	}
	address, port, err := parsePGAddress(params.Address)
	if err != nil {
		return err
	}
	if params.Address != DefaultPostgreSQLAddr {
		if node, err = CreateNode(q, RemoteNodeType, &CreateNodeParams{
			NodeName: PMMServerPostgreSQLNodeName,
			Address:  address,
		}); err != nil {
			return err
		}
	} else {
		params.Name = "" // using postgres database in order to get metrics from entrypoint extension setup for QAN.
	}

	// create PostgreSQL Service and associated Agents
	service, err := AddNewService(q, PostgreSQLServiceType, &AddDBMSServiceParams{
		ServiceName: PMMServerPostgreSQLServiceName,
		NodeID:      node.NodeID,
		Database:    params.Name,
		Address:     &node.Address,
		Port:        &port,
	})
	if err != nil {
		return err
	}

	ap := &CreateAgentParams{
		PMMAgentID:              PMMServerAgentID,
		ServiceID:               service.ServiceID,
		TLS:                     params.SSLMode != DisableSSLMode,
		TLSSkipVerify:           params.SSLMode == DisableSSLMode || params.SSLMode == VerifyCaSSLMode,
		CommentsParsingDisabled: true,
		Username:                params.Username,
		Password:                params.Password,
	}
	if ap.TLS {
		ap.PostgreSQLOptions = &PostgreSQLOptions{}
		for path, field := range map[string]*string{
			params.SSLCAPath:   &ap.PostgreSQLOptions.SSLCa,
			params.SSLCertPath: &ap.PostgreSQLOptions.SSLCert,
			params.SSLKeyPath:  &ap.PostgreSQLOptions.SSLKey,
		} {
			if path == "" {
				continue
			}
			content, err := os.ReadFile(path) //nolint:gosec
			if err != nil {
				return err
			}
			*field = string(content)
		}
	}
	_, err = CreateAgent(q, PostgresExporterType, ap)
	if err != nil {
		return err
	}
	_, err = CreateAgent(q, QANPostgreSQLPgStatementsAgentType, ap)
	if err != nil {
		return err
	}
	return nil
}

func setupFixture2(q *reform.Querier, username, password string) error {
	// TODO add clickhouse_exporter

	return nil
}

// parsePGAddress parses PostgreSQL address into address:port; if no port specified returns default port number.
func parsePGAddress(address string) (string, uint16, error) {
	if !strings.Contains(address, ":") {
		return address, 5432, nil
	}
	address, portStr, err := net.SplitHostPort(address)
	if err != nil {
		return "", 0, err
	}
	parsedPort, err := strconv.ParseUint(portStr, 10, 16)
	if err != nil {
		return "", 0, err
	}
	return address, uint16(parsedPort), nil
}<|MERGE_RESOLUTION|>--- conflicted
+++ resolved
@@ -915,11 +915,7 @@
 		`ALTER TABLE agents
 		ALTER COLUMN comments_parsing_disabled DROP DEFAULT`,
 	},
-<<<<<<< HEAD
-	85: {
-		`UPDATE services SET cluster = service_name WHERE cluster = ''`,
-	},
-	86: { // TODO add node_ids to dumps table
+	85: { // TODO add node_ids to dumps table
 		`CREATE TABLE dumps (
 			id VARCHAR NOT NULL,
 			status VARCHAR NOT NULL CHECK (status <> ''),
@@ -942,8 +938,6 @@
 			PRIMARY KEY (dump_id, chunk_id)
 		)`,
 	},
-=======
->>>>>>> 6c397226
 }
 
 // ^^^ Avoid default values in schema definition. ^^^
