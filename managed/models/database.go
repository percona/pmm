// Copyright (C) 2017 Percona LLC
//
// This program is free software: you can redistribute it and/or modify
// it under the terms of the GNU Affero General Public License as published by
// the Free Software Foundation, either version 3 of the License, or
// (at your option) any later version.
//
// This program is distributed in the hope that it will be useful,
// but WITHOUT ANY WARRANTY; without even the implied warranty of
// MERCHANTABILITY or FITNESS FOR A PARTICULAR PURPOSE. See the
// GNU Affero General Public License for more details.
//
// You should have received a copy of the GNU Affero General Public License
// along with this program. If not, see <https://www.gnu.org/licenses/>.

//nolint:lll
package models

import (
	"context"
	"database/sql"
	"fmt"
	"net"
	"net/url"
	"os"
	"strconv"
	"strings"

	"github.com/lib/pq"
	"github.com/pkg/errors"
	"google.golang.org/grpc/codes"
	"google.golang.org/grpc/status"
	"gopkg.in/reform.v1"
	"gopkg.in/reform.v1/dialects/postgresql"
)

const (
	// PMMServerPostgreSQLServiceName is a special Service Name representing PMM Server's PostgreSQL Service.
	PMMServerPostgreSQLServiceName = "pmm-server-postgresql"
	// minPGVersion stands for minimal required PostgreSQL server version for PMM Server.
	minPGVersion float64 = 14
	// DefaultPostgreSQLAddr represent default local PostgreSQL database server address.
	DefaultPostgreSQLAddr = "127.0.0.1:5432"
	// PMMServerPostgreSQLNodeName is a special Node Name representing PMM Server's External PostgreSQL Node.
	PMMServerPostgreSQLNodeName = "pmm-server-db"

	// DisableSSLMode represent disable PostgreSQL ssl mode
	DisableSSLMode string = "disable"
	// RequireSSLMode represent require PostgreSQL ssl mode
	RequireSSLMode string = "require"
	// VerifyCaSSLMode represent verify-ca PostgreSQL ssl mode
	VerifyCaSSLMode string = "verify-ca"
	// VerifyFullSSLMode represent verify-full PostgreSQL ssl mode
	VerifyFullSSLMode string = "verify-full"
)

// databaseSchema maps schema version from schema_migrations table (id column) to a slice of DDL queries.
var databaseSchema = [][]string{
	1: {
		`CREATE TABLE schema_migrations (
			id INTEGER NOT NULL,
			PRIMARY KEY (id)
		)`,

		`CREATE TABLE nodes (
			-- common
			node_id VARCHAR NOT NULL,
			node_type VARCHAR NOT NULL CHECK (node_type <> ''),
			node_name VARCHAR NOT NULL CHECK (node_name <> ''),
			machine_id VARCHAR CHECK (machine_id <> ''),
			distro VARCHAR NOT NULL,
			node_model VARCHAR NOT NULL,
			az VARCHAR NOT NULL,
			custom_labels TEXT,
			address VARCHAR NOT NULL,
			created_at TIMESTAMP NOT NULL,
			updated_at TIMESTAMP NOT NULL,

			-- Container
			container_id VARCHAR CHECK (container_id <> ''),
			container_name VARCHAR CHECK (container_name <> ''),

			-- RemoteAmazonRDS
			-- RDS instance is stored in address
			region VARCHAR CHECK (region <> ''),

			PRIMARY KEY (node_id),
			UNIQUE (node_name),
			UNIQUE (container_id),
			UNIQUE (address, region)
		)`,

		`CREATE TABLE services (
			-- common
			service_id VARCHAR NOT NULL,
			service_type VARCHAR NOT NULL CHECK (service_type <> ''),
			service_name VARCHAR NOT NULL CHECK (service_name <> ''),
			node_id VARCHAR NOT NULL CHECK (node_id <> ''),
			environment VARCHAR NOT NULL,
			cluster VARCHAR NOT NULL,
			replication_set VARCHAR NOT NULL,
			custom_labels TEXT,
			created_at TIMESTAMP NOT NULL,
			updated_at TIMESTAMP NOT NULL,

			address VARCHAR(255) CHECK (address <> ''),
			port INTEGER,

			PRIMARY KEY (service_id),
			UNIQUE (service_name),
			FOREIGN KEY (node_id) REFERENCES nodes (node_id)
		)`,

		`CREATE TABLE agents (
			-- common
			agent_id VARCHAR NOT NULL,
			agent_type VARCHAR NOT NULL CHECK (agent_type <> ''),
			runs_on_node_id VARCHAR CHECK (runs_on_node_id <> ''),
			pmm_agent_id VARCHAR CHECK (pmm_agent_id <> ''),
			custom_labels TEXT,
			created_at TIMESTAMP NOT NULL,
			updated_at TIMESTAMP NOT NULL,

			-- state
			disabled BOOLEAN NOT NULL,
			status VARCHAR NOT NULL,
			listen_port INTEGER,
			version VARCHAR CHECK (version <> ''),

			-- Credentials to access service
			username VARCHAR CHECK (username <> ''),
			password VARCHAR CHECK (password <> ''),
			metrics_url VARCHAR CHECK (metrics_url <> ''),

			PRIMARY KEY (agent_id),
			FOREIGN KEY (runs_on_node_id) REFERENCES nodes (node_id),
			FOREIGN KEY (pmm_agent_id) REFERENCES agents (agent_id),
			CONSTRAINT runs_on_node_id_xor_pmm_agent_id CHECK ((runs_on_node_id IS NULL) <> (pmm_agent_id IS NULL)),
			CONSTRAINT runs_on_node_id_only_for_pmm_agent CHECK ((runs_on_node_id IS NULL) <> (agent_type='` + string(PMMAgentType) + `'))
		)`,

		`CREATE TABLE agent_nodes (
			agent_id VARCHAR NOT NULL,
			node_id VARCHAR NOT NULL,
			created_at TIMESTAMP NOT NULL,

			FOREIGN KEY (agent_id) REFERENCES agents (agent_id),
			FOREIGN KEY (node_id) REFERENCES nodes (node_id),
			UNIQUE (agent_id, node_id)
		)`,

		`CREATE TABLE agent_services (
			agent_id VARCHAR NOT NULL,
			service_id VARCHAR NOT NULL,
			created_at TIMESTAMP NOT NULL,

			FOREIGN KEY (agent_id) REFERENCES agents (agent_id),
			FOREIGN KEY (service_id) REFERENCES services (service_id),
			UNIQUE (agent_id, service_id)
		)`,

		`CREATE TABLE action_results (
			id VARCHAR NOT NULL,
			pmm_agent_id VARCHAR CHECK (pmm_agent_id <> ''),
			done BOOLEAN NOT NULL,
			error VARCHAR NOT NULL,
			output TEXT NOT NULL,

			created_at TIMESTAMP NOT NULL,
			updated_at TIMESTAMP NOT NULL,

			PRIMARY KEY (id)
		)`,
	},

	2: {
		`CREATE TABLE settings (
			settings JSONB
		)`,
		`INSERT INTO settings (settings) VALUES ('{}')`,
	},

	3: {
		`ALTER TABLE agents
			ADD COLUMN tls BOOLEAN NOT NULL DEFAULT false,
			ADD COLUMN tls_skip_verify BOOLEAN NOT NULL DEFAULT false`,

		`ALTER TABLE agents
			ALTER COLUMN tls DROP DEFAULT,
			ALTER COLUMN tls_skip_verify DROP DEFAULT`,
	},

	4: {
		`ALTER TABLE agents
			ADD COLUMN query_examples_disabled BOOLEAN NOT NULL DEFAULT FALSE,
			ADD COLUMN max_query_log_size INTEGER NOT NULL DEFAULT 0`,

		`ALTER TABLE agents
			ALTER COLUMN query_examples_disabled DROP DEFAULT,
			ALTER COLUMN max_query_log_size DROP DEFAULT`,
	},

	5: {
		// e'\n' to treat \n as a newline, not as two characters
		`UPDATE nodes SET machine_id = trim(e'\n' from machine_id) WHERE machine_id IS NOT NULL`,
	},

	6: {
		`ALTER TABLE agents
			ADD COLUMN table_count INTEGER`,
	},

	7: {
		`ALTER TABLE agents
			ADD COLUMN node_id VARCHAR CHECK (node_id <> ''),
			ADD COLUMN service_id VARCHAR CHECK (service_id <> '')`,
		`UPDATE agents SET node_id=agent_nodes.node_id
			FROM agent_nodes
			WHERE agent_nodes.agent_id = agents.agent_id`,
		`UPDATE agents SET service_id=agent_services.service_id
			FROM agent_services
			WHERE agent_services.agent_id = agents.agent_id`,

		`DROP TABLE agent_nodes, agent_services`,

		`ALTER TABLE agents
			ADD CONSTRAINT node_id_or_service_id_or_pmm_agent_id CHECK (
				(CASE WHEN node_id IS NULL THEN 0 ELSE 1 END) +
  				(CASE WHEN service_id IS NULL THEN 0 ELSE 1 END) +
  				(CASE WHEN pmm_agent_id IS NOT NULL THEN 0 ELSE 1 END) = 1),
			ADD FOREIGN KEY (service_id) REFERENCES services(service_id),
			ADD FOREIGN KEY (node_id) REFERENCES nodes(node_id)`,
	},

	8: {
		// default to 1000 for soft migration from 2.1
		`ALTER TABLE agents
			ADD COLUMN table_count_tablestats_group_limit INTEGER NOT NULL DEFAULT 1000`,

		`ALTER TABLE agents
			ALTER COLUMN table_count_tablestats_group_limit DROP DEFAULT`,
	},

	9: {
		`ALTER TABLE agents
			ADD COLUMN aws_access_key VARCHAR,
			ADD COLUMN aws_secret_key VARCHAR`,
	},

	10: {
		// update 5/5/60 to 5/10/60 for 2.4 only if defaults were not changed
		`UPDATE settings SET
			settings = settings || '{"metrics_resolutions":{"hr": 5000000000, "mr": 10000000000, "lr": 60000000000}}'
			WHERE settings->'metrics_resolutions'->>'hr' = '5000000000'
			AND settings->'metrics_resolutions'->>'mr' = '5000000000'
			AND settings->'metrics_resolutions'->>'lr' = '60000000000'`,
	},

	11: {
		`ALTER TABLE services
			ADD COLUMN socket VARCHAR CONSTRAINT address_socket_check CHECK (
				(address IS NOT NULL AND socket IS NULL) OR (address IS NULL AND socket IS NOT NULL)
			)`,

		`ALTER TABLE services
			ADD CONSTRAINT address_port_check CHECK (
				(address IS NULL AND port IS NULL) OR (address IS NOT NULL AND port IS NOT NULL)
			),
			ADD CONSTRAINT port_check CHECK (
				port IS NULL OR (port > 0 AND port < 65535)
			)`,
	},

	12: {
		`ALTER TABLE agents
			ADD COLUMN rds_basic_metrics_disabled BOOLEAN NOT NULL DEFAULT FALSE,
			ADD COLUMN rds_enhanced_metrics_disabled BOOLEAN NOT NULL DEFAULT FALSE`,

		`ALTER TABLE agents
			ALTER COLUMN rds_basic_metrics_disabled DROP DEFAULT,
			ALTER COLUMN rds_enhanced_metrics_disabled DROP DEFAULT`,
	},

	13: {
		`ALTER TABLE services
			DROP CONSTRAINT address_socket_check`,

		`ALTER TABLE services
			ADD CONSTRAINT address_socket_check CHECK (
				(address IS NOT NULL AND socket IS NULL) OR (address IS NULL AND socket IS NOT NULL) OR (address IS NULL AND socket IS NULL)
			)`,
	},

	14: {
		`ALTER TABLE agents
			DROP CONSTRAINT node_id_or_service_id_or_pmm_agent_id,
			DROP CONSTRAINT runs_on_node_id_only_for_pmm_agent,
			DROP CONSTRAINT agents_metrics_url_check`,
		`ALTER TABLE agents
			ADD CONSTRAINT node_id_or_service_id_for_non_pmm_agent CHECK (
				(node_id IS NULL) <> (service_id IS NULL) OR (agent_type = '` + string(PMMAgentType) + `')),
			ADD CONSTRAINT runs_on_node_id_only_for_pmm_agent_and_external
				CHECK ((runs_on_node_id IS NULL) <> (agent_type='` + string(PMMAgentType) + `' OR agent_type='` + string(ExternalExporterType) + `' ))`,
		`ALTER TABLE agents RENAME COLUMN metrics_url TO metrics_path`,
		`ALTER TABLE agents
			ADD CONSTRAINT agents_metrics_path_check CHECK (metrics_path <> '')`,
		`ALTER TABLE agents ADD COLUMN metrics_scheme VARCHAR`,
	},

	15: {
		// query action results are binary data
		`ALTER TABLE action_results
			DROP COLUMN output,
			ADD COLUMN output bytea`,
	},

	16: {
		`ALTER TABLE services
			DROP CONSTRAINT port_check`,

		`ALTER TABLE services
			ADD CONSTRAINT port_check CHECK (
				port IS NULL OR (port > 0 AND port < 65536)
			)`,
	},

	17: {
		`CREATE TABLE kubernetes_clusters (
			id VARCHAR NOT NULL,
			kubernetes_cluster_name VARCHAR NOT NULL CHECK (kubernetes_cluster_name <> ''),
			kube_config TEXT NOT NULL CHECK (kube_config <> ''),
			created_at TIMESTAMP NOT NULL,
			updated_at TIMESTAMP NOT NULL,

			PRIMARY KEY (id),
			UNIQUE (kubernetes_cluster_name)
		)`,
	},

	18: {
		`ALTER TABLE services
			ADD COLUMN external_group VARCHAR NOT NULL DEFAULT ''`,

		`UPDATE services SET external_group = 'external' WHERE service_type = '` + string(ExternalServiceType) + `'`,

		`ALTER TABLE services
			ALTER COLUMN external_group DROP DEFAULT`,

		// Only service with type external can have non empty value of group.
		`ALTER TABLE services
			ADD CONSTRAINT services_external_group_check CHECK (
				(service_type <> '` + string(ExternalServiceType) + `' AND external_group = '')
				OR
				(service_type = '` + string(ExternalServiceType) + `' AND external_group <> '')
			)`,
	},

	19: {
		`ALTER TABLE agents
			ADD COLUMN push_metrics BOOLEAN NOT NULL DEFAULT FALSE`,
		`ALTER TABLE agents
			ALTER COLUMN push_metrics DROP DEFAULT`,
	},

	20: {
		`ALTER TABLE agents DROP CONSTRAINT runs_on_node_id_only_for_pmm_agent_and_external`,
	},

	21: {
		`ALTER TABLE agents
			ADD CONSTRAINT runs_on_node_id_only_for_pmm_agent
            CHECK (((runs_on_node_id IS NULL) <> (agent_type='` + string(PMMAgentType) + `'))  OR (agent_type='` + string(ExternalExporterType) + `'))`,
	},

	22: {
		`CREATE TABLE ia_channels (
			id VARCHAR NOT NULL,
			summary VARCHAR NOT NULL,
			type VARCHAR NOT NULL,

			email_config JSONB,
			pagerduty_config JSONB,
			slack_config JSONB,
			webhook_config JSONB,

			disabled BOOLEAN NOT NULL,

			created_at TIMESTAMP NOT NULL,
			updated_at TIMESTAMP NOT NULL,

			PRIMARY KEY (id)
		)`,
	},

	23: {
		`CREATE TABLE ia_templates (
			name VARCHAR NOT NULL,
			version INTEGER NOT NULL,
			summary VARCHAR NOT NULL,
			tiers JSONB NOT NULL,
			expr VARCHAR NOT NULL,
			params JSONB,
			"for" BIGINT,
			severity VARCHAR NOT NULL,
			labels TEXT,
			annotations TEXT,
			source VARCHAR NOT NULL,
			yaml TEXT NOT NULL,

			created_at TIMESTAMP NOT NULL,
			updated_at TIMESTAMP NOT NULL,

			PRIMARY KEY (name)
		)`,
	},

	24: {
		`CREATE TABLE ia_rules (
			id VARCHAR NOT NULL,
			template_name VARCHAR NOT NULL,
			summary VARCHAR NOT NULL,
			disabled BOOLEAN NOT NULL,
			params JSONB,
			"for" BIGINT,
			severity VARCHAR NOT NULL,
			custom_labels TEXT,
			filters JSONB,
			channel_ids JSONB NOT NULL,

			created_at TIMESTAMP NOT NULL,
			updated_at TIMESTAMP NOT NULL,

			PRIMARY KEY (id)
		)`,
	},
	25: {
		`ALTER TABLE agents ADD COLUMN mongo_db_tls_options JSONB`,
	},
	26: {
		`ALTER TABLE ia_rules ALTER COLUMN channel_ids DROP NOT NULL`,
	},
	27: {
		`CREATE TABLE backup_locations (
			id VARCHAR NOT NULL,
			name VARCHAR NOT NULL CHECK (name <> ''),
			description VARCHAR NOT NULL,
			type VARCHAR NOT NULL CHECK (type <> ''),
			s3_config JSONB,
			pmm_server_config JSONB,
			pmm_client_config JSONB,

			created_at TIMESTAMP NOT NULL,
			updated_at TIMESTAMP NOT NULL,

			PRIMARY KEY (id),
			UNIQUE (name)
		)`,
	},
	28: {
		`ALTER TABLE agents ADD COLUMN disabled_collectors VARCHAR[]`,
	},
	29: {
		`CREATE TABLE artifacts (
			id VARCHAR NOT NULL,
			name VARCHAR NOT NULL CHECK (name <> ''),
			vendor VARCHAR NOT NULL CHECK (vendor <> ''),
			location_id VARCHAR NOT NULL CHECK (location_id <> ''),
			service_id VARCHAR NOT NULL CHECK (service_id <> ''),
			data_model VARCHAR NOT NULL CHECK (data_model <> ''),
			status VARCHAR NOT NULL CHECK (status <> ''),
			created_at TIMESTAMP NOT NULL,

			PRIMARY KEY (id)
		)`,
	},
	30: {
		`CREATE TABLE job_results (
			id VARCHAR NOT NULL,
			pmm_agent_id VARCHAR CHECK (pmm_agent_id <> ''),
			type VARCHAR NOT NULL,
			done BOOLEAN NOT NULL,
			error VARCHAR NOT NULL,
			result JSONB,

			created_at TIMESTAMP NOT NULL,
			updated_at TIMESTAMP NOT NULL,

			PRIMARY KEY (id)
		)`,
	},
	31: {
		`ALTER TABLE agents
			ADD COLUMN azure_options VARCHAR`,
	},
	32: {
		`CREATE TABLE check_settings (
			name VARCHAR NOT NULL,
			interval VARCHAR NOT NULL,
			PRIMARY KEY (name)
		)`,
	},
	33: {
		`ALTER TABLE kubernetes_clusters ADD COLUMN pxc JSONB`,
		`ALTER TABLE kubernetes_clusters ADD COLUMN proxysql JSONB`,
		`ALTER TABLE kubernetes_clusters ADD COLUMN mongod JSONB`,
	},
	34: {
		`ALTER TABLE kubernetes_clusters ADD COLUMN haproxy JSONB`,
	},
	35: {
		`CREATE TABLE restore_history (
			id VARCHAR NOT NULL,
			artifact_id VARCHAR NOT NULL CHECK (artifact_id <> ''),
			service_id VARCHAR NOT NULL CHECK (service_id <> ''),
			status VARCHAR NOT NULL CHECK (status <> ''),
			started_at TIMESTAMP NOT NULL,
			finished_at TIMESTAMP,

			PRIMARY KEY (id),
			FOREIGN KEY (artifact_id) REFERENCES artifacts (id),
			FOREIGN KEY (service_id) REFERENCES services (service_id)
		)`,
	},
	36: {
		`ALTER TABLE agents
		ADD COLUMN mysql_options VARCHAR`,
	},
	37: {
		`ALTER TABLE agents ALTER COLUMN max_query_log_size TYPE BIGINT`,
	},
	38: {
		`DELETE FROM artifacts a
			WHERE NOT EXISTS (
				SELECT FROM backup_locations
   				WHERE id = a.location_id
   			)`,
		`ALTER TABLE artifacts ADD FOREIGN KEY (location_id) REFERENCES backup_locations (id)`,
		`ALTER TABLE artifacts DROP CONSTRAINT artifacts_service_id_check`,
	},
	39: {
		`CREATE TABLE scheduled_tasks (
			id VARCHAR NOT NULL,
			cron_expression VARCHAR NOT NULL CHECK (cron_expression <> ''),
			type VARCHAR NOT NULL CHECK (type <> ''),
			start_at TIMESTAMP,
			last_run TIMESTAMP,
			next_run TIMESTAMP,
			data JSONB,
			disabled BOOLEAN,
			running BOOLEAN,
			error VARCHAR,

			created_at TIMESTAMP NOT NULL,
			updated_at TIMESTAMP NOT NULL,

			PRIMARY KEY (id)
		)`,
	},
	40: {
		`ALTER TABLE artifacts
      ADD COLUMN type VARCHAR NOT NULL CHECK (type <> '') DEFAULT 'on_demand',
      ADD COLUMN schedule_id VARCHAR`,
		`ALTER TABLE artifacts ALTER COLUMN type DROP DEFAULT`,
	},
	41: {
		`ALTER TABLE agents ADD COLUMN postgresql_options JSONB`,
	},
	42: {
		`ALTER TABLE agents
		ADD COLUMN agent_password VARCHAR CHECK (agent_password <> '')`,
	},
	43: {
		`UPDATE artifacts SET schedule_id = '' WHERE schedule_id IS NULL`,
		`ALTER TABLE artifacts ALTER COLUMN schedule_id SET NOT NULL`,
	},
	44: {
		`CREATE TABLE service_software_versions (
			service_id VARCHAR NOT NULL CHECK (service_id <> ''),
			service_type VARCHAR NOT NULL CHECK (service_type <> ''),
			software_versions JSONB,
			next_check_at TIMESTAMP,

			created_at TIMESTAMP NOT NULL,
			updated_at TIMESTAMP NOT NULL,

			PRIMARY KEY (service_id),
			FOREIGN KEY (service_id) REFERENCES services (service_id) ON DELETE CASCADE
		);`,
		`INSERT INTO service_software_versions(
			service_id,
			service_type,
			software_versions,
			next_check_at,
			created_at,
			updated_at
		)
		SELECT
			service_id,
			service_type,
			'[]' AS software_versions,
			(NOW() AT TIME ZONE 'utc') AS next_check_at,
			(NOW() AT TIME ZONE 'utc') AS created_at,
			(NOW() AT TIME ZONE 'utc') AS updated_at
		FROM services
        WHERE service_type = 'mysql';`,
	},
	45: {
		`ALTER TABLE artifacts
			ADD COLUMN updated_at TIMESTAMP`,
		`UPDATE artifacts SET updated_at = created_at`,
		`ALTER TABLE artifacts ALTER COLUMN updated_at SET NOT NULL`,
		`ALTER TABLE job_results RENAME TO jobs`,
		`ALTER TABLE jobs
			ADD COLUMN data JSONB,
			ADD COLUMN retries INTEGER,
			ADD COLUMN interval BIGINT,
			ADD COLUMN timeout BIGINT
		`,
	},
	46: {
		`ALTER TABLE artifacts ADD COLUMN db_version VARCHAR NOT NULL DEFAULT ''`,
		`ALTER TABLE artifacts ALTER COLUMN db_version DROP DEFAULT`,
	},
	47: {
		`CREATE TABLE job_logs (
			job_id VARCHAR NOT NULL,
			chunk_id INTEGER NOT NULL,
			data TEXT NOT NULL,
			last_chunk BOOLEAN NOT NULL,
			FOREIGN KEY (job_id) REFERENCES jobs (id) ON DELETE CASCADE,
			PRIMARY KEY (job_id, chunk_id)
		)`,
	},
	48: {
		`ALTER TABLE artifacts
      ADD COLUMN mode VARCHAR NOT NULL CHECK (mode <> '') DEFAULT 'snapshot'`,
		`ALTER TABLE artifacts ALTER COLUMN mode DROP DEFAULT`,
		`UPDATE scheduled_tasks set data = jsonb_set(data::jsonb, '{mysql_backup, data_model}', '"physical"') WHERE type = 'mysql_backup'`,
		`UPDATE scheduled_tasks set data = jsonb_set(data::jsonb, '{mysql_backup, mode}', '"snapshot"') WHERE type = 'mysql_backup'`,
		`UPDATE scheduled_tasks set data = jsonb_set(data::jsonb, '{mongodb_backup, data_model}', '"logical"') WHERE type = 'mongodb_backup'`,
		`UPDATE scheduled_tasks set data = jsonb_set(data::jsonb, '{mongodb_backup, mode}', '"snapshot"') WHERE type = 'mongodb_backup'`,
		`UPDATE jobs SET data = jsonb_set(data::jsonb, '{mongo_db_backup, mode}', '"snapshot"') WHERE type = 'mongodb_backup'`,
		`UPDATE jobs SET data = data - 'mongo_db_backup' || jsonb_build_object('mongodb_backup', data->'mongo_db_backup') WHERE type = 'mongodb_backup';`,
		`UPDATE jobs SET data = data - 'mongo_db_restore_backup' || jsonb_build_object('mongodb_restore_backup', data->'mongo_db_restore_backup') WHERE type = 'mongodb_restore_backup';`,
	},
	49: {
		`CREATE TABLE percona_sso_details (
			client_id VARCHAR NOT NULL,
			client_secret VARCHAR NOT NULL,
			issuer_url VARCHAR NOT NULL,
			scope VARCHAR NOT NULL,
			created_at TIMESTAMP NOT NULL
		)`,
	},
	50: {
		`INSERT INTO job_logs(
			job_id,
			chunk_id,
			data,
			last_chunk
		)
        SELECT
            id AS job_id,
            0 AS chunk_id,
            '' AS data,
            TRUE AS last_chunk
        FROM jobs j
			WHERE type = 'mongodb_backup' AND NOT EXISTS (
				SELECT FROM job_logs
				WHERE job_id = j.id
			);`,
	},
	51: {
		`ALTER TABLE services
			ADD COLUMN database_name VARCHAR NOT NULL DEFAULT ''`,
	},
	52: {
		`UPDATE services SET database_name = 'postgresql'
			WHERE service_type = 'postgresql' and database_name = ''`,
	},
	53: {
		`UPDATE services SET database_name = 'postgres'
			WHERE service_type = 'postgresql' and database_name = 'postgresql'`,
	},
	54: {
		`ALTER TABLE percona_sso_details
			ADD COLUMN access_token VARCHAR`,
	},
	55: {
		`DELETE FROM ia_rules`,
		`ALTER TABLE ia_rules
			RENAME COLUMN params TO params_values`,
		`ALTER TABLE ia_rules
			ADD COLUMN name VARCHAR NOT NULL,
			ADD COLUMN expr_template VARCHAR NOT NULL,
			ADD COLUMN params_definitions JSONB,
			ADD COLUMN default_for BIGINT,
			ADD COLUMN default_severity VARCHAR NOT NULL,
			ADD COLUMN labels TEXT,
			ADD COLUMN annotations TEXT`,
	},
	56: {
		`ALTER TABLE ia_templates
			DROP COLUMN tiers`,
	},
	57: {
		`ALTER TABLE percona_sso_details
			ADD COLUMN organization_id VARCHAR`,
	},
	58: {
		`UPDATE agents SET mongo_db_tls_options = jsonb_set(mongo_db_tls_options, '{stats_collections}', to_jsonb(string_to_array(mongo_db_tls_options->>'stats_collections', ',')))
			WHERE 'mongo_db_tls_options' is not null AND jsonb_typeof(mongo_db_tls_options->'stats_collections') = 'string'`,
	},
	59: {
		`DELETE FROM percona_sso_details WHERE organization_id IS NULL`,
	},
	60: {
		`ALTER TABLE percona_sso_details
			RENAME COLUMN client_id TO pmm_managed_client_id;
		ALTER TABLE percona_sso_details
			RENAME COLUMN client_secret TO pmm_managed_client_secret;
		ALTER TABLE percona_sso_details
			ADD COLUMN grafana_client_id VARCHAR NOT NULL,
			ADD COLUMN pmm_server_name VARCHAR NOT NULL,
			ALTER COLUMN organization_id SET NOT NULL`,
	},
	61: {
		`UPDATE settings SET settings = settings #- '{sass, stt_enabled}';`,
	},
	62: {
		`ALTER TABLE agents
		ADD COLUMN process_exec_path TEXT`,
	},
	63: {
		`ALTER TABLE agents
			ADD COLUMN log_level VARCHAR`,
	},
	64: {
		`UPDATE artifacts SET data_model = 'logical'`,
	},
	65: {
		`CREATE TABLE user_flags (
			id INTEGER NOT NULL,
			tour_done BOOLEAN NOT NULL DEFAULT false,
			created_at TIMESTAMP NOT NULL,
			updated_at TIMESTAMP NOT NULL,

			PRIMARY KEY (id)
		)`,
	},
	66: {
		`UPDATE settings SET settings = settings #- '{ia, enabled}';`,
		`UPDATE settings SET settings = settings - 'ia' || jsonb_build_object('alerting', settings->'ia');`,
		`UPDATE ia_rules SET disabled = TRUE`,
	},
	67: {
		`UPDATE agents
		SET log_level = 'error'
		WHERE log_level = 'fatal'
		AND agent_type IN (
			'node_exporter',
			'mysqld_exporter',
			'postgres_exporter'
		);`,
	},
	68: {
		`ALTER TABLE agents
			ADD COLUMN max_query_length INTEGER NOT NULL DEFAULT 0`,

		`ALTER TABLE agents
			ALTER COLUMN max_query_length DROP DEFAULT`,
	},
	69: {
		`ALTER TABLE backup_locations
			DROP COLUMN pmm_server_config`,
	},
	70: {
		`ALTER TABLE restore_history
			ADD COLUMN pitr_timestamp TIMESTAMP`,
	},
	71: {
		`ALTER TABLE backup_locations
			RENAME COLUMN pmm_client_config TO filesystem_config`,
	},
	72: {
		`ALTER TABLE user_flags
			ADD COLUMN alerting_tour_done BOOLEAN NOT NULL DEFAULT false`,
	},
	73: {
		`CREATE TABLE roles (
			id SERIAL PRIMARY KEY,
			title VARCHAR NOT NULL UNIQUE,
			filter TEXT NOT NULL,
			created_at TIMESTAMP NOT NULL,
			updated_at TIMESTAMP NOT NULL
		);

		CREATE TABLE user_roles (
			user_id INTEGER NOT NULL,
			role_id INTEGER NOT NULL,
			created_at TIMESTAMP NOT NULL,
			updated_at TIMESTAMP NOT NULL,

			PRIMARY KEY (user_id, role_id)
		);

		CREATE INDEX role_id_index ON user_roles (role_id);

		WITH rows AS (
			INSERT INTO roles
			(title, filter, created_at, updated_at)
			VALUES
			('Full access', '', NOW(), NOW())
			RETURNING id
		), settings_id AS (
			UPDATE settings SET settings['default_role_id'] = (SELECT to_jsonb(id) FROM rows)
		)

		INSERT INTO user_roles
		(user_id, role_id, created_at, updated_at)
		SELECT u.id, (SELECT id FROM rows), NOW(), NOW() FROM user_flags u;`,
	},
	74: {
		`UPDATE scheduled_tasks
			SET "data" = jsonb_set("data", array["type", 'name'], to_jsonb("data"->"type"->>'name' || '-pmm-renamed-' || gen_random_uuid()))
			WHERE "data"->"type"->>'name' IN (SELECT "data"->"type"->>'name' nm FROM scheduled_tasks GROUP BY nm HAVING COUNT(*) > 1);
		CREATE UNIQUE INDEX scheduled_tasks_data_name_idx ON scheduled_tasks(("data"->"type"->>'name'))`,
	},
	75: {
		`ALTER TABLE kubernetes_clusters
            ADD COLUMN ready BOOLEAN NOT NULL DEFAULT false`,
	},
	76: {
		`ALTER TABLE roles
		ADD COLUMN description TEXT NOT NULL DEFAULT ''`,
	},
	77: {
		`UPDATE scheduled_tasks
			SET data = jsonb_set(data, '{mongodb_backup, cluster_name}', to_jsonb((SELECT cluster FROM services WHERE services.service_id = data->'mongodb_backup'->>'service_id')))
			WHERE type = 'mongodb_backup'`,
	},
	78: {
		`INSERT INTO service_software_versions(
			service_id,
			service_type,
			software_versions,
			next_check_at,
			created_at,
			updated_at
		)
		SELECT
			service_id,
			service_type,
			'[]' AS software_versions,
			(NOW() AT TIME ZONE 'utc') AS next_check_at,
			(NOW() AT TIME ZONE 'utc') AS created_at,
			(NOW() AT TIME ZONE 'utc') AS updated_at
		FROM services
        WHERE service_type = 'mongodb';`,
	},
	79: {
<<<<<<< HEAD
		`ALTER TABLE artifacts
    		ADD COLUMN folder VARCHAR,
			ADD COLUMN metadata_list JSONB;

		UPDATE scheduled_tasks 
		SET data = jsonb_set(data, '{mongodb_backup, folder}', data->'mongodb_backup'->'name')
		WHERE type = 'mongodb_backup';`,
=======
		`CREATE TABLE onboarding_system_tips (
			 id INTEGER PRIMARY KEY,
			 is_completed BOOLEAN NOT NULL,
		
			 created_at TIMESTAMP NOT NULL,
			 updated_at TIMESTAMP NOT NULL
		);

		INSERT INTO onboarding_system_tips(
			id, is_completed, created_at, updated_at
		) VALUES
			(1, false, current_timestamp, current_timestamp),
			(2, false, current_timestamp, current_timestamp),
			(3, false, current_timestamp, current_timestamp);
		
		CREATE TABLE onboarding_user_tips (
		   id SERIAL PRIMARY KEY,
		   tip_id INTEGER NOT NULL,
		   user_id INTEGER NOT NULL,
		   is_completed BOOLEAN NOT NULL,
		
		   created_at TIMESTAMP NOT NULL,
		   updated_at TIMESTAMP NOT NULL,
		   UNIQUE (user_id, tip_id)
		);
		`,
>>>>>>> 40f79fd4
	},
}

// ^^^ Avoid default values in schema definition. ^^^
// aleksi: Go's zero values and non-zero default values in database do play nicely together in INSERTs and UPDATEs.

// OpenDB returns configured connection pool for PostgreSQL.
// OpenDB just validate its arguments without creating a connection to the database.
func OpenDB(params SetupDBParams) (*sql.DB, error) {
	q := make(url.Values)
	if params.SSLMode == "" {
		params.SSLMode = DisableSSLMode
	}

	q.Set("sslmode", params.SSLMode)
	if params.SSLMode != DisableSSLMode {
		q.Set("sslrootcert", params.SSLCAPath)
		q.Set("sslcert", params.SSLCertPath)
		q.Set("sslkey", params.SSLKeyPath)
	}

	uri := url.URL{
		Scheme:   "postgres",
		User:     url.UserPassword(params.Username, params.Password),
		Host:     params.Address,
		Path:     params.Name,
		RawQuery: q.Encode(),
	}
	if uri.Path == "" {
		uri.Path = "postgres"
	}
	dsn := uri.String()

	db, err := sql.Open("postgres", dsn)
	if err != nil {
		return nil, errors.Wrap(err, "failed to create a connection pool to PostgreSQL")
	}

	db.SetConnMaxLifetime(0)
	db.SetMaxIdleConns(5)
	db.SetMaxOpenConns(10)

	return db, nil
}

// SetupFixturesMode defines if SetupDB adds initial data to the database or not.
type SetupFixturesMode int

const (
	// SetupFixtures adds initial data to the database.
	SetupFixtures SetupFixturesMode = iota
	// SkipFixtures skips adding initial data to the database. Useful for tests.
	SkipFixtures
)

// SetupDBParams represents SetupDB parameters.
type SetupDBParams struct {
	Logf             reform.Printf
	Address          string
	Name             string
	Username         string
	Password         string
	SSLMode          string
	SSLCAPath        string
	SSLKeyPath       string
	SSLCertPath      string
	SetupFixtures    SetupFixturesMode
	MigrationVersion *int
}

// SetupDB checks minimal required PostgreSQL version and runs database migrations. Optionally creates database and adds initial data.
func SetupDB(ctx context.Context, sqlDB *sql.DB, params SetupDBParams) (*reform.DB, error) {
	var logger reform.Logger
	if params.Logf != nil {
		logger = reform.NewPrintfLogger(params.Logf)
	}

	db := reform.NewDB(sqlDB, postgresql.Dialect, logger)
	errCV := checkVersion(ctx, db)
	if pErr, ok := errCV.(*pq.Error); ok && pErr.Code == "28000" {
		// invalid_authorization_specification	(see https://www.postgresql.org/docs/current/errcodes-appendix.html)
		if err := initWithRoot(params); err != nil {
			return nil, errors.Wrapf(err, "couldn't connect to database with provided credentials. Tried to create user and database. Error: %s", errCV)
		}
		errCV = checkVersion(ctx, db)
	}

	if errCV != nil {
		return nil, errCV
	}

	if err := migrateDB(db, params); err != nil {
		return nil, err
	}
	return db, nil
}

// checkVersion checks minimal required PostgreSQL server version.
func checkVersion(ctx context.Context, db reform.DBTXContext) error {
	PGVersion, err := GetPostgreSQLVersion(ctx, db)
	if err != nil {
		return err
	}

	if PGVersion.Float() < minPGVersion {
		return fmt.Errorf("unsupported PMM Server PostgreSQL server version: %s. Please upgrade to version %.1f or newer", PGVersion, minPGVersion)
	}
	return nil
}

// initWithRoot tries to create given user and database under default postgres role.
func initWithRoot(params SetupDBParams) error {
	if params.Logf != nil {
		params.Logf("Creating database %s and role %s", params.Name, params.Username)
	}
	// we use empty password/db and postgres user for creating database
	db, err := OpenDB(SetupDBParams{Address: params.Address, Username: "postgres"})
	if err != nil {
		return errors.WithStack(err)
	}
	defer db.Close() //nolint:errcheck

	var countDatabases int
	err = db.QueryRow(`SELECT COUNT(*) FROM pg_database WHERE datname = $1`, params.Name).Scan(&countDatabases)
	if err != nil {
		return errors.WithStack(err)
	}

	if countDatabases == 0 {
		_, err = db.Exec(fmt.Sprintf(`CREATE DATABASE "%s"`, params.Name))
		if err != nil {
			return errors.WithStack(err)
		}
	}

	var countRoles int
	err = db.QueryRow(`SELECT COUNT(*) FROM pg_roles WHERE rolname=$1`, params.Username).Scan(&countRoles)
	if err != nil {
		return errors.WithStack(err)
	}

	if countRoles == 0 {
		_, err = db.Exec(fmt.Sprintf(`CREATE USER "%s" LOGIN PASSWORD '%s'`, params.Username, params.Password))
		if err != nil {
			return errors.WithStack(err)
		}

		_, err = db.Exec(`GRANT ALL PRIVILEGES ON DATABASE $1 TO $2`, params.Name, params.Username)
		if err != nil {
			return errors.WithStack(err)
		}
	}
	return nil
}

// migrateDB runs PostgreSQL database migrations.
func migrateDB(db *reform.DB, params SetupDBParams) error {
	var currentVersion int
	errDB := db.QueryRow("SELECT id FROM schema_migrations ORDER BY id DESC LIMIT 1").Scan(&currentVersion)
	if pErr, ok := errDB.(*pq.Error); ok && pErr.Code == "42P01" { // undefined_table (see https://www.postgresql.org/docs/current/errcodes-appendix.html)
		errDB = nil
	}
	if errDB != nil {
		return errors.WithStack(errDB)
	}

	latestVersion := len(databaseSchema) - 1 // skip item 0
	if params.MigrationVersion != nil {
		latestVersion = *params.MigrationVersion
	}
	if params.Logf != nil {
		params.Logf("Current database schema version: %d. Latest version: %d.", currentVersion, latestVersion)
	}

	// rollback all migrations if one of them fails; PostgreSQL supports DDL transactions
	return db.InTransaction(func(tx *reform.TX) error {
		for version := currentVersion + 1; version <= latestVersion; version++ {
			if params.Logf != nil {
				params.Logf("Migrating database to schema version %d ...", version)
			}

			queries := databaseSchema[version]
			queries = append(queries, fmt.Sprintf(`INSERT INTO schema_migrations (id) VALUES (%d)`, version))
			for _, q := range queries {
				q = strings.TrimSpace(q)
				if _, err := tx.Exec(q); err != nil {
					return errors.Wrapf(err, "failed to execute statement:\n%s", q)
				}
			}
		}

		if params.SetupFixtures == SkipFixtures {
			return nil
		}

		// fill settings with defaults
		s, err := GetSettings(tx)
		if err != nil {
			return err
		}
		if err = SaveSettings(tx, s); err != nil {
			return err
		}

		if err = setupFixture1(tx.Querier, params); err != nil {
			return err
		}
		if err = setupFixture2(tx.Querier, params.Username, params.Password); err != nil {
			return err
		}
		return nil
	})
}

func setupFixture1(q *reform.Querier, params SetupDBParams) error {
	// create PMM Server Node and associated Agents
	node, err := createNodeWithID(q, PMMServerNodeID, GenericNodeType, &CreateNodeParams{
		NodeName: "pmm-server",
		Address:  "127.0.0.1",
	})
	if err != nil {
		if status.Code(err) == codes.AlreadyExists {
			// this fixture was already added previously
			return nil
		}
		return err
	}
	if _, err = createPMMAgentWithID(q, PMMServerAgentID, node.NodeID, nil); err != nil {
		return err
	}
	if _, err = CreateNodeExporter(q, PMMServerAgentID, nil, false, []string{}, nil, ""); err != nil {
		return err
	}
	address, port, err := parsePGAddress(params.Address)
	if err != nil {
		return err
	}
	if params.Address != DefaultPostgreSQLAddr {
		if node, err = CreateNode(q, RemoteNodeType, &CreateNodeParams{
			NodeName: PMMServerPostgreSQLNodeName,
			Address:  address,
		}); err != nil {
			return err
		}
	} else {
		params.Name = "" // using postgres database in order to get metrics from entrypoint extension setup for QAN.
	}

	// create PostgreSQL Service and associated Agents
	service, err := AddNewService(q, PostgreSQLServiceType, &AddDBMSServiceParams{
		ServiceName: PMMServerPostgreSQLServiceName,
		NodeID:      node.NodeID,
		Database:    params.Name,
		Address:     &node.Address,
		Port:        &port,
	})
	if err != nil {
		return err
	}

	ap := &CreateAgentParams{
		PMMAgentID:    PMMServerAgentID,
		ServiceID:     service.ServiceID,
		TLS:           params.SSLMode != DisableSSLMode,
		TLSSkipVerify: params.SSLMode == DisableSSLMode || params.SSLMode == VerifyCaSSLMode,
		Username:      params.Username,
		Password:      params.Password,
	}
	if ap.TLS {
		ap.PostgreSQLOptions = &PostgreSQLOptions{}
		for path, field := range map[string]*string{
			params.SSLCAPath:   &ap.PostgreSQLOptions.SSLCa,
			params.SSLCertPath: &ap.PostgreSQLOptions.SSLCert,
			params.SSLKeyPath:  &ap.PostgreSQLOptions.SSLKey,
		} {
			if path == "" {
				continue
			}
			content, err := os.ReadFile(path) //nolint:gosec
			if err != nil {
				return err
			}
			*field = string(content)
		}
	}
	_, err = CreateAgent(q, PostgresExporterType, ap)
	if err != nil {
		return err
	}
	_, err = CreateAgent(q, QANPostgreSQLPgStatementsAgentType, ap)
	if err != nil {
		return err
	}
	return nil
}

func setupFixture2(q *reform.Querier, username, password string) error {
	// TODO add clickhouse_exporter

	return nil
}

// parsePGAddress parses PostgreSQL address into address:port; if no port specified returns default port number.
func parsePGAddress(address string) (string, uint16, error) {
	if !strings.Contains(address, ":") {
		return address, 5432, nil
	}
	address, portStr, err := net.SplitHostPort(address)
	if err != nil {
		return "", 0, err
	}
	parsedPort, err := strconv.ParseUint(portStr, 10, 16)
	if err != nil {
		return "", 0, err
	}
	return address, uint16(parsedPort), nil
}<|MERGE_RESOLUTION|>--- conflicted
+++ resolved
@@ -859,15 +859,6 @@
         WHERE service_type = 'mongodb';`,
 	},
 	79: {
-<<<<<<< HEAD
-		`ALTER TABLE artifacts
-    		ADD COLUMN folder VARCHAR,
-			ADD COLUMN metadata_list JSONB;
-
-		UPDATE scheduled_tasks 
-		SET data = jsonb_set(data, '{mongodb_backup, folder}', data->'mongodb_backup'->'name')
-		WHERE type = 'mongodb_backup';`,
-=======
 		`CREATE TABLE onboarding_system_tips (
 			 id INTEGER PRIMARY KEY,
 			 is_completed BOOLEAN NOT NULL,
@@ -894,7 +885,15 @@
 		   UNIQUE (user_id, tip_id)
 		);
 		`,
->>>>>>> 40f79fd4
+	},
+	80: {
+		`ALTER TABLE artifacts
+    		ADD COLUMN folder VARCHAR,
+			ADD COLUMN metadata_list JSONB;
+
+		UPDATE scheduled_tasks 
+		SET data = jsonb_set(data, '{mongodb_backup, folder}', data->'mongodb_backup'->'name')
+		WHERE type = 'mongodb_backup';`,
 	},
 }
 
