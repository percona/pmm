--- conflicted
+++ resolved
@@ -1146,13 +1146,12 @@
 		`UPDATE agents SET valkey_options = '{}'::jsonb`,
 	},
 	112: {
-<<<<<<< HEAD
+		`UPDATE agents SET disabled = true WHERE agent_type = 'qan-postgresql-pgstatmonitor-agent' AND pmm_agent_id = 'pmm-server'`,
+	},
+  113: {
 		`ALTER TABLE agents ADD COLUMN realtime_analytics_options JSONB`,
 		`UPDATE agents SET realtime_analytics_options = '{}'::jsonb WHERE realtime_analytics_options IS NULL`,
-=======
-		`UPDATE agents SET disabled = true WHERE agent_type = 'qan-postgresql-pgstatmonitor-agent' AND pmm_agent_id = 'pmm-server'`,
->>>>>>> 42e3c8ca
-	},
+  },
 }
 
 // ^^^ Avoid default values in schema definition. ^^^
