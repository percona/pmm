// Copyright (C) 2023 Percona LLC
//
// This program is free software: you can redistribute it and/or modify
// it under the terms of the GNU Affero General Public License as published by
// the Free Software Foundation, either version 3 of the License, or
// (at your option) any later version.
//
// This program is distributed in the hope that it will be useful,
// but WITHOUT ANY WARRANTY; without even the implied warranty of
// MERCHANTABILITY or FITNESS FOR A PARTICULAR PURPOSE. See the
// GNU Affero General Public License for more details.
//
// You should have received a copy of the GNU Affero General Public License
// along with this program. If not, see <https://www.gnu.org/licenses/>.

//nolint:lll
package models

import (
	"context"
	"database/sql"
	"fmt"
	"net"
	"net/url"
	"os"
	"strconv"
	"strings"

	"github.com/lib/pq"
	"github.com/pkg/errors"
	"google.golang.org/grpc/codes"
	"google.golang.org/grpc/status"
	"gopkg.in/reform.v1"
	"gopkg.in/reform.v1/dialects/postgresql"
)

const (
	// PMMServerPostgreSQLServiceName is a special Service Name representing PMM Server's PostgreSQL Service.
	PMMServerPostgreSQLServiceName = "pmm-server-postgresql"
	// - minPGVersion stands for minimal required PostgreSQL server version for PMM Server.
	minPGVersion float64 = 14
	// DefaultPostgreSQLAddr represent default local PostgreSQL database server address.
	DefaultPostgreSQLAddr = "127.0.0.1:5432"
	// PMMServerPostgreSQLNodeName is a special Node Name representing PMM Server's External PostgreSQL Node.
	PMMServerPostgreSQLNodeName = "pmm-server-db"

	// DisableSSLMode represent disable PostgreSQL ssl mode.
	DisableSSLMode string = "disable"
	// RequireSSLMode represent require PostgreSQL ssl mode.
	RequireSSLMode string = "require"
	// VerifyCaSSLMode represent verify-ca PostgreSQL ssl mode.
	VerifyCaSSLMode string = "verify-ca"
	// VerifyFullSSLMode represent verify-full PostgreSQL ssl mode.
	VerifyFullSSLMode string = "verify-full"
)

// databaseSchema maps schema version from schema_migrations table (id column) to a slice of DDL queries.
var databaseSchema = [][]string{
	1: {
		`CREATE TABLE schema_migrations (
			id INTEGER NOT NULL,
			PRIMARY KEY (id)
		)`,

		`CREATE TABLE nodes (
			-- common
			node_id VARCHAR NOT NULL,
			node_type VARCHAR NOT NULL CHECK (node_type <> ''),
			node_name VARCHAR NOT NULL CHECK (node_name <> ''),
			machine_id VARCHAR CHECK (machine_id <> ''),
			distro VARCHAR NOT NULL,
			node_model VARCHAR NOT NULL,
			az VARCHAR NOT NULL,
			custom_labels TEXT,
			address VARCHAR NOT NULL,
			created_at TIMESTAMP NOT NULL,
			updated_at TIMESTAMP NOT NULL,

			-- Container
			container_id VARCHAR CHECK (container_id <> ''),
			container_name VARCHAR CHECK (container_name <> ''),

			-- RemoteAmazonRDS
			-- RDS instance is stored in address
			region VARCHAR CHECK (region <> ''),

			PRIMARY KEY (node_id),
			UNIQUE (node_name),
			UNIQUE (container_id),
			UNIQUE (address, region)
		)`,

		`CREATE TABLE services (
			-- common
			service_id VARCHAR NOT NULL,
			service_type VARCHAR NOT NULL CHECK (service_type <> ''),
			service_name VARCHAR NOT NULL CHECK (service_name <> ''),
			node_id VARCHAR NOT NULL CHECK (node_id <> ''),
			environment VARCHAR NOT NULL,
			cluster VARCHAR NOT NULL,
			replication_set VARCHAR NOT NULL,
			custom_labels TEXT,
			created_at TIMESTAMP NOT NULL,
			updated_at TIMESTAMP NOT NULL,

			address VARCHAR(255) CHECK (address <> ''),
			port INTEGER,

			PRIMARY KEY (service_id),
			UNIQUE (service_name),
			FOREIGN KEY (node_id) REFERENCES nodes (node_id)
		)`,

		`CREATE TABLE agents (
			-- common
			agent_id VARCHAR NOT NULL,
			agent_type VARCHAR NOT NULL CHECK (agent_type <> ''),
			runs_on_node_id VARCHAR CHECK (runs_on_node_id <> ''),
			pmm_agent_id VARCHAR CHECK (pmm_agent_id <> ''),
			custom_labels TEXT,
			created_at TIMESTAMP NOT NULL,
			updated_at TIMESTAMP NOT NULL,

			-- state
			disabled BOOLEAN NOT NULL,
			status VARCHAR NOT NULL,
			listen_port INTEGER,
			version VARCHAR CHECK (version <> ''),

			-- Credentials to access service
			username VARCHAR CHECK (username <> ''),
			password VARCHAR CHECK (password <> ''),
			metrics_url VARCHAR CHECK (metrics_url <> ''),

			PRIMARY KEY (agent_id),
			FOREIGN KEY (runs_on_node_id) REFERENCES nodes (node_id),
			FOREIGN KEY (pmm_agent_id) REFERENCES agents (agent_id),
			CONSTRAINT runs_on_node_id_xor_pmm_agent_id CHECK ((runs_on_node_id IS NULL) <> (pmm_agent_id IS NULL)),
			CONSTRAINT runs_on_node_id_only_for_pmm_agent CHECK ((runs_on_node_id IS NULL) <> (agent_type='` + string(PMMAgentType) + `'))
		)`,

		`CREATE TABLE agent_nodes (
			agent_id VARCHAR NOT NULL,
			node_id VARCHAR NOT NULL,
			created_at TIMESTAMP NOT NULL,

			FOREIGN KEY (agent_id) REFERENCES agents (agent_id),
			FOREIGN KEY (node_id) REFERENCES nodes (node_id),
			UNIQUE (agent_id, node_id)
		)`,

		`CREATE TABLE agent_services (
			agent_id VARCHAR NOT NULL,
			service_id VARCHAR NOT NULL,
			created_at TIMESTAMP NOT NULL,

			FOREIGN KEY (agent_id) REFERENCES agents (agent_id),
			FOREIGN KEY (service_id) REFERENCES services (service_id),
			UNIQUE (agent_id, service_id)
		)`,

		`CREATE TABLE action_results (
			id VARCHAR NOT NULL,
			pmm_agent_id VARCHAR CHECK (pmm_agent_id <> ''),
			done BOOLEAN NOT NULL,
			error VARCHAR NOT NULL,
			output TEXT NOT NULL,

			created_at TIMESTAMP NOT NULL,
			updated_at TIMESTAMP NOT NULL,

			PRIMARY KEY (id)
		)`,
	},

	2: {
		`CREATE TABLE settings (
			settings JSONB
		)`,
		`INSERT INTO settings (settings) VALUES ('{}')`,
	},

	3: {
		`ALTER TABLE agents
			ADD COLUMN tls BOOLEAN NOT NULL DEFAULT false,
			ADD COLUMN tls_skip_verify BOOLEAN NOT NULL DEFAULT false`,

		`ALTER TABLE agents
			ALTER COLUMN tls DROP DEFAULT,
			ALTER COLUMN tls_skip_verify DROP DEFAULT`,
	},

	4: {
		`ALTER TABLE agents
			ADD COLUMN query_examples_disabled BOOLEAN NOT NULL DEFAULT FALSE,
			ADD COLUMN max_query_log_size INTEGER NOT NULL DEFAULT 0`,

		`ALTER TABLE agents
			ALTER COLUMN query_examples_disabled DROP DEFAULT,
			ALTER COLUMN max_query_log_size DROP DEFAULT`,
	},

	5: {
		// e'\n' to treat \n as a newline, not as two characters
		`UPDATE nodes SET machine_id = trim(e'\n' from machine_id) WHERE machine_id IS NOT NULL`,
	},

	6: {
		`ALTER TABLE agents
			ADD COLUMN table_count INTEGER`,
	},

	7: {
		`ALTER TABLE agents
			ADD COLUMN node_id VARCHAR CHECK (node_id <> ''),
			ADD COLUMN service_id VARCHAR CHECK (service_id <> '')`,
		`UPDATE agents SET node_id=agent_nodes.node_id
			FROM agent_nodes
			WHERE agent_nodes.agent_id = agents.agent_id`,
		`UPDATE agents SET service_id=agent_services.service_id
			FROM agent_services
			WHERE agent_services.agent_id = agents.agent_id`,

		`DROP TABLE agent_nodes, agent_services`,

		`ALTER TABLE agents
			ADD CONSTRAINT node_id_or_service_id_or_pmm_agent_id CHECK (
				(CASE WHEN node_id IS NULL THEN 0 ELSE 1 END) +
  				(CASE WHEN service_id IS NULL THEN 0 ELSE 1 END) +
  				(CASE WHEN pmm_agent_id IS NOT NULL THEN 0 ELSE 1 END) = 1),
			ADD FOREIGN KEY (service_id) REFERENCES services(service_id),
			ADD FOREIGN KEY (node_id) REFERENCES nodes(node_id)`,
	},

	8: {
		// default to 1000 for soft migration from 2.1
		`ALTER TABLE agents
			ADD COLUMN table_count_tablestats_group_limit INTEGER NOT NULL DEFAULT 1000`,

		`ALTER TABLE agents
			ALTER COLUMN table_count_tablestats_group_limit DROP DEFAULT`,
	},

	9: {
		`ALTER TABLE agents
			ADD COLUMN aws_access_key VARCHAR,
			ADD COLUMN aws_secret_key VARCHAR`,
	},

	10: {
		// update 5/5/60 to 5/10/60 for 2.4 only if defaults were not changed
		`UPDATE settings SET
			settings = settings || '{"metrics_resolutions":{"hr": 5000000000, "mr": 10000000000, "lr": 60000000000}}'
			WHERE settings->'metrics_resolutions'->>'hr' = '5000000000'
			AND settings->'metrics_resolutions'->>'mr' = '5000000000'
			AND settings->'metrics_resolutions'->>'lr' = '60000000000'`,
	},

	11: {
		`ALTER TABLE services
			ADD COLUMN socket VARCHAR CONSTRAINT address_socket_check CHECK (
				(address IS NOT NULL AND socket IS NULL) OR (address IS NULL AND socket IS NOT NULL)
			)`,

		`ALTER TABLE services
			ADD CONSTRAINT address_port_check CHECK (
				(address IS NULL AND port IS NULL) OR (address IS NOT NULL AND port IS NOT NULL)
			),
			ADD CONSTRAINT port_check CHECK (
				port IS NULL OR (port > 0 AND port < 65535)
			)`,
	},

	12: {
		`ALTER TABLE agents
			ADD COLUMN rds_basic_metrics_disabled BOOLEAN NOT NULL DEFAULT FALSE,
			ADD COLUMN rds_enhanced_metrics_disabled BOOLEAN NOT NULL DEFAULT FALSE`,

		`ALTER TABLE agents
			ALTER COLUMN rds_basic_metrics_disabled DROP DEFAULT,
			ALTER COLUMN rds_enhanced_metrics_disabled DROP DEFAULT`,
	},

	13: {
		`ALTER TABLE services
			DROP CONSTRAINT address_socket_check`,

		`ALTER TABLE services
			ADD CONSTRAINT address_socket_check CHECK (
				(address IS NOT NULL AND socket IS NULL) OR (address IS NULL AND socket IS NOT NULL) OR (address IS NULL AND socket IS NULL)
			)`,
	},

	14: {
		`ALTER TABLE agents
			DROP CONSTRAINT node_id_or_service_id_or_pmm_agent_id,
			DROP CONSTRAINT runs_on_node_id_only_for_pmm_agent,
			DROP CONSTRAINT agents_metrics_url_check`,
		`ALTER TABLE agents
			ADD CONSTRAINT node_id_or_service_id_for_non_pmm_agent CHECK (
				(node_id IS NULL) <> (service_id IS NULL) OR (agent_type = '` + string(PMMAgentType) + `')),
			ADD CONSTRAINT runs_on_node_id_only_for_pmm_agent_and_external
				CHECK ((runs_on_node_id IS NULL) <> (agent_type='` + string(PMMAgentType) + `' OR agent_type='` + string(ExternalExporterType) + `' ))`,
		`ALTER TABLE agents RENAME COLUMN metrics_url TO metrics_path`,
		`ALTER TABLE agents
			ADD CONSTRAINT agents_metrics_path_check CHECK (metrics_path <> '')`,
		`ALTER TABLE agents ADD COLUMN metrics_scheme VARCHAR`,
	},

	15: {
		// query action results are binary data
		`ALTER TABLE action_results
			DROP COLUMN output,
			ADD COLUMN output bytea`,
	},

	16: {
		`ALTER TABLE services
			DROP CONSTRAINT port_check`,

		`ALTER TABLE services
			ADD CONSTRAINT port_check CHECK (
				port IS NULL OR (port > 0 AND port < 65536)
			)`,
	},

	17: {
		`CREATE TABLE kubernetes_clusters (
			id VARCHAR NOT NULL,
			kubernetes_cluster_name VARCHAR NOT NULL CHECK (kubernetes_cluster_name <> ''),
			kube_config TEXT NOT NULL CHECK (kube_config <> ''),
			created_at TIMESTAMP NOT NULL,
			updated_at TIMESTAMP NOT NULL,

			PRIMARY KEY (id),
			UNIQUE (kubernetes_cluster_name)
		)`,
	},

	18: {
		`ALTER TABLE services
			ADD COLUMN external_group VARCHAR NOT NULL DEFAULT ''`,

		`UPDATE services SET external_group = 'external' WHERE service_type = '` + string(ExternalServiceType) + `'`,

		`ALTER TABLE services
			ALTER COLUMN external_group DROP DEFAULT`,

		// Only service with type external can have non empty value of group.
		`ALTER TABLE services
			ADD CONSTRAINT services_external_group_check CHECK (
				(service_type <> '` + string(ExternalServiceType) + `' AND external_group = '')
				OR
				(service_type = '` + string(ExternalServiceType) + `' AND external_group <> '')
			)`,
	},

	19: {
		`ALTER TABLE agents
			ADD COLUMN push_metrics BOOLEAN NOT NULL DEFAULT FALSE`,
		`ALTER TABLE agents
			ALTER COLUMN push_metrics DROP DEFAULT`,
	},

	20: {
		`ALTER TABLE agents DROP CONSTRAINT runs_on_node_id_only_for_pmm_agent_and_external`,
	},

	21: {
		`ALTER TABLE agents
			ADD CONSTRAINT runs_on_node_id_only_for_pmm_agent
            CHECK (((runs_on_node_id IS NULL) <> (agent_type='` + string(PMMAgentType) + `'))  OR (agent_type='` + string(ExternalExporterType) + `'))`,
	},

	22: {
		`CREATE TABLE ia_channels (
			id VARCHAR NOT NULL,
			summary VARCHAR NOT NULL,
			type VARCHAR NOT NULL,

			email_config JSONB,
			pagerduty_config JSONB,
			slack_config JSONB,
			webhook_config JSONB,

			disabled BOOLEAN NOT NULL,

			created_at TIMESTAMP NOT NULL,
			updated_at TIMESTAMP NOT NULL,

			PRIMARY KEY (id)
		)`,
	},

	23: {
		`CREATE TABLE ia_templates (
			name VARCHAR NOT NULL,
			version INTEGER NOT NULL,
			summary VARCHAR NOT NULL,
			tiers JSONB NOT NULL,
			expr VARCHAR NOT NULL,
			params JSONB,
			"for" BIGINT,
			severity VARCHAR NOT NULL,
			labels TEXT,
			annotations TEXT,
			source VARCHAR NOT NULL,
			yaml TEXT NOT NULL,

			created_at TIMESTAMP NOT NULL,
			updated_at TIMESTAMP NOT NULL,

			PRIMARY KEY (name)
		)`,
	},

	24: {
		`CREATE TABLE ia_rules (
			id VARCHAR NOT NULL,
			template_name VARCHAR NOT NULL,
			summary VARCHAR NOT NULL,
			disabled BOOLEAN NOT NULL,
			params JSONB,
			"for" BIGINT,
			severity VARCHAR NOT NULL,
			custom_labels TEXT,
			filters JSONB,
			channel_ids JSONB NOT NULL,

			created_at TIMESTAMP NOT NULL,
			updated_at TIMESTAMP NOT NULL,

			PRIMARY KEY (id)
		)`,
	},
	25: {
		`ALTER TABLE agents ADD COLUMN mongo_db_tls_options JSONB`,
	},
	26: {
		`ALTER TABLE ia_rules ALTER COLUMN channel_ids DROP NOT NULL`,
	},
	27: {
		`CREATE TABLE backup_locations (
			id VARCHAR NOT NULL,
			name VARCHAR NOT NULL CHECK (name <> ''),
			description VARCHAR NOT NULL,
			type VARCHAR NOT NULL CHECK (type <> ''),
			s3_config JSONB,
			pmm_server_config JSONB,
			pmm_client_config JSONB,

			created_at TIMESTAMP NOT NULL,
			updated_at TIMESTAMP NOT NULL,

			PRIMARY KEY (id),
			UNIQUE (name)
		)`,
	},
	28: {
		`ALTER TABLE agents ADD COLUMN disabled_collectors VARCHAR[]`,
	},
	29: {
		`CREATE TABLE artifacts (
			id VARCHAR NOT NULL,
			name VARCHAR NOT NULL CHECK (name <> ''),
			vendor VARCHAR NOT NULL CHECK (vendor <> ''),
			location_id VARCHAR NOT NULL CHECK (location_id <> ''),
			service_id VARCHAR NOT NULL CHECK (service_id <> ''),
			data_model VARCHAR NOT NULL CHECK (data_model <> ''),
			status VARCHAR NOT NULL CHECK (status <> ''),
			created_at TIMESTAMP NOT NULL,

			PRIMARY KEY (id)
		)`,
	},
	30: {
		`CREATE TABLE job_results (
			id VARCHAR NOT NULL,
			pmm_agent_id VARCHAR CHECK (pmm_agent_id <> ''),
			type VARCHAR NOT NULL,
			done BOOLEAN NOT NULL,
			error VARCHAR NOT NULL,
			result JSONB,

			created_at TIMESTAMP NOT NULL,
			updated_at TIMESTAMP NOT NULL,

			PRIMARY KEY (id)
		)`,
	},
	31: {
		`ALTER TABLE agents
			ADD COLUMN azure_options VARCHAR`,
	},
	32: {
		`CREATE TABLE check_settings (
			name VARCHAR NOT NULL,
			interval VARCHAR NOT NULL,
			PRIMARY KEY (name)
		)`,
	},
	33: {
		`ALTER TABLE kubernetes_clusters ADD COLUMN pxc JSONB`,
		`ALTER TABLE kubernetes_clusters ADD COLUMN proxysql JSONB`,
		`ALTER TABLE kubernetes_clusters ADD COLUMN mongod JSONB`,
	},
	34: {
		`ALTER TABLE kubernetes_clusters ADD COLUMN haproxy JSONB`,
	},
	35: {
		`CREATE TABLE restore_history (
			id VARCHAR NOT NULL,
			artifact_id VARCHAR NOT NULL CHECK (artifact_id <> ''),
			service_id VARCHAR NOT NULL CHECK (service_id <> ''),
			status VARCHAR NOT NULL CHECK (status <> ''),
			started_at TIMESTAMP NOT NULL,
			finished_at TIMESTAMP,

			PRIMARY KEY (id),
			FOREIGN KEY (artifact_id) REFERENCES artifacts (id),
			FOREIGN KEY (service_id) REFERENCES services (service_id)
		)`,
	},
	36: {
		`ALTER TABLE agents
		ADD COLUMN mysql_options VARCHAR`,
	},
	37: {
		`ALTER TABLE agents ALTER COLUMN max_query_log_size TYPE BIGINT`,
	},
	38: {
		`DELETE FROM artifacts a
			WHERE NOT EXISTS (
				SELECT FROM backup_locations
   				WHERE id = a.location_id
   			)`,
		`ALTER TABLE artifacts ADD FOREIGN KEY (location_id) REFERENCES backup_locations (id)`,
		`ALTER TABLE artifacts DROP CONSTRAINT artifacts_service_id_check`,
	},
	39: {
		`CREATE TABLE scheduled_tasks (
			id VARCHAR NOT NULL,
			cron_expression VARCHAR NOT NULL CHECK (cron_expression <> ''),
			type VARCHAR NOT NULL CHECK (type <> ''),
			start_at TIMESTAMP,
			last_run TIMESTAMP,
			next_run TIMESTAMP,
			data JSONB,
			disabled BOOLEAN,
			running BOOLEAN,
			error VARCHAR,

			created_at TIMESTAMP NOT NULL,
			updated_at TIMESTAMP NOT NULL,

			PRIMARY KEY (id)
		)`,
	},
	40: {
		`ALTER TABLE artifacts
      ADD COLUMN type VARCHAR NOT NULL CHECK (type <> '') DEFAULT 'on_demand',
      ADD COLUMN schedule_id VARCHAR`,
		`ALTER TABLE artifacts ALTER COLUMN type DROP DEFAULT`,
	},
	41: {
		`ALTER TABLE agents ADD COLUMN postgresql_options JSONB`,
	},
	42: {
		`ALTER TABLE agents
		ADD COLUMN agent_password VARCHAR CHECK (agent_password <> '')`,
	},
	43: {
		`UPDATE artifacts SET schedule_id = '' WHERE schedule_id IS NULL`,
		`ALTER TABLE artifacts ALTER COLUMN schedule_id SET NOT NULL`,
	},
	44: {
		`CREATE TABLE service_software_versions (
			service_id VARCHAR NOT NULL CHECK (service_id <> ''),
			service_type VARCHAR NOT NULL CHECK (service_type <> ''),
			software_versions JSONB,
			next_check_at TIMESTAMP,

			created_at TIMESTAMP NOT NULL,
			updated_at TIMESTAMP NOT NULL,

			PRIMARY KEY (service_id),
			FOREIGN KEY (service_id) REFERENCES services (service_id) ON DELETE CASCADE
		);`,
		`INSERT INTO service_software_versions(
			service_id,
			service_type,
			software_versions,
			next_check_at,
			created_at,
			updated_at
		)
		SELECT
			service_id,
			service_type,
			'[]' AS software_versions,
			(NOW() AT TIME ZONE 'utc') AS next_check_at,
			(NOW() AT TIME ZONE 'utc') AS created_at,
			(NOW() AT TIME ZONE 'utc') AS updated_at
		FROM services
        WHERE service_type = 'mysql';`,
	},
	45: {
		`ALTER TABLE artifacts
			ADD COLUMN updated_at TIMESTAMP`,
		`UPDATE artifacts SET updated_at = created_at`,
		`ALTER TABLE artifacts ALTER COLUMN updated_at SET NOT NULL`,
		`ALTER TABLE job_results RENAME TO jobs`,
		`ALTER TABLE jobs
			ADD COLUMN data JSONB,
			ADD COLUMN retries INTEGER,
			ADD COLUMN interval BIGINT,
			ADD COLUMN timeout BIGINT
		`,
	},
	46: {
		`ALTER TABLE artifacts ADD COLUMN db_version VARCHAR NOT NULL DEFAULT ''`,
		`ALTER TABLE artifacts ALTER COLUMN db_version DROP DEFAULT`,
	},
	47: {
		`CREATE TABLE job_logs (
			job_id VARCHAR NOT NULL,
			chunk_id INTEGER NOT NULL,
			data TEXT NOT NULL,
			last_chunk BOOLEAN NOT NULL,
			FOREIGN KEY (job_id) REFERENCES jobs (id) ON DELETE CASCADE,
			PRIMARY KEY (job_id, chunk_id)
		)`,
	},
	48: {
		`ALTER TABLE artifacts
      ADD COLUMN mode VARCHAR NOT NULL CHECK (mode <> '') DEFAULT 'snapshot'`,
		`ALTER TABLE artifacts ALTER COLUMN mode DROP DEFAULT`,
		`UPDATE scheduled_tasks set data = jsonb_set(data::jsonb, '{mysql_backup, data_model}', '"physical"') WHERE type = 'mysql_backup'`,
		`UPDATE scheduled_tasks set data = jsonb_set(data::jsonb, '{mysql_backup, mode}', '"snapshot"') WHERE type = 'mysql_backup'`,
		`UPDATE scheduled_tasks set data = jsonb_set(data::jsonb, '{mongodb_backup, data_model}', '"logical"') WHERE type = 'mongodb_backup'`,
		`UPDATE scheduled_tasks set data = jsonb_set(data::jsonb, '{mongodb_backup, mode}', '"snapshot"') WHERE type = 'mongodb_backup'`,
		`UPDATE jobs SET data = jsonb_set(data::jsonb, '{mongo_db_backup, mode}', '"snapshot"') WHERE type = 'mongodb_backup'`,
		`UPDATE jobs SET data = data - 'mongo_db_backup' || jsonb_build_object('mongodb_backup', data->'mongo_db_backup') WHERE type = 'mongodb_backup';`,
		`UPDATE jobs SET data = data - 'mongo_db_restore_backup' || jsonb_build_object('mongodb_restore_backup', data->'mongo_db_restore_backup') WHERE type = 'mongodb_restore_backup';`,
	},
	49: {
		`CREATE TABLE percona_sso_details (
			client_id VARCHAR NOT NULL,
			client_secret VARCHAR NOT NULL,
			issuer_url VARCHAR NOT NULL,
			scope VARCHAR NOT NULL,
			created_at TIMESTAMP NOT NULL
		)`,
	},
	50: {
		`INSERT INTO job_logs(
			job_id,
			chunk_id,
			data,
			last_chunk
		)
        SELECT
            id AS job_id,
            0 AS chunk_id,
            '' AS data,
            TRUE AS last_chunk
        FROM jobs j
			WHERE type = 'mongodb_backup' AND NOT EXISTS (
				SELECT FROM job_logs
				WHERE job_id = j.id
			);`,
	},
	51: {
		`ALTER TABLE services
			ADD COLUMN database_name VARCHAR NOT NULL DEFAULT ''`,
	},
	52: {
		`UPDATE services SET database_name = 'postgresql'
			WHERE service_type = 'postgresql' and database_name = ''`,
	},
	53: {
		`UPDATE services SET database_name = 'postgres'
			WHERE service_type = 'postgresql' and database_name = 'postgresql'`,
	},
	54: {
		`ALTER TABLE percona_sso_details
			ADD COLUMN access_token VARCHAR`,
	},
	55: {
		`DELETE FROM ia_rules`,
		`ALTER TABLE ia_rules
			RENAME COLUMN params TO params_values`,
		`ALTER TABLE ia_rules
			ADD COLUMN name VARCHAR NOT NULL,
			ADD COLUMN expr_template VARCHAR NOT NULL,
			ADD COLUMN params_definitions JSONB,
			ADD COLUMN default_for BIGINT,
			ADD COLUMN default_severity VARCHAR NOT NULL,
			ADD COLUMN labels TEXT,
			ADD COLUMN annotations TEXT`,
	},
	56: {
		`ALTER TABLE ia_templates
			DROP COLUMN tiers`,
	},
	57: {
		`ALTER TABLE percona_sso_details
			ADD COLUMN organization_id VARCHAR`,
	},
	58: {
		`UPDATE agents SET mongo_db_tls_options = jsonb_set(mongo_db_tls_options, '{stats_collections}', to_jsonb(string_to_array(mongo_db_tls_options->>'stats_collections', ',')))
			WHERE 'mongo_db_tls_options' is not null AND jsonb_typeof(mongo_db_tls_options->'stats_collections') = 'string'`,
	},
	59: {
		`DELETE FROM percona_sso_details WHERE organization_id IS NULL`,
	},
	60: {
		`ALTER TABLE percona_sso_details
			RENAME COLUMN client_id TO pmm_managed_client_id;
		ALTER TABLE percona_sso_details
			RENAME COLUMN client_secret TO pmm_managed_client_secret;
		ALTER TABLE percona_sso_details
			ADD COLUMN grafana_client_id VARCHAR NOT NULL,
			ADD COLUMN pmm_server_name VARCHAR NOT NULL,
			ALTER COLUMN organization_id SET NOT NULL`,
	},
	61: {
		`UPDATE settings SET settings = settings #- '{sass, stt_enabled}';`,
	},
	62: {
		`ALTER TABLE agents
		ADD COLUMN process_exec_path TEXT`,
	},
	63: {
		`ALTER TABLE agents
			ADD COLUMN log_level VARCHAR`,
	},
	64: {
		`UPDATE artifacts SET data_model = 'logical'`,
	},
	65: {
		`CREATE TABLE user_flags (
			id INTEGER NOT NULL,
			tour_done BOOLEAN NOT NULL DEFAULT false,
			created_at TIMESTAMP NOT NULL,
			updated_at TIMESTAMP NOT NULL,

			PRIMARY KEY (id)
		)`,
	},
	66: {
		`UPDATE settings SET settings = settings #- '{ia, enabled}';`,
		`UPDATE settings SET settings = settings - 'ia' || jsonb_build_object('alerting', settings->'ia');`,
		`UPDATE ia_rules SET disabled = TRUE`,
	},
	67: {
		`UPDATE agents
		SET log_level = 'error'
		WHERE log_level = 'fatal'
		AND agent_type IN (
			'node_exporter',
			'mysqld_exporter',
			'postgres_exporter'
		);`,
	},
	68: {
		`ALTER TABLE agents
			ADD COLUMN max_query_length INTEGER NOT NULL DEFAULT 0`,

		`ALTER TABLE agents
			ALTER COLUMN max_query_length DROP DEFAULT`,
	},
	69: {
		`ALTER TABLE backup_locations
			DROP COLUMN pmm_server_config`,
	},
	70: {
		`ALTER TABLE restore_history
			ADD COLUMN pitr_timestamp TIMESTAMP`,
	},
	71: {
		`ALTER TABLE backup_locations
			RENAME COLUMN pmm_client_config TO filesystem_config`,
	},
	72: {
		`ALTER TABLE user_flags
			ADD COLUMN alerting_tour_done BOOLEAN NOT NULL DEFAULT false`,
	},
	73: {
		`CREATE TABLE roles (
			id SERIAL PRIMARY KEY,
			title VARCHAR NOT NULL UNIQUE,
			filter TEXT NOT NULL,
			created_at TIMESTAMP NOT NULL,
			updated_at TIMESTAMP NOT NULL
		);

		CREATE TABLE user_roles (
			user_id INTEGER NOT NULL,
			role_id INTEGER NOT NULL,
			created_at TIMESTAMP NOT NULL,
			updated_at TIMESTAMP NOT NULL,

			PRIMARY KEY (user_id, role_id)
		);

		CREATE INDEX role_id_index ON user_roles (role_id);

		WITH rows AS (
			INSERT INTO roles
			(title, filter, created_at, updated_at)
			VALUES
			('Full access', '', NOW(), NOW())
			RETURNING id
		), settings_id AS (
			UPDATE settings SET settings['default_role_id'] = (SELECT to_jsonb(id) FROM rows)
		)

		INSERT INTO user_roles
		(user_id, role_id, created_at, updated_at)
		SELECT u.id, (SELECT id FROM rows), NOW(), NOW() FROM user_flags u;`,
	},
	74: {
		`UPDATE scheduled_tasks
			SET "data" = jsonb_set("data", array["type", 'name'], to_jsonb("data"->"type"->>'name' || '-pmm-renamed-' || gen_random_uuid()))
			WHERE "data"->"type"->>'name' IN (SELECT "data"->"type"->>'name' nm FROM scheduled_tasks GROUP BY nm HAVING COUNT(*) > 1);
		CREATE UNIQUE INDEX scheduled_tasks_data_name_idx ON scheduled_tasks(("data"->"type"->>'name'))`,
	},
	75: {
		`ALTER TABLE kubernetes_clusters
            ADD COLUMN ready BOOLEAN NOT NULL DEFAULT false`,
	},
	76: {
		`ALTER TABLE roles
		ADD COLUMN description TEXT NOT NULL DEFAULT ''`,
	},
	77: {
		`UPDATE scheduled_tasks
			SET data = jsonb_set(data, '{mongodb_backup, cluster_name}', to_jsonb((SELECT cluster FROM services WHERE services.service_id = data->'mongodb_backup'->>'service_id')))
			WHERE type = 'mongodb_backup'`,
	},
	78: {
		`INSERT INTO service_software_versions(
			service_id,
			service_type,
			software_versions,
			next_check_at,
			created_at,
			updated_at
		)
		SELECT
			service_id,
			service_type,
			'[]' AS software_versions,
			(NOW() AT TIME ZONE 'utc') AS next_check_at,
			(NOW() AT TIME ZONE 'utc') AS created_at,
			(NOW() AT TIME ZONE 'utc') AS updated_at
		FROM services
        WHERE service_type = 'mongodb';`,
	},
	79: {
		`CREATE TABLE onboarding_system_tips (
			 id INTEGER PRIMARY KEY,
			 is_completed BOOLEAN NOT NULL,
		
			 created_at TIMESTAMP NOT NULL,
			 updated_at TIMESTAMP NOT NULL
		);

		INSERT INTO onboarding_system_tips(
			id, is_completed, created_at, updated_at
		) VALUES
			(1, false, current_timestamp, current_timestamp),
			(2, false, current_timestamp, current_timestamp),
			(3, false, current_timestamp, current_timestamp);
		
		CREATE TABLE onboarding_user_tips (
		   id SERIAL PRIMARY KEY,
		   tip_id INTEGER NOT NULL,
		   user_id INTEGER NOT NULL,
		   is_completed BOOLEAN NOT NULL,
		
		   created_at TIMESTAMP NOT NULL,
		   updated_at TIMESTAMP NOT NULL,
		   UNIQUE (user_id, tip_id)
		);
		`,
	},
	80: {
		`ALTER TABLE kubernetes_clusters ADD COLUMN postgresql JSONB`,
		`ALTER TABLE kubernetes_clusters ADD COLUMN pgbouncer JSONB`,
		`ALTER TABLE kubernetes_clusters ADD COLUMN pgbackrest JSONB`,
	},
	81: {
		`ALTER TABLE artifacts
		ADD COLUMN is_sharded_cluster BOOLEAN NOT NULL DEFAULT FALSE`,
	},
	82: {
		`ALTER TABLE artifacts
    		ADD COLUMN folder VARCHAR NOT NULL DEFAULT '',
			ADD COLUMN metadata_list JSONB;

		UPDATE scheduled_tasks 
		SET data = jsonb_set(data, '{mongodb_backup, folder}', data->'mongodb_backup'->'name')
		WHERE type = 'mongodb_backup';`,
	},
	83: {
		`DROP TABLE IF EXISTS onboarding_system_tips`,
		`DROP TABLE IF EXISTS onboarding_user_tips`,
	},
	84: {
		`ALTER TABLE agents 
		ADD COLUMN comments_parsing_disabled BOOLEAN NOT NULL DEFAULT TRUE`,

		`ALTER TABLE agents
		ALTER COLUMN comments_parsing_disabled DROP DEFAULT`,
	},
	85: {
<<<<<<< HEAD
		`UPDATE services SET cluster = service_name WHERE cluster = ''`,
	},
	86: {
		`CREATE TABLE dumps (
			id VARCHAR NOT NULL,
			status VARCHAR NOT NULL CHECK (status <> ''),
			service_names VARCHAR[],
			start_time TIMESTAMP NOT NULL,
			end_time TIMESTAMP NOT NULL,
			export_qan BOOLEAN NOT NULL,
			ignore_load BOOLEAN NOT NULL,
			created_at TIMESTAMP NOT NULL,
			updated_at TIMESTAMP NOT NULL,

			PRIMARY KEY (id)
			)`,

		`CREATE TABLE dump_logs (
			dump_id VARCHAR NOT NULL,
			chunk_id INTEGER NOT NULL,
			data TEXT NOT NULL,
			last_chunk BOOLEAN NOT NULL,
			FOREIGN KEY (dump_id) REFERENCES dumps (id) ON DELETE CASCADE,
			PRIMARY KEY (dump_id, chunk_id)
		)`,
=======
		`ALTER TABLE services ADD COLUMN version VARCHAR`,
>>>>>>> d01ea55c
	},
}

// ^^^ Avoid default values in schema definition. ^^^
// aleksi: Go's zero values and non-zero default values in database do play nicely together in INSERTs and UPDATEs.

// OpenDB returns configured connection pool for PostgreSQL.
// OpenDB just validates its arguments without creating a connection to the database.
func OpenDB(params SetupDBParams) (*sql.DB, error) {
	q := make(url.Values)
	if params.SSLMode == "" {
		params.SSLMode = DisableSSLMode
	}

	q.Set("sslmode", params.SSLMode)
	if params.SSLMode != DisableSSLMode {
		q.Set("sslrootcert", params.SSLCAPath)
		q.Set("sslcert", params.SSLCertPath)
		q.Set("sslkey", params.SSLKeyPath)
	}

	uri := url.URL{
		Scheme:   "postgres",
		User:     url.UserPassword(params.Username, params.Password),
		Host:     params.Address,
		Path:     params.Name,
		RawQuery: q.Encode(),
	}
	if uri.Path == "" {
		uri.Path = "postgres"
	}
	dsn := uri.String()

	db, err := sql.Open("postgres", dsn)
	if err != nil {
		return nil, errors.Wrap(err, "failed to create a connection pool to PostgreSQL")
	}

	db.SetConnMaxLifetime(0)
	db.SetMaxIdleConns(5)
	db.SetMaxOpenConns(10)

	return db, nil
}

// SetupFixturesMode defines if SetupDB adds initial data to the database or not.
type SetupFixturesMode int

const (
	// SetupFixtures adds initial data to the database.
	SetupFixtures SetupFixturesMode = iota
	// SkipFixtures skips adding initial data to the database. Useful for tests.
	SkipFixtures
)

// SetupDBParams represents SetupDB parameters.
type SetupDBParams struct {
	Logf             reform.Printf
	Address          string
	Name             string
	Username         string
	Password         string
	SSLMode          string
	SSLCAPath        string
	SSLKeyPath       string
	SSLCertPath      string
	SetupFixtures    SetupFixturesMode
	MigrationVersion *int
}

// SetupDB checks minimal required PostgreSQL version and runs database migrations. Optionally creates database and adds initial data.
func SetupDB(ctx context.Context, sqlDB *sql.DB, params SetupDBParams) (*reform.DB, error) {
	var logger reform.Logger
	if params.Logf != nil {
		logger = reform.NewPrintfLogger(params.Logf)
	}

	db := reform.NewDB(sqlDB, postgresql.Dialect, logger)
	errCV := checkVersion(ctx, db)
	if pErr, ok := errCV.(*pq.Error); ok && pErr.Code == "28000" { //nolint:errorlint
		// invalid_authorization_specification	(see https://www.postgresql.org/docs/current/errcodes-appendix.html)
		if err := initWithRoot(params); err != nil {
			return nil, errors.Wrapf(err, "couldn't connect to database with provided credentials. Tried to create user and database. Error: %s", errCV)
		}
		errCV = checkVersion(ctx, db)
	}

	if errCV != nil {
		return nil, errCV
	}

	if err := migrateDB(db, params); err != nil {
		return nil, err
	}
	return db, nil
}

// checkVersion checks minimal required PostgreSQL server version.
func checkVersion(ctx context.Context, db reform.DBTXContext) error {
	PGVersion, err := GetPostgreSQLVersion(ctx, db)
	if err != nil {
		return err
	}

	if PGVersion.Float() < minPGVersion {
		return fmt.Errorf("unsupported PMM Server PostgreSQL server version: %s. Please upgrade to version %.1f or newer", PGVersion, minPGVersion)
	}
	return nil
}

// initWithRoot tries to create given user and database under default postgres role.
func initWithRoot(params SetupDBParams) error {
	if params.Logf != nil {
		params.Logf("Creating database %s and role %s", params.Name, params.Username)
	}
	// we use empty password/db and postgres user for creating database
	db, err := OpenDB(SetupDBParams{Address: params.Address, Username: "postgres"})
	if err != nil {
		return errors.WithStack(err)
	}
	defer db.Close() //nolint:errcheck

	var countDatabases int
	err = db.QueryRow(`SELECT COUNT(*) FROM pg_database WHERE datname = $1`, params.Name).Scan(&countDatabases)
	if err != nil {
		return errors.WithStack(err)
	}

	if countDatabases == 0 {
		_, err = db.Exec(fmt.Sprintf(`CREATE DATABASE "%s"`, params.Name))
		if err != nil {
			return errors.WithStack(err)
		}
	}

	var countRoles int
	err = db.QueryRow(`SELECT COUNT(*) FROM pg_roles WHERE rolname=$1`, params.Username).Scan(&countRoles)
	if err != nil {
		return errors.WithStack(err)
	}

	if countRoles == 0 {
		_, err = db.Exec(fmt.Sprintf(`CREATE USER "%s" LOGIN PASSWORD '%s'`, params.Username, params.Password))
		if err != nil {
			return errors.WithStack(err)
		}

		_, err = db.Exec(`GRANT ALL PRIVILEGES ON DATABASE $1 TO $2`, params.Name, params.Username)
		if err != nil {
			return errors.WithStack(err)
		}
	}
	return nil
}

// migrateDB runs PostgreSQL database migrations.
func migrateDB(db *reform.DB, params SetupDBParams) error {
	var currentVersion int
	errDB := db.QueryRow("SELECT id FROM schema_migrations ORDER BY id DESC LIMIT 1").Scan(&currentVersion)
	// undefined_table (see https://www.postgresql.org/docs/current/errcodes-appendix.html)
	if pErr, ok := errDB.(*pq.Error); ok && pErr.Code == "42P01" { //nolint:errorlint
		errDB = nil
	}
	if errDB != nil {
		return errors.WithStack(errDB)
	}

	latestVersion := len(databaseSchema) - 1 // skip item 0
	if params.MigrationVersion != nil {
		latestVersion = *params.MigrationVersion
	}
	if params.Logf != nil {
		params.Logf("Current database schema version: %d. Latest version: %d.", currentVersion, latestVersion)
	}

	// rollback all migrations if one of them fails; PostgreSQL supports DDL transactions
	return db.InTransaction(func(tx *reform.TX) error {
		for version := currentVersion + 1; version <= latestVersion; version++ {
			if params.Logf != nil {
				params.Logf("Migrating database to schema version %d ...", version)
			}

			queries := databaseSchema[version]
			queries = append(queries, fmt.Sprintf(`INSERT INTO schema_migrations (id) VALUES (%d)`, version))
			for _, q := range queries {
				q = strings.TrimSpace(q)
				if _, err := tx.Exec(q); err != nil {
					return errors.Wrapf(err, "failed to execute statement:\n%s", q)
				}
			}
		}

		if params.SetupFixtures == SkipFixtures {
			return nil
		}

		// fill settings with defaults
		s, err := GetSettings(tx)
		if err != nil {
			return err
		}
		if err = SaveSettings(tx, s); err != nil {
			return err
		}

		if err = setupFixture1(tx.Querier, params); err != nil {
			return err
		}
		if err = setupFixture2(tx.Querier, params.Username, params.Password); err != nil {
			return err
		}
		return nil
	})
}

func setupFixture1(q *reform.Querier, params SetupDBParams) error {
	// create PMM Server Node and associated Agents
	node, err := createNodeWithID(q, PMMServerNodeID, GenericNodeType, &CreateNodeParams{
		NodeName: "pmm-server",
		Address:  "127.0.0.1",
	})
	if err != nil {
		if status.Code(err) == codes.AlreadyExists {
			// this fixture was already added previously
			return nil
		}
		return err
	}
	if _, err = createPMMAgentWithID(q, PMMServerAgentID, node.NodeID, nil); err != nil {
		return err
	}
	if _, err = CreateNodeExporter(q, PMMServerAgentID, nil, false, []string{}, nil, ""); err != nil {
		return err
	}
	address, port, err := parsePGAddress(params.Address)
	if err != nil {
		return err
	}
	if params.Address != DefaultPostgreSQLAddr {
		if node, err = CreateNode(q, RemoteNodeType, &CreateNodeParams{
			NodeName: PMMServerPostgreSQLNodeName,
			Address:  address,
		}); err != nil {
			return err
		}
	} else {
		params.Name = "" // using postgres database in order to get metrics from entrypoint extension setup for QAN.
	}

	// create PostgreSQL Service and associated Agents
	service, err := AddNewService(q, PostgreSQLServiceType, &AddDBMSServiceParams{
		ServiceName: PMMServerPostgreSQLServiceName,
		NodeID:      node.NodeID,
		Database:    params.Name,
		Address:     &node.Address,
		Port:        &port,
	})
	if err != nil {
		return err
	}

	ap := &CreateAgentParams{
		PMMAgentID:              PMMServerAgentID,
		ServiceID:               service.ServiceID,
		TLS:                     params.SSLMode != DisableSSLMode,
		TLSSkipVerify:           params.SSLMode == DisableSSLMode || params.SSLMode == VerifyCaSSLMode,
		CommentsParsingDisabled: true,
		Username:                params.Username,
		Password:                params.Password,
	}
	if ap.TLS {
		ap.PostgreSQLOptions = &PostgreSQLOptions{}
		for path, field := range map[string]*string{
			params.SSLCAPath:   &ap.PostgreSQLOptions.SSLCa,
			params.SSLCertPath: &ap.PostgreSQLOptions.SSLCert,
			params.SSLKeyPath:  &ap.PostgreSQLOptions.SSLKey,
		} {
			if path == "" {
				continue
			}
			content, err := os.ReadFile(path) //nolint:gosec
			if err != nil {
				return err
			}
			*field = string(content)
		}
	}
	_, err = CreateAgent(q, PostgresExporterType, ap)
	if err != nil {
		return err
	}
	_, err = CreateAgent(q, QANPostgreSQLPgStatementsAgentType, ap)
	if err != nil {
		return err
	}
	return nil
}

func setupFixture2(q *reform.Querier, username, password string) error {
	// TODO add clickhouse_exporter

	return nil
}

// parsePGAddress parses PostgreSQL address into address:port; if no port specified returns default port number.
func parsePGAddress(address string) (string, uint16, error) {
	if !strings.Contains(address, ":") {
		return address, 5432, nil
	}
	address, portStr, err := net.SplitHostPort(address)
	if err != nil {
		return "", 0, err
	}
	parsedPort, err := strconv.ParseUint(portStr, 10, 16)
	if err != nil {
		return "", 0, err
	}
	return address, uint16(parsedPort), nil
}<|MERGE_RESOLUTION|>--- conflicted
+++ resolved
@@ -916,10 +916,12 @@
 		ALTER COLUMN comments_parsing_disabled DROP DEFAULT`,
 	},
 	85: {
-<<<<<<< HEAD
 		`UPDATE services SET cluster = service_name WHERE cluster = ''`,
 	},
 	86: {
+		`ALTER TABLE services ADD COLUMN version VARCHAR`,
+	},
+	87: {
 		`CREATE TABLE dumps (
 			id VARCHAR NOT NULL,
 			status VARCHAR NOT NULL CHECK (status <> ''),
@@ -942,9 +944,6 @@
 			FOREIGN KEY (dump_id) REFERENCES dumps (id) ON DELETE CASCADE,
 			PRIMARY KEY (dump_id, chunk_id)
 		)`,
-=======
-		`ALTER TABLE services ADD COLUMN version VARCHAR`,
->>>>>>> d01ea55c
 	},
 }
 
