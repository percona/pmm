--- conflicted
+++ resolved
@@ -1138,17 +1138,16 @@
 		`ALTER TABLE user_flags DROP COLUMN snoozed_api_keys_migration`,
 	},
 	110: {
-<<<<<<< HEAD
+		`ALTER TABLE nodes ADD COLUMN instance_id VARCHAR NOT NULL DEFAULT ''`,
+		`UPDATE nodes SET instance_id = address WHERE instance_id = ''`,
+	},
+	111: {
 		`ALTER TABLE artifacts 
 		ADD COLUMN compression VARCHAR NOT NULL DEFAULT 'none'`,
 
 		`UPDATE artifacts SET compression = 'default' WHERE compression = 'none'`,
 
 		`ALTER TABLE artifacts ALTER COLUMN compression DROP DEFAULT`,
-=======
-		`ALTER TABLE nodes ADD COLUMN instance_id VARCHAR NOT NULL DEFAULT ''`,
-		`UPDATE nodes SET instance_id = address WHERE instance_id = ''`,
->>>>>>> a291dc06
 	},
 }
 
