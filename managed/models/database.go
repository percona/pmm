// Copyright (C) 2017 Percona LLC
//
// This program is free software: you can redistribute it and/or modify
// it under the terms of the GNU Affero General Public License as published by
// the Free Software Foundation, either version 3 of the License, or
// (at your option) any later version.
//
// This program is distributed in the hope that it will be useful,
// but WITHOUT ANY WARRANTY; without even the implied warranty of
// MERCHANTABILITY or FITNESS FOR A PARTICULAR PURPOSE. See the
// GNU Affero General Public License for more details.
//
// You should have received a copy of the GNU Affero General Public License
// along with this program. If not, see <https://www.gnu.org/licenses/>.

//nolint:lll
package models

import (
	"context"
	"database/sql"
	"fmt"
	"net"
	"net/url"
	"os"
	"strconv"
	"strings"

	"github.com/lib/pq"
	"github.com/pkg/errors"
	"google.golang.org/grpc/codes"
	"google.golang.org/grpc/status"
	"gopkg.in/reform.v1"
	"gopkg.in/reform.v1/dialects/postgresql"
)

const (
	// PMMServerPostgreSQLServiceName is a special Service Name representing PMM Server's PostgreSQL Service.
	PMMServerPostgreSQLServiceName = "pmm-server-postgresql"
	// minPGVersion stands for minimal required PostgreSQL server version for PMM Server.
	minPGVersion float64 = 14
	// DefaultPostgreSQLAddr represent default local PostgreSQL database server address.
	DefaultPostgreSQLAddr = "127.0.0.1:5432"
	// PMMServerPostgreSQLNodeName is a special Node Name representing PMM Server's External PostgreSQL Node.
	PMMServerPostgreSQLNodeName = "pmm-server-db"

	// DisableSSLMode represent disable PostgreSQL ssl mode
	DisableSSLMode string = "disable"
	// RequireSSLMode represent require PostgreSQL ssl mode
	RequireSSLMode string = "require"
	// VerifyCaSSLMode represent verify-ca PostgreSQL ssl mode
	VerifyCaSSLMode string = "verify-ca"
	// VerifyFullSSLMode represent verify-full PostgreSQL ssl mode
	VerifyFullSSLMode string = "verify-full"
)

// databaseSchema maps schema version from schema_migrations table (id column) to a slice of DDL queries.
var databaseSchema = [][]string{
	1: {
		`CREATE TABLE schema_migrations (
			id INTEGER NOT NULL,
			PRIMARY KEY (id)
		)`,

		`CREATE TABLE nodes (
			-- common
			node_id VARCHAR NOT NULL,
			node_type VARCHAR NOT NULL CHECK (node_type <> ''),
			node_name VARCHAR NOT NULL CHECK (node_name <> ''),
			machine_id VARCHAR CHECK (machine_id <> ''),
			distro VARCHAR NOT NULL,
			node_model VARCHAR NOT NULL,
			az VARCHAR NOT NULL,
			custom_labels TEXT,
			address VARCHAR NOT NULL,
			created_at TIMESTAMP NOT NULL,
			updated_at TIMESTAMP NOT NULL,

			-- Container
			container_id VARCHAR CHECK (container_id <> ''),
			container_name VARCHAR CHECK (container_name <> ''),

			-- RemoteAmazonRDS
			-- RDS instance is stored in address
			region VARCHAR CHECK (region <> ''),

			PRIMARY KEY (node_id),
			UNIQUE (node_name),
			UNIQUE (container_id),
			UNIQUE (address, region)
		)`,

		`CREATE TABLE services (
			-- common
			service_id VARCHAR NOT NULL,
			service_type VARCHAR NOT NULL CHECK (service_type <> ''),
			service_name VARCHAR NOT NULL CHECK (service_name <> ''),
			node_id VARCHAR NOT NULL CHECK (node_id <> ''),
			environment VARCHAR NOT NULL,
			cluster VARCHAR NOT NULL,
			replication_set VARCHAR NOT NULL,
			custom_labels TEXT,
			created_at TIMESTAMP NOT NULL,
			updated_at TIMESTAMP NOT NULL,

			address VARCHAR(255) CHECK (address <> ''),
			port INTEGER,

			PRIMARY KEY (service_id),
			UNIQUE (service_name),
			FOREIGN KEY (node_id) REFERENCES nodes (node_id)
		)`,

		`CREATE TABLE agents (
			-- common
			agent_id VARCHAR NOT NULL,
			agent_type VARCHAR NOT NULL CHECK (agent_type <> ''),
			runs_on_node_id VARCHAR CHECK (runs_on_node_id <> ''),
			pmm_agent_id VARCHAR CHECK (pmm_agent_id <> ''),
			custom_labels TEXT,
			created_at TIMESTAMP NOT NULL,
			updated_at TIMESTAMP NOT NULL,

			-- state
			disabled BOOLEAN NOT NULL,
			status VARCHAR NOT NULL,
			listen_port INTEGER,
			version VARCHAR CHECK (version <> ''),

			-- Credentials to access service
			username VARCHAR CHECK (username <> ''),
			password VARCHAR CHECK (password <> ''),
			metrics_url VARCHAR CHECK (metrics_url <> ''),

			PRIMARY KEY (agent_id),
			FOREIGN KEY (runs_on_node_id) REFERENCES nodes (node_id),
			FOREIGN KEY (pmm_agent_id) REFERENCES agents (agent_id),
			CONSTRAINT runs_on_node_id_xor_pmm_agent_id CHECK ((runs_on_node_id IS NULL) <> (pmm_agent_id IS NULL)),
			CONSTRAINT runs_on_node_id_only_for_pmm_agent CHECK ((runs_on_node_id IS NULL) <> (agent_type='` + string(PMMAgentType) + `'))
		)`,

		`CREATE TABLE agent_nodes (
			agent_id VARCHAR NOT NULL,
			node_id VARCHAR NOT NULL,
			created_at TIMESTAMP NOT NULL,

			FOREIGN KEY (agent_id) REFERENCES agents (agent_id),
			FOREIGN KEY (node_id) REFERENCES nodes (node_id),
			UNIQUE (agent_id, node_id)
		)`,

		`CREATE TABLE agent_services (
			agent_id VARCHAR NOT NULL,
			service_id VARCHAR NOT NULL,
			created_at TIMESTAMP NOT NULL,

			FOREIGN KEY (agent_id) REFERENCES agents (agent_id),
			FOREIGN KEY (service_id) REFERENCES services (service_id),
			UNIQUE (agent_id, service_id)
		)`,

		`CREATE TABLE action_results (
			id VARCHAR NOT NULL,
			pmm_agent_id VARCHAR CHECK (pmm_agent_id <> ''),
			done BOOLEAN NOT NULL,
			error VARCHAR NOT NULL,
			output TEXT NOT NULL,

			created_at TIMESTAMP NOT NULL,
			updated_at TIMESTAMP NOT NULL,

			PRIMARY KEY (id)
		)`,
	},

	2: {
		`CREATE TABLE settings (
			settings JSONB
		)`,
		`INSERT INTO settings (settings) VALUES ('{}')`,
	},

	3: {
		`ALTER TABLE agents
			ADD COLUMN tls BOOLEAN NOT NULL DEFAULT false,
			ADD COLUMN tls_skip_verify BOOLEAN NOT NULL DEFAULT false`,

		`ALTER TABLE agents
			ALTER COLUMN tls DROP DEFAULT,
			ALTER COLUMN tls_skip_verify DROP DEFAULT`,
	},

	4: {
		`ALTER TABLE agents
			ADD COLUMN query_examples_disabled BOOLEAN NOT NULL DEFAULT FALSE,
			ADD COLUMN max_query_log_size INTEGER NOT NULL DEFAULT 0`,

		`ALTER TABLE agents
			ALTER COLUMN query_examples_disabled DROP DEFAULT,
			ALTER COLUMN max_query_log_size DROP DEFAULT`,
	},

	5: {
		// e'\n' to treat \n as a newline, not as two characters
		`UPDATE nodes SET machine_id = trim(e'\n' from machine_id) WHERE machine_id IS NOT NULL`,
	},

	6: {
		`ALTER TABLE agents
			ADD COLUMN table_count INTEGER`,
	},

	7: {
		`ALTER TABLE agents
			ADD COLUMN node_id VARCHAR CHECK (node_id <> ''),
			ADD COLUMN service_id VARCHAR CHECK (service_id <> '')`,
		`UPDATE agents SET node_id=agent_nodes.node_id
			FROM agent_nodes
			WHERE agent_nodes.agent_id = agents.agent_id`,
		`UPDATE agents SET service_id=agent_services.service_id
			FROM agent_services
			WHERE agent_services.agent_id = agents.agent_id`,

		`DROP TABLE agent_nodes, agent_services`,

		`ALTER TABLE agents
			ADD CONSTRAINT node_id_or_service_id_or_pmm_agent_id CHECK (
				(CASE WHEN node_id IS NULL THEN 0 ELSE 1 END) +
  				(CASE WHEN service_id IS NULL THEN 0 ELSE 1 END) +
  				(CASE WHEN pmm_agent_id IS NOT NULL THEN 0 ELSE 1 END) = 1),
			ADD FOREIGN KEY (service_id) REFERENCES services(service_id),
			ADD FOREIGN KEY (node_id) REFERENCES nodes(node_id)`,
	},

	8: {
		// default to 1000 for soft migration from 2.1
		`ALTER TABLE agents
			ADD COLUMN table_count_tablestats_group_limit INTEGER NOT NULL DEFAULT 1000`,

		`ALTER TABLE agents
			ALTER COLUMN table_count_tablestats_group_limit DROP DEFAULT`,
	},

	9: {
		`ALTER TABLE agents
			ADD COLUMN aws_access_key VARCHAR,
			ADD COLUMN aws_secret_key VARCHAR`,
	},

	10: {
		// update 5/5/60 to 5/10/60 for 2.4 only if defaults were not changed
		`UPDATE settings SET
			settings = settings || '{"metrics_resolutions":{"hr": 5000000000, "mr": 10000000000, "lr": 60000000000}}'
			WHERE settings->'metrics_resolutions'->>'hr' = '5000000000'
			AND settings->'metrics_resolutions'->>'mr' = '5000000000'
			AND settings->'metrics_resolutions'->>'lr' = '60000000000'`,
	},

	11: {
		`ALTER TABLE services
			ADD COLUMN socket VARCHAR CONSTRAINT address_socket_check CHECK (
				(address IS NOT NULL AND socket IS NULL) OR (address IS NULL AND socket IS NOT NULL)
			)`,

		`ALTER TABLE services
			ADD CONSTRAINT address_port_check CHECK (
				(address IS NULL AND port IS NULL) OR (address IS NOT NULL AND port IS NOT NULL)
			),
			ADD CONSTRAINT port_check CHECK (
				port IS NULL OR (port > 0 AND port < 65535)
			)`,
	},

	12: {
		`ALTER TABLE agents
			ADD COLUMN rds_basic_metrics_disabled BOOLEAN NOT NULL DEFAULT FALSE,
			ADD COLUMN rds_enhanced_metrics_disabled BOOLEAN NOT NULL DEFAULT FALSE`,

		`ALTER TABLE agents
			ALTER COLUMN rds_basic_metrics_disabled DROP DEFAULT,
			ALTER COLUMN rds_enhanced_metrics_disabled DROP DEFAULT`,
	},

	13: {
		`ALTER TABLE services
			DROP CONSTRAINT address_socket_check`,

		`ALTER TABLE services
			ADD CONSTRAINT address_socket_check CHECK (
				(address IS NOT NULL AND socket IS NULL) OR (address IS NULL AND socket IS NOT NULL) OR (address IS NULL AND socket IS NULL)
			)`,
	},

	14: {
		`ALTER TABLE agents
			DROP CONSTRAINT node_id_or_service_id_or_pmm_agent_id,
			DROP CONSTRAINT runs_on_node_id_only_for_pmm_agent,
			DROP CONSTRAINT agents_metrics_url_check`,
		`ALTER TABLE agents
			ADD CONSTRAINT node_id_or_service_id_for_non_pmm_agent CHECK (
				(node_id IS NULL) <> (service_id IS NULL) OR (agent_type = '` + string(PMMAgentType) + `')),
			ADD CONSTRAINT runs_on_node_id_only_for_pmm_agent_and_external
				CHECK ((runs_on_node_id IS NULL) <> (agent_type='` + string(PMMAgentType) + `' OR agent_type='` + string(ExternalExporterType) + `' ))`,
		`ALTER TABLE agents RENAME COLUMN metrics_url TO metrics_path`,
		`ALTER TABLE agents
			ADD CONSTRAINT agents_metrics_path_check CHECK (metrics_path <> '')`,
		`ALTER TABLE agents ADD COLUMN metrics_scheme VARCHAR`,
	},

	15: {
		// query action results are binary data
		`ALTER TABLE action_results
			DROP COLUMN output,
			ADD COLUMN output bytea`,
	},

	16: {
		`ALTER TABLE services
			DROP CONSTRAINT port_check`,

		`ALTER TABLE services
			ADD CONSTRAINT port_check CHECK (
				port IS NULL OR (port > 0 AND port < 65536)
			)`,
	},

	17: {
		`CREATE TABLE kubernetes_clusters (
			id VARCHAR NOT NULL,
			kubernetes_cluster_name VARCHAR NOT NULL CHECK (kubernetes_cluster_name <> ''),
			kube_config TEXT NOT NULL CHECK (kube_config <> ''),
			created_at TIMESTAMP NOT NULL,
			updated_at TIMESTAMP NOT NULL,

			PRIMARY KEY (id),
			UNIQUE (kubernetes_cluster_name)
		)`,
	},

	18: {
		`ALTER TABLE services
			ADD COLUMN external_group VARCHAR NOT NULL DEFAULT ''`,

		`UPDATE services SET external_group = 'external' WHERE service_type = '` + string(ExternalServiceType) + `'`,

		`ALTER TABLE services
			ALTER COLUMN external_group DROP DEFAULT`,

		// Only service with type external can have non empty value of group.
		`ALTER TABLE services
			ADD CONSTRAINT services_external_group_check CHECK (
				(service_type <> '` + string(ExternalServiceType) + `' AND external_group = '')
				OR
				(service_type = '` + string(ExternalServiceType) + `' AND external_group <> '')
			)`,
	},

	19: {
		`ALTER TABLE agents
			ADD COLUMN push_metrics BOOLEAN NOT NULL DEFAULT FALSE`,
		`ALTER TABLE agents
			ALTER COLUMN push_metrics DROP DEFAULT`,
	},

	20: {
		`ALTER TABLE agents DROP CONSTRAINT runs_on_node_id_only_for_pmm_agent_and_external`,
	},

	21: {
		`ALTER TABLE agents
			ADD CONSTRAINT runs_on_node_id_only_for_pmm_agent
            CHECK (((runs_on_node_id IS NULL) <> (agent_type='` + string(PMMAgentType) + `'))  OR (agent_type='` + string(ExternalExporterType) + `'))`,
	},

	22: {
		`CREATE TABLE ia_channels (
			id VARCHAR NOT NULL,
			summary VARCHAR NOT NULL,
			type VARCHAR NOT NULL,

			email_config JSONB,
			pagerduty_config JSONB,
			slack_config JSONB,
			webhook_config JSONB,

			disabled BOOLEAN NOT NULL,

			created_at TIMESTAMP NOT NULL,
			updated_at TIMESTAMP NOT NULL,

			PRIMARY KEY (id)
		)`,
	},

	23: {
		`CREATE TABLE ia_templates (
			name VARCHAR NOT NULL,
			version INTEGER NOT NULL,
			summary VARCHAR NOT NULL,
			tiers JSONB NOT NULL,
			expr VARCHAR NOT NULL,
			params JSONB,
			"for" BIGINT,
			severity VARCHAR NOT NULL,
			labels TEXT,
			annotations TEXT,
			source VARCHAR NOT NULL,
			yaml TEXT NOT NULL,

			created_at TIMESTAMP NOT NULL,
			updated_at TIMESTAMP NOT NULL,

			PRIMARY KEY (name)
		)`,
	},

	24: {
		`CREATE TABLE ia_rules (
			id VARCHAR NOT NULL,
			template_name VARCHAR NOT NULL,
			summary VARCHAR NOT NULL,
			disabled BOOLEAN NOT NULL,
			params JSONB,
			"for" BIGINT,
			severity VARCHAR NOT NULL,
			custom_labels TEXT,
			filters JSONB,
			channel_ids JSONB NOT NULL,

			created_at TIMESTAMP NOT NULL,
			updated_at TIMESTAMP NOT NULL,

			PRIMARY KEY (id)
		)`,
	},
	25: {
		`ALTER TABLE agents ADD COLUMN mongo_db_tls_options JSONB`,
	},
	26: {
		`ALTER TABLE ia_rules ALTER COLUMN channel_ids DROP NOT NULL`,
	},
	27: {
		`CREATE TABLE backup_locations (
			id VARCHAR NOT NULL,
			name VARCHAR NOT NULL CHECK (name <> ''),
			description VARCHAR NOT NULL,
			type VARCHAR NOT NULL CHECK (type <> ''),
			s3_config JSONB,
			pmm_server_config JSONB,
			pmm_client_config JSONB,

			created_at TIMESTAMP NOT NULL,
			updated_at TIMESTAMP NOT NULL,

			PRIMARY KEY (id),
			UNIQUE (name)
		)`,
	},
	28: {
		`ALTER TABLE agents ADD COLUMN disabled_collectors VARCHAR[]`,
	},
	29: {
		`CREATE TABLE artifacts (
			id VARCHAR NOT NULL,
			name VARCHAR NOT NULL CHECK (name <> ''),
			vendor VARCHAR NOT NULL CHECK (vendor <> ''),
			location_id VARCHAR NOT NULL CHECK (location_id <> ''),
			service_id VARCHAR NOT NULL CHECK (service_id <> ''),
			data_model VARCHAR NOT NULL CHECK (data_model <> ''),
			status VARCHAR NOT NULL CHECK (status <> ''),
			created_at TIMESTAMP NOT NULL,

			PRIMARY KEY (id)
		)`,
	},
	30: {
		`CREATE TABLE job_results (
			id VARCHAR NOT NULL,
			pmm_agent_id VARCHAR CHECK (pmm_agent_id <> ''),
			type VARCHAR NOT NULL,
			done BOOLEAN NOT NULL,
			error VARCHAR NOT NULL,
			result JSONB,

			created_at TIMESTAMP NOT NULL,
			updated_at TIMESTAMP NOT NULL,

			PRIMARY KEY (id)
		)`,
	},
	31: {
		`ALTER TABLE agents
			ADD COLUMN azure_options VARCHAR`,
	},
	32: {
		`CREATE TABLE check_settings (
			name VARCHAR NOT NULL,
			interval VARCHAR NOT NULL,
			PRIMARY KEY (name)
		)`,
	},
	33: {
		`ALTER TABLE kubernetes_clusters ADD COLUMN pxc JSONB`,
		`ALTER TABLE kubernetes_clusters ADD COLUMN proxysql JSONB`,
		`ALTER TABLE kubernetes_clusters ADD COLUMN mongod JSONB`,
	},
	34: {
		`ALTER TABLE kubernetes_clusters ADD COLUMN haproxy JSONB`,
	},
	35: {
		`CREATE TABLE restore_history (
			id VARCHAR NOT NULL,
			artifact_id VARCHAR NOT NULL CHECK (artifact_id <> ''),
			service_id VARCHAR NOT NULL CHECK (service_id <> ''),
			status VARCHAR NOT NULL CHECK (status <> ''),
			started_at TIMESTAMP NOT NULL,
			finished_at TIMESTAMP,

			PRIMARY KEY (id),
			FOREIGN KEY (artifact_id) REFERENCES artifacts (id),
			FOREIGN KEY (service_id) REFERENCES services (service_id)
		)`,
	},
	36: {
		`ALTER TABLE agents
		ADD COLUMN mysql_options VARCHAR`,
	},
	37: {
		`ALTER TABLE agents ALTER COLUMN max_query_log_size TYPE BIGINT`,
	},
	38: {
		`DELETE FROM artifacts a
			WHERE NOT EXISTS (
				SELECT FROM backup_locations
   				WHERE id = a.location_id
   			)`,
		`ALTER TABLE artifacts ADD FOREIGN KEY (location_id) REFERENCES backup_locations (id)`,
		`ALTER TABLE artifacts DROP CONSTRAINT artifacts_service_id_check`,
	},
	39: {
		`CREATE TABLE scheduled_tasks (
			id VARCHAR NOT NULL,
			cron_expression VARCHAR NOT NULL CHECK (cron_expression <> ''),
			type VARCHAR NOT NULL CHECK (type <> ''),
			start_at TIMESTAMP,
			last_run TIMESTAMP,
			next_run TIMESTAMP,
			data JSONB,
			disabled BOOLEAN,
			running BOOLEAN,
			error VARCHAR,

			created_at TIMESTAMP NOT NULL,
			updated_at TIMESTAMP NOT NULL,

			PRIMARY KEY (id)
		)`,
	},
	40: {
		`ALTER TABLE artifacts
      ADD COLUMN type VARCHAR NOT NULL CHECK (type <> '') DEFAULT 'on_demand',
      ADD COLUMN schedule_id VARCHAR`,
		`ALTER TABLE artifacts ALTER COLUMN type DROP DEFAULT`,
	},
	41: {
		`ALTER TABLE agents ADD COLUMN postgresql_options JSONB`,
	},
	42: {
		`ALTER TABLE agents
		ADD COLUMN agent_password VARCHAR CHECK (agent_password <> '')`,
	},
	43: {
		`UPDATE artifacts SET schedule_id = '' WHERE schedule_id IS NULL`,
		`ALTER TABLE artifacts ALTER COLUMN schedule_id SET NOT NULL`,
	},
	44: {
		`CREATE TABLE service_software_versions (
			service_id VARCHAR NOT NULL CHECK (service_id <> ''),
			service_type VARCHAR NOT NULL CHECK (service_type <> ''),
			software_versions JSONB,
			next_check_at TIMESTAMP,

			created_at TIMESTAMP NOT NULL,
			updated_at TIMESTAMP NOT NULL,

			PRIMARY KEY (service_id),
			FOREIGN KEY (service_id) REFERENCES services (service_id) ON DELETE CASCADE
		);`,
		`INSERT INTO service_software_versions(
			service_id,
			service_type,
			software_versions,
			next_check_at,
			created_at,
			updated_at
		)
		SELECT
			service_id,
			service_type,
			'[]' AS software_versions,
			(NOW() AT TIME ZONE 'utc') AS next_check_at,
			(NOW() AT TIME ZONE 'utc') AS created_at,
			(NOW() AT TIME ZONE 'utc') AS updated_at
		FROM services
        WHERE service_type = 'mysql';`,
	},
	45: {
		`ALTER TABLE artifacts
			ADD COLUMN updated_at TIMESTAMP`,
		`UPDATE artifacts SET updated_at = created_at`,
		`ALTER TABLE artifacts ALTER COLUMN updated_at SET NOT NULL`,
		`ALTER TABLE job_results RENAME TO jobs`,
		`ALTER TABLE jobs
			ADD COLUMN data JSONB,
			ADD COLUMN retries INTEGER,
			ADD COLUMN interval BIGINT,
			ADD COLUMN timeout BIGINT
		`,
	},
	46: {
		`ALTER TABLE artifacts ADD COLUMN db_version VARCHAR NOT NULL DEFAULT ''`,
		`ALTER TABLE artifacts ALTER COLUMN db_version DROP DEFAULT`,
	},
	47: {
		`CREATE TABLE job_logs (
			job_id VARCHAR NOT NULL,
			chunk_id INTEGER NOT NULL,
			data TEXT NOT NULL,
			last_chunk BOOLEAN NOT NULL,
			FOREIGN KEY (job_id) REFERENCES jobs (id) ON DELETE CASCADE,
			PRIMARY KEY (job_id, chunk_id)
		)`,
	},
	48: {
		`ALTER TABLE artifacts
      ADD COLUMN mode VARCHAR NOT NULL CHECK (mode <> '') DEFAULT 'snapshot'`,
		`ALTER TABLE artifacts ALTER COLUMN mode DROP DEFAULT`,
		`UPDATE scheduled_tasks set data = jsonb_set(data::jsonb, '{mysql_backup, data_model}', '"physical"') WHERE type = 'mysql_backup'`,
		`UPDATE scheduled_tasks set data = jsonb_set(data::jsonb, '{mysql_backup, mode}', '"snapshot"') WHERE type = 'mysql_backup'`,
		`UPDATE scheduled_tasks set data = jsonb_set(data::jsonb, '{mongodb_backup, data_model}', '"logical"') WHERE type = 'mongodb_backup'`,
		`UPDATE scheduled_tasks set data = jsonb_set(data::jsonb, '{mongodb_backup, mode}', '"snapshot"') WHERE type = 'mongodb_backup'`,
		`UPDATE jobs SET data = jsonb_set(data::jsonb, '{mongo_db_backup, mode}', '"snapshot"') WHERE type = 'mongodb_backup'`,
		`UPDATE jobs SET data = data - 'mongo_db_backup' || jsonb_build_object('mongodb_backup', data->'mongo_db_backup') WHERE type = 'mongodb_backup';`,
		`UPDATE jobs SET data = data - 'mongo_db_restore_backup' || jsonb_build_object('mongodb_restore_backup', data->'mongo_db_restore_backup') WHERE type = 'mongodb_restore_backup';`,
	},
	49: {
		`CREATE TABLE percona_sso_details (
			client_id VARCHAR NOT NULL,
			client_secret VARCHAR NOT NULL,
			issuer_url VARCHAR NOT NULL,
			scope VARCHAR NOT NULL,
			created_at TIMESTAMP NOT NULL
		)`,
	},
	50: {
		`INSERT INTO job_logs(
			job_id,
			chunk_id,
			data,
			last_chunk
		)
        SELECT
            id AS job_id,
            0 AS chunk_id,
            '' AS data,
            TRUE AS last_chunk
        FROM jobs j
			WHERE type = 'mongodb_backup' AND NOT EXISTS (
				SELECT FROM job_logs
				WHERE job_id = j.id
			);`,
	},
	51: {
		`ALTER TABLE services
			ADD COLUMN database_name VARCHAR NOT NULL DEFAULT ''`,
	},
	52: {
		`UPDATE services SET database_name = 'postgresql'
			WHERE service_type = 'postgresql' and database_name = ''`,
	},
	53: {
		`UPDATE services SET database_name = 'postgres'
			WHERE service_type = 'postgresql' and database_name = 'postgresql'`,
	},
	54: {
		`ALTER TABLE percona_sso_details
			ADD COLUMN access_token VARCHAR`,
	},
	55: {
		`DELETE FROM ia_rules`,
		`ALTER TABLE ia_rules
			RENAME COLUMN params TO params_values`,
		`ALTER TABLE ia_rules
			ADD COLUMN name VARCHAR NOT NULL,
			ADD COLUMN expr_template VARCHAR NOT NULL,
			ADD COLUMN params_definitions JSONB,
			ADD COLUMN default_for BIGINT,
			ADD COLUMN default_severity VARCHAR NOT NULL,
			ADD COLUMN labels TEXT,
			ADD COLUMN annotations TEXT`,
	},
	56: {
		`ALTER TABLE ia_templates
			DROP COLUMN tiers`,
	},
	57: {
		`ALTER TABLE percona_sso_details
			ADD COLUMN organization_id VARCHAR`,
	},
	58: {
		`UPDATE agents SET mongo_db_tls_options = jsonb_set(mongo_db_tls_options, '{stats_collections}', to_jsonb(string_to_array(mongo_db_tls_options->>'stats_collections', ',')))
			WHERE 'mongo_db_tls_options' is not null AND jsonb_typeof(mongo_db_tls_options->'stats_collections') = 'string'`,
	},
	59: {
		`DELETE FROM percona_sso_details WHERE organization_id IS NULL`,
	},
	60: {
		`ALTER TABLE percona_sso_details
			RENAME COLUMN client_id TO pmm_managed_client_id;
		ALTER TABLE percona_sso_details
			RENAME COLUMN client_secret TO pmm_managed_client_secret;
		ALTER TABLE percona_sso_details
			ADD COLUMN grafana_client_id VARCHAR NOT NULL,
			ADD COLUMN pmm_server_name VARCHAR NOT NULL,
			ALTER COLUMN organization_id SET NOT NULL`,
	},
	61: {
		`UPDATE settings SET settings = settings #- '{sass, stt_enabled}';`,
	},
	62: {
		`ALTER TABLE agents
		ADD COLUMN process_exec_path TEXT`,
	},
	63: {
		`ALTER TABLE agents
			ADD COLUMN log_level VARCHAR`,
	},
	64: {
		`UPDATE artifacts SET data_model = 'logical'`,
	},
	65: {
		`CREATE TABLE user_flags (
			id INTEGER NOT NULL,
			tour_done BOOLEAN NOT NULL DEFAULT false,
			created_at TIMESTAMP NOT NULL,
			updated_at TIMESTAMP NOT NULL,

			PRIMARY KEY (id)
		)`,
	},
	66: {
		`UPDATE settings SET settings = settings #- '{ia, enabled}';`,
		`UPDATE settings SET settings = settings - 'ia' || jsonb_build_object('alerting', settings->'ia');`,
		`UPDATE ia_rules SET disabled = TRUE`,
	},
	67: {
		`UPDATE agents
		SET log_level = 'error'
		WHERE log_level = 'fatal'
		AND agent_type IN (
			'node_exporter',
			'mysqld_exporter',
			'postgres_exporter'
		);`,
	},
	68: {
		`ALTER TABLE agents
			ADD COLUMN max_query_length INTEGER NOT NULL DEFAULT 0`,

		`ALTER TABLE agents
			ALTER COLUMN max_query_length DROP DEFAULT`,
	},
	69: {
		`ALTER TABLE backup_locations
			DROP COLUMN pmm_server_config`,
	},
	70: {
		`ALTER TABLE restore_history
			ADD COLUMN pitr_timestamp TIMESTAMP`,
	},
	71: {
		`ALTER TABLE backup_locations
			RENAME COLUMN pmm_client_config TO filesystem_config`,
	},
	72: {
		`ALTER TABLE user_flags
			ADD COLUMN alerting_tour_done BOOLEAN NOT NULL DEFAULT false`,
	},
	73: {
		`CREATE TABLE roles (
			id SERIAL PRIMARY KEY,
			title VARCHAR NOT NULL UNIQUE,
			filter TEXT NOT NULL,
			created_at TIMESTAMP NOT NULL,
			updated_at TIMESTAMP NOT NULL
		);

		CREATE TABLE user_roles (
			user_id INTEGER NOT NULL,
			role_id INTEGER NOT NULL,
			created_at TIMESTAMP NOT NULL,
			updated_at TIMESTAMP NOT NULL,

			PRIMARY KEY (user_id, role_id)
		);

		CREATE INDEX role_id_index ON user_roles (role_id);

		WITH rows AS (
			INSERT INTO roles
			(title, filter, created_at, updated_at)
			VALUES
			('Full access', '', NOW(), NOW())
			RETURNING id
		), settings_id AS (
			UPDATE settings SET settings['default_role_id'] = (SELECT to_jsonb(id) FROM rows)
		)

		INSERT INTO user_roles
		(user_id, role_id, created_at, updated_at)
		SELECT u.id, (SELECT id FROM rows), NOW(), NOW() FROM user_flags u;`,
	},
	74: {
		`UPDATE scheduled_tasks
			SET "data" = jsonb_set("data", array["type", 'name'], to_jsonb("data"->"type"->>'name' || '-pmm-renamed-' || gen_random_uuid()))
			WHERE "data"->"type"->>'name' IN (SELECT "data"->"type"->>'name' nm FROM scheduled_tasks GROUP BY nm HAVING COUNT(*) > 1);
		CREATE UNIQUE INDEX scheduled_tasks_data_name_idx ON scheduled_tasks(("data"->"type"->>'name'))`,
	},
	75: {
		`ALTER TABLE kubernetes_clusters
            ADD COLUMN ready BOOLEAN NOT NULL DEFAULT false`,
	},
	76: {
		`ALTER TABLE roles
		ADD COLUMN description TEXT NOT NULL DEFAULT ''`,
	},
	77: {
		`UPDATE scheduled_tasks
			SET data = jsonb_set(data, '{mongodb_backup, cluster_name}', to_jsonb((SELECT cluster FROM services WHERE services.service_id = data->'mongodb_backup'->>'service_id')))
			WHERE type = 'mongodb_backup'`,
	},
	78: {
		`INSERT INTO service_software_versions(
			service_id,
			service_type,
			software_versions,
			next_check_at,
			created_at,
			updated_at
		)
		SELECT
			service_id,
			service_type,
			'[]' AS software_versions,
			(NOW() AT TIME ZONE 'utc') AS next_check_at,
			(NOW() AT TIME ZONE 'utc') AS created_at,
			(NOW() AT TIME ZONE 'utc') AS updated_at
		FROM services
        WHERE service_type = 'mongodb';`,
	},
	79: {
		`CREATE TABLE onboarding_system_tips (
			 id INTEGER PRIMARY KEY,
			 is_completed BOOLEAN NOT NULL,
		
			 created_at TIMESTAMP NOT NULL,
			 updated_at TIMESTAMP NOT NULL
		);

		INSERT INTO onboarding_system_tips(
			id, is_completed, created_at, updated_at
		) VALUES
			(1, false, current_timestamp, current_timestamp),
			(2, false, current_timestamp, current_timestamp),
			(3, false, current_timestamp, current_timestamp);
		
		CREATE TABLE onboarding_user_tips (
		   id SERIAL PRIMARY KEY,
		   tip_id INTEGER NOT NULL,
		   user_id INTEGER NOT NULL,
		   is_completed BOOLEAN NOT NULL,
		
		   created_at TIMESTAMP NOT NULL,
		   updated_at TIMESTAMP NOT NULL,
		   UNIQUE (user_id, tip_id)
		);
		`,
	},
	80: {
		`ALTER TABLE kubernetes_clusters ADD COLUMN postgresql JSONB`,
		`ALTER TABLE kubernetes_clusters ADD COLUMN pgbouncer JSONB`,
		`ALTER TABLE kubernetes_clusters ADD COLUMN pgbackrest JSONB`,
	},
	81: {
		`ALTER TABLE artifacts
		ADD COLUMN is_sharded_cluster BOOLEAN NOT NULL DEFAULT FALSE`,
	},
	82: {
<<<<<<< HEAD
		`DROP TABLE IF EXISTS onboarding_system_tips`,
		`DROP TABLE IF EXISTS onboarding_user_tips`,
=======
		`ALTER TABLE artifacts
    		ADD COLUMN folder VARCHAR NOT NULL DEFAULT '',
			ADD COLUMN metadata_list JSONB;

		UPDATE scheduled_tasks 
		SET data = jsonb_set(data, '{mongodb_backup, folder}', data->'mongodb_backup'->'name')
		WHERE type = 'mongodb_backup';`,
>>>>>>> a8711bb9
	},
}

// ^^^ Avoid default values in schema definition. ^^^
// aleksi: Go's zero values and non-zero default values in database do play nicely together in INSERTs and UPDATEs.

// OpenDB returns configured connection pool for PostgreSQL.
// OpenDB just validate its arguments without creating a connection to the database.
func OpenDB(params SetupDBParams) (*sql.DB, error) {
	q := make(url.Values)
	if params.SSLMode == "" {
		params.SSLMode = DisableSSLMode
	}

	q.Set("sslmode", params.SSLMode)
	if params.SSLMode != DisableSSLMode {
		q.Set("sslrootcert", params.SSLCAPath)
		q.Set("sslcert", params.SSLCertPath)
		q.Set("sslkey", params.SSLKeyPath)
	}

	uri := url.URL{
		Scheme:   "postgres",
		User:     url.UserPassword(params.Username, params.Password),
		Host:     params.Address,
		Path:     params.Name,
		RawQuery: q.Encode(),
	}
	if uri.Path == "" {
		uri.Path = "postgres"
	}
	dsn := uri.String()

	db, err := sql.Open("postgres", dsn)
	if err != nil {
		return nil, errors.Wrap(err, "failed to create a connection pool to PostgreSQL")
	}

	db.SetConnMaxLifetime(0)
	db.SetMaxIdleConns(5)
	db.SetMaxOpenConns(10)

	return db, nil
}

// SetupFixturesMode defines if SetupDB adds initial data to the database or not.
type SetupFixturesMode int

const (
	// SetupFixtures adds initial data to the database.
	SetupFixtures SetupFixturesMode = iota
	// SkipFixtures skips adding initial data to the database. Useful for tests.
	SkipFixtures
)

// SetupDBParams represents SetupDB parameters.
type SetupDBParams struct {
	Logf             reform.Printf
	Address          string
	Name             string
	Username         string
	Password         string
	SSLMode          string
	SSLCAPath        string
	SSLKeyPath       string
	SSLCertPath      string
	SetupFixtures    SetupFixturesMode
	MigrationVersion *int
}

// SetupDB checks minimal required PostgreSQL version and runs database migrations. Optionally creates database and adds initial data.
func SetupDB(ctx context.Context, sqlDB *sql.DB, params SetupDBParams) (*reform.DB, error) {
	var logger reform.Logger
	if params.Logf != nil {
		logger = reform.NewPrintfLogger(params.Logf)
	}

	db := reform.NewDB(sqlDB, postgresql.Dialect, logger)
	errCV := checkVersion(ctx, db)
	if pErr, ok := errCV.(*pq.Error); ok && pErr.Code == "28000" { //nolint:errorlint
		// invalid_authorization_specification	(see https://www.postgresql.org/docs/current/errcodes-appendix.html)
		if err := initWithRoot(params); err != nil {
			return nil, errors.Wrapf(err, "couldn't connect to database with provided credentials. Tried to create user and database. Error: %s", errCV)
		}
		errCV = checkVersion(ctx, db)
	}

	if errCV != nil {
		return nil, errCV
	}

	if err := migrateDB(db, params); err != nil {
		return nil, err
	}
	return db, nil
}

// checkVersion checks minimal required PostgreSQL server version.
func checkVersion(ctx context.Context, db reform.DBTXContext) error {
	PGVersion, err := GetPostgreSQLVersion(ctx, db)
	if err != nil {
		return err
	}

	if PGVersion.Float() < minPGVersion {
		return fmt.Errorf("unsupported PMM Server PostgreSQL server version: %s. Please upgrade to version %.1f or newer", PGVersion, minPGVersion)
	}
	return nil
}

// initWithRoot tries to create given user and database under default postgres role.
func initWithRoot(params SetupDBParams) error {
	if params.Logf != nil {
		params.Logf("Creating database %s and role %s", params.Name, params.Username)
	}
	// we use empty password/db and postgres user for creating database
	db, err := OpenDB(SetupDBParams{Address: params.Address, Username: "postgres"})
	if err != nil {
		return errors.WithStack(err)
	}
	defer db.Close() //nolint:errcheck

	var countDatabases int
	err = db.QueryRow(`SELECT COUNT(*) FROM pg_database WHERE datname = $1`, params.Name).Scan(&countDatabases)
	if err != nil {
		return errors.WithStack(err)
	}

	if countDatabases == 0 {
		_, err = db.Exec(fmt.Sprintf(`CREATE DATABASE "%s"`, params.Name))
		if err != nil {
			return errors.WithStack(err)
		}
	}

	var countRoles int
	err = db.QueryRow(`SELECT COUNT(*) FROM pg_roles WHERE rolname=$1`, params.Username).Scan(&countRoles)
	if err != nil {
		return errors.WithStack(err)
	}

	if countRoles == 0 {
		_, err = db.Exec(fmt.Sprintf(`CREATE USER "%s" LOGIN PASSWORD '%s'`, params.Username, params.Password))
		if err != nil {
			return errors.WithStack(err)
		}

		_, err = db.Exec(`GRANT ALL PRIVILEGES ON DATABASE $1 TO $2`, params.Name, params.Username)
		if err != nil {
			return errors.WithStack(err)
		}
	}
	return nil
}

// migrateDB runs PostgreSQL database migrations.
func migrateDB(db *reform.DB, params SetupDBParams) error {
	var currentVersion int
	errDB := db.QueryRow("SELECT id FROM schema_migrations ORDER BY id DESC LIMIT 1").Scan(&currentVersion)
	// undefined_table (see https://www.postgresql.org/docs/current/errcodes-appendix.html)
	if pErr, ok := errDB.(*pq.Error); ok && pErr.Code == "42P01" { //nolint:errorlint
		errDB = nil
	}
	if errDB != nil {
		return errors.WithStack(errDB)
	}

	latestVersion := len(databaseSchema) - 1 // skip item 0
	if params.MigrationVersion != nil {
		latestVersion = *params.MigrationVersion
	}
	if params.Logf != nil {
		params.Logf("Current database schema version: %d. Latest version: %d.", currentVersion, latestVersion)
	}

	// rollback all migrations if one of them fails; PostgreSQL supports DDL transactions
	return db.InTransaction(func(tx *reform.TX) error {
		for version := currentVersion + 1; version <= latestVersion; version++ {
			if params.Logf != nil {
				params.Logf("Migrating database to schema version %d ...", version)
			}

			queries := databaseSchema[version]
			queries = append(queries, fmt.Sprintf(`INSERT INTO schema_migrations (id) VALUES (%d)`, version))
			for _, q := range queries {
				q = strings.TrimSpace(q)
				if _, err := tx.Exec(q); err != nil {
					return errors.Wrapf(err, "failed to execute statement:\n%s", q)
				}
			}
		}

		if params.SetupFixtures == SkipFixtures {
			return nil
		}

		// fill settings with defaults
		s, err := GetSettings(tx)
		if err != nil {
			return err
		}
		if err = SaveSettings(tx, s); err != nil {
			return err
		}

		if err = setupFixture1(tx.Querier, params); err != nil {
			return err
		}
		if err = setupFixture2(tx.Querier, params.Username, params.Password); err != nil {
			return err
		}
		return nil
	})
}

func setupFixture1(q *reform.Querier, params SetupDBParams) error {
	// create PMM Server Node and associated Agents
	node, err := createNodeWithID(q, PMMServerNodeID, GenericNodeType, &CreateNodeParams{
		NodeName: "pmm-server",
		Address:  "127.0.0.1",
	})
	if err != nil {
		if status.Code(err) == codes.AlreadyExists {
			// this fixture was already added previously
			return nil
		}
		return err
	}
	if _, err = createPMMAgentWithID(q, PMMServerAgentID, node.NodeID, nil); err != nil {
		return err
	}
	if _, err = CreateNodeExporter(q, PMMServerAgentID, nil, false, []string{}, nil, ""); err != nil {
		return err
	}
	address, port, err := parsePGAddress(params.Address)
	if err != nil {
		return err
	}
	if params.Address != DefaultPostgreSQLAddr {
		if node, err = CreateNode(q, RemoteNodeType, &CreateNodeParams{
			NodeName: PMMServerPostgreSQLNodeName,
			Address:  address,
		}); err != nil {
			return err
		}
	} else {
		params.Name = "" // using postgres database in order to get metrics from entrypoint extension setup for QAN.
	}

	// create PostgreSQL Service and associated Agents
	service, err := AddNewService(q, PostgreSQLServiceType, &AddDBMSServiceParams{
		ServiceName: PMMServerPostgreSQLServiceName,
		NodeID:      node.NodeID,
		Database:    params.Name,
		Address:     &node.Address,
		Port:        &port,
	})
	if err != nil {
		return err
	}

	ap := &CreateAgentParams{
		PMMAgentID:    PMMServerAgentID,
		ServiceID:     service.ServiceID,
		TLS:           params.SSLMode != DisableSSLMode,
		TLSSkipVerify: params.SSLMode == DisableSSLMode || params.SSLMode == VerifyCaSSLMode,
		Username:      params.Username,
		Password:      params.Password,
	}
	if ap.TLS {
		ap.PostgreSQLOptions = &PostgreSQLOptions{}
		for path, field := range map[string]*string{
			params.SSLCAPath:   &ap.PostgreSQLOptions.SSLCa,
			params.SSLCertPath: &ap.PostgreSQLOptions.SSLCert,
			params.SSLKeyPath:  &ap.PostgreSQLOptions.SSLKey,
		} {
			if path == "" {
				continue
			}
			content, err := os.ReadFile(path) //nolint:gosec
			if err != nil {
				return err
			}
			*field = string(content)
		}
	}
	_, err = CreateAgent(q, PostgresExporterType, ap)
	if err != nil {
		return err
	}
	_, err = CreateAgent(q, QANPostgreSQLPgStatementsAgentType, ap)
	if err != nil {
		return err
	}
	return nil
}

func setupFixture2(q *reform.Querier, username, password string) error {
	// TODO add clickhouse_exporter

	return nil
}

// parsePGAddress parses PostgreSQL address into address:port; if no port specified returns default port number.
func parsePGAddress(address string) (string, uint16, error) {
	if !strings.Contains(address, ":") {
		return address, 5432, nil
	}
	address, portStr, err := net.SplitHostPort(address)
	if err != nil {
		return "", 0, err
	}
	parsedPort, err := strconv.ParseUint(portStr, 10, 16)
	if err != nil {
		return "", 0, err
	}
	return address, uint16(parsedPort), nil
}<|MERGE_RESOLUTION|>--- conflicted
+++ resolved
@@ -896,10 +896,6 @@
 		ADD COLUMN is_sharded_cluster BOOLEAN NOT NULL DEFAULT FALSE`,
 	},
 	82: {
-<<<<<<< HEAD
-		`DROP TABLE IF EXISTS onboarding_system_tips`,
-		`DROP TABLE IF EXISTS onboarding_user_tips`,
-=======
 		`ALTER TABLE artifacts
     		ADD COLUMN folder VARCHAR NOT NULL DEFAULT '',
 			ADD COLUMN metadata_list JSONB;
@@ -907,7 +903,10 @@
 		UPDATE scheduled_tasks 
 		SET data = jsonb_set(data, '{mongodb_backup, folder}', data->'mongodb_backup'->'name')
 		WHERE type = 'mongodb_backup';`,
->>>>>>> a8711bb9
+	},
+	83: {
+		`DROP TABLE IF EXISTS onboarding_system_tips`,
+		`DROP TABLE IF EXISTS onboarding_user_tips`,
 	},
 }
 
