--- conflicted
+++ resolved
@@ -919,7 +919,13 @@
 		`ALTER TABLE services ADD COLUMN version VARCHAR`,
 	},
 	86: {
-<<<<<<< HEAD
+		`ALTER TABLE agents
+		ADD COLUMN expose_exporter BOOLEAN NOT NULL DEFAULT TRUE;`,
+
+		`ALTER TABLE agents
+		ALTER COLUMN expose_exporter DROP DEFAULT`,
+	},
+	87: {
 		`CREATE TABLE dumps (
 			id VARCHAR NOT NULL,
 			status VARCHAR NOT NULL CHECK (status <> ''),
@@ -942,13 +948,6 @@
 			FOREIGN KEY (dump_id) REFERENCES dumps (id) ON DELETE CASCADE,
 			PRIMARY KEY (dump_id, chunk_id)
 		)`,
-=======
-		`ALTER TABLE agents
-		ADD COLUMN expose_exporter BOOLEAN NOT NULL DEFAULT TRUE;`,
-
-		`ALTER TABLE agents
-		ALTER COLUMN expose_exporter DROP DEFAULT`,
->>>>>>> 1b1661cb
 	},
 }
 
