--- conflicted
+++ resolved
@@ -718,10 +718,6 @@
 		`UPDATE artifacts SET data_model = 'logical'`,
 	},
 	65: {
-<<<<<<< HEAD
-		`ALTER TABLE backup_locations
-			DROP COLUMN pmm_server_config`,
-=======
 		`CREATE TABLE user_flags (
 			id INTEGER NOT NULL,
 			tour_done BOOLEAN NOT NULL DEFAULT false,
@@ -730,7 +726,10 @@
 
 			PRIMARY KEY (id)
 		)`,
->>>>>>> f375c983
+	},
+	66: {
+		`ALTER TABLE backup_locations
+			DROP COLUMN pmm_server_config`,
 	},
 }
 
