--- conflicted
+++ resolved
@@ -953,7 +953,9 @@
 			PRIMARY KEY (dump_id, chunk_id)
 		)`,
 	},
-<<<<<<< HEAD
+	88: {
+		`ALTER TABLE agents ADD COLUMN metrics_resolutions JSONB`,
+	},
 	100: {
 		`DROP TABLE kubernetes_clusters`,
 	},
@@ -966,10 +968,6 @@
 	},
 	102: {
 		`UPDATE settings SET settings = settings - 'alert_manager_url'`,
-=======
-	88: {
-		`ALTER TABLE agents ADD COLUMN metrics_resolutions JSONB`,
->>>>>>> 7221d3ec
 	},
 }
 
