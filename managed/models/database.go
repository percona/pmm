// Copyright (C) 2017 Percona LLC
//
// This program is free software: you can redistribute it and/or modify
// it under the terms of the GNU Affero General Public License as published by
// the Free Software Foundation, either version 3 of the License, or
// (at your option) any later version.
//
// This program is distributed in the hope that it will be useful,
// but WITHOUT ANY WARRANTY; without even the implied warranty of
// MERCHANTABILITY or FITNESS FOR A PARTICULAR PURPOSE. See the
// GNU Affero General Public License for more details.
//
// You should have received a copy of the GNU Affero General Public License
// along with this program. If not, see <https://www.gnu.org/licenses/>.

package models

import (
	"database/sql"
	"fmt"
	"net/url"
	"strings"

	"github.com/AlekSi/pointer"
	"github.com/lib/pq"
	"github.com/pkg/errors"
	"google.golang.org/grpc/codes"
	"google.golang.org/grpc/status"
	"gopkg.in/reform.v1"
	"gopkg.in/reform.v1/dialects/postgresql"
)

// PMMServerPostgreSQLServiceName is a special Service Name representing PMM Server's PostgreSQL Service.
const PMMServerPostgreSQLServiceName = "pmm-server-postgresql"

// databaseSchema maps schema version from schema_migrations table (id column) to a slice of DDL queries.
var databaseSchema = [][]string{
	1: {
		`CREATE TABLE schema_migrations (
			id INTEGER NOT NULL,
			PRIMARY KEY (id)
		)`,

		`CREATE TABLE nodes (
			-- common
			node_id VARCHAR NOT NULL,
			node_type VARCHAR NOT NULL CHECK (node_type <> ''),
			node_name VARCHAR NOT NULL CHECK (node_name <> ''),
			machine_id VARCHAR CHECK (machine_id <> ''),
			distro VARCHAR NOT NULL,
			node_model VARCHAR NOT NULL,
			az VARCHAR NOT NULL,
			custom_labels TEXT,
			address VARCHAR NOT NULL,
			created_at TIMESTAMP NOT NULL,
			updated_at TIMESTAMP NOT NULL,

			-- Container
			container_id VARCHAR CHECK (container_id <> ''),
			container_name VARCHAR CHECK (container_name <> ''),

			-- RemoteAmazonRDS
			-- RDS instance is stored in address
			region VARCHAR CHECK (region <> ''),

			PRIMARY KEY (node_id),
			UNIQUE (node_name),
			UNIQUE (container_id),
			UNIQUE (address, region)
		)`,

		`CREATE TABLE services (
			-- common
			service_id VARCHAR NOT NULL,
			service_type VARCHAR NOT NULL CHECK (service_type <> ''),
			service_name VARCHAR NOT NULL CHECK (service_name <> ''),
			node_id VARCHAR NOT NULL CHECK (node_id <> ''),
			environment VARCHAR NOT NULL,
			cluster VARCHAR NOT NULL,
			replication_set VARCHAR NOT NULL,
			custom_labels TEXT,
			created_at TIMESTAMP NOT NULL,
			updated_at TIMESTAMP NOT NULL,

			address VARCHAR(255) CHECK (address <> ''),
			port INTEGER,

			PRIMARY KEY (service_id),
			UNIQUE (service_name),
			FOREIGN KEY (node_id) REFERENCES nodes (node_id)
		)`,

		`CREATE TABLE agents (
			-- common
			agent_id VARCHAR NOT NULL,
			agent_type VARCHAR NOT NULL CHECK (agent_type <> ''),
			runs_on_node_id VARCHAR CHECK (runs_on_node_id <> ''),
			pmm_agent_id VARCHAR CHECK (pmm_agent_id <> ''),
			custom_labels TEXT,
			created_at TIMESTAMP NOT NULL,
			updated_at TIMESTAMP NOT NULL,

			-- state
			disabled BOOLEAN NOT NULL,
			status VARCHAR NOT NULL,
			listen_port INTEGER,
			version VARCHAR CHECK (version <> ''),

			-- Credentials to access service
			username VARCHAR CHECK (username <> ''),
			password VARCHAR CHECK (password <> ''),
			metrics_url VARCHAR CHECK (metrics_url <> ''),

			PRIMARY KEY (agent_id),
			FOREIGN KEY (runs_on_node_id) REFERENCES nodes (node_id),
			FOREIGN KEY (pmm_agent_id) REFERENCES agents (agent_id),
			CONSTRAINT runs_on_node_id_xor_pmm_agent_id CHECK ((runs_on_node_id IS NULL) <> (pmm_agent_id IS NULL)),
			CONSTRAINT runs_on_node_id_only_for_pmm_agent CHECK ((runs_on_node_id IS NULL) <> (agent_type='` + string(PMMAgentType) + `'))
		)`,

		`CREATE TABLE agent_nodes (
			agent_id VARCHAR NOT NULL,
			node_id VARCHAR NOT NULL,
			created_at TIMESTAMP NOT NULL,

			FOREIGN KEY (agent_id) REFERENCES agents (agent_id),
			FOREIGN KEY (node_id) REFERENCES nodes (node_id),
			UNIQUE (agent_id, node_id)
		)`,

		`CREATE TABLE agent_services (
			agent_id VARCHAR NOT NULL,
			service_id VARCHAR NOT NULL,
			created_at TIMESTAMP NOT NULL,

			FOREIGN KEY (agent_id) REFERENCES agents (agent_id),
			FOREIGN KEY (service_id) REFERENCES services (service_id),
			UNIQUE (agent_id, service_id)
		)`,

		`CREATE TABLE action_results (
			id VARCHAR NOT NULL,
			pmm_agent_id VARCHAR CHECK (pmm_agent_id <> ''),
			done BOOLEAN NOT NULL,
			error VARCHAR NOT NULL,
			output TEXT NOT NULL,

			created_at TIMESTAMP NOT NULL,
			updated_at TIMESTAMP NOT NULL,

			PRIMARY KEY (id)
		)`,
	},

	2: {
		`CREATE TABLE settings (
			settings JSONB
		)`,
		`INSERT INTO settings (settings) VALUES ('{}')`,
	},

	3: {
		`ALTER TABLE agents
			ADD COLUMN tls BOOLEAN NOT NULL DEFAULT false,
			ADD COLUMN tls_skip_verify BOOLEAN NOT NULL DEFAULT false`,

		`ALTER TABLE agents
			ALTER COLUMN tls DROP DEFAULT,
			ALTER COLUMN tls_skip_verify DROP DEFAULT`,
	},

	4: {
		`ALTER TABLE agents
			ADD COLUMN query_examples_disabled BOOLEAN NOT NULL DEFAULT FALSE,
			ADD COLUMN max_query_log_size INTEGER NOT NULL DEFAULT 0`,

		`ALTER TABLE agents
			ALTER COLUMN query_examples_disabled DROP DEFAULT,
			ALTER COLUMN max_query_log_size DROP DEFAULT`,
	},

	5: {
		// e'\n' to treat \n as a newline, not as two characters
		`UPDATE nodes SET machine_id = trim(e'\n' from machine_id) WHERE machine_id IS NOT NULL`,
	},

	6: {
		`ALTER TABLE agents
			ADD COLUMN table_count INTEGER`,
	},

	7: {
		`ALTER TABLE agents
			ADD COLUMN node_id VARCHAR CHECK (node_id <> ''),
			ADD COLUMN service_id VARCHAR CHECK (service_id <> '')`,
		`UPDATE agents SET node_id=agent_nodes.node_id
			FROM agent_nodes
			WHERE agent_nodes.agent_id = agents.agent_id`,
		`UPDATE agents SET service_id=agent_services.service_id
			FROM agent_services
			WHERE agent_services.agent_id = agents.agent_id`,

		`DROP TABLE agent_nodes, agent_services`,

		`ALTER TABLE agents
			ADD CONSTRAINT node_id_or_service_id_or_pmm_agent_id CHECK (
				(CASE WHEN node_id IS NULL THEN 0 ELSE 1 END) +
  				(CASE WHEN service_id IS NULL THEN 0 ELSE 1 END) +
  				(CASE WHEN pmm_agent_id IS NOT NULL THEN 0 ELSE 1 END) = 1),
			ADD FOREIGN KEY (service_id) REFERENCES services(service_id),
			ADD FOREIGN KEY (node_id) REFERENCES nodes(node_id)`,
	},

	8: {
		// default to 1000 for soft migration from 2.1
		`ALTER TABLE agents
			ADD COLUMN table_count_tablestats_group_limit INTEGER NOT NULL DEFAULT 1000`,

		`ALTER TABLE agents
			ALTER COLUMN table_count_tablestats_group_limit DROP DEFAULT`,
	},

	9: {
		`ALTER TABLE agents
			ADD COLUMN aws_access_key VARCHAR,
			ADD COLUMN aws_secret_key VARCHAR`,
	},

	10: {
		// update 5/5/60 to 5/10/60 for 2.4 only if defaults were not changed
		`UPDATE settings SET
			settings = settings || '{"metrics_resolutions":{"hr": 5000000000, "mr": 10000000000, "lr": 60000000000}}'
			WHERE settings->'metrics_resolutions'->>'hr' = '5000000000'
			AND settings->'metrics_resolutions'->>'mr' = '5000000000'
			AND settings->'metrics_resolutions'->>'lr' = '60000000000'`,
	},

	11: {
		`ALTER TABLE services
			ADD COLUMN socket VARCHAR CONSTRAINT address_socket_check CHECK (
				(address IS NOT NULL AND socket IS NULL) OR (address IS NULL AND socket IS NOT NULL)
			)`,

		`ALTER TABLE services
			ADD CONSTRAINT address_port_check CHECK (
				(address IS NULL AND port IS NULL) OR (address IS NOT NULL AND port IS NOT NULL)
			),
			ADD CONSTRAINT port_check CHECK (
				port IS NULL OR (port > 0 AND port < 65535)
			)`,
	},

	12: {
		`ALTER TABLE agents
			ADD COLUMN rds_basic_metrics_disabled BOOLEAN NOT NULL DEFAULT FALSE,
			ADD COLUMN rds_enhanced_metrics_disabled BOOLEAN NOT NULL DEFAULT FALSE`,

		`ALTER TABLE agents
			ALTER COLUMN rds_basic_metrics_disabled DROP DEFAULT,
			ALTER COLUMN rds_enhanced_metrics_disabled DROP DEFAULT`,
	},

	13: {
		`ALTER TABLE services
			DROP CONSTRAINT address_socket_check`,

		`ALTER TABLE services
			ADD CONSTRAINT address_socket_check CHECK (
				(address IS NOT NULL AND socket IS NULL) OR (address IS NULL AND socket IS NOT NULL) OR (address IS NULL AND socket IS NULL)
			)`,
	},

	14: {
		`ALTER TABLE agents
			DROP CONSTRAINT node_id_or_service_id_or_pmm_agent_id,
			DROP CONSTRAINT runs_on_node_id_only_for_pmm_agent,
			DROP CONSTRAINT agents_metrics_url_check`,
		`ALTER TABLE agents
			ADD CONSTRAINT node_id_or_service_id_for_non_pmm_agent CHECK (
				(node_id IS NULL) <> (service_id IS NULL) OR (agent_type = '` + string(PMMAgentType) + `')),
			ADD CONSTRAINT runs_on_node_id_only_for_pmm_agent_and_external
				CHECK ((runs_on_node_id IS NULL) <> (agent_type='` + string(PMMAgentType) + `' OR agent_type='` + string(ExternalExporterType) + `' ))`,
		`ALTER TABLE agents RENAME COLUMN metrics_url TO metrics_path`,
		`ALTER TABLE agents
			ADD CONSTRAINT agents_metrics_path_check CHECK (metrics_path <> '')`,
		`ALTER TABLE agents ADD COLUMN metrics_scheme VARCHAR`,
	},

	15: {
		// query action results are binary data
		`ALTER TABLE action_results
			DROP COLUMN output,
			ADD COLUMN output bytea`,
	},

	16: {
		`ALTER TABLE services
			DROP CONSTRAINT port_check`,

		`ALTER TABLE services
			ADD CONSTRAINT port_check CHECK (
				port IS NULL OR (port > 0 AND port < 65536)
			)`,
	},

	17: {
		`CREATE TABLE kubernetes_clusters (
			id VARCHAR NOT NULL,
			kubernetes_cluster_name VARCHAR NOT NULL CHECK (kubernetes_cluster_name <> ''),
			kube_config TEXT NOT NULL CHECK (kube_config <> ''),
			created_at TIMESTAMP NOT NULL,
			updated_at TIMESTAMP NOT NULL,

			PRIMARY KEY (id),
			UNIQUE (kubernetes_cluster_name)
		)`,
	},

	18: {
		`ALTER TABLE services
			ADD COLUMN external_group VARCHAR NOT NULL DEFAULT ''`,

		`UPDATE services SET external_group = 'external' WHERE service_type = '` + string(ExternalServiceType) + `'`,

		`ALTER TABLE services
			ALTER COLUMN external_group DROP DEFAULT`,

		// Only service with type external can have non empty value of group.
		`ALTER TABLE services
			ADD CONSTRAINT services_external_group_check CHECK (
				(service_type <> '` + string(ExternalServiceType) + `' AND external_group = '')
				OR
				(service_type = '` + string(ExternalServiceType) + `' AND external_group <> '')
			)`,
	},

	19: {
		`ALTER TABLE agents
			ADD COLUMN push_metrics BOOLEAN NOT NULL DEFAULT FALSE`,
		`ALTER TABLE agents
			ALTER COLUMN push_metrics DROP DEFAULT`,
	},

	20: {
		`ALTER TABLE agents DROP CONSTRAINT runs_on_node_id_only_for_pmm_agent_and_external`,
	},

	21: {
		`ALTER TABLE agents
			ADD CONSTRAINT runs_on_node_id_only_for_pmm_agent
            CHECK (((runs_on_node_id IS NULL) <> (agent_type='` + string(PMMAgentType) + `'))  OR (agent_type='` + string(ExternalExporterType) + `'))`,
	},

	22: {
		`CREATE TABLE ia_channels (
			id VARCHAR NOT NULL,
			summary VARCHAR NOT NULL,
			type VARCHAR NOT NULL,

			email_config JSONB,
			pagerduty_config JSONB,
			slack_config JSONB,
			webhook_config JSONB,

			disabled BOOLEAN NOT NULL,

			created_at TIMESTAMP NOT NULL,
			updated_at TIMESTAMP NOT NULL,

			PRIMARY KEY (id)
		)`,
	},

	23: {
		`CREATE TABLE ia_templates (
			name VARCHAR NOT NULL,
			version INTEGER NOT NULL,
			summary VARCHAR NOT NULL,
			tiers JSONB NOT NULL,
			expr VARCHAR NOT NULL,
			params JSONB,
			"for" BIGINT,
			severity VARCHAR NOT NULL,
			labels TEXT,
			annotations TEXT,
			source VARCHAR NOT NULL,
			yaml TEXT NOT NULL,

			created_at TIMESTAMP NOT NULL,
			updated_at TIMESTAMP NOT NULL,

			PRIMARY KEY (name)
		)`,
	},

	24: {
		`CREATE TABLE ia_rules (
			id VARCHAR NOT NULL,
			template_name VARCHAR NOT NULL,
			summary VARCHAR NOT NULL,
			disabled BOOLEAN NOT NULL,
			params JSONB,
			"for" BIGINT,
			severity VARCHAR NOT NULL,
			custom_labels TEXT,
			filters JSONB,
			channel_ids JSONB NOT NULL,

			created_at TIMESTAMP NOT NULL,
			updated_at TIMESTAMP NOT NULL,

			PRIMARY KEY (id)
		)`,
	},
	25: {
		`ALTER TABLE agents ADD COLUMN mongo_db_tls_options JSONB`,
	},
	26: {
		`ALTER TABLE ia_rules ALTER COLUMN channel_ids DROP NOT NULL`,
	},
	27: {
		`CREATE TABLE backup_locations (
			id VARCHAR NOT NULL,
			name VARCHAR NOT NULL CHECK (name <> ''),
			description VARCHAR NOT NULL,
			type VARCHAR NOT NULL CHECK (type <> ''),
			s3_config JSONB,
			pmm_server_config JSONB,
			pmm_client_config JSONB,

			created_at TIMESTAMP NOT NULL,
			updated_at TIMESTAMP NOT NULL,

			PRIMARY KEY (id),
			UNIQUE (name)
		)`,
	},
	28: {
		`ALTER TABLE agents ADD COLUMN disabled_collectors VARCHAR[]`,
	},
	29: {
		`CREATE TABLE artifacts (
			id VARCHAR NOT NULL,
			name VARCHAR NOT NULL CHECK (name <> ''),
			vendor VARCHAR NOT NULL CHECK (vendor <> ''),
			location_id VARCHAR NOT NULL CHECK (location_id <> ''),
			service_id VARCHAR NOT NULL CHECK (service_id <> ''),
			data_model VARCHAR NOT NULL CHECK (data_model <> ''),
			status VARCHAR NOT NULL CHECK (status <> ''),
			created_at TIMESTAMP NOT NULL,

			PRIMARY KEY (id)
		)`,
	},
	30: {
		`CREATE TABLE job_results (
			id VARCHAR NOT NULL,
			pmm_agent_id VARCHAR CHECK (pmm_agent_id <> ''),
			type VARCHAR NOT NULL,
			done BOOLEAN NOT NULL,
			error VARCHAR NOT NULL,
			result JSONB,

			created_at TIMESTAMP NOT NULL,
			updated_at TIMESTAMP NOT NULL,

			PRIMARY KEY (id)
		)`,
	},
	31: {
		`ALTER TABLE agents
			ADD COLUMN azure_options VARCHAR`,
	},
	32: {
		`CREATE TABLE check_settings (
			name VARCHAR NOT NULL,
			interval VARCHAR NOT NULL,
			PRIMARY KEY (name)
		)`,
	},
	33: {
		`ALTER TABLE kubernetes_clusters ADD COLUMN pxc JSONB`,
		`ALTER TABLE kubernetes_clusters ADD COLUMN proxysql JSONB`,
		`ALTER TABLE kubernetes_clusters ADD COLUMN mongod JSONB`,
	},
	34: {
		`ALTER TABLE kubernetes_clusters ADD COLUMN haproxy JSONB`,
	},
	35: {
		`CREATE TABLE restore_history (
			id VARCHAR NOT NULL,
			artifact_id VARCHAR NOT NULL CHECK (artifact_id <> ''),
			service_id VARCHAR NOT NULL CHECK (service_id <> ''),
			status VARCHAR NOT NULL CHECK (status <> ''),
			started_at TIMESTAMP NOT NULL,
			finished_at TIMESTAMP,

			PRIMARY KEY (id),
			FOREIGN KEY (artifact_id) REFERENCES artifacts (id),
			FOREIGN KEY (service_id) REFERENCES services (service_id)
		)`,
	},
	36: {
		`ALTER TABLE agents
		ADD COLUMN mysql_options VARCHAR`,
	},
	37: {
		`ALTER TABLE agents ALTER COLUMN max_query_log_size TYPE BIGINT`,
	},
	38: {
		`DELETE FROM artifacts a
			WHERE NOT EXISTS (
				SELECT FROM backup_locations
   				WHERE id = a.location_id
   			)`,
		`ALTER TABLE artifacts ADD FOREIGN KEY (location_id) REFERENCES backup_locations (id)`,
		`ALTER TABLE artifacts DROP CONSTRAINT artifacts_service_id_check`,
	},
	39: {
		`CREATE TABLE scheduled_tasks (
			id VARCHAR NOT NULL,
			cron_expression VARCHAR NOT NULL CHECK (cron_expression <> ''),
			type VARCHAR NOT NULL CHECK (type <> ''),
			start_at TIMESTAMP,
			last_run TIMESTAMP,
			next_run TIMESTAMP,
			data JSONB,
			disabled BOOLEAN,
			running BOOLEAN,
			error VARCHAR,

			created_at TIMESTAMP NOT NULL,
			updated_at TIMESTAMP NOT NULL,

			PRIMARY KEY (id)
		)`,
	},
	40: {
		`ALTER TABLE artifacts
      ADD COLUMN type VARCHAR NOT NULL CHECK (type <> '') DEFAULT 'on_demand',
      ADD COLUMN schedule_id VARCHAR`,
		`ALTER TABLE artifacts ALTER COLUMN type DROP DEFAULT`,
	},
	41: {
		`ALTER TABLE agents ADD COLUMN postgresql_options JSONB`,
	},
	42: {
		`ALTER TABLE agents
		ADD COLUMN agent_password VARCHAR CHECK (agent_password <> '')`,
	},
	43: {
		`UPDATE artifacts SET schedule_id = '' WHERE schedule_id IS NULL`,
		`ALTER TABLE artifacts ALTER COLUMN schedule_id SET NOT NULL`,
	},
	44: {
		`CREATE TABLE service_software_versions (
			service_id VARCHAR NOT NULL CHECK (service_id <> ''),
			service_type VARCHAR NOT NULL CHECK (service_type <> ''),
			software_versions JSONB,
			next_check_at TIMESTAMP,

			created_at TIMESTAMP NOT NULL,
			updated_at TIMESTAMP NOT NULL,

			PRIMARY KEY (service_id),
			FOREIGN KEY (service_id) REFERENCES services (service_id) ON DELETE CASCADE
		);`,
		`INSERT INTO service_software_versions(
			service_id,
			service_type,
			software_versions,
			next_check_at,
			created_at,
			updated_at
		)
		SELECT
			service_id,
			service_type,
			'[]' AS software_versions,
			(NOW() AT TIME ZONE 'utc') AS next_check_at,
			(NOW() AT TIME ZONE 'utc') AS created_at,
			(NOW() AT TIME ZONE 'utc') AS updated_at
		FROM services
        WHERE service_type = 'mysql';`,
	},
	45: {
		`ALTER TABLE artifacts
			ADD COLUMN updated_at TIMESTAMP`,
		`UPDATE artifacts SET updated_at = created_at`,
		`ALTER TABLE artifacts ALTER COLUMN updated_at SET NOT NULL`,
		`ALTER TABLE job_results RENAME TO jobs`,
		`ALTER TABLE jobs
			ADD COLUMN data JSONB,
			ADD COLUMN retries INTEGER,
			ADD COLUMN interval BIGINT,
			ADD COLUMN timeout BIGINT
		`,
	},
	46: {
		`ALTER TABLE artifacts ADD COLUMN db_version VARCHAR NOT NULL DEFAULT ''`,
		`ALTER TABLE artifacts ALTER COLUMN db_version DROP DEFAULT`,
	},
	47: {
		`CREATE TABLE job_logs (
			job_id VARCHAR NOT NULL,
			chunk_id INTEGER NOT NULL,
			data TEXT NOT NULL,
			last_chunk BOOLEAN NOT NULL,
			FOREIGN KEY (job_id) REFERENCES jobs (id) ON DELETE CASCADE,
			PRIMARY KEY (job_id, chunk_id)
		)`,
	},
	48: {
		`ALTER TABLE artifacts
      ADD COLUMN mode VARCHAR NOT NULL CHECK (mode <> '') DEFAULT 'snapshot'`,
		`ALTER TABLE artifacts ALTER COLUMN mode DROP DEFAULT`,
		`UPDATE scheduled_tasks set data = jsonb_set(data::jsonb, '{mysql_backup, data_model}', '"physical"') WHERE type = 'mysql_backup'`,
		`UPDATE scheduled_tasks set data = jsonb_set(data::jsonb, '{mysql_backup, mode}', '"snapshot"') WHERE type = 'mysql_backup'`,
		`UPDATE scheduled_tasks set data = jsonb_set(data::jsonb, '{mongodb_backup, data_model}', '"logical"') WHERE type = 'mongodb_backup'`,
		`UPDATE scheduled_tasks set data = jsonb_set(data::jsonb, '{mongodb_backup, mode}', '"snapshot"') WHERE type = 'mongodb_backup'`,
		`UPDATE jobs SET data = jsonb_set(data::jsonb, '{mongo_db_backup, mode}', '"snapshot"') WHERE type = 'mongodb_backup'`,
		`UPDATE jobs SET data = data - 'mongo_db_backup' || jsonb_build_object('mongodb_backup', data->'mongo_db_backup') WHERE type = 'mongodb_backup';`,
		`UPDATE jobs SET data = data - 'mongo_db_restore_backup' || jsonb_build_object('mongodb_restore_backup', data->'mongo_db_restore_backup') WHERE type = 'mongodb_restore_backup';`,
	},
	49: {
		`CREATE TABLE percona_sso_details (
			client_id VARCHAR NOT NULL,
			client_secret VARCHAR NOT NULL,
			issuer_url VARCHAR NOT NULL,
			scope VARCHAR NOT NULL,
			created_at TIMESTAMP NOT NULL
		)`,
	},
	50: {
		`INSERT INTO job_logs(
			job_id,
			chunk_id,
			data,
			last_chunk
		)
        SELECT
            id AS job_id,
            0 AS chunk_id,
            '' AS data,
            TRUE AS last_chunk
        FROM jobs j
			WHERE type = 'mongodb_backup' AND NOT EXISTS (
				SELECT FROM job_logs
				WHERE job_id = j.id
			);`,
	},
	51: {
		`ALTER TABLE services
			ADD COLUMN database_name VARCHAR NOT NULL DEFAULT ''`,
	},
	52: {
		`UPDATE services SET database_name = 'postgresql' 
			WHERE service_type = 'postgresql' and database_name = ''`,
	},
	53: {
		`UPDATE services SET database_name = 'postgres' 
			WHERE service_type = 'postgresql' and database_name = 'postgresql'`,
	},
	54: {
		`ALTER TABLE percona_sso_details
			ADD COLUMN access_token VARCHAR`,
	},
	55: {
		`DELETE FROM ia_rules`,
		`ALTER TABLE ia_rules
			RENAME COLUMN params TO params_values`,
		`ALTER TABLE ia_rules
			ADD COLUMN name VARCHAR NOT NULL,
			ADD COLUMN expr_template VARCHAR NOT NULL,
			ADD COLUMN params_definitions JSONB,
			ADD COLUMN default_for BIGINT,
			ADD COLUMN default_severity VARCHAR NOT NULL,
			ADD COLUMN labels TEXT,
			ADD COLUMN annotations TEXT`,
	},
	56: {
		`ALTER TABLE ia_templates
			DROP COLUMN tiers`,
	},
	57: {
		`ALTER TABLE percona_sso_details
			ADD COLUMN organization_id VARCHAR`,
	},
	58: {
		`UPDATE agents SET mongo_db_tls_options = jsonb_set(mongo_db_tls_options, '{stats_collections}', to_jsonb(string_to_array(mongo_db_tls_options->>'stats_collections', ',')))
			WHERE 'mongo_db_tls_options' is not null AND jsonb_typeof(mongo_db_tls_options->'stats_collections') = 'string'`,
	},
	59: {
		`DELETE FROM percona_sso_details WHERE organization_id IS NULL`,
	},
	60: {
		`ALTER TABLE percona_sso_details
			RENAME COLUMN client_id TO pmm_managed_client_id;
		ALTER TABLE percona_sso_details
			RENAME COLUMN client_secret TO pmm_managed_client_secret;
		ALTER TABLE percona_sso_details
			ADD COLUMN grafana_client_id VARCHAR NOT NULL,
			ADD COLUMN pmm_server_name VARCHAR NOT NULL,
			ALTER COLUMN organization_id SET NOT NULL`,
	},
	61: {
		`UPDATE settings SET settings = settings #- '{sass, stt_enabled}';`,
	},
	62: {
		`ALTER TABLE agents
		ADD COLUMN process_exec_path TEXT`,
	},
	63: {
		`ALTER TABLE agents
			ADD COLUMN log_level VARCHAR`,
	},
	64: {
		`UPDATE artifacts SET data_model = 'logical'`,
	},
	65: {
		`CREATE TABLE user_flags (
			id INTEGER NOT NULL,
			tour_done BOOLEAN NOT NULL DEFAULT false,
			created_at TIMESTAMP NOT NULL,
			updated_at TIMESTAMP NOT NULL,

			PRIMARY KEY (id)
		)`,
	},
	66: {
		`UPDATE settings SET settings = settings #- '{ia, enabled}';`,
		`UPDATE settings SET settings = settings - 'ia' || jsonb_build_object('alerting', settings->'ia');`,
		`UPDATE ia_rules SET disabled = TRUE`,
	},
	67: {
		`UPDATE agents
		SET log_level = 'error'
		WHERE log_level = 'fatal'
		AND agent_type IN (
			'node_exporter',
			'mysqld_exporter',
			'postgres_exporter'
		);`,
	},
	68: {
		`ALTER TABLE agents
			ADD COLUMN max_query_length INTEGER NOT NULL DEFAULT 0`,

		`ALTER TABLE agents
			ALTER COLUMN max_query_length DROP DEFAULT`,
	},
	69: {
		`ALTER TABLE backup_locations
			DROP COLUMN pmm_server_config`,
	},
	70: {
<<<<<<< HEAD
		`CREATE TABLE roles (
			id SERIAL PRIMARY KEY,
			title VARCHAR NOT NULL UNIQUE,
			filter TEXT NOT NULL,
			created_at TIMESTAMP NOT NULL,
			updated_at TIMESTAMP NOT NULL
		);
		
		ALTER TABLE user_flags
			ADD COLUMN role_id INTEGER NOT NULL DEFAULT 0;`,
=======
		`ALTER TABLE restore_history
			ADD COLUMN pitr_timestamp TIMESTAMP`,
	},
	71: {
		`ALTER TABLE backup_locations
			RENAME COLUMN pmm_client_config TO filesystem_config`,
>>>>>>> 4e648d8d
	},
}

// ^^^ Avoid default values in schema definition. ^^^
// aleksi: Go's zero values and non-zero default values in database do play nicely together in INSERTs and UPDATEs.

// OpenDB returns configured connection pool for PostgreSQL.
func OpenDB(address, name, username, password string) (*sql.DB, error) {
	q := make(url.Values)
	q.Set("sslmode", "disable")

	uri := url.URL{
		Scheme:   "postgres",
		User:     url.UserPassword(username, password),
		Host:     address,
		Path:     name,
		RawQuery: q.Encode(),
	}
	if uri.Path == "" {
		uri.Path = "postgres"
	}
	dsn := uri.String()

	db, err := sql.Open("postgres", dsn)
	if err != nil {
		return nil, errors.Wrap(err, "failed to create a connection pool to PostgreSQL")
	}

	db.SetConnMaxLifetime(0)
	db.SetMaxIdleConns(5)
	db.SetMaxOpenConns(10)

	return db, nil
}

// SetupFixturesMode defines if SetupDB adds initial data to the database or not.
type SetupFixturesMode int

const (
	// SetupFixtures adds initial data to the database.
	SetupFixtures SetupFixturesMode = iota
	// SkipFixtures skips adding initial data to the database. Useful for tests.
	SkipFixtures
)

// SetupDBParams represents SetupDB parameters.
type SetupDBParams struct {
	Logf             reform.Printf
	Address          string
	Name             string
	Username         string
	Password         string
	SetupFixtures    SetupFixturesMode
	MigrationVersion *int
}

// SetupDB runs PostgreSQL database migrations and optionally creates database and adds initial data.
func SetupDB(sqlDB *sql.DB, params *SetupDBParams) (*reform.DB, error) {
	var logger reform.Logger
	if params.Logf != nil {
		logger = reform.NewPrintfLogger(params.Logf)
	}
	db := reform.NewDB(sqlDB, postgresql.Dialect, logger)

	latestVersion := len(databaseSchema) - 1 // skip item 0
	if params.MigrationVersion != nil {
		latestVersion = *params.MigrationVersion
	}
	var currentVersion int
	errDB := db.QueryRow("SELECT id FROM schema_migrations ORDER BY id DESC LIMIT 1").Scan(&currentVersion)

	if pErr, ok := errDB.(*pq.Error); ok && pErr.Code == "28000" {
		// invalid_authorization_specification	(see https://www.postgresql.org/docs/current/errcodes-appendix.html)
		databaseName := params.Name
		roleName := params.Username

		if params.Logf != nil {
			params.Logf("Creating database %s and role %s", databaseName, roleName)
		}
		// we use empty password/db and postgres user for creating database
		db, err := OpenDB(params.Address, "", "postgres", "")
		if err != nil {
			return nil, errors.WithStack(err)
		}
		defer db.Close() //nolint:errcheck

		var countDatabases int
		err = db.QueryRow(`SELECT COUNT(*) FROM pg_database WHERE datname = $1`, databaseName).Scan(&countDatabases)
		if err != nil {
			return nil, errors.WithStack(err)
		}

		if countDatabases == 0 {
			_, err = db.Exec(fmt.Sprintf(`CREATE DATABASE "%s"`, databaseName))
			if err != nil {
				return nil, errors.WithStack(err)
			}
		}

		var countRoles int
		err = db.QueryRow(`SELECT COUNT(*) FROM pg_roles WHERE rolname=$1`, roleName).Scan(&countRoles)
		if err != nil {
			return nil, errors.WithStack(err)
		}

		if countRoles == 0 {
			_, err = db.Exec(fmt.Sprintf(`CREATE USER "%s" LOGIN PASSWORD '%s'`, roleName, params.Password))
			if err != nil {
				return nil, errors.WithStack(err)
			}

			_, err = db.Exec(`GRANT ALL PRIVILEGES ON DATABASE $1 TO $2`, databaseName, roleName)
			if err != nil {
				return nil, errors.WithStack(err)
			}
		}
		errDB = db.QueryRow("SELECT id FROM schema_migrations ORDER BY id DESC LIMIT 1").Scan(&currentVersion)
	}
	if pErr, ok := errDB.(*pq.Error); ok && pErr.Code == "42P01" { // undefined_table (see https://www.postgresql.org/docs/current/errcodes-appendix.html)
		errDB = nil
	}

	if errDB != nil {
		return nil, errors.WithStack(errDB)
	}
	if params.Logf != nil {
		params.Logf("Current database schema version: %d. Latest version: %d.", currentVersion, latestVersion)
	}

	// rollback all migrations if one of them fails; PostgreSQL supports DDL transactions
	err := db.InTransaction(func(tx *reform.TX) error {
		for version := currentVersion + 1; version <= latestVersion; version++ {
			if params.Logf != nil {
				params.Logf("Migrating database to schema version %d ...", version)
			}

			queries := databaseSchema[version]
			queries = append(queries, fmt.Sprintf(`INSERT INTO schema_migrations (id) VALUES (%d)`, version))
			for _, q := range queries {
				q = strings.TrimSpace(q)
				if _, err := tx.Exec(q); err != nil {
					return errors.Wrapf(err, "failed to execute statement:\n%s", q)
				}
			}
		}

		if params.SetupFixtures == SkipFixtures {
			return nil
		}

		// fill settings with defaults
		s, err := GetSettings(tx)
		if err != nil {
			return err
		}
		if err = SaveSettings(tx, s); err != nil {
			return err
		}

		if err = setupFixture1(tx.Querier, params.Username, params.Password); err != nil {
			return err
		}
		if err = setupFixture2(tx.Querier, params.Username, params.Password); err != nil {
			return err
		}
		return nil
	})
	if err != nil {
		return nil, err
	}
	return db, nil
}

func setupFixture1(q *reform.Querier, username, password string) error {
	// create PMM Server Node and associated Agents
	node, err := createNodeWithID(q, PMMServerNodeID, GenericNodeType, &CreateNodeParams{
		NodeName: "pmm-server",
		Address:  "127.0.0.1",
	})
	if err != nil {
		if status.Code(err) == codes.AlreadyExists {
			// this fixture was already added previously
			return nil
		}
		return err
	}
	if _, err = createPMMAgentWithID(q, PMMServerAgentID, node.NodeID, nil); err != nil {
		return err
	}
	if _, err = CreateNodeExporter(q, PMMServerAgentID, nil, false, []string{}, nil, ""); err != nil {
		return err
	}

	// create PostgreSQL Service and associated Agents
	service, err := AddNewService(q, PostgreSQLServiceType, &AddDBMSServiceParams{
		ServiceName: PMMServerPostgreSQLServiceName,
		NodeID:      node.NodeID,
		Address:     pointer.ToString("127.0.0.1"),
		Port:        pointer.ToUint16(5432),
	})
	if err != nil {
		return err
	}
	_, err = CreateAgent(q, PostgresExporterType, &CreateAgentParams{
		PMMAgentID: PMMServerAgentID,
		ServiceID:  service.ServiceID,
		Username:   username,
		Password:   password,
	})
	if err != nil {
		return err
	}
	_, err = CreateAgent(q, QANPostgreSQLPgStatementsAgentType, &CreateAgentParams{
		PMMAgentID: PMMServerAgentID,
		ServiceID:  service.ServiceID,
		Username:   username,
		Password:   password,
	})
	if err != nil {
		return err
	}

	return nil
}

func setupFixture2(q *reform.Querier, username, password string) error {
	// TODO add clickhouse_exporter

	return nil
}<|MERGE_RESOLUTION|>--- conflicted
+++ resolved
@@ -754,7 +754,14 @@
 			DROP COLUMN pmm_server_config`,
 	},
 	70: {
-<<<<<<< HEAD
+		`ALTER TABLE restore_history
+			ADD COLUMN pitr_timestamp TIMESTAMP`,
+	},
+	71: {
+		`ALTER TABLE backup_locations
+			RENAME COLUMN pmm_client_config TO filesystem_config`,
+	},
+	72: {
 		`CREATE TABLE roles (
 			id SERIAL PRIMARY KEY,
 			title VARCHAR NOT NULL UNIQUE,
@@ -765,14 +772,6 @@
 		
 		ALTER TABLE user_flags
 			ADD COLUMN role_id INTEGER NOT NULL DEFAULT 0;`,
-=======
-		`ALTER TABLE restore_history
-			ADD COLUMN pitr_timestamp TIMESTAMP`,
-	},
-	71: {
-		`ALTER TABLE backup_locations
-			RENAME COLUMN pmm_client_config TO filesystem_config`,
->>>>>>> 4e648d8d
 	},
 }
 
