// Copyright (C) 2017 Percona LLC
//
// This program is free software: you can redistribute it and/or modify
// it under the terms of the GNU Affero General Public License as published by
// the Free Software Foundation, either version 3 of the License, or
// (at your option) any later version.
//
// This program is distributed in the hope that it will be useful,
// but WITHOUT ANY WARRANTY; without even the implied warranty of
// MERCHANTABILITY or FITNESS FOR A PARTICULAR PURPOSE. See the
// GNU Affero General Public License for more details.
//
// You should have received a copy of the GNU Affero General Public License
// along with this program. If not, see <https://www.gnu.org/licenses/>.

//nolint:lll
package models

import (
	"context"
	"database/sql"
	"fmt"
	"net"
	"net/url"
	"os"
	"strconv"
	"strings"

	"github.com/lib/pq"
	"github.com/pkg/errors"
	"google.golang.org/grpc/codes"
	"google.golang.org/grpc/status"
	"gopkg.in/reform.v1"
	"gopkg.in/reform.v1/dialects/postgresql"
)

const (
	// PMMServerPostgreSQLServiceName is a special Service Name representing PMM Server's PostgreSQL Service.
	PMMServerPostgreSQLServiceName = "pmm-server-postgresql"
	// - minPGVersion stands for minimal required PostgreSQL server version for PMM Server.
	minPGVersion float64 = 14
	// DefaultPostgreSQLAddr represent default local PostgreSQL database server address.
	DefaultPostgreSQLAddr = "127.0.0.1:5432"
	// PMMServerPostgreSQLNodeName is a special Node Name representing PMM Server's External PostgreSQL Node.
	PMMServerPostgreSQLNodeName = "pmm-server-db"

	// DisableSSLMode represent disable PostgreSQL ssl mode.
	DisableSSLMode string = "disable"
	// RequireSSLMode represent require PostgreSQL ssl mode.
	RequireSSLMode string = "require"
	// VerifyCaSSLMode represent verify-ca PostgreSQL ssl mode.
	VerifyCaSSLMode string = "verify-ca"
	// VerifyFullSSLMode represent verify-full PostgreSQL ssl mode.
	VerifyFullSSLMode string = "verify-full"
)

// databaseSchema maps schema version from schema_migrations table (id column) to a slice of DDL queries.
var databaseSchema = [][]string{
	1: {
		`CREATE TABLE schema_migrations (
			id INTEGER NOT NULL,
			PRIMARY KEY (id)
		)`,

		`CREATE TABLE nodes (
			-- common
			node_id VARCHAR NOT NULL,
			node_type VARCHAR NOT NULL CHECK (node_type <> ''),
			node_name VARCHAR NOT NULL CHECK (node_name <> ''),
			machine_id VARCHAR CHECK (machine_id <> ''),
			distro VARCHAR NOT NULL,
			node_model VARCHAR NOT NULL,
			az VARCHAR NOT NULL,
			custom_labels TEXT,
			address VARCHAR NOT NULL,
			created_at TIMESTAMP NOT NULL,
			updated_at TIMESTAMP NOT NULL,

			-- Container
			container_id VARCHAR CHECK (container_id <> ''),
			container_name VARCHAR CHECK (container_name <> ''),

			-- RemoteAmazonRDS
			-- RDS instance is stored in address
			region VARCHAR CHECK (region <> ''),

			PRIMARY KEY (node_id),
			UNIQUE (node_name),
			UNIQUE (container_id),
			UNIQUE (address, region)
		)`,

		`CREATE TABLE services (
			-- common
			service_id VARCHAR NOT NULL,
			service_type VARCHAR NOT NULL CHECK (service_type <> ''),
			service_name VARCHAR NOT NULL CHECK (service_name <> ''),
			node_id VARCHAR NOT NULL CHECK (node_id <> ''),
			environment VARCHAR NOT NULL,
			cluster VARCHAR NOT NULL,
			replication_set VARCHAR NOT NULL,
			custom_labels TEXT,
			created_at TIMESTAMP NOT NULL,
			updated_at TIMESTAMP NOT NULL,

			address VARCHAR(255) CHECK (address <> ''),
			port INTEGER,

			PRIMARY KEY (service_id),
			UNIQUE (service_name),
			FOREIGN KEY (node_id) REFERENCES nodes (node_id)
		)`,

		`CREATE TABLE agents (
			-- common
			agent_id VARCHAR NOT NULL,
			agent_type VARCHAR NOT NULL CHECK (agent_type <> ''),
			runs_on_node_id VARCHAR CHECK (runs_on_node_id <> ''),
			pmm_agent_id VARCHAR CHECK (pmm_agent_id <> ''),
			custom_labels TEXT,
			created_at TIMESTAMP NOT NULL,
			updated_at TIMESTAMP NOT NULL,

			-- state
			disabled BOOLEAN NOT NULL,
			status VARCHAR NOT NULL,
			listen_port INTEGER,
			version VARCHAR CHECK (version <> ''),

			-- Credentials to access service
			username VARCHAR CHECK (username <> ''),
			password VARCHAR CHECK (password <> ''),
			metrics_url VARCHAR CHECK (metrics_url <> ''),

			PRIMARY KEY (agent_id),
			FOREIGN KEY (runs_on_node_id) REFERENCES nodes (node_id),
			FOREIGN KEY (pmm_agent_id) REFERENCES agents (agent_id),
			CONSTRAINT runs_on_node_id_xor_pmm_agent_id CHECK ((runs_on_node_id IS NULL) <> (pmm_agent_id IS NULL)),
			CONSTRAINT runs_on_node_id_only_for_pmm_agent CHECK ((runs_on_node_id IS NULL) <> (agent_type='` + string(PMMAgentType) + `'))
		)`,

		`CREATE TABLE agent_nodes (
			agent_id VARCHAR NOT NULL,
			node_id VARCHAR NOT NULL,
			created_at TIMESTAMP NOT NULL,

			FOREIGN KEY (agent_id) REFERENCES agents (agent_id),
			FOREIGN KEY (node_id) REFERENCES nodes (node_id),
			UNIQUE (agent_id, node_id)
		)`,

		`CREATE TABLE agent_services (
			agent_id VARCHAR NOT NULL,
			service_id VARCHAR NOT NULL,
			created_at TIMESTAMP NOT NULL,

			FOREIGN KEY (agent_id) REFERENCES agents (agent_id),
			FOREIGN KEY (service_id) REFERENCES services (service_id),
			UNIQUE (agent_id, service_id)
		)`,

		`CREATE TABLE action_results (
			id VARCHAR NOT NULL,
			pmm_agent_id VARCHAR CHECK (pmm_agent_id <> ''),
			done BOOLEAN NOT NULL,
			error VARCHAR NOT NULL,
			output TEXT NOT NULL,

			created_at TIMESTAMP NOT NULL,
			updated_at TIMESTAMP NOT NULL,

			PRIMARY KEY (id)
		)`,
	},

	2: {
		`CREATE TABLE settings (
			settings JSONB
		)`,
		`INSERT INTO settings (settings) VALUES ('{}')`,
	},

	3: {
		`ALTER TABLE agents
			ADD COLUMN tls BOOLEAN NOT NULL DEFAULT false,
			ADD COLUMN tls_skip_verify BOOLEAN NOT NULL DEFAULT false`,

		`ALTER TABLE agents
			ALTER COLUMN tls DROP DEFAULT,
			ALTER COLUMN tls_skip_verify DROP DEFAULT`,
	},

	4: {
		`ALTER TABLE agents
			ADD COLUMN query_examples_disabled BOOLEAN NOT NULL DEFAULT FALSE,
			ADD COLUMN max_query_log_size INTEGER NOT NULL DEFAULT 0`,

		`ALTER TABLE agents
			ALTER COLUMN query_examples_disabled DROP DEFAULT,
			ALTER COLUMN max_query_log_size DROP DEFAULT`,
	},

	5: {
		// e'\n' to treat \n as a newline, not as two characters
		`UPDATE nodes SET machine_id = trim(e'\n' from machine_id) WHERE machine_id IS NOT NULL`,
	},

	6: {
		`ALTER TABLE agents
			ADD COLUMN table_count INTEGER`,
	},

	7: {
		`ALTER TABLE agents
			ADD COLUMN node_id VARCHAR CHECK (node_id <> ''),
			ADD COLUMN service_id VARCHAR CHECK (service_id <> '')`,
		`UPDATE agents SET node_id=agent_nodes.node_id
			FROM agent_nodes
			WHERE agent_nodes.agent_id = agents.agent_id`,
		`UPDATE agents SET service_id=agent_services.service_id
			FROM agent_services
			WHERE agent_services.agent_id = agents.agent_id`,

		`DROP TABLE agent_nodes, agent_services`,

		`ALTER TABLE agents
			ADD CONSTRAINT node_id_or_service_id_or_pmm_agent_id CHECK (
				(CASE WHEN node_id IS NULL THEN 0 ELSE 1 END) +
  				(CASE WHEN service_id IS NULL THEN 0 ELSE 1 END) +
  				(CASE WHEN pmm_agent_id IS NOT NULL THEN 0 ELSE 1 END) = 1),
			ADD FOREIGN KEY (service_id) REFERENCES services(service_id),
			ADD FOREIGN KEY (node_id) REFERENCES nodes(node_id)`,
	},

	8: {
		// default to 1000 for soft migration from 2.1
		`ALTER TABLE agents
			ADD COLUMN table_count_tablestats_group_limit INTEGER NOT NULL DEFAULT 1000`,

		`ALTER TABLE agents
			ALTER COLUMN table_count_tablestats_group_limit DROP DEFAULT`,
	},

	9: {
		`ALTER TABLE agents
			ADD COLUMN aws_access_key VARCHAR,
			ADD COLUMN aws_secret_key VARCHAR`,
	},

	10: {
		// update 5/5/60 to 5/10/60 for 2.4 only if defaults were not changed
		`UPDATE settings SET
			settings = settings || '{"metrics_resolutions":{"hr": 5000000000, "mr": 10000000000, "lr": 60000000000}}'
			WHERE settings->'metrics_resolutions'->>'hr' = '5000000000'
			AND settings->'metrics_resolutions'->>'mr' = '5000000000'
			AND settings->'metrics_resolutions'->>'lr' = '60000000000'`,
	},

	11: {
		`ALTER TABLE services
			ADD COLUMN socket VARCHAR CONSTRAINT address_socket_check CHECK (
				(address IS NOT NULL AND socket IS NULL) OR (address IS NULL AND socket IS NOT NULL)
			)`,

		`ALTER TABLE services
			ADD CONSTRAINT address_port_check CHECK (
				(address IS NULL AND port IS NULL) OR (address IS NOT NULL AND port IS NOT NULL)
			),
			ADD CONSTRAINT port_check CHECK (
				port IS NULL OR (port > 0 AND port < 65535)
			)`,
	},

	12: {
		`ALTER TABLE agents
			ADD COLUMN rds_basic_metrics_disabled BOOLEAN NOT NULL DEFAULT FALSE,
			ADD COLUMN rds_enhanced_metrics_disabled BOOLEAN NOT NULL DEFAULT FALSE`,

		`ALTER TABLE agents
			ALTER COLUMN rds_basic_metrics_disabled DROP DEFAULT,
			ALTER COLUMN rds_enhanced_metrics_disabled DROP DEFAULT`,
	},

	13: {
		`ALTER TABLE services
			DROP CONSTRAINT address_socket_check`,

		`ALTER TABLE services
			ADD CONSTRAINT address_socket_check CHECK (
				(address IS NOT NULL AND socket IS NULL) OR (address IS NULL AND socket IS NOT NULL) OR (address IS NULL AND socket IS NULL)
			)`,
	},

	14: {
		`ALTER TABLE agents
			DROP CONSTRAINT node_id_or_service_id_or_pmm_agent_id,
			DROP CONSTRAINT runs_on_node_id_only_for_pmm_agent,
			DROP CONSTRAINT agents_metrics_url_check`,
		`ALTER TABLE agents
			ADD CONSTRAINT node_id_or_service_id_for_non_pmm_agent CHECK (
				(node_id IS NULL) <> (service_id IS NULL) OR (agent_type = '` + string(PMMAgentType) + `')),
			ADD CONSTRAINT runs_on_node_id_only_for_pmm_agent_and_external
				CHECK ((runs_on_node_id IS NULL) <> (agent_type='` + string(PMMAgentType) + `' OR agent_type='` + string(ExternalExporterType) + `' ))`,
		`ALTER TABLE agents RENAME COLUMN metrics_url TO metrics_path`,
		`ALTER TABLE agents
			ADD CONSTRAINT agents_metrics_path_check CHECK (metrics_path <> '')`,
		`ALTER TABLE agents ADD COLUMN metrics_scheme VARCHAR`,
	},

	15: {
		// query action results are binary data
		`ALTER TABLE action_results
			DROP COLUMN output,
			ADD COLUMN output bytea`,
	},

	16: {
		`ALTER TABLE services
			DROP CONSTRAINT port_check`,

		`ALTER TABLE services
			ADD CONSTRAINT port_check CHECK (
				port IS NULL OR (port > 0 AND port < 65536)
			)`,
	},

	17: {
		`CREATE TABLE kubernetes_clusters (
			id VARCHAR NOT NULL,
			kubernetes_cluster_name VARCHAR NOT NULL CHECK (kubernetes_cluster_name <> ''),
			kube_config TEXT NOT NULL CHECK (kube_config <> ''),
			created_at TIMESTAMP NOT NULL,
			updated_at TIMESTAMP NOT NULL,

			PRIMARY KEY (id),
			UNIQUE (kubernetes_cluster_name)
		)`,
	},

	18: {
		`ALTER TABLE services
			ADD COLUMN external_group VARCHAR NOT NULL DEFAULT ''`,

		`UPDATE services SET external_group = 'external' WHERE service_type = '` + string(ExternalServiceType) + `'`,

		`ALTER TABLE services
			ALTER COLUMN external_group DROP DEFAULT`,

		// Only service with type external can have non empty value of group.
		`ALTER TABLE services
			ADD CONSTRAINT services_external_group_check CHECK (
				(service_type <> '` + string(ExternalServiceType) + `' AND external_group = '')
				OR
				(service_type = '` + string(ExternalServiceType) + `' AND external_group <> '')
			)`,
	},

	19: {
		`ALTER TABLE agents
			ADD COLUMN push_metrics BOOLEAN NOT NULL DEFAULT FALSE`,
		`ALTER TABLE agents
			ALTER COLUMN push_metrics DROP DEFAULT`,
	},

	20: {
		`ALTER TABLE agents DROP CONSTRAINT runs_on_node_id_only_for_pmm_agent_and_external`,
	},

	21: {
		`ALTER TABLE agents
			ADD CONSTRAINT runs_on_node_id_only_for_pmm_agent
            CHECK (((runs_on_node_id IS NULL) <> (agent_type='` + string(PMMAgentType) + `'))  OR (agent_type='` + string(ExternalExporterType) + `'))`,
	},

	22: {
		`CREATE TABLE ia_channels (
			id VARCHAR NOT NULL,
			summary VARCHAR NOT NULL,
			type VARCHAR NOT NULL,

			email_config JSONB,
			pagerduty_config JSONB,
			slack_config JSONB,
			webhook_config JSONB,

			disabled BOOLEAN NOT NULL,

			created_at TIMESTAMP NOT NULL,
			updated_at TIMESTAMP NOT NULL,

			PRIMARY KEY (id)
		)`,
	},

	23: {
		`CREATE TABLE ia_templates (
			name VARCHAR NOT NULL,
			version INTEGER NOT NULL,
			summary VARCHAR NOT NULL,
			tiers JSONB NOT NULL,
			expr VARCHAR NOT NULL,
			params JSONB,
			"for" BIGINT,
			severity VARCHAR NOT NULL,
			labels TEXT,
			annotations TEXT,
			source VARCHAR NOT NULL,
			yaml TEXT NOT NULL,

			created_at TIMESTAMP NOT NULL,
			updated_at TIMESTAMP NOT NULL,

			PRIMARY KEY (name)
		)`,
	},

	24: {
		`CREATE TABLE ia_rules (
			id VARCHAR NOT NULL,
			template_name VARCHAR NOT NULL,
			summary VARCHAR NOT NULL,
			disabled BOOLEAN NOT NULL,
			params JSONB,
			"for" BIGINT,
			severity VARCHAR NOT NULL,
			custom_labels TEXT,
			filters JSONB,
			channel_ids JSONB NOT NULL,

			created_at TIMESTAMP NOT NULL,
			updated_at TIMESTAMP NOT NULL,

			PRIMARY KEY (id)
		)`,
	},
	25: {
		`ALTER TABLE agents ADD COLUMN mongo_db_tls_options JSONB`,
	},
	26: {
		`ALTER TABLE ia_rules ALTER COLUMN channel_ids DROP NOT NULL`,
	},
	27: {
		`CREATE TABLE backup_locations (
			id VARCHAR NOT NULL,
			name VARCHAR NOT NULL CHECK (name <> ''),
			description VARCHAR NOT NULL,
			type VARCHAR NOT NULL CHECK (type <> ''),
			s3_config JSONB,
			pmm_server_config JSONB,
			pmm_client_config JSONB,

			created_at TIMESTAMP NOT NULL,
			updated_at TIMESTAMP NOT NULL,

			PRIMARY KEY (id),
			UNIQUE (name)
		)`,
	},
	28: {
		`ALTER TABLE agents ADD COLUMN disabled_collectors VARCHAR[]`,
	},
	29: {
		`CREATE TABLE artifacts (
			id VARCHAR NOT NULL,
			name VARCHAR NOT NULL CHECK (name <> ''),
			vendor VARCHAR NOT NULL CHECK (vendor <> ''),
			location_id VARCHAR NOT NULL CHECK (location_id <> ''),
			service_id VARCHAR NOT NULL CHECK (service_id <> ''),
			data_model VARCHAR NOT NULL CHECK (data_model <> ''),
			status VARCHAR NOT NULL CHECK (status <> ''),
			created_at TIMESTAMP NOT NULL,

			PRIMARY KEY (id)
		)`,
	},
	30: {
		`CREATE TABLE job_results (
			id VARCHAR NOT NULL,
			pmm_agent_id VARCHAR CHECK (pmm_agent_id <> ''),
			type VARCHAR NOT NULL,
			done BOOLEAN NOT NULL,
			error VARCHAR NOT NULL,
			result JSONB,

			created_at TIMESTAMP NOT NULL,
			updated_at TIMESTAMP NOT NULL,

			PRIMARY KEY (id)
		)`,
	},
	31: {
		`ALTER TABLE agents
			ADD COLUMN azure_options VARCHAR`,
	},
	32: {
		`CREATE TABLE check_settings (
			name VARCHAR NOT NULL,
			interval VARCHAR NOT NULL,
			PRIMARY KEY (name)
		)`,
	},
	33: {
		`ALTER TABLE kubernetes_clusters ADD COLUMN pxc JSONB`,
		`ALTER TABLE kubernetes_clusters ADD COLUMN proxysql JSONB`,
		`ALTER TABLE kubernetes_clusters ADD COLUMN mongod JSONB`,
	},
	34: {
		`ALTER TABLE kubernetes_clusters ADD COLUMN haproxy JSONB`,
	},
	35: {
		`CREATE TABLE restore_history (
			id VARCHAR NOT NULL,
			artifact_id VARCHAR NOT NULL CHECK (artifact_id <> ''),
			service_id VARCHAR NOT NULL CHECK (service_id <> ''),
			status VARCHAR NOT NULL CHECK (status <> ''),
			started_at TIMESTAMP NOT NULL,
			finished_at TIMESTAMP,

			PRIMARY KEY (id),
			FOREIGN KEY (artifact_id) REFERENCES artifacts (id),
			FOREIGN KEY (service_id) REFERENCES services (service_id)
		)`,
	},
	36: {
		`ALTER TABLE agents
		ADD COLUMN mysql_options VARCHAR`,
	},
	37: {
		`ALTER TABLE agents ALTER COLUMN max_query_log_size TYPE BIGINT`,
	},
	38: {
		`DELETE FROM artifacts a
			WHERE NOT EXISTS (
				SELECT FROM backup_locations
   				WHERE id = a.location_id
   			)`,
		`ALTER TABLE artifacts ADD FOREIGN KEY (location_id) REFERENCES backup_locations (id)`,
		`ALTER TABLE artifacts DROP CONSTRAINT artifacts_service_id_check`,
	},
	39: {
		`CREATE TABLE scheduled_tasks (
			id VARCHAR NOT NULL,
			cron_expression VARCHAR NOT NULL CHECK (cron_expression <> ''),
			type VARCHAR NOT NULL CHECK (type <> ''),
			start_at TIMESTAMP,
			last_run TIMESTAMP,
			next_run TIMESTAMP,
			data JSONB,
			disabled BOOLEAN,
			running BOOLEAN,
			error VARCHAR,

			created_at TIMESTAMP NOT NULL,
			updated_at TIMESTAMP NOT NULL,

			PRIMARY KEY (id)
		)`,
	},
	40: {
		`ALTER TABLE artifacts
      ADD COLUMN type VARCHAR NOT NULL CHECK (type <> '') DEFAULT 'on_demand',
      ADD COLUMN schedule_id VARCHAR`,
		`ALTER TABLE artifacts ALTER COLUMN type DROP DEFAULT`,
	},
	41: {
		`ALTER TABLE agents ADD COLUMN postgresql_options JSONB`,
	},
	42: {
		`ALTER TABLE agents
		ADD COLUMN agent_password VARCHAR CHECK (agent_password <> '')`,
	},
	43: {
		`UPDATE artifacts SET schedule_id = '' WHERE schedule_id IS NULL`,
		`ALTER TABLE artifacts ALTER COLUMN schedule_id SET NOT NULL`,
	},
	44: {
		`CREATE TABLE service_software_versions (
			service_id VARCHAR NOT NULL CHECK (service_id <> ''),
			service_type VARCHAR NOT NULL CHECK (service_type <> ''),
			software_versions JSONB,
			next_check_at TIMESTAMP,

			created_at TIMESTAMP NOT NULL,
			updated_at TIMESTAMP NOT NULL,

			PRIMARY KEY (service_id),
			FOREIGN KEY (service_id) REFERENCES services (service_id) ON DELETE CASCADE
		);`,
		`INSERT INTO service_software_versions(
			service_id,
			service_type,
			software_versions,
			next_check_at,
			created_at,
			updated_at
		)
		SELECT
			service_id,
			service_type,
			'[]' AS software_versions,
			(NOW() AT TIME ZONE 'utc') AS next_check_at,
			(NOW() AT TIME ZONE 'utc') AS created_at,
			(NOW() AT TIME ZONE 'utc') AS updated_at
		FROM services
        WHERE service_type = 'mysql';`,
	},
	45: {
		`ALTER TABLE artifacts
			ADD COLUMN updated_at TIMESTAMP`,
		`UPDATE artifacts SET updated_at = created_at`,
		`ALTER TABLE artifacts ALTER COLUMN updated_at SET NOT NULL`,
		`ALTER TABLE job_results RENAME TO jobs`,
		`ALTER TABLE jobs
			ADD COLUMN data JSONB,
			ADD COLUMN retries INTEGER,
			ADD COLUMN interval BIGINT,
			ADD COLUMN timeout BIGINT
		`,
	},
	46: {
		`ALTER TABLE artifacts ADD COLUMN db_version VARCHAR NOT NULL DEFAULT ''`,
		`ALTER TABLE artifacts ALTER COLUMN db_version DROP DEFAULT`,
	},
	47: {
		`CREATE TABLE job_logs (
			job_id VARCHAR NOT NULL,
			chunk_id INTEGER NOT NULL,
			data TEXT NOT NULL,
			last_chunk BOOLEAN NOT NULL,
			FOREIGN KEY (job_id) REFERENCES jobs (id) ON DELETE CASCADE,
			PRIMARY KEY (job_id, chunk_id)
		)`,
	},
	48: {
		`ALTER TABLE artifacts
      ADD COLUMN mode VARCHAR NOT NULL CHECK (mode <> '') DEFAULT 'snapshot'`,
		`ALTER TABLE artifacts ALTER COLUMN mode DROP DEFAULT`,
		`UPDATE scheduled_tasks set data = jsonb_set(data::jsonb, '{mysql_backup, data_model}', '"physical"') WHERE type = 'mysql_backup'`,
		`UPDATE scheduled_tasks set data = jsonb_set(data::jsonb, '{mysql_backup, mode}', '"snapshot"') WHERE type = 'mysql_backup'`,
		`UPDATE scheduled_tasks set data = jsonb_set(data::jsonb, '{mongodb_backup, data_model}', '"logical"') WHERE type = 'mongodb_backup'`,
		`UPDATE scheduled_tasks set data = jsonb_set(data::jsonb, '{mongodb_backup, mode}', '"snapshot"') WHERE type = 'mongodb_backup'`,
		`UPDATE jobs SET data = jsonb_set(data::jsonb, '{mongo_db_backup, mode}', '"snapshot"') WHERE type = 'mongodb_backup'`,
		`UPDATE jobs SET data = data - 'mongo_db_backup' || jsonb_build_object('mongodb_backup', data->'mongo_db_backup') WHERE type = 'mongodb_backup';`,
		`UPDATE jobs SET data = data - 'mongo_db_restore_backup' || jsonb_build_object('mongodb_restore_backup', data->'mongo_db_restore_backup') WHERE type = 'mongodb_restore_backup';`,
	},
	49: {
		`CREATE TABLE percona_sso_details (
			client_id VARCHAR NOT NULL,
			client_secret VARCHAR NOT NULL,
			issuer_url VARCHAR NOT NULL,
			scope VARCHAR NOT NULL,
			created_at TIMESTAMP NOT NULL
		)`,
	},
	50: {
		`INSERT INTO job_logs(
			job_id,
			chunk_id,
			data,
			last_chunk
		)
        SELECT
            id AS job_id,
            0 AS chunk_id,
            '' AS data,
            TRUE AS last_chunk
        FROM jobs j
			WHERE type = 'mongodb_backup' AND NOT EXISTS (
				SELECT FROM job_logs
				WHERE job_id = j.id
			);`,
	},
	51: {
		`ALTER TABLE services
			ADD COLUMN database_name VARCHAR NOT NULL DEFAULT ''`,
	},
	52: {
		`UPDATE services SET database_name = 'postgresql'
			WHERE service_type = 'postgresql' and database_name = ''`,
	},
	53: {
		`UPDATE services SET database_name = 'postgres'
			WHERE service_type = 'postgresql' and database_name = 'postgresql'`,
	},
	54: {
		`ALTER TABLE percona_sso_details
			ADD COLUMN access_token VARCHAR`,
	},
	55: {
		`DELETE FROM ia_rules`,
		`ALTER TABLE ia_rules
			RENAME COLUMN params TO params_values`,
		`ALTER TABLE ia_rules
			ADD COLUMN name VARCHAR NOT NULL,
			ADD COLUMN expr_template VARCHAR NOT NULL,
			ADD COLUMN params_definitions JSONB,
			ADD COLUMN default_for BIGINT,
			ADD COLUMN default_severity VARCHAR NOT NULL,
			ADD COLUMN labels TEXT,
			ADD COLUMN annotations TEXT`,
	},
	56: {
		`ALTER TABLE ia_templates
			DROP COLUMN tiers`,
	},
	57: {
		`ALTER TABLE percona_sso_details
			ADD COLUMN organization_id VARCHAR`,
	},
	58: {
		`UPDATE agents SET mongo_db_tls_options = jsonb_set(mongo_db_tls_options, '{stats_collections}', to_jsonb(string_to_array(mongo_db_tls_options->>'stats_collections', ',')))
			WHERE 'mongo_db_tls_options' is not null AND jsonb_typeof(mongo_db_tls_options->'stats_collections') = 'string'`,
	},
	59: {
		`DELETE FROM percona_sso_details WHERE organization_id IS NULL`,
	},
	60: {
		`ALTER TABLE percona_sso_details
			RENAME COLUMN client_id TO pmm_managed_client_id;
		ALTER TABLE percona_sso_details
			RENAME COLUMN client_secret TO pmm_managed_client_secret;
		ALTER TABLE percona_sso_details
			ADD COLUMN grafana_client_id VARCHAR NOT NULL,
			ADD COLUMN pmm_server_name VARCHAR NOT NULL,
			ALTER COLUMN organization_id SET NOT NULL`,
	},
	61: {
		`UPDATE settings SET settings = settings #- '{sass, stt_enabled}';`,
	},
	62: {
		`ALTER TABLE agents
		ADD COLUMN process_exec_path TEXT`,
	},
	63: {
		`ALTER TABLE agents
			ADD COLUMN log_level VARCHAR`,
	},
	64: {
		`UPDATE artifacts SET data_model = 'logical'`,
	},
	65: {
		`CREATE TABLE user_flags (
			id INTEGER NOT NULL,
			tour_done BOOLEAN NOT NULL DEFAULT false,
			created_at TIMESTAMP NOT NULL,
			updated_at TIMESTAMP NOT NULL,

			PRIMARY KEY (id)
		)`,
	},
	66: {
		`UPDATE settings SET settings = settings #- '{ia, enabled}';`,
		`UPDATE settings SET settings = settings - 'ia' || jsonb_build_object('alerting', settings->'ia');`,
		`UPDATE ia_rules SET disabled = TRUE`,
	},
	67: {
		`UPDATE agents
		SET log_level = 'error'
		WHERE log_level = 'fatal'
		AND agent_type IN (
			'node_exporter',
			'mysqld_exporter',
			'postgres_exporter'
		);`,
	},
	68: {
		`ALTER TABLE agents
			ADD COLUMN max_query_length INTEGER NOT NULL DEFAULT 0`,

		`ALTER TABLE agents
			ALTER COLUMN max_query_length DROP DEFAULT`,
	},
	69: {
		`ALTER TABLE backup_locations
			DROP COLUMN pmm_server_config`,
	},
	70: {
		`ALTER TABLE restore_history
			ADD COLUMN pitr_timestamp TIMESTAMP`,
	},
	71: {
		`ALTER TABLE backup_locations
			RENAME COLUMN pmm_client_config TO filesystem_config`,
	},
	72: {
		`ALTER TABLE user_flags
			ADD COLUMN alerting_tour_done BOOLEAN NOT NULL DEFAULT false`,
	},
	73: {
		`CREATE TABLE roles (
			id SERIAL PRIMARY KEY,
			title VARCHAR NOT NULL UNIQUE,
			filter TEXT NOT NULL,
			created_at TIMESTAMP NOT NULL,
			updated_at TIMESTAMP NOT NULL
		);

		CREATE TABLE user_roles (
			user_id INTEGER NOT NULL,
			role_id INTEGER NOT NULL,
			created_at TIMESTAMP NOT NULL,
			updated_at TIMESTAMP NOT NULL,

			PRIMARY KEY (user_id, role_id)
		);

		CREATE INDEX role_id_index ON user_roles (role_id);

		WITH rows AS (
			INSERT INTO roles
			(title, filter, created_at, updated_at)
			VALUES
			('Full access', '', NOW(), NOW())
			RETURNING id
		), settings_id AS (
			UPDATE settings SET settings['default_role_id'] = (SELECT to_jsonb(id) FROM rows)
		)

		INSERT INTO user_roles
		(user_id, role_id, created_at, updated_at)
		SELECT u.id, (SELECT id FROM rows), NOW(), NOW() FROM user_flags u;`,
	},
	74: {
		`UPDATE scheduled_tasks
			SET "data" = jsonb_set("data", array["type", 'name'], to_jsonb("data"->"type"->>'name' || '-pmm-renamed-' || gen_random_uuid()))
			WHERE "data"->"type"->>'name' IN (SELECT "data"->"type"->>'name' nm FROM scheduled_tasks GROUP BY nm HAVING COUNT(*) > 1);
		CREATE UNIQUE INDEX scheduled_tasks_data_name_idx ON scheduled_tasks(("data"->"type"->>'name'))`,
	},
	75: {
		`ALTER TABLE kubernetes_clusters
            ADD COLUMN ready BOOLEAN NOT NULL DEFAULT false`,
	},
	76: {
		`ALTER TABLE roles
		ADD COLUMN description TEXT NOT NULL DEFAULT ''`,
	},
	77: {
		`UPDATE scheduled_tasks
			SET data = jsonb_set(data, '{mongodb_backup, cluster_name}', to_jsonb((SELECT cluster FROM services WHERE services.service_id = data->'mongodb_backup'->>'service_id')))
			WHERE type = 'mongodb_backup'`,
	},
	78: {
		`INSERT INTO service_software_versions(
			service_id,
			service_type,
			software_versions,
			next_check_at,
			created_at,
			updated_at
		)
		SELECT
			service_id,
			service_type,
			'[]' AS software_versions,
			(NOW() AT TIME ZONE 'utc') AS next_check_at,
			(NOW() AT TIME ZONE 'utc') AS created_at,
			(NOW() AT TIME ZONE 'utc') AS updated_at
		FROM services
        WHERE service_type = 'mongodb';`,
	},
	79: {
<<<<<<< HEAD
		`CREATE TABLE files (
			name VARCHAR NOT NULL CHECK (name <> '') PRIMARY KEY,
			content BYTEA NOT NULL,
			updated_at TIMESTAMP NOT NULL
		)`,
=======
		`CREATE TABLE onboarding_system_tips (
			 id INTEGER PRIMARY KEY,
			 is_completed BOOLEAN NOT NULL,
		
			 created_at TIMESTAMP NOT NULL,
			 updated_at TIMESTAMP NOT NULL
		);

		INSERT INTO onboarding_system_tips(
			id, is_completed, created_at, updated_at
		) VALUES
			(1, false, current_timestamp, current_timestamp),
			(2, false, current_timestamp, current_timestamp),
			(3, false, current_timestamp, current_timestamp);
		
		CREATE TABLE onboarding_user_tips (
		   id SERIAL PRIMARY KEY,
		   tip_id INTEGER NOT NULL,
		   user_id INTEGER NOT NULL,
		   is_completed BOOLEAN NOT NULL,
		
		   created_at TIMESTAMP NOT NULL,
		   updated_at TIMESTAMP NOT NULL,
		   UNIQUE (user_id, tip_id)
		);
		`,
	},
	80: {
		`ALTER TABLE kubernetes_clusters ADD COLUMN postgresql JSONB`,
		`ALTER TABLE kubernetes_clusters ADD COLUMN pgbouncer JSONB`,
		`ALTER TABLE kubernetes_clusters ADD COLUMN pgbackrest JSONB`,
	},
	81: {
		`ALTER TABLE artifacts
		ADD COLUMN is_sharded_cluster BOOLEAN NOT NULL DEFAULT FALSE`,
	},
	82: {
		`ALTER TABLE artifacts
    		ADD COLUMN folder VARCHAR NOT NULL DEFAULT '',
			ADD COLUMN metadata_list JSONB;

		UPDATE scheduled_tasks 
		SET data = jsonb_set(data, '{mongodb_backup, folder}', data->'mongodb_backup'->'name')
		WHERE type = 'mongodb_backup';`,
	},
	83: {
		`DROP TABLE IF EXISTS onboarding_system_tips`,
		`DROP TABLE IF EXISTS onboarding_user_tips`,
	},
	84: {
		`ALTER TABLE agents 
		ADD COLUMN comments_parsing_disabled BOOLEAN NOT NULL DEFAULT TRUE`,

		`ALTER TABLE agents
		ALTER COLUMN comments_parsing_disabled DROP DEFAULT`,
>>>>>>> 69a9d727
	},
}

// ^^^ Avoid default values in schema definition. ^^^
// aleksi: Go's zero values and non-zero default values in database do play nicely together in INSERTs and UPDATEs.

// OpenDB returns configured connection pool for PostgreSQL.
// OpenDB just validate its arguments without creating a connection to the database.
func OpenDB(params SetupDBParams) (*sql.DB, error) {
	q := make(url.Values)
	if params.SSLMode == "" {
		params.SSLMode = DisableSSLMode
	}

	q.Set("sslmode", params.SSLMode)
	if params.SSLMode != DisableSSLMode {
		q.Set("sslrootcert", params.SSLCAPath)
		q.Set("sslcert", params.SSLCertPath)
		q.Set("sslkey", params.SSLKeyPath)
	}

	uri := url.URL{
		Scheme:   "postgres",
		User:     url.UserPassword(params.Username, params.Password),
		Host:     params.Address,
		Path:     params.Name,
		RawQuery: q.Encode(),
	}
	if uri.Path == "" {
		uri.Path = "postgres"
	}
	dsn := uri.String()

	db, err := sql.Open("postgres", dsn)
	if err != nil {
		return nil, errors.Wrap(err, "failed to create a connection pool to PostgreSQL")
	}

	db.SetConnMaxLifetime(0)
	db.SetMaxIdleConns(5)
	db.SetMaxOpenConns(10)

	return db, nil
}

// SetupFixturesMode defines if SetupDB adds initial data to the database or not.
type SetupFixturesMode int

const (
	// SetupFixtures adds initial data to the database.
	SetupFixtures SetupFixturesMode = iota
	// SkipFixtures skips adding initial data to the database. Useful for tests.
	SkipFixtures
)

// SetupDBParams represents SetupDB parameters.
type SetupDBParams struct {
	Logf             reform.Printf
	Address          string
	Name             string
	Username         string
	Password         string
	SSLMode          string
	SSLCAPath        string
	SSLKeyPath       string
	SSLCertPath      string
	SetupFixtures    SetupFixturesMode
	MigrationVersion *int
}

// SetupDB checks minimal required PostgreSQL version and runs database migrations. Optionally creates database and adds initial data.
func SetupDB(ctx context.Context, sqlDB *sql.DB, params SetupDBParams) (*reform.DB, error) {
	var logger reform.Logger
	if params.Logf != nil {
		logger = reform.NewPrintfLogger(params.Logf)
	}

	db := reform.NewDB(sqlDB, postgresql.Dialect, logger)
	errCV := checkVersion(ctx, db)
	if pErr, ok := errCV.(*pq.Error); ok && pErr.Code == "28000" { //nolint:errorlint
		// invalid_authorization_specification	(see https://www.postgresql.org/docs/current/errcodes-appendix.html)
		if err := initWithRoot(params); err != nil {
			return nil, errors.Wrapf(err, "couldn't connect to database with provided credentials. Tried to create user and database. Error: %s", errCV)
		}
		errCV = checkVersion(ctx, db)
	}

	if errCV != nil {
		return nil, errCV
	}

	if err := migrateDB(db, params); err != nil {
		return nil, err
	}
	return db, nil
}

// checkVersion checks minimal required PostgreSQL server version.
func checkVersion(ctx context.Context, db reform.DBTXContext) error {
	PGVersion, err := GetPostgreSQLVersion(ctx, db)
	if err != nil {
		return err
	}

	if PGVersion.Float() < minPGVersion {
		return fmt.Errorf("unsupported PMM Server PostgreSQL server version: %s. Please upgrade to version %.1f or newer", PGVersion, minPGVersion)
	}
	return nil
}

// initWithRoot tries to create given user and database under default postgres role.
func initWithRoot(params SetupDBParams) error {
	if params.Logf != nil {
		params.Logf("Creating database %s and role %s", params.Name, params.Username)
	}
	// we use empty password/db and postgres user for creating database
	db, err := OpenDB(SetupDBParams{Address: params.Address, Username: "postgres"})
	if err != nil {
		return errors.WithStack(err)
	}
	defer db.Close() //nolint:errcheck

	var countDatabases int
	err = db.QueryRow(`SELECT COUNT(*) FROM pg_database WHERE datname = $1`, params.Name).Scan(&countDatabases)
	if err != nil {
		return errors.WithStack(err)
	}

	if countDatabases == 0 {
		_, err = db.Exec(fmt.Sprintf(`CREATE DATABASE "%s"`, params.Name))
		if err != nil {
			return errors.WithStack(err)
		}
	}

	var countRoles int
	err = db.QueryRow(`SELECT COUNT(*) FROM pg_roles WHERE rolname=$1`, params.Username).Scan(&countRoles)
	if err != nil {
		return errors.WithStack(err)
	}

	if countRoles == 0 {
		_, err = db.Exec(fmt.Sprintf(`CREATE USER "%s" LOGIN PASSWORD '%s'`, params.Username, params.Password))
		if err != nil {
			return errors.WithStack(err)
		}

		_, err = db.Exec(`GRANT ALL PRIVILEGES ON DATABASE $1 TO $2`, params.Name, params.Username)
		if err != nil {
			return errors.WithStack(err)
		}
	}
	return nil
}

// migrateDB runs PostgreSQL database migrations.
func migrateDB(db *reform.DB, params SetupDBParams) error {
	var currentVersion int
	errDB := db.QueryRow("SELECT id FROM schema_migrations ORDER BY id DESC LIMIT 1").Scan(&currentVersion)
	// undefined_table (see https://www.postgresql.org/docs/current/errcodes-appendix.html)
	if pErr, ok := errDB.(*pq.Error); ok && pErr.Code == "42P01" { //nolint:errorlint
		errDB = nil
	}
	if errDB != nil {
		return errors.WithStack(errDB)
	}

	latestVersion := len(databaseSchema) - 1 // skip item 0
	if params.MigrationVersion != nil {
		latestVersion = *params.MigrationVersion
	}
	if params.Logf != nil {
		params.Logf("Current database schema version: %d. Latest version: %d.", currentVersion, latestVersion)
	}

	// rollback all migrations if one of them fails; PostgreSQL supports DDL transactions
	return db.InTransaction(func(tx *reform.TX) error {
		for version := currentVersion + 1; version <= latestVersion; version++ {
			if params.Logf != nil {
				params.Logf("Migrating database to schema version %d ...", version)
			}

			queries := databaseSchema[version]
			queries = append(queries, fmt.Sprintf(`INSERT INTO schema_migrations (id) VALUES (%d)`, version))
			for _, q := range queries {
				q = strings.TrimSpace(q)
				if _, err := tx.Exec(q); err != nil {
					return errors.Wrapf(err, "failed to execute statement:\n%s", q)
				}
			}
		}

		if params.SetupFixtures == SkipFixtures {
			return nil
		}

		// fill settings with defaults
		s, err := GetSettings(tx)
		if err != nil {
			return err
		}
		if err = SaveSettings(tx, s); err != nil {
			return err
		}

		if err = setupFixture1(tx.Querier, params); err != nil {
			return err
		}
		if err = setupFixture2(tx.Querier, params.Username, params.Password); err != nil {
			return err
		}
		return nil
	})
}

func setupFixture1(q *reform.Querier, params SetupDBParams) error {
	// create PMM Server Node and associated Agents
	node, err := createNodeWithID(q, PMMServerNodeID, GenericNodeType, &CreateNodeParams{
		NodeName: "pmm-server",
		Address:  "127.0.0.1",
	})
	if err != nil {
		if status.Code(err) == codes.AlreadyExists {
			// this fixture was already added previously
			return nil
		}
		return err
	}
	if _, err = createPMMAgentWithID(q, PMMServerAgentID, node.NodeID, nil); err != nil {
		return err
	}
	if _, err = CreateNodeExporter(q, PMMServerAgentID, nil, false, []string{}, nil, ""); err != nil {
		return err
	}
	address, port, err := parsePGAddress(params.Address)
	if err != nil {
		return err
	}
	if params.Address != DefaultPostgreSQLAddr {
		if node, err = CreateNode(q, RemoteNodeType, &CreateNodeParams{
			NodeName: PMMServerPostgreSQLNodeName,
			Address:  address,
		}); err != nil {
			return err
		}
	} else {
		params.Name = "" // using postgres database in order to get metrics from entrypoint extension setup for QAN.
	}

	// create PostgreSQL Service and associated Agents
	service, err := AddNewService(q, PostgreSQLServiceType, &AddDBMSServiceParams{
		ServiceName: PMMServerPostgreSQLServiceName,
		NodeID:      node.NodeID,
		Database:    params.Name,
		Address:     &node.Address,
		Port:        &port,
	})
	if err != nil {
		return err
	}

	ap := &CreateAgentParams{
		PMMAgentID:              PMMServerAgentID,
		ServiceID:               service.ServiceID,
		TLS:                     params.SSLMode != DisableSSLMode,
		TLSSkipVerify:           params.SSLMode == DisableSSLMode || params.SSLMode == VerifyCaSSLMode,
		CommentsParsingDisabled: true,
		Username:                params.Username,
		Password:                params.Password,
	}
	if ap.TLS {
		ap.PostgreSQLOptions = &PostgreSQLOptions{}
		for path, field := range map[string]*string{
			params.SSLCAPath:   &ap.PostgreSQLOptions.SSLCa,
			params.SSLCertPath: &ap.PostgreSQLOptions.SSLCert,
			params.SSLKeyPath:  &ap.PostgreSQLOptions.SSLKey,
		} {
			if path == "" {
				continue
			}
			content, err := os.ReadFile(path) //nolint:gosec
			if err != nil {
				return err
			}
			*field = string(content)
		}
	}
	_, err = CreateAgent(q, PostgresExporterType, ap)
	if err != nil {
		return err
	}
	_, err = CreateAgent(q, QANPostgreSQLPgStatementsAgentType, ap)
	if err != nil {
		return err
	}
	return nil
}

func setupFixture2(q *reform.Querier, username, password string) error {
	// TODO add clickhouse_exporter

	return nil
}

// parsePGAddress parses PostgreSQL address into address:port; if no port specified returns default port number.
func parsePGAddress(address string) (string, uint16, error) {
	if !strings.Contains(address, ":") {
		return address, 5432, nil
	}
	address, portStr, err := net.SplitHostPort(address)
	if err != nil {
		return "", 0, err
	}
	parsedPort, err := strconv.ParseUint(portStr, 10, 16)
	if err != nil {
		return "", 0, err
	}
	return address, uint16(parsedPort), nil
}<|MERGE_RESOLUTION|>--- conflicted
+++ resolved
@@ -859,13 +859,6 @@
         WHERE service_type = 'mongodb';`,
 	},
 	79: {
-<<<<<<< HEAD
-		`CREATE TABLE files (
-			name VARCHAR NOT NULL CHECK (name <> '') PRIMARY KEY,
-			content BYTEA NOT NULL,
-			updated_at TIMESTAMP NOT NULL
-		)`,
-=======
 		`CREATE TABLE onboarding_system_tips (
 			 id INTEGER PRIMARY KEY,
 			 is_completed BOOLEAN NOT NULL,
@@ -921,7 +914,13 @@
 
 		`ALTER TABLE agents
 		ALTER COLUMN comments_parsing_disabled DROP DEFAULT`,
->>>>>>> 69a9d727
+	},
+	85: {
+		`CREATE TABLE files (
+			name VARCHAR NOT NULL CHECK (name <> '') PRIMARY KEY,
+			content BYTEA NOT NULL,
+			updated_at TIMESTAMP NOT NULL
+		)`,
 	},
 }
 
