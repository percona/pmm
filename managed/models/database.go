// Copyright (C) 2017 Percona LLC
//
// This program is free software: you can redistribute it and/or modify
// it under the terms of the GNU Affero General Public License as published by
// the Free Software Foundation, either version 3 of the License, or
// (at your option) any later version.
//
// This program is distributed in the hope that it will be useful,
// but WITHOUT ANY WARRANTY; without even the implied warranty of
// MERCHANTABILITY or FITNESS FOR A PARTICULAR PURPOSE. See the
// GNU Affero General Public License for more details.
//
// You should have received a copy of the GNU Affero General Public License
// along with this program. If not, see <https://www.gnu.org/licenses/>.

package models

import (
	"database/sql"
	"fmt"
	"net/url"
	"strings"

	"github.com/AlekSi/pointer"
	"github.com/lib/pq"
	"github.com/pkg/errors"
	"google.golang.org/grpc/codes"
	"google.golang.org/grpc/status"
	"gopkg.in/reform.v1"
	"gopkg.in/reform.v1/dialects/postgresql"
)

// PMMServerPostgreSQLServiceName is a special Service Name representing PMM Server's PostgreSQL Service.
const PMMServerPostgreSQLServiceName = "pmm-server-postgresql"

// databaseSchema maps schema version from schema_migrations table (id column) to a slice of DDL queries.
var databaseSchema = [][]string{
	1: {
		`CREATE TABLE schema_migrations (
			id INTEGER NOT NULL,
			PRIMARY KEY (id)
		)`,

		`CREATE TABLE nodes (
			-- common
			node_id VARCHAR NOT NULL,
			node_type VARCHAR NOT NULL CHECK (node_type <> ''),
			node_name VARCHAR NOT NULL CHECK (node_name <> ''),
			machine_id VARCHAR CHECK (machine_id <> ''),
			distro VARCHAR NOT NULL,
			node_model VARCHAR NOT NULL,
			az VARCHAR NOT NULL,
			custom_labels TEXT,
			address VARCHAR NOT NULL,
			created_at TIMESTAMP NOT NULL,
			updated_at TIMESTAMP NOT NULL,

			-- Container
			container_id VARCHAR CHECK (container_id <> ''),
			container_name VARCHAR CHECK (container_name <> ''),

			-- RemoteAmazonRDS
			-- RDS instance is stored in address
			region VARCHAR CHECK (region <> ''),

			PRIMARY KEY (node_id),
			UNIQUE (node_name),
			UNIQUE (container_id),
			UNIQUE (address, region)
		)`,

		`CREATE TABLE services (
			-- common
			service_id VARCHAR NOT NULL,
			service_type VARCHAR NOT NULL CHECK (service_type <> ''),
			service_name VARCHAR NOT NULL CHECK (service_name <> ''),
			node_id VARCHAR NOT NULL CHECK (node_id <> ''),
			environment VARCHAR NOT NULL,
			cluster VARCHAR NOT NULL,
			replication_set VARCHAR NOT NULL,
			custom_labels TEXT,
			created_at TIMESTAMP NOT NULL,
			updated_at TIMESTAMP NOT NULL,

			address VARCHAR(255) CHECK (address <> ''),
			port INTEGER,

			PRIMARY KEY (service_id),
			UNIQUE (service_name),
			FOREIGN KEY (node_id) REFERENCES nodes (node_id)
		)`,

		`CREATE TABLE agents (
			-- common
			agent_id VARCHAR NOT NULL,
			agent_type VARCHAR NOT NULL CHECK (agent_type <> ''),
			runs_on_node_id VARCHAR CHECK (runs_on_node_id <> ''),
			pmm_agent_id VARCHAR CHECK (pmm_agent_id <> ''),
			custom_labels TEXT,
			created_at TIMESTAMP NOT NULL,
			updated_at TIMESTAMP NOT NULL,

			-- state
			disabled BOOLEAN NOT NULL,
			status VARCHAR NOT NULL,
			listen_port INTEGER,
			version VARCHAR CHECK (version <> ''),

			-- Credentials to access service
			username VARCHAR CHECK (username <> ''),
			password VARCHAR CHECK (password <> ''),
			metrics_url VARCHAR CHECK (metrics_url <> ''),

			PRIMARY KEY (agent_id),
			FOREIGN KEY (runs_on_node_id) REFERENCES nodes (node_id),
			FOREIGN KEY (pmm_agent_id) REFERENCES agents (agent_id),
			CONSTRAINT runs_on_node_id_xor_pmm_agent_id CHECK ((runs_on_node_id IS NULL) <> (pmm_agent_id IS NULL)),
			CONSTRAINT runs_on_node_id_only_for_pmm_agent CHECK ((runs_on_node_id IS NULL) <> (agent_type='` + string(PMMAgentType) + `'))
		)`,

		`CREATE TABLE agent_nodes (
			agent_id VARCHAR NOT NULL,
			node_id VARCHAR NOT NULL,
			created_at TIMESTAMP NOT NULL,

			FOREIGN KEY (agent_id) REFERENCES agents (agent_id),
			FOREIGN KEY (node_id) REFERENCES nodes (node_id),
			UNIQUE (agent_id, node_id)
		)`,

		`CREATE TABLE agent_services (
			agent_id VARCHAR NOT NULL,
			service_id VARCHAR NOT NULL,
			created_at TIMESTAMP NOT NULL,

			FOREIGN KEY (agent_id) REFERENCES agents (agent_id),
			FOREIGN KEY (service_id) REFERENCES services (service_id),
			UNIQUE (agent_id, service_id)
		)`,

		`CREATE TABLE action_results (
			id VARCHAR NOT NULL,
			pmm_agent_id VARCHAR CHECK (pmm_agent_id <> ''),
			done BOOLEAN NOT NULL,
			error VARCHAR NOT NULL,
			output TEXT NOT NULL,

			created_at TIMESTAMP NOT NULL,
			updated_at TIMESTAMP NOT NULL,

			PRIMARY KEY (id)
		)`,
	},

	2: {
		`CREATE TABLE settings (
			settings JSONB
		)`,
		`INSERT INTO settings (settings) VALUES ('{}')`,
	},

	3: {
		`ALTER TABLE agents
			ADD COLUMN tls BOOLEAN NOT NULL DEFAULT false,
			ADD COLUMN tls_skip_verify BOOLEAN NOT NULL DEFAULT false`,

		`ALTER TABLE agents
			ALTER COLUMN tls DROP DEFAULT,
			ALTER COLUMN tls_skip_verify DROP DEFAULT`,
	},

	4: {
		`ALTER TABLE agents
			ADD COLUMN query_examples_disabled BOOLEAN NOT NULL DEFAULT FALSE,
			ADD COLUMN max_query_log_size INTEGER NOT NULL DEFAULT 0`,

		`ALTER TABLE agents
			ALTER COLUMN query_examples_disabled DROP DEFAULT,
			ALTER COLUMN max_query_log_size DROP DEFAULT`,
	},

	5: {
		// e'\n' to treat \n as a newline, not as two characters
		`UPDATE nodes SET machine_id = trim(e'\n' from machine_id) WHERE machine_id IS NOT NULL`,
	},

	6: {
		`ALTER TABLE agents
			ADD COLUMN table_count INTEGER`,
	},

	7: {
		`ALTER TABLE agents
			ADD COLUMN node_id VARCHAR CHECK (node_id <> ''),
			ADD COLUMN service_id VARCHAR CHECK (service_id <> '')`,
		`UPDATE agents SET node_id=agent_nodes.node_id
			FROM agent_nodes
			WHERE agent_nodes.agent_id = agents.agent_id`,
		`UPDATE agents SET service_id=agent_services.service_id
			FROM agent_services
			WHERE agent_services.agent_id = agents.agent_id`,

		`DROP TABLE agent_nodes, agent_services`,

		`ALTER TABLE agents
			ADD CONSTRAINT node_id_or_service_id_or_pmm_agent_id CHECK (
				(CASE WHEN node_id IS NULL THEN 0 ELSE 1 END) +
  				(CASE WHEN service_id IS NULL THEN 0 ELSE 1 END) +
  				(CASE WHEN pmm_agent_id IS NOT NULL THEN 0 ELSE 1 END) = 1),
			ADD FOREIGN KEY (service_id) REFERENCES services(service_id),
			ADD FOREIGN KEY (node_id) REFERENCES nodes(node_id)`,
	},

	8: {
		// default to 1000 for soft migration from 2.1
		`ALTER TABLE agents
			ADD COLUMN table_count_tablestats_group_limit INTEGER NOT NULL DEFAULT 1000`,

		`ALTER TABLE agents
			ALTER COLUMN table_count_tablestats_group_limit DROP DEFAULT`,
	},

	9: {
		`ALTER TABLE agents
			ADD COLUMN aws_access_key VARCHAR,
			ADD COLUMN aws_secret_key VARCHAR`,
	},

	10: {
		// update 5/5/60 to 5/10/60 for 2.4 only if defaults were not changed
		`UPDATE settings SET
			settings = settings || '{"metrics_resolutions":{"hr": 5000000000, "mr": 10000000000, "lr": 60000000000}}'
			WHERE settings->'metrics_resolutions'->>'hr' = '5000000000'
			AND settings->'metrics_resolutions'->>'mr' = '5000000000'
			AND settings->'metrics_resolutions'->>'lr' = '60000000000'`,
	},

	11: {
		`ALTER TABLE services
			ADD COLUMN socket VARCHAR CONSTRAINT address_socket_check CHECK (
				(address IS NOT NULL AND socket IS NULL) OR (address IS NULL AND socket IS NOT NULL)
			)`,

		`ALTER TABLE services
			ADD CONSTRAINT address_port_check CHECK (
				(address IS NULL AND port IS NULL) OR (address IS NOT NULL AND port IS NOT NULL)
			),
			ADD CONSTRAINT port_check CHECK (
				port IS NULL OR (port > 0 AND port < 65535)
			)`,
	},

	12: {
		`ALTER TABLE agents
			ADD COLUMN rds_basic_metrics_disabled BOOLEAN NOT NULL DEFAULT FALSE,
			ADD COLUMN rds_enhanced_metrics_disabled BOOLEAN NOT NULL DEFAULT FALSE`,

		`ALTER TABLE agents
			ALTER COLUMN rds_basic_metrics_disabled DROP DEFAULT,
			ALTER COLUMN rds_enhanced_metrics_disabled DROP DEFAULT`,
	},

	13: {
		`ALTER TABLE services
			DROP CONSTRAINT address_socket_check`,

		`ALTER TABLE services
			ADD CONSTRAINT address_socket_check CHECK (
				(address IS NOT NULL AND socket IS NULL) OR (address IS NULL AND socket IS NOT NULL) OR (address IS NULL AND socket IS NULL)
			)`,
	},

	14: {
		`ALTER TABLE agents
			DROP CONSTRAINT node_id_or_service_id_or_pmm_agent_id,
			DROP CONSTRAINT runs_on_node_id_only_for_pmm_agent,
			DROP CONSTRAINT agents_metrics_url_check`,
		`ALTER TABLE agents
			ADD CONSTRAINT node_id_or_service_id_for_non_pmm_agent CHECK (
				(node_id IS NULL) <> (service_id IS NULL) OR (agent_type = '` + string(PMMAgentType) + `')),
			ADD CONSTRAINT runs_on_node_id_only_for_pmm_agent_and_external
				CHECK ((runs_on_node_id IS NULL) <> (agent_type='` + string(PMMAgentType) + `' OR agent_type='` + string(ExternalExporterType) + `' ))`,
		`ALTER TABLE agents RENAME COLUMN metrics_url TO metrics_path`,
		`ALTER TABLE agents
			ADD CONSTRAINT agents_metrics_path_check CHECK (metrics_path <> '')`,
		`ALTER TABLE agents ADD COLUMN metrics_scheme VARCHAR`,
	},

	15: {
		// query action results are binary data
		`ALTER TABLE action_results
			DROP COLUMN output,
			ADD COLUMN output bytea`,
	},

	16: {
		`ALTER TABLE services
			DROP CONSTRAINT port_check`,

		`ALTER TABLE services
			ADD CONSTRAINT port_check CHECK (
				port IS NULL OR (port > 0 AND port < 65536)
			)`,
	},

	17: {
		`CREATE TABLE kubernetes_clusters (
			id VARCHAR NOT NULL,
			kubernetes_cluster_name VARCHAR NOT NULL CHECK (kubernetes_cluster_name <> ''),
			kube_config TEXT NOT NULL CHECK (kube_config <> ''),
			created_at TIMESTAMP NOT NULL,
			updated_at TIMESTAMP NOT NULL,

			PRIMARY KEY (id),
			UNIQUE (kubernetes_cluster_name)
		)`,
	},

	18: {
		`ALTER TABLE services
			ADD COLUMN external_group VARCHAR NOT NULL DEFAULT ''`,

		`UPDATE services SET external_group = 'external' WHERE service_type = '` + string(ExternalServiceType) + `'`,

		`ALTER TABLE services
			ALTER COLUMN external_group DROP DEFAULT`,

		// Only service with type external can have non empty value of group.
		`ALTER TABLE services
			ADD CONSTRAINT services_external_group_check CHECK (
				(service_type <> '` + string(ExternalServiceType) + `' AND external_group = '')
				OR
				(service_type = '` + string(ExternalServiceType) + `' AND external_group <> '')
			)`,
	},

	19: {
		`ALTER TABLE agents
			ADD COLUMN push_metrics BOOLEAN NOT NULL DEFAULT FALSE`,
		`ALTER TABLE agents
			ALTER COLUMN push_metrics DROP DEFAULT`,
	},

	20: {
		`ALTER TABLE agents DROP CONSTRAINT runs_on_node_id_only_for_pmm_agent_and_external`,
	},

	21: {
		`ALTER TABLE agents
			ADD CONSTRAINT runs_on_node_id_only_for_pmm_agent
            CHECK (((runs_on_node_id IS NULL) <> (agent_type='` + string(PMMAgentType) + `'))  OR (agent_type='` + string(ExternalExporterType) + `'))`,
	},

	22: {
		`CREATE TABLE ia_channels (
			id VARCHAR NOT NULL,
			summary VARCHAR NOT NULL,
			type VARCHAR NOT NULL,

			email_config JSONB,
			pagerduty_config JSONB,
			slack_config JSONB,
			webhook_config JSONB,

			disabled BOOLEAN NOT NULL,

			created_at TIMESTAMP NOT NULL,
			updated_at TIMESTAMP NOT NULL,

			PRIMARY KEY (id)
		)`,
	},

	23: {
		`CREATE TABLE ia_templates (
			name VARCHAR NOT NULL,
			version INTEGER NOT NULL,
			summary VARCHAR NOT NULL,
			tiers JSONB NOT NULL,
			expr VARCHAR NOT NULL,
			params JSONB,
			"for" BIGINT,
			severity VARCHAR NOT NULL,
			labels TEXT,
			annotations TEXT,
			source VARCHAR NOT NULL,
			yaml TEXT NOT NULL,

			created_at TIMESTAMP NOT NULL,
			updated_at TIMESTAMP NOT NULL,

			PRIMARY KEY (name)
		)`,
	},

	24: {
		`CREATE TABLE ia_rules (
			id VARCHAR NOT NULL,
			template_name VARCHAR NOT NULL,
			summary VARCHAR NOT NULL,
			disabled BOOLEAN NOT NULL,
			params JSONB,
			"for" BIGINT,
			severity VARCHAR NOT NULL,
			custom_labels TEXT,
			filters JSONB,
			channel_ids JSONB NOT NULL,

			created_at TIMESTAMP NOT NULL,
			updated_at TIMESTAMP NOT NULL,

			PRIMARY KEY (id)
		)`,
	},
	25: {
		`ALTER TABLE agents ADD COLUMN mongo_db_tls_options JSONB`,
	},
	26: {
		`ALTER TABLE ia_rules ALTER COLUMN channel_ids DROP NOT NULL`,
	},
	27: {
		`CREATE TABLE backup_locations (
			id VARCHAR NOT NULL,
			name VARCHAR NOT NULL CHECK (name <> ''),
			description VARCHAR NOT NULL,
			type VARCHAR NOT NULL CHECK (type <> ''),
			s3_config JSONB,
			pmm_server_config JSONB,
			pmm_client_config JSONB,

			created_at TIMESTAMP NOT NULL,
			updated_at TIMESTAMP NOT NULL,

			PRIMARY KEY (id),
			UNIQUE (name)
		)`,
	},
	28: {
		`ALTER TABLE agents ADD COLUMN disabled_collectors VARCHAR[]`,
	},
	29: {
		`CREATE TABLE artifacts (
			id VARCHAR NOT NULL,
			name VARCHAR NOT NULL CHECK (name <> ''),
			vendor VARCHAR NOT NULL CHECK (vendor <> ''),
			location_id VARCHAR NOT NULL CHECK (location_id <> ''),
			service_id VARCHAR NOT NULL CHECK (service_id <> ''),
			data_model VARCHAR NOT NULL CHECK (data_model <> ''),
			status VARCHAR NOT NULL CHECK (status <> ''),
			created_at TIMESTAMP NOT NULL,

			PRIMARY KEY (id)
		)`,
	},
	30: {
		`CREATE TABLE job_results (
			id VARCHAR NOT NULL,
			pmm_agent_id VARCHAR CHECK (pmm_agent_id <> ''),
			type VARCHAR NOT NULL,
			done BOOLEAN NOT NULL,
			error VARCHAR NOT NULL,
			result JSONB,

			created_at TIMESTAMP NOT NULL,
			updated_at TIMESTAMP NOT NULL,

			PRIMARY KEY (id)
		)`,
	},
	31: {
		`ALTER TABLE agents
			ADD COLUMN azure_options VARCHAR`,
	},
	32: {
		`CREATE TABLE check_settings (
			name VARCHAR NOT NULL,
			interval VARCHAR NOT NULL,
			PRIMARY KEY (name)
		)`,
	},
	33: {
		`ALTER TABLE kubernetes_clusters ADD COLUMN pxc JSONB`,
		`ALTER TABLE kubernetes_clusters ADD COLUMN proxysql JSONB`,
		`ALTER TABLE kubernetes_clusters ADD COLUMN mongod JSONB`,
	},
	34: {
		`ALTER TABLE kubernetes_clusters ADD COLUMN haproxy JSONB`,
	},
	35: {
		`CREATE TABLE restore_history (
			id VARCHAR NOT NULL,
			artifact_id VARCHAR NOT NULL CHECK (artifact_id <> ''),
			service_id VARCHAR NOT NULL CHECK (service_id <> ''),
			status VARCHAR NOT NULL CHECK (status <> ''),
			started_at TIMESTAMP NOT NULL,
			finished_at TIMESTAMP,

			PRIMARY KEY (id),
			FOREIGN KEY (artifact_id) REFERENCES artifacts (id),
			FOREIGN KEY (service_id) REFERENCES services (service_id)
		)`,
	},
	36: {
		`ALTER TABLE agents
		ADD COLUMN mysql_options VARCHAR`,
	},
	37: {
		`ALTER TABLE agents ALTER COLUMN max_query_log_size TYPE BIGINT`,
	},
	38: {
		`DELETE FROM artifacts a
			WHERE NOT EXISTS (
				SELECT FROM backup_locations
   				WHERE id = a.location_id
   			)`,
		`ALTER TABLE artifacts ADD FOREIGN KEY (location_id) REFERENCES backup_locations (id)`,
		`ALTER TABLE artifacts DROP CONSTRAINT artifacts_service_id_check`,
	},
	39: {
		`CREATE TABLE scheduled_tasks (
			id VARCHAR NOT NULL,
			cron_expression VARCHAR NOT NULL CHECK (cron_expression <> ''),
			type VARCHAR NOT NULL CHECK (type <> ''),
			start_at TIMESTAMP,
			last_run TIMESTAMP,
			next_run TIMESTAMP,
			data JSONB,
			disabled BOOLEAN,
			running BOOLEAN,
			error VARCHAR,

			created_at TIMESTAMP NOT NULL,
			updated_at TIMESTAMP NOT NULL,

			PRIMARY KEY (id)
		)`,
	},
	40: {
		`ALTER TABLE artifacts
      ADD COLUMN type VARCHAR NOT NULL CHECK (type <> '') DEFAULT 'on_demand',
      ADD COLUMN schedule_id VARCHAR`,
		`ALTER TABLE artifacts ALTER COLUMN type DROP DEFAULT`,
	},
	41: {
		`ALTER TABLE agents ADD COLUMN postgresql_options JSONB`,
	},
	42: {
		`ALTER TABLE agents
		ADD COLUMN agent_password VARCHAR CHECK (agent_password <> '')`,
	},
	43: {
		`UPDATE artifacts SET schedule_id = '' WHERE schedule_id IS NULL`,
		`ALTER TABLE artifacts ALTER COLUMN schedule_id SET NOT NULL`,
	},
	44: {
		`CREATE TABLE service_software_versions (
			service_id VARCHAR NOT NULL CHECK (service_id <> ''),
			service_type VARCHAR NOT NULL CHECK (service_type <> ''),
			software_versions JSONB,
			next_check_at TIMESTAMP,

			created_at TIMESTAMP NOT NULL,
			updated_at TIMESTAMP NOT NULL,

			PRIMARY KEY (service_id),
			FOREIGN KEY (service_id) REFERENCES services (service_id) ON DELETE CASCADE
		);`,
		`INSERT INTO service_software_versions(
			service_id,
			service_type,
			software_versions,
			next_check_at,
			created_at,
			updated_at
		)
		SELECT
			service_id,
			service_type,
			'[]' AS software_versions,
			(NOW() AT TIME ZONE 'utc') AS next_check_at,
			(NOW() AT TIME ZONE 'utc') AS created_at,
			(NOW() AT TIME ZONE 'utc') AS updated_at
		FROM services
        WHERE service_type = 'mysql';`,
	},
	45: {
		`ALTER TABLE artifacts
			ADD COLUMN updated_at TIMESTAMP`,
		`UPDATE artifacts SET updated_at = created_at`,
		`ALTER TABLE artifacts ALTER COLUMN updated_at SET NOT NULL`,
		`ALTER TABLE job_results RENAME TO jobs`,
		`ALTER TABLE jobs
			ADD COLUMN data JSONB,
			ADD COLUMN retries INTEGER,
			ADD COLUMN interval BIGINT,
			ADD COLUMN timeout BIGINT
		`,
	},
	46: {
		`ALTER TABLE artifacts ADD COLUMN db_version VARCHAR NOT NULL DEFAULT ''`,
		`ALTER TABLE artifacts ALTER COLUMN db_version DROP DEFAULT`,
	},
	47: {
		`CREATE TABLE job_logs (
			job_id VARCHAR NOT NULL,
			chunk_id INTEGER NOT NULL,
			data TEXT NOT NULL,
			last_chunk BOOLEAN NOT NULL,
			FOREIGN KEY (job_id) REFERENCES jobs (id) ON DELETE CASCADE,
			PRIMARY KEY (job_id, chunk_id)
		)`,
	},
	48: {
		`ALTER TABLE artifacts
      ADD COLUMN mode VARCHAR NOT NULL CHECK (mode <> '') DEFAULT 'snapshot'`,
		`ALTER TABLE artifacts ALTER COLUMN mode DROP DEFAULT`,
		`UPDATE scheduled_tasks set data = jsonb_set(data::jsonb, '{mysql_backup, data_model}', '"physical"') WHERE type = 'mysql_backup'`,
		`UPDATE scheduled_tasks set data = jsonb_set(data::jsonb, '{mysql_backup, mode}', '"snapshot"') WHERE type = 'mysql_backup'`,
		`UPDATE scheduled_tasks set data = jsonb_set(data::jsonb, '{mongodb_backup, data_model}', '"logical"') WHERE type = 'mongodb_backup'`,
		`UPDATE scheduled_tasks set data = jsonb_set(data::jsonb, '{mongodb_backup, mode}', '"snapshot"') WHERE type = 'mongodb_backup'`,
		`UPDATE jobs SET data = jsonb_set(data::jsonb, '{mongo_db_backup, mode}', '"snapshot"') WHERE type = 'mongodb_backup'`,
		`UPDATE jobs SET data = data - 'mongo_db_backup' || jsonb_build_object('mongodb_backup', data->'mongo_db_backup') WHERE type = 'mongodb_backup';`,
		`UPDATE jobs SET data = data - 'mongo_db_restore_backup' || jsonb_build_object('mongodb_restore_backup', data->'mongo_db_restore_backup') WHERE type = 'mongodb_restore_backup';`,
	},
	49: {
		`CREATE TABLE percona_sso_details (
			client_id VARCHAR NOT NULL,
			client_secret VARCHAR NOT NULL,
			issuer_url VARCHAR NOT NULL,
			scope VARCHAR NOT NULL,
			created_at TIMESTAMP NOT NULL
		)`,
	},
	50: {
		`INSERT INTO job_logs(
			job_id,
			chunk_id,
			data,
			last_chunk
		)
        SELECT
            id AS job_id,
            0 AS chunk_id,
            '' AS data,
            TRUE AS last_chunk
        FROM jobs j
			WHERE type = 'mongodb_backup' AND NOT EXISTS (
				SELECT FROM job_logs
				WHERE job_id = j.id
			);`,
	},
	51: {
		`ALTER TABLE services
			ADD COLUMN database_name VARCHAR NOT NULL DEFAULT ''`,
	},
	52: {
		`UPDATE services SET database_name = 'postgresql' 
			WHERE service_type = 'postgresql' and database_name = ''`,
	},
	53: {
		`UPDATE services SET database_name = 'postgres' 
			WHERE service_type = 'postgresql' and database_name = 'postgresql'`,
	},
	54: {
		`ALTER TABLE percona_sso_details
			ADD COLUMN access_token VARCHAR`,
	},
	55: {
		`DELETE FROM ia_rules`,
		`ALTER TABLE ia_rules
			RENAME COLUMN params TO params_values`,
		`ALTER TABLE ia_rules
			ADD COLUMN name VARCHAR NOT NULL,
			ADD COLUMN expr_template VARCHAR NOT NULL,
			ADD COLUMN params_definitions JSONB,
			ADD COLUMN default_for BIGINT,
			ADD COLUMN default_severity VARCHAR NOT NULL,
			ADD COLUMN labels TEXT,
			ADD COLUMN annotations TEXT`,
	},
	56: {
		`ALTER TABLE ia_templates
			DROP COLUMN tiers`,
	},
	57: {
		`ALTER TABLE percona_sso_details
			ADD COLUMN organization_id VARCHAR`,
	},
	58: {
		`UPDATE agents SET mongo_db_tls_options = jsonb_set(mongo_db_tls_options, '{stats_collections}', to_jsonb(string_to_array(mongo_db_tls_options->>'stats_collections', ',')))
			WHERE 'mongo_db_tls_options' is not null AND jsonb_typeof(mongo_db_tls_options->'stats_collections') = 'string'`,
	},
	59: {
		`DELETE FROM percona_sso_details WHERE organization_id IS NULL`,
	},
	60: {
		`ALTER TABLE percona_sso_details
			RENAME COLUMN client_id TO pmm_managed_client_id;
		ALTER TABLE percona_sso_details
			RENAME COLUMN client_secret TO pmm_managed_client_secret;
		ALTER TABLE percona_sso_details
			ADD COLUMN grafana_client_id VARCHAR NOT NULL,
			ADD COLUMN pmm_server_name VARCHAR NOT NULL,
			ALTER COLUMN organization_id SET NOT NULL`,
	},
	61: {
		`UPDATE settings SET settings = settings #- '{sass, stt_enabled}';`,
	},
	62: {
		`ALTER TABLE agents
		ADD COLUMN process_exec_path TEXT`,
	},
	63: {
		`ALTER TABLE agents
			ADD COLUMN log_level VARCHAR`,
	},
	64: {
		`UPDATE artifacts SET data_model = 'logical'`,
	},
	65: {
		`CREATE TABLE user_flags (
			id INTEGER NOT NULL,
			tour_done BOOLEAN NOT NULL DEFAULT false,
			created_at TIMESTAMP NOT NULL,
			updated_at TIMESTAMP NOT NULL,

			PRIMARY KEY (id)
		)`,
	},
	66: {
		`UPDATE settings SET settings = settings #- '{ia, enabled}';`,
		`UPDATE settings SET settings = settings - 'ia' || jsonb_build_object('alerting', settings->'ia');`,
		`UPDATE ia_rules SET disabled = TRUE`,
	},
	67: {
<<<<<<< HEAD
		`ALTER TABLE agents
			ADD COLUMN query_length INTEGER NOT NULL DEFAULT 0`,

		`ALTER TABLE agents
			ALTER COLUMN query_length DROP DEFAULT`,
=======
		`UPDATE agents
		SET log_level = 'error'
		WHERE log_level = 'fatal'
		AND agent_type IN (
			'node_exporter',
			'mysqld_exporter',
			'postgres_exporter'
		);`,
>>>>>>> c16e2ffa
	},
}

// ^^^ Avoid default values in schema definition. ^^^
// aleksi: Go's zero values and non-zero default values in database do play nicely together in INSERTs and UPDATEs.

// OpenDB returns configured connection pool for PostgreSQL.
func OpenDB(address, name, username, password string) (*sql.DB, error) {
	q := make(url.Values)
	q.Set("sslmode", "disable")

	uri := url.URL{
		Scheme:   "postgres",
		User:     url.UserPassword(username, password),
		Host:     address,
		Path:     name,
		RawQuery: q.Encode(),
	}
	if uri.Path == "" {
		uri.Path = "postgres"
	}
	dsn := uri.String()

	db, err := sql.Open("postgres", dsn)
	if err != nil {
		return nil, errors.Wrap(err, "failed to create a connection pool to PostgreSQL")
	}

	db.SetConnMaxLifetime(0)
	db.SetMaxIdleConns(5)
	db.SetMaxOpenConns(10)

	return db, nil
}

// SetupFixturesMode defines if SetupDB adds initial data to the database or not.
type SetupFixturesMode int

const (
	// SetupFixtures adds initial data to the database.
	SetupFixtures SetupFixturesMode = iota
	// SkipFixtures skips adding initial data to the database. Useful for tests.
	SkipFixtures
)

// SetupDBParams represents SetupDB parameters.
type SetupDBParams struct {
	Logf             reform.Printf
	Address          string
	Name             string
	Username         string
	Password         string
	SetupFixtures    SetupFixturesMode
	MigrationVersion *int
}

// SetupDB runs PostgreSQL database migrations and optionally creates database and adds initial data.
func SetupDB(sqlDB *sql.DB, params *SetupDBParams) (*reform.DB, error) {
	var logger reform.Logger
	if params.Logf != nil {
		logger = reform.NewPrintfLogger(params.Logf)
	}
	db := reform.NewDB(sqlDB, postgresql.Dialect, logger)

	latestVersion := len(databaseSchema) - 1 // skip item 0
	if params.MigrationVersion != nil {
		latestVersion = *params.MigrationVersion
	}
	var currentVersion int
	errDB := db.QueryRow("SELECT id FROM schema_migrations ORDER BY id DESC LIMIT 1").Scan(&currentVersion)

	if pErr, ok := errDB.(*pq.Error); ok && pErr.Code == "28000" {
		// invalid_authorization_specification	(see https://www.postgresql.org/docs/current/errcodes-appendix.html)
		databaseName := params.Name
		roleName := params.Username

		if params.Logf != nil {
			params.Logf("Creating database %s and role %s", databaseName, roleName)
		}
		// we use empty password/db and postgres user for creating database
		db, err := OpenDB(params.Address, "", "postgres", "")
		if err != nil {
			return nil, errors.WithStack(err)
		}
		defer db.Close() //nolint:errcheck

		var countDatabases int
		err = db.QueryRow(`SELECT COUNT(*) FROM pg_database WHERE datname = $1`, databaseName).Scan(&countDatabases)
		if err != nil {
			return nil, errors.WithStack(err)
		}

		if countDatabases == 0 {
			_, err = db.Exec(fmt.Sprintf(`CREATE DATABASE "%s"`, databaseName))
			if err != nil {
				return nil, errors.WithStack(err)
			}
		}

		var countRoles int
		err = db.QueryRow(`SELECT COUNT(*) FROM pg_roles WHERE rolname=$1`, roleName).Scan(&countRoles)
		if err != nil {
			return nil, errors.WithStack(err)
		}

		if countRoles == 0 {
			_, err = db.Exec(fmt.Sprintf(`CREATE USER "%s" LOGIN PASSWORD '%s'`, roleName, params.Password))
			if err != nil {
				return nil, errors.WithStack(err)
			}

			_, err = db.Exec(`GRANT ALL PRIVILEGES ON DATABASE $1 TO $2`, databaseName, roleName)
			if err != nil {
				return nil, errors.WithStack(err)
			}
		}
		errDB = db.QueryRow("SELECT id FROM schema_migrations ORDER BY id DESC LIMIT 1").Scan(&currentVersion)
	}
	if pErr, ok := errDB.(*pq.Error); ok && pErr.Code == "42P01" { // undefined_table (see https://www.postgresql.org/docs/current/errcodes-appendix.html)
		errDB = nil
	}

	if errDB != nil {
		return nil, errors.WithStack(errDB)
	}
	if params.Logf != nil {
		params.Logf("Current database schema version: %d. Latest version: %d.", currentVersion, latestVersion)
	}

	// rollback all migrations if one of them fails; PostgreSQL supports DDL transactions
	err := db.InTransaction(func(tx *reform.TX) error {
		for version := currentVersion + 1; version <= latestVersion; version++ {
			if params.Logf != nil {
				params.Logf("Migrating database to schema version %d ...", version)
			}

			queries := databaseSchema[version]
			queries = append(queries, fmt.Sprintf(`INSERT INTO schema_migrations (id) VALUES (%d)`, version))
			for _, q := range queries {
				q = strings.TrimSpace(q)
				if _, err := tx.Exec(q); err != nil {
					return errors.Wrapf(err, "failed to execute statement:\n%s", q)
				}
			}
		}

		if params.SetupFixtures == SkipFixtures {
			return nil
		}

		// fill settings with defaults
		s, err := GetSettings(tx)
		if err != nil {
			return err
		}
		if err = SaveSettings(tx, s); err != nil {
			return err
		}

		if err = setupFixture1(tx.Querier, params.Username, params.Password); err != nil {
			return err
		}
		if err = setupFixture2(tx.Querier, params.Username, params.Password); err != nil {
			return err
		}
		return nil
	})
	if err != nil {
		return nil, err
	}
	return db, nil
}

func setupFixture1(q *reform.Querier, username, password string) error {
	// create PMM Server Node and associated Agents
	node, err := createNodeWithID(q, PMMServerNodeID, GenericNodeType, &CreateNodeParams{
		NodeName: "pmm-server",
		Address:  "127.0.0.1",
	})
	if err != nil {
		if status.Code(err) == codes.AlreadyExists {
			// this fixture was already added previously
			return nil
		}
		return err
	}
	if _, err = createPMMAgentWithID(q, PMMServerAgentID, node.NodeID, nil); err != nil {
		return err
	}
	if _, err = CreateNodeExporter(q, PMMServerAgentID, nil, false, []string{}, nil, ""); err != nil {
		return err
	}

	// create PostgreSQL Service and associated Agents
	service, err := AddNewService(q, PostgreSQLServiceType, &AddDBMSServiceParams{
		ServiceName: PMMServerPostgreSQLServiceName,
		NodeID:      node.NodeID,
		Address:     pointer.ToString("127.0.0.1"),
		Port:        pointer.ToUint16(5432),
	})
	if err != nil {
		return err
	}
	_, err = CreateAgent(q, PostgresExporterType, &CreateAgentParams{
		PMMAgentID: PMMServerAgentID,
		ServiceID:  service.ServiceID,
		Username:   username,
		Password:   password,
	})
	if err != nil {
		return err
	}
	_, err = CreateAgent(q, QANPostgreSQLPgStatementsAgentType, &CreateAgentParams{
		PMMAgentID: PMMServerAgentID,
		ServiceID:  service.ServiceID,
		Username:   username,
		Password:   password,
	})
	if err != nil {
		return err
	}

	return nil
}

func setupFixture2(q *reform.Querier, username, password string) error {
	// TODO add clickhouse_exporter

	return nil
}<|MERGE_RESOLUTION|>--- conflicted
+++ resolved
@@ -733,13 +733,6 @@
 		`UPDATE ia_rules SET disabled = TRUE`,
 	},
 	67: {
-<<<<<<< HEAD
-		`ALTER TABLE agents
-			ADD COLUMN query_length INTEGER NOT NULL DEFAULT 0`,
-
-		`ALTER TABLE agents
-			ALTER COLUMN query_length DROP DEFAULT`,
-=======
 		`UPDATE agents
 		SET log_level = 'error'
 		WHERE log_level = 'fatal'
@@ -748,7 +741,13 @@
 			'mysqld_exporter',
 			'postgres_exporter'
 		);`,
->>>>>>> c16e2ffa
+	},
+	68: {
+		`ALTER TABLE agents
+			ADD COLUMN query_length INTEGER NOT NULL DEFAULT 0`,
+
+		`ALTER TABLE agents
+			ALTER COLUMN query_length DROP DEFAULT`,
 	},
 }
 
