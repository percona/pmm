--- conflicted
+++ resolved
@@ -916,11 +916,10 @@
 		ALTER COLUMN comments_parsing_disabled DROP DEFAULT`,
 	},
 	85: {
-<<<<<<< HEAD
+		`UPDATE services SET cluster = service_name WHERE cluster = ''`,
+	},
+	86: {
 		`DROP TABLE kubernetes_clusters`,
-=======
-		`UPDATE services SET cluster = service_name WHERE cluster = ''`,
->>>>>>> bbb794fa
 	},
 }
 
