// Copyright (C) 2017 Percona LLC
//
// This program is free software: you can redistribute it and/or modify
// it under the terms of the GNU Affero General Public License as published by
// the Free Software Foundation, either version 3 of the License, or
// (at your option) any later version.
//
// This program is distributed in the hope that it will be useful,
// but WITHOUT ANY WARRANTY; without even the implied warranty of
// MERCHANTABILITY or FITNESS FOR A PARTICULAR PURPOSE. See the
// GNU Affero General Public License for more details.
//
// You should have received a copy of the GNU Affero General Public License
// along with this program. If not, see <https://www.gnu.org/licenses/>.

//nolint:lll
package models

import (
	"context"
	"database/sql"
	"fmt"
	"net"
	"net/url"
	"os"
	"strconv"
	"strings"

	"github.com/lib/pq"
	"github.com/pkg/errors"
	"google.golang.org/grpc/codes"
	"google.golang.org/grpc/status"
	"gopkg.in/reform.v1"
	"gopkg.in/reform.v1/dialects/postgresql"
)

const (
	// PMMServerPostgreSQLServiceName is a special Service Name representing PMM Server's PostgreSQL Service.
	PMMServerPostgreSQLServiceName = "pmm-server-postgresql"
	// minPGVersion stands for minimal required PostgreSQL server version for PMM Server.
	minPGVersion float64 = 14
	// DefaultPostgreSQLAddr represent default local PostgreSQL database server address.
	DefaultPostgreSQLAddr = "127.0.0.1:5432"
	// PMMServerPostgreSQLNodeName is a special Node Name representing PMM Server's External PostgreSQL Node.
	PMMServerPostgreSQLNodeName = "pmm-server-db"

	// DisableSSLMode represent disable PostgreSQL ssl mode
	DisableSSLMode string = "disable"
	// RequireSSLMode represent require PostgreSQL ssl mode
	RequireSSLMode string = "require"
	// VerifyCaSSLMode represent verify-ca PostgreSQL ssl mode
	VerifyCaSSLMode string = "verify-ca"
	// VerifyFullSSLMode represent verify-full PostgreSQL ssl mode
	VerifyFullSSLMode string = "verify-full"
)

// databaseSchema maps schema version from schema_migrations table (id column) to a slice of DDL queries.
var databaseSchema = [][]string{
	1: {
		`CREATE TABLE schema_migrations (
			id INTEGER NOT NULL,
			PRIMARY KEY (id)
		)`,

		`CREATE TABLE nodes (
			-- common
			node_id VARCHAR NOT NULL,
			node_type VARCHAR NOT NULL CHECK (node_type <> ''),
			node_name VARCHAR NOT NULL CHECK (node_name <> ''),
			machine_id VARCHAR CHECK (machine_id <> ''),
			distro VARCHAR NOT NULL,
			node_model VARCHAR NOT NULL,
			az VARCHAR NOT NULL,
			custom_labels TEXT,
			address VARCHAR NOT NULL,
			created_at TIMESTAMP NOT NULL,
			updated_at TIMESTAMP NOT NULL,

			-- Container
			container_id VARCHAR CHECK (container_id <> ''),
			container_name VARCHAR CHECK (container_name <> ''),

			-- RemoteAmazonRDS
			-- RDS instance is stored in address
			region VARCHAR CHECK (region <> ''),

			PRIMARY KEY (node_id),
			UNIQUE (node_name),
			UNIQUE (container_id),
			UNIQUE (address, region)
		)`,

		`CREATE TABLE services (
			-- common
			service_id VARCHAR NOT NULL,
			service_type VARCHAR NOT NULL CHECK (service_type <> ''),
			service_name VARCHAR NOT NULL CHECK (service_name <> ''),
			node_id VARCHAR NOT NULL CHECK (node_id <> ''),
			environment VARCHAR NOT NULL,
			cluster VARCHAR NOT NULL,
			replication_set VARCHAR NOT NULL,
			custom_labels TEXT,
			created_at TIMESTAMP NOT NULL,
			updated_at TIMESTAMP NOT NULL,

			address VARCHAR(255) CHECK (address <> ''),
			port INTEGER,

			PRIMARY KEY (service_id),
			UNIQUE (service_name),
			FOREIGN KEY (node_id) REFERENCES nodes (node_id)
		)`,

		`CREATE TABLE agents (
			-- common
			agent_id VARCHAR NOT NULL,
			agent_type VARCHAR NOT NULL CHECK (agent_type <> ''),
			runs_on_node_id VARCHAR CHECK (runs_on_node_id <> ''),
			pmm_agent_id VARCHAR CHECK (pmm_agent_id <> ''),
			custom_labels TEXT,
			created_at TIMESTAMP NOT NULL,
			updated_at TIMESTAMP NOT NULL,

			-- state
			disabled BOOLEAN NOT NULL,
			status VARCHAR NOT NULL,
			listen_port INTEGER,
			version VARCHAR CHECK (version <> ''),

			-- Credentials to access service
			username VARCHAR CHECK (username <> ''),
			password VARCHAR CHECK (password <> ''),
			metrics_url VARCHAR CHECK (metrics_url <> ''),

			PRIMARY KEY (agent_id),
			FOREIGN KEY (runs_on_node_id) REFERENCES nodes (node_id),
			FOREIGN KEY (pmm_agent_id) REFERENCES agents (agent_id),
			CONSTRAINT runs_on_node_id_xor_pmm_agent_id CHECK ((runs_on_node_id IS NULL) <> (pmm_agent_id IS NULL)),
			CONSTRAINT runs_on_node_id_only_for_pmm_agent CHECK ((runs_on_node_id IS NULL) <> (agent_type='` + string(PMMAgentType) + `'))
		)`,

		`CREATE TABLE agent_nodes (
			agent_id VARCHAR NOT NULL,
			node_id VARCHAR NOT NULL,
			created_at TIMESTAMP NOT NULL,

			FOREIGN KEY (agent_id) REFERENCES agents (agent_id),
			FOREIGN KEY (node_id) REFERENCES nodes (node_id),
			UNIQUE (agent_id, node_id)
		)`,

		`CREATE TABLE agent_services (
			agent_id VARCHAR NOT NULL,
			service_id VARCHAR NOT NULL,
			created_at TIMESTAMP NOT NULL,

			FOREIGN KEY (agent_id) REFERENCES agents (agent_id),
			FOREIGN KEY (service_id) REFERENCES services (service_id),
			UNIQUE (agent_id, service_id)
		)`,

		`CREATE TABLE action_results (
			id VARCHAR NOT NULL,
			pmm_agent_id VARCHAR CHECK (pmm_agent_id <> ''),
			done BOOLEAN NOT NULL,
			error VARCHAR NOT NULL,
			output TEXT NOT NULL,

			created_at TIMESTAMP NOT NULL,
			updated_at TIMESTAMP NOT NULL,

			PRIMARY KEY (id)
		)`,
	},

	2: {
		`CREATE TABLE settings (
			settings JSONB
		)`,
		`INSERT INTO settings (settings) VALUES ('{}')`,
	},

	3: {
		`ALTER TABLE agents
			ADD COLUMN tls BOOLEAN NOT NULL DEFAULT false,
			ADD COLUMN tls_skip_verify BOOLEAN NOT NULL DEFAULT false`,

		`ALTER TABLE agents
			ALTER COLUMN tls DROP DEFAULT,
			ALTER COLUMN tls_skip_verify DROP DEFAULT`,
	},

	4: {
		`ALTER TABLE agents
			ADD COLUMN query_examples_disabled BOOLEAN NOT NULL DEFAULT FALSE,
			ADD COLUMN max_query_log_size INTEGER NOT NULL DEFAULT 0`,

		`ALTER TABLE agents
			ALTER COLUMN query_examples_disabled DROP DEFAULT,
			ALTER COLUMN max_query_log_size DROP DEFAULT`,
	},

	5: {
		// e'\n' to treat \n as a newline, not as two characters
		`UPDATE nodes SET machine_id = trim(e'\n' from machine_id) WHERE machine_id IS NOT NULL`,
	},

	6: {
		`ALTER TABLE agents
			ADD COLUMN table_count INTEGER`,
	},

	7: {
		`ALTER TABLE agents
			ADD COLUMN node_id VARCHAR CHECK (node_id <> ''),
			ADD COLUMN service_id VARCHAR CHECK (service_id <> '')`,
		`UPDATE agents SET node_id=agent_nodes.node_id
			FROM agent_nodes
			WHERE agent_nodes.agent_id = agents.agent_id`,
		`UPDATE agents SET service_id=agent_services.service_id
			FROM agent_services
			WHERE agent_services.agent_id = agents.agent_id`,

		`DROP TABLE agent_nodes, agent_services`,

		`ALTER TABLE agents
			ADD CONSTRAINT node_id_or_service_id_or_pmm_agent_id CHECK (
				(CASE WHEN node_id IS NULL THEN 0 ELSE 1 END) +
  				(CASE WHEN service_id IS NULL THEN 0 ELSE 1 END) +
  				(CASE WHEN pmm_agent_id IS NOT NULL THEN 0 ELSE 1 END) = 1),
			ADD FOREIGN KEY (service_id) REFERENCES services(service_id),
			ADD FOREIGN KEY (node_id) REFERENCES nodes(node_id)`,
	},

	8: {
		// default to 1000 for soft migration from 2.1
		`ALTER TABLE agents
			ADD COLUMN table_count_tablestats_group_limit INTEGER NOT NULL DEFAULT 1000`,

		`ALTER TABLE agents
			ALTER COLUMN table_count_tablestats_group_limit DROP DEFAULT`,
	},

	9: {
		`ALTER TABLE agents
			ADD COLUMN aws_access_key VARCHAR,
			ADD COLUMN aws_secret_key VARCHAR`,
	},

	10: {
		// update 5/5/60 to 5/10/60 for 2.4 only if defaults were not changed
		`UPDATE settings SET
			settings = settings || '{"metrics_resolutions":{"hr": 5000000000, "mr": 10000000000, "lr": 60000000000}}'
			WHERE settings->'metrics_resolutions'->>'hr' = '5000000000'
			AND settings->'metrics_resolutions'->>'mr' = '5000000000'
			AND settings->'metrics_resolutions'->>'lr' = '60000000000'`,
	},

	11: {
		`ALTER TABLE services
			ADD COLUMN socket VARCHAR CONSTRAINT address_socket_check CHECK (
				(address IS NOT NULL AND socket IS NULL) OR (address IS NULL AND socket IS NOT NULL)
			)`,

		`ALTER TABLE services
			ADD CONSTRAINT address_port_check CHECK (
				(address IS NULL AND port IS NULL) OR (address IS NOT NULL AND port IS NOT NULL)
			),
			ADD CONSTRAINT port_check CHECK (
				port IS NULL OR (port > 0 AND port < 65535)
			)`,
	},

	12: {
		`ALTER TABLE agents
			ADD COLUMN rds_basic_metrics_disabled BOOLEAN NOT NULL DEFAULT FALSE,
			ADD COLUMN rds_enhanced_metrics_disabled BOOLEAN NOT NULL DEFAULT FALSE`,

		`ALTER TABLE agents
			ALTER COLUMN rds_basic_metrics_disabled DROP DEFAULT,
			ALTER COLUMN rds_enhanced_metrics_disabled DROP DEFAULT`,
	},

	13: {
		`ALTER TABLE services
			DROP CONSTRAINT address_socket_check`,

		`ALTER TABLE services
			ADD CONSTRAINT address_socket_check CHECK (
				(address IS NOT NULL AND socket IS NULL) OR (address IS NULL AND socket IS NOT NULL) OR (address IS NULL AND socket IS NULL)
			)`,
	},

	14: {
		`ALTER TABLE agents
			DROP CONSTRAINT node_id_or_service_id_or_pmm_agent_id,
			DROP CONSTRAINT runs_on_node_id_only_for_pmm_agent,
			DROP CONSTRAINT agents_metrics_url_check`,
		`ALTER TABLE agents
			ADD CONSTRAINT node_id_or_service_id_for_non_pmm_agent CHECK (
				(node_id IS NULL) <> (service_id IS NULL) OR (agent_type = '` + string(PMMAgentType) + `')),
			ADD CONSTRAINT runs_on_node_id_only_for_pmm_agent_and_external
				CHECK ((runs_on_node_id IS NULL) <> (agent_type='` + string(PMMAgentType) + `' OR agent_type='` + string(ExternalExporterType) + `' ))`,
		`ALTER TABLE agents RENAME COLUMN metrics_url TO metrics_path`,
		`ALTER TABLE agents
			ADD CONSTRAINT agents_metrics_path_check CHECK (metrics_path <> '')`,
		`ALTER TABLE agents ADD COLUMN metrics_scheme VARCHAR`,
	},

	15: {
		// query action results are binary data
		`ALTER TABLE action_results
			DROP COLUMN output,
			ADD COLUMN output bytea`,
	},

	16: {
		`ALTER TABLE services
			DROP CONSTRAINT port_check`,

		`ALTER TABLE services
			ADD CONSTRAINT port_check CHECK (
				port IS NULL OR (port > 0 AND port < 65536)
			)`,
	},

	17: {
		`CREATE TABLE kubernetes_clusters (
			id VARCHAR NOT NULL,
			kubernetes_cluster_name VARCHAR NOT NULL CHECK (kubernetes_cluster_name <> ''),
			kube_config TEXT NOT NULL CHECK (kube_config <> ''),
			created_at TIMESTAMP NOT NULL,
			updated_at TIMESTAMP NOT NULL,

			PRIMARY KEY (id),
			UNIQUE (kubernetes_cluster_name)
		)`,
	},

	18: {
		`ALTER TABLE services
			ADD COLUMN external_group VARCHAR NOT NULL DEFAULT ''`,

		`UPDATE services SET external_group = 'external' WHERE service_type = '` + string(ExternalServiceType) + `'`,

		`ALTER TABLE services
			ALTER COLUMN external_group DROP DEFAULT`,

		// Only service with type external can have non empty value of group.
		`ALTER TABLE services
			ADD CONSTRAINT services_external_group_check CHECK (
				(service_type <> '` + string(ExternalServiceType) + `' AND external_group = '')
				OR
				(service_type = '` + string(ExternalServiceType) + `' AND external_group <> '')
			)`,
	},

	19: {
		`ALTER TABLE agents
			ADD COLUMN push_metrics BOOLEAN NOT NULL DEFAULT FALSE`,
		`ALTER TABLE agents
			ALTER COLUMN push_metrics DROP DEFAULT`,
	},

	20: {
		`ALTER TABLE agents DROP CONSTRAINT runs_on_node_id_only_for_pmm_agent_and_external`,
	},

	21: {
		`ALTER TABLE agents
			ADD CONSTRAINT runs_on_node_id_only_for_pmm_agent
            CHECK (((runs_on_node_id IS NULL) <> (agent_type='` + string(PMMAgentType) + `'))  OR (agent_type='` + string(ExternalExporterType) + `'))`,
	},

	22: {
		`CREATE TABLE ia_channels (
			id VARCHAR NOT NULL,
			summary VARCHAR NOT NULL,
			type VARCHAR NOT NULL,

			email_config JSONB,
			pagerduty_config JSONB,
			slack_config JSONB,
			webhook_config JSONB,

			disabled BOOLEAN NOT NULL,

			created_at TIMESTAMP NOT NULL,
			updated_at TIMESTAMP NOT NULL,

			PRIMARY KEY (id)
		)`,
	},

	23: {
		`CREATE TABLE ia_templates (
			name VARCHAR NOT NULL,
			version INTEGER NOT NULL,
			summary VARCHAR NOT NULL,
			tiers JSONB NOT NULL,
			expr VARCHAR NOT NULL,
			params JSONB,
			"for" BIGINT,
			severity VARCHAR NOT NULL,
			labels TEXT,
			annotations TEXT,
			source VARCHAR NOT NULL,
			yaml TEXT NOT NULL,

			created_at TIMESTAMP NOT NULL,
			updated_at TIMESTAMP NOT NULL,

			PRIMARY KEY (name)
		)`,
	},

	24: {
		`CREATE TABLE ia_rules (
			id VARCHAR NOT NULL,
			template_name VARCHAR NOT NULL,
			summary VARCHAR NOT NULL,
			disabled BOOLEAN NOT NULL,
			params JSONB,
			"for" BIGINT,
			severity VARCHAR NOT NULL,
			custom_labels TEXT,
			filters JSONB,
			channel_ids JSONB NOT NULL,

			created_at TIMESTAMP NOT NULL,
			updated_at TIMESTAMP NOT NULL,

			PRIMARY KEY (id)
		)`,
	},
	25: {
		`ALTER TABLE agents ADD COLUMN mongo_db_tls_options JSONB`,
	},
	26: {
		`ALTER TABLE ia_rules ALTER COLUMN channel_ids DROP NOT NULL`,
	},
	27: {
		`CREATE TABLE backup_locations (
			id VARCHAR NOT NULL,
			name VARCHAR NOT NULL CHECK (name <> ''),
			description VARCHAR NOT NULL,
			type VARCHAR NOT NULL CHECK (type <> ''),
			s3_config JSONB,
			pmm_server_config JSONB,
			pmm_client_config JSONB,

			created_at TIMESTAMP NOT NULL,
			updated_at TIMESTAMP NOT NULL,

			PRIMARY KEY (id),
			UNIQUE (name)
		)`,
	},
	28: {
		`ALTER TABLE agents ADD COLUMN disabled_collectors VARCHAR[]`,
	},
	29: {
		`CREATE TABLE artifacts (
			id VARCHAR NOT NULL,
			name VARCHAR NOT NULL CHECK (name <> ''),
			vendor VARCHAR NOT NULL CHECK (vendor <> ''),
			location_id VARCHAR NOT NULL CHECK (location_id <> ''),
			service_id VARCHAR NOT NULL CHECK (service_id <> ''),
			data_model VARCHAR NOT NULL CHECK (data_model <> ''),
			status VARCHAR NOT NULL CHECK (status <> ''),
			created_at TIMESTAMP NOT NULL,

			PRIMARY KEY (id)
		)`,
	},
	30: {
		`CREATE TABLE job_results (
			id VARCHAR NOT NULL,
			pmm_agent_id VARCHAR CHECK (pmm_agent_id <> ''),
			type VARCHAR NOT NULL,
			done BOOLEAN NOT NULL,
			error VARCHAR NOT NULL,
			result JSONB,

			created_at TIMESTAMP NOT NULL,
			updated_at TIMESTAMP NOT NULL,

			PRIMARY KEY (id)
		)`,
	},
	31: {
		`ALTER TABLE agents
			ADD COLUMN azure_options VARCHAR`,
	},
	32: {
		`CREATE TABLE check_settings (
			name VARCHAR NOT NULL,
			interval VARCHAR NOT NULL,
			PRIMARY KEY (name)
		)`,
	},
	33: {
		`ALTER TABLE kubernetes_clusters ADD COLUMN pxc JSONB`,
		`ALTER TABLE kubernetes_clusters ADD COLUMN proxysql JSONB`,
		`ALTER TABLE kubernetes_clusters ADD COLUMN mongod JSONB`,
	},
	34: {
		`ALTER TABLE kubernetes_clusters ADD COLUMN haproxy JSONB`,
	},
	35: {
		`CREATE TABLE restore_history (
			id VARCHAR NOT NULL,
			artifact_id VARCHAR NOT NULL CHECK (artifact_id <> ''),
			service_id VARCHAR NOT NULL CHECK (service_id <> ''),
			status VARCHAR NOT NULL CHECK (status <> ''),
			started_at TIMESTAMP NOT NULL,
			finished_at TIMESTAMP,

			PRIMARY KEY (id),
			FOREIGN KEY (artifact_id) REFERENCES artifacts (id),
			FOREIGN KEY (service_id) REFERENCES services (service_id)
		)`,
	},
	36: {
		`ALTER TABLE agents
		ADD COLUMN mysql_options VARCHAR`,
	},
	37: {
		`ALTER TABLE agents ALTER COLUMN max_query_log_size TYPE BIGINT`,
	},
	38: {
		`DELETE FROM artifacts a
			WHERE NOT EXISTS (
				SELECT FROM backup_locations
   				WHERE id = a.location_id
   			)`,
		`ALTER TABLE artifacts ADD FOREIGN KEY (location_id) REFERENCES backup_locations (id)`,
		`ALTER TABLE artifacts DROP CONSTRAINT artifacts_service_id_check`,
	},
	39: {
		`CREATE TABLE scheduled_tasks (
			id VARCHAR NOT NULL,
			cron_expression VARCHAR NOT NULL CHECK (cron_expression <> ''),
			type VARCHAR NOT NULL CHECK (type <> ''),
			start_at TIMESTAMP,
			last_run TIMESTAMP,
			next_run TIMESTAMP,
			data JSONB,
			disabled BOOLEAN,
			running BOOLEAN,
			error VARCHAR,

			created_at TIMESTAMP NOT NULL,
			updated_at TIMESTAMP NOT NULL,

			PRIMARY KEY (id)
		)`,
	},
	40: {
		`ALTER TABLE artifacts
      ADD COLUMN type VARCHAR NOT NULL CHECK (type <> '') DEFAULT 'on_demand',
      ADD COLUMN schedule_id VARCHAR`,
		`ALTER TABLE artifacts ALTER COLUMN type DROP DEFAULT`,
	},
	41: {
		`ALTER TABLE agents ADD COLUMN postgresql_options JSONB`,
	},
	42: {
		`ALTER TABLE agents
		ADD COLUMN agent_password VARCHAR CHECK (agent_password <> '')`,
	},
	43: {
		`UPDATE artifacts SET schedule_id = '' WHERE schedule_id IS NULL`,
		`ALTER TABLE artifacts ALTER COLUMN schedule_id SET NOT NULL`,
	},
	44: {
		`CREATE TABLE service_software_versions (
			service_id VARCHAR NOT NULL CHECK (service_id <> ''),
			service_type VARCHAR NOT NULL CHECK (service_type <> ''),
			software_versions JSONB,
			next_check_at TIMESTAMP,

			created_at TIMESTAMP NOT NULL,
			updated_at TIMESTAMP NOT NULL,

			PRIMARY KEY (service_id),
			FOREIGN KEY (service_id) REFERENCES services (service_id) ON DELETE CASCADE
		);`,
		`INSERT INTO service_software_versions(
			service_id,
			service_type,
			software_versions,
			next_check_at,
			created_at,
			updated_at
		)
		SELECT
			service_id,
			service_type,
			'[]' AS software_versions,
			(NOW() AT TIME ZONE 'utc') AS next_check_at,
			(NOW() AT TIME ZONE 'utc') AS created_at,
			(NOW() AT TIME ZONE 'utc') AS updated_at
		FROM services
        WHERE service_type = 'mysql';`,
	},
	45: {
		`ALTER TABLE artifacts
			ADD COLUMN updated_at TIMESTAMP`,
		`UPDATE artifacts SET updated_at = created_at`,
		`ALTER TABLE artifacts ALTER COLUMN updated_at SET NOT NULL`,
		`ALTER TABLE job_results RENAME TO jobs`,
		`ALTER TABLE jobs
			ADD COLUMN data JSONB,
			ADD COLUMN retries INTEGER,
			ADD COLUMN interval BIGINT,
			ADD COLUMN timeout BIGINT
		`,
	},
	46: {
		`ALTER TABLE artifacts ADD COLUMN db_version VARCHAR NOT NULL DEFAULT ''`,
		`ALTER TABLE artifacts ALTER COLUMN db_version DROP DEFAULT`,
	},
	47: {
		`CREATE TABLE job_logs (
			job_id VARCHAR NOT NULL,
			chunk_id INTEGER NOT NULL,
			data TEXT NOT NULL,
			last_chunk BOOLEAN NOT NULL,
			FOREIGN KEY (job_id) REFERENCES jobs (id) ON DELETE CASCADE,
			PRIMARY KEY (job_id, chunk_id)
		)`,
	},
	48: {
		`ALTER TABLE artifacts
      ADD COLUMN mode VARCHAR NOT NULL CHECK (mode <> '') DEFAULT 'snapshot'`,
		`ALTER TABLE artifacts ALTER COLUMN mode DROP DEFAULT`,
		`UPDATE scheduled_tasks set data = jsonb_set(data::jsonb, '{mysql_backup, data_model}', '"physical"') WHERE type = 'mysql_backup'`,
		`UPDATE scheduled_tasks set data = jsonb_set(data::jsonb, '{mysql_backup, mode}', '"snapshot"') WHERE type = 'mysql_backup'`,
		`UPDATE scheduled_tasks set data = jsonb_set(data::jsonb, '{mongodb_backup, data_model}', '"logical"') WHERE type = 'mongodb_backup'`,
		`UPDATE scheduled_tasks set data = jsonb_set(data::jsonb, '{mongodb_backup, mode}', '"snapshot"') WHERE type = 'mongodb_backup'`,
		`UPDATE jobs SET data = jsonb_set(data::jsonb, '{mongo_db_backup, mode}', '"snapshot"') WHERE type = 'mongodb_backup'`,
		`UPDATE jobs SET data = data - 'mongo_db_backup' || jsonb_build_object('mongodb_backup', data->'mongo_db_backup') WHERE type = 'mongodb_backup';`,
		`UPDATE jobs SET data = data - 'mongo_db_restore_backup' || jsonb_build_object('mongodb_restore_backup', data->'mongo_db_restore_backup') WHERE type = 'mongodb_restore_backup';`,
	},
	49: {
		`CREATE TABLE percona_sso_details (
			client_id VARCHAR NOT NULL,
			client_secret VARCHAR NOT NULL,
			issuer_url VARCHAR NOT NULL,
			scope VARCHAR NOT NULL,
			created_at TIMESTAMP NOT NULL
		)`,
	},
	50: {
		`INSERT INTO job_logs(
			job_id,
			chunk_id,
			data,
			last_chunk
		)
        SELECT
            id AS job_id,
            0 AS chunk_id,
            '' AS data,
            TRUE AS last_chunk
        FROM jobs j
			WHERE type = 'mongodb_backup' AND NOT EXISTS (
				SELECT FROM job_logs
				WHERE job_id = j.id
			);`,
	},
	51: {
		`ALTER TABLE services
			ADD COLUMN database_name VARCHAR NOT NULL DEFAULT ''`,
	},
	52: {
		`UPDATE services SET database_name = 'postgresql'
			WHERE service_type = 'postgresql' and database_name = ''`,
	},
	53: {
		`UPDATE services SET database_name = 'postgres'
			WHERE service_type = 'postgresql' and database_name = 'postgresql'`,
	},
	54: {
		`ALTER TABLE percona_sso_details
			ADD COLUMN access_token VARCHAR`,
	},
	55: {
		`DELETE FROM ia_rules`,
		`ALTER TABLE ia_rules
			RENAME COLUMN params TO params_values`,
		`ALTER TABLE ia_rules
			ADD COLUMN name VARCHAR NOT NULL,
			ADD COLUMN expr_template VARCHAR NOT NULL,
			ADD COLUMN params_definitions JSONB,
			ADD COLUMN default_for BIGINT,
			ADD COLUMN default_severity VARCHAR NOT NULL,
			ADD COLUMN labels TEXT,
			ADD COLUMN annotations TEXT`,
	},
	56: {
		`ALTER TABLE ia_templates
			DROP COLUMN tiers`,
	},
	57: {
		`ALTER TABLE percona_sso_details
			ADD COLUMN organization_id VARCHAR`,
	},
	58: {
		`UPDATE agents SET mongo_db_tls_options = jsonb_set(mongo_db_tls_options, '{stats_collections}', to_jsonb(string_to_array(mongo_db_tls_options->>'stats_collections', ',')))
			WHERE 'mongo_db_tls_options' is not null AND jsonb_typeof(mongo_db_tls_options->'stats_collections') = 'string'`,
	},
	59: {
		`DELETE FROM percona_sso_details WHERE organization_id IS NULL`,
	},
	60: {
		`ALTER TABLE percona_sso_details
			RENAME COLUMN client_id TO pmm_managed_client_id;
		ALTER TABLE percona_sso_details
			RENAME COLUMN client_secret TO pmm_managed_client_secret;
		ALTER TABLE percona_sso_details
			ADD COLUMN grafana_client_id VARCHAR NOT NULL,
			ADD COLUMN pmm_server_name VARCHAR NOT NULL,
			ALTER COLUMN organization_id SET NOT NULL`,
	},
	61: {
		`UPDATE settings SET settings = settings #- '{sass, stt_enabled}';`,
	},
	62: {
		`ALTER TABLE agents
		ADD COLUMN process_exec_path TEXT`,
	},
	63: {
		`ALTER TABLE agents
			ADD COLUMN log_level VARCHAR`,
	},
	64: {
		`UPDATE artifacts SET data_model = 'logical'`,
	},
	65: {
		`CREATE TABLE user_flags (
			id INTEGER NOT NULL,
			tour_done BOOLEAN NOT NULL DEFAULT false,
			created_at TIMESTAMP NOT NULL,
			updated_at TIMESTAMP NOT NULL,

			PRIMARY KEY (id)
		)`,
	},
	66: {
		`UPDATE settings SET settings = settings #- '{ia, enabled}';`,
		`UPDATE settings SET settings = settings - 'ia' || jsonb_build_object('alerting', settings->'ia');`,
		`UPDATE ia_rules SET disabled = TRUE`,
	},
	67: {
		`UPDATE agents
		SET log_level = 'error'
		WHERE log_level = 'fatal'
		AND agent_type IN (
			'node_exporter',
			'mysqld_exporter',
			'postgres_exporter'
		);`,
	},
	68: {
		`ALTER TABLE agents
			ADD COLUMN max_query_length INTEGER NOT NULL DEFAULT 0`,

		`ALTER TABLE agents
			ALTER COLUMN max_query_length DROP DEFAULT`,
	},
	69: {
		`ALTER TABLE backup_locations
			DROP COLUMN pmm_server_config`,
	},
	70: {
		`ALTER TABLE restore_history
			ADD COLUMN pitr_timestamp TIMESTAMP`,
	},
	71: {
		`ALTER TABLE backup_locations
			RENAME COLUMN pmm_client_config TO filesystem_config`,
	},
	72: {
		`ALTER TABLE user_flags
			ADD COLUMN alerting_tour_done BOOLEAN NOT NULL DEFAULT false`,
	},
	73: {
		`CREATE TABLE roles (
			id SERIAL PRIMARY KEY,
			title VARCHAR NOT NULL UNIQUE,
			filter TEXT NOT NULL,
			created_at TIMESTAMP NOT NULL,
			updated_at TIMESTAMP NOT NULL
		);

		CREATE TABLE user_roles (
			user_id INTEGER NOT NULL,
			role_id INTEGER NOT NULL,
			created_at TIMESTAMP NOT NULL,
			updated_at TIMESTAMP NOT NULL,

			PRIMARY KEY (user_id, role_id)
		);

		CREATE INDEX role_id_index ON user_roles (role_id);

		WITH rows AS (
			INSERT INTO roles
			(title, filter, created_at, updated_at)
			VALUES
			('Full access', '', NOW(), NOW())
			RETURNING id
		), settings_id AS (
			UPDATE settings SET settings['default_role_id'] = (SELECT to_jsonb(id) FROM rows)
		)

		INSERT INTO user_roles
		(user_id, role_id, created_at, updated_at)
		SELECT u.id, (SELECT id FROM rows), NOW(), NOW() FROM user_flags u;`,
	},
	74: {
		`UPDATE scheduled_tasks
			SET "data" = jsonb_set("data", array["type", 'name'], to_jsonb("data"->"type"->>'name' || '-pmm-renamed-' || gen_random_uuid()))
			WHERE "data"->"type"->>'name' IN (SELECT "data"->"type"->>'name' nm FROM scheduled_tasks GROUP BY nm HAVING COUNT(*) > 1);
		CREATE UNIQUE INDEX scheduled_tasks_data_name_idx ON scheduled_tasks(("data"->"type"->>'name'))`,
	},
	75: {
		`ALTER TABLE kubernetes_clusters
            ADD COLUMN ready BOOLEAN NOT NULL DEFAULT false`,
	},
	76: {
		`ALTER TABLE roles
		ADD COLUMN description TEXT NOT NULL DEFAULT ''`,
	},
	77: {
		`UPDATE scheduled_tasks
			SET data = jsonb_set(data, '{mongodb_backup, cluster_name}', to_jsonb((SELECT cluster FROM services WHERE services.service_id = data->'mongodb_backup'->>'service_id')))
			WHERE type = 'mongodb_backup'`,
	},
	78: {
		`INSERT INTO service_software_versions(
			service_id,
			service_type,
			software_versions,
			next_check_at,
			created_at,
			updated_at
		)
		SELECT
			service_id,
			service_type,
			'[]' AS software_versions,
			(NOW() AT TIME ZONE 'utc') AS next_check_at,
			(NOW() AT TIME ZONE 'utc') AS created_at,
			(NOW() AT TIME ZONE 'utc') AS updated_at
		FROM services
        WHERE service_type = 'mongodb';`,
	},
	79: {
		`CREATE TABLE onboarding_system_tips (
			 id INTEGER PRIMARY KEY,
			 is_completed BOOLEAN NOT NULL,
		
			 created_at TIMESTAMP NOT NULL,
			 updated_at TIMESTAMP NOT NULL
		);

		INSERT INTO onboarding_system_tips(
			id, is_completed, created_at, updated_at
		) VALUES
			(1, false, current_timestamp, current_timestamp),
			(2, false, current_timestamp, current_timestamp),
			(3, false, current_timestamp, current_timestamp);
		
		CREATE TABLE onboarding_user_tips (
		   id SERIAL PRIMARY KEY,
		   tip_id INTEGER NOT NULL,
		   user_id INTEGER NOT NULL,
		   is_completed BOOLEAN NOT NULL,
		
		   created_at TIMESTAMP NOT NULL,
		   updated_at TIMESTAMP NOT NULL,
		   UNIQUE (user_id, tip_id)
		);
		`,
	},
	80: {
		`ALTER TABLE kubernetes_clusters ADD COLUMN postgresql JSONB`,
		`ALTER TABLE kubernetes_clusters ADD COLUMN pgbouncer JSONB`,
		`ALTER TABLE kubernetes_clusters ADD COLUMN pgbackrest JSONB`,
	},
	81: {
		`ALTER TABLE artifacts
<<<<<<< HEAD
    		ADD COLUMN folder VARCHAR NOT NULL DEFAULT '',
			ADD COLUMN metadata_list JSONB;

		UPDATE scheduled_tasks 
		SET data = jsonb_set(data, '{mongodb_backup, folder}', data->'mongodb_backup'->'name')
		WHERE type = 'mongodb_backup';`,
=======
		ADD COLUMN is_sharded_cluster BOOLEAN NOT NULL DEFAULT FALSE`,
>>>>>>> e7af40aa
	},
}

// ^^^ Avoid default values in schema definition. ^^^
// aleksi: Go's zero values and non-zero default values in database do play nicely together in INSERTs and UPDATEs.

// OpenDB returns configured connection pool for PostgreSQL.
// OpenDB just validate its arguments without creating a connection to the database.
func OpenDB(params SetupDBParams) (*sql.DB, error) {
	q := make(url.Values)
	if params.SSLMode == "" {
		params.SSLMode = DisableSSLMode
	}

	q.Set("sslmode", params.SSLMode)
	if params.SSLMode != DisableSSLMode {
		q.Set("sslrootcert", params.SSLCAPath)
		q.Set("sslcert", params.SSLCertPath)
		q.Set("sslkey", params.SSLKeyPath)
	}

	uri := url.URL{
		Scheme:   "postgres",
		User:     url.UserPassword(params.Username, params.Password),
		Host:     params.Address,
		Path:     params.Name,
		RawQuery: q.Encode(),
	}
	if uri.Path == "" {
		uri.Path = "postgres"
	}
	dsn := uri.String()

	db, err := sql.Open("postgres", dsn)
	if err != nil {
		return nil, errors.Wrap(err, "failed to create a connection pool to PostgreSQL")
	}

	db.SetConnMaxLifetime(0)
	db.SetMaxIdleConns(5)
	db.SetMaxOpenConns(10)

	return db, nil
}

// SetupFixturesMode defines if SetupDB adds initial data to the database or not.
type SetupFixturesMode int

const (
	// SetupFixtures adds initial data to the database.
	SetupFixtures SetupFixturesMode = iota
	// SkipFixtures skips adding initial data to the database. Useful for tests.
	SkipFixtures
)

// SetupDBParams represents SetupDB parameters.
type SetupDBParams struct {
	Logf             reform.Printf
	Address          string
	Name             string
	Username         string
	Password         string
	SSLMode          string
	SSLCAPath        string
	SSLKeyPath       string
	SSLCertPath      string
	SetupFixtures    SetupFixturesMode
	MigrationVersion *int
}

// SetupDB checks minimal required PostgreSQL version and runs database migrations. Optionally creates database and adds initial data.
func SetupDB(ctx context.Context, sqlDB *sql.DB, params SetupDBParams) (*reform.DB, error) {
	var logger reform.Logger
	if params.Logf != nil {
		logger = reform.NewPrintfLogger(params.Logf)
	}

	db := reform.NewDB(sqlDB, postgresql.Dialect, logger)
	errCV := checkVersion(ctx, db)
	if pErr, ok := errCV.(*pq.Error); ok && pErr.Code == "28000" {
		// invalid_authorization_specification	(see https://www.postgresql.org/docs/current/errcodes-appendix.html)
		if err := initWithRoot(params); err != nil {
			return nil, errors.Wrapf(err, "couldn't connect to database with provided credentials. Tried to create user and database. Error: %s", errCV)
		}
		errCV = checkVersion(ctx, db)
	}

	if errCV != nil {
		return nil, errCV
	}

	if err := migrateDB(db, params); err != nil {
		return nil, err
	}
	return db, nil
}

// checkVersion checks minimal required PostgreSQL server version.
func checkVersion(ctx context.Context, db reform.DBTXContext) error {
	PGVersion, err := GetPostgreSQLVersion(ctx, db)
	if err != nil {
		return err
	}

	if PGVersion.Float() < minPGVersion {
		return fmt.Errorf("unsupported PMM Server PostgreSQL server version: %s. Please upgrade to version %.1f or newer", PGVersion, minPGVersion)
	}
	return nil
}

// initWithRoot tries to create given user and database under default postgres role.
func initWithRoot(params SetupDBParams) error {
	if params.Logf != nil {
		params.Logf("Creating database %s and role %s", params.Name, params.Username)
	}
	// we use empty password/db and postgres user for creating database
	db, err := OpenDB(SetupDBParams{Address: params.Address, Username: "postgres"})
	if err != nil {
		return errors.WithStack(err)
	}
	defer db.Close() //nolint:errcheck

	var countDatabases int
	err = db.QueryRow(`SELECT COUNT(*) FROM pg_database WHERE datname = $1`, params.Name).Scan(&countDatabases)
	if err != nil {
		return errors.WithStack(err)
	}

	if countDatabases == 0 {
		_, err = db.Exec(fmt.Sprintf(`CREATE DATABASE "%s"`, params.Name))
		if err != nil {
			return errors.WithStack(err)
		}
	}

	var countRoles int
	err = db.QueryRow(`SELECT COUNT(*) FROM pg_roles WHERE rolname=$1`, params.Username).Scan(&countRoles)
	if err != nil {
		return errors.WithStack(err)
	}

	if countRoles == 0 {
		_, err = db.Exec(fmt.Sprintf(`CREATE USER "%s" LOGIN PASSWORD '%s'`, params.Username, params.Password))
		if err != nil {
			return errors.WithStack(err)
		}

		_, err = db.Exec(`GRANT ALL PRIVILEGES ON DATABASE $1 TO $2`, params.Name, params.Username)
		if err != nil {
			return errors.WithStack(err)
		}
	}
	return nil
}

// migrateDB runs PostgreSQL database migrations.
func migrateDB(db *reform.DB, params SetupDBParams) error {
	var currentVersion int
	errDB := db.QueryRow("SELECT id FROM schema_migrations ORDER BY id DESC LIMIT 1").Scan(&currentVersion)
	if pErr, ok := errDB.(*pq.Error); ok && pErr.Code == "42P01" { // undefined_table (see https://www.postgresql.org/docs/current/errcodes-appendix.html)
		errDB = nil
	}
	if errDB != nil {
		return errors.WithStack(errDB)
	}

	latestVersion := len(databaseSchema) - 1 // skip item 0
	if params.MigrationVersion != nil {
		latestVersion = *params.MigrationVersion
	}
	if params.Logf != nil {
		params.Logf("Current database schema version: %d. Latest version: %d.", currentVersion, latestVersion)
	}

	// rollback all migrations if one of them fails; PostgreSQL supports DDL transactions
	return db.InTransaction(func(tx *reform.TX) error {
		for version := currentVersion + 1; version <= latestVersion; version++ {
			if params.Logf != nil {
				params.Logf("Migrating database to schema version %d ...", version)
			}

			queries := databaseSchema[version]
			queries = append(queries, fmt.Sprintf(`INSERT INTO schema_migrations (id) VALUES (%d)`, version))
			for _, q := range queries {
				q = strings.TrimSpace(q)
				if _, err := tx.Exec(q); err != nil {
					return errors.Wrapf(err, "failed to execute statement:\n%s", q)
				}
			}
		}

		if params.SetupFixtures == SkipFixtures {
			return nil
		}

		// fill settings with defaults
		s, err := GetSettings(tx)
		if err != nil {
			return err
		}
		if err = SaveSettings(tx, s); err != nil {
			return err
		}

		if err = setupFixture1(tx.Querier, params); err != nil {
			return err
		}
		if err = setupFixture2(tx.Querier, params.Username, params.Password); err != nil {
			return err
		}
		return nil
	})
}

func setupFixture1(q *reform.Querier, params SetupDBParams) error {
	// create PMM Server Node and associated Agents
	node, err := createNodeWithID(q, PMMServerNodeID, GenericNodeType, &CreateNodeParams{
		NodeName: "pmm-server",
		Address:  "127.0.0.1",
	})
	if err != nil {
		if status.Code(err) == codes.AlreadyExists {
			// this fixture was already added previously
			return nil
		}
		return err
	}
	if _, err = createPMMAgentWithID(q, PMMServerAgentID, node.NodeID, nil); err != nil {
		return err
	}
	if _, err = CreateNodeExporter(q, PMMServerAgentID, nil, false, []string{}, nil, ""); err != nil {
		return err
	}
	address, port, err := parsePGAddress(params.Address)
	if err != nil {
		return err
	}
	if params.Address != DefaultPostgreSQLAddr {
		if node, err = CreateNode(q, RemoteNodeType, &CreateNodeParams{
			NodeName: PMMServerPostgreSQLNodeName,
			Address:  address,
		}); err != nil {
			return err
		}
	} else {
		params.Name = "" // using postgres database in order to get metrics from entrypoint extension setup for QAN.
	}

	// create PostgreSQL Service and associated Agents
	service, err := AddNewService(q, PostgreSQLServiceType, &AddDBMSServiceParams{
		ServiceName: PMMServerPostgreSQLServiceName,
		NodeID:      node.NodeID,
		Database:    params.Name,
		Address:     &node.Address,
		Port:        &port,
	})
	if err != nil {
		return err
	}

	ap := &CreateAgentParams{
		PMMAgentID:    PMMServerAgentID,
		ServiceID:     service.ServiceID,
		TLS:           params.SSLMode != DisableSSLMode,
		TLSSkipVerify: params.SSLMode == DisableSSLMode || params.SSLMode == VerifyCaSSLMode,
		Username:      params.Username,
		Password:      params.Password,
	}
	if ap.TLS {
		ap.PostgreSQLOptions = &PostgreSQLOptions{}
		for path, field := range map[string]*string{
			params.SSLCAPath:   &ap.PostgreSQLOptions.SSLCa,
			params.SSLCertPath: &ap.PostgreSQLOptions.SSLCert,
			params.SSLKeyPath:  &ap.PostgreSQLOptions.SSLKey,
		} {
			if path == "" {
				continue
			}
			content, err := os.ReadFile(path) //nolint:gosec
			if err != nil {
				return err
			}
			*field = string(content)
		}
	}
	_, err = CreateAgent(q, PostgresExporterType, ap)
	if err != nil {
		return err
	}
	_, err = CreateAgent(q, QANPostgreSQLPgStatementsAgentType, ap)
	if err != nil {
		return err
	}
	return nil
}

func setupFixture2(q *reform.Querier, username, password string) error {
	// TODO add clickhouse_exporter

	return nil
}

// parsePGAddress parses PostgreSQL address into address:port; if no port specified returns default port number.
func parsePGAddress(address string) (string, uint16, error) {
	if !strings.Contains(address, ":") {
		return address, 5432, nil
	}
	address, portStr, err := net.SplitHostPort(address)
	if err != nil {
		return "", 0, err
	}
	parsedPort, err := strconv.ParseUint(portStr, 10, 16)
	if err != nil {
		return "", 0, err
	}
	return address, uint16(parsedPort), nil
}<|MERGE_RESOLUTION|>--- conflicted
+++ resolved
@@ -893,16 +893,16 @@
 	},
 	81: {
 		`ALTER TABLE artifacts
-<<<<<<< HEAD
+		ADD COLUMN is_sharded_cluster BOOLEAN NOT NULL DEFAULT FALSE`,
+	},
+	82: {
+		`ALTER TABLE artifacts
     		ADD COLUMN folder VARCHAR NOT NULL DEFAULT '',
 			ADD COLUMN metadata_list JSONB;
 
 		UPDATE scheduled_tasks 
 		SET data = jsonb_set(data, '{mongodb_backup, folder}', data->'mongodb_backup'->'name')
 		WHERE type = 'mongodb_backup';`,
-=======
-		ADD COLUMN is_sharded_cluster BOOLEAN NOT NULL DEFAULT FALSE`,
->>>>>>> e7af40aa
 	},
 }
 
