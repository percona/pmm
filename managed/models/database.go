// Copyright (C) 2017 Percona LLC
//
// This program is free software: you can redistribute it and/or modify
// it under the terms of the GNU Affero General Public License as published by
// the Free Software Foundation, either version 3 of the License, or
// (at your option) any later version.
//
// This program is distributed in the hope that it will be useful,
// but WITHOUT ANY WARRANTY; without even the implied warranty of
// MERCHANTABILITY or FITNESS FOR A PARTICULAR PURPOSE. See the
// GNU Affero General Public License for more details.
//
// You should have received a copy of the GNU Affero General Public License
// along with this program. If not, see <https://www.gnu.org/licenses/>.

package models

import (
	"database/sql"
	"fmt"
	"net/url"
	"strings"

	"github.com/AlekSi/pointer"
	"github.com/lib/pq"
	"github.com/pkg/errors"
	"google.golang.org/grpc/codes"
	"google.golang.org/grpc/status"
	"gopkg.in/reform.v1"
	"gopkg.in/reform.v1/dialects/postgresql"
)

// PMMServerPostgreSQLServiceName is a special Service Name representing PMM Server's PostgreSQL Service.
const PMMServerPostgreSQLServiceName = "pmm-server-postgresql"

// databaseSchema maps schema version from schema_migrations table (id column) to a slice of DDL queries.
var databaseSchema = [][]string{
	1: {
		`CREATE TABLE schema_migrations (
			id INTEGER NOT NULL,
			PRIMARY KEY (id)
		)`,

		`CREATE TABLE nodes (
			-- common
			node_id VARCHAR NOT NULL,
			node_type VARCHAR NOT NULL CHECK (node_type <> ''),
			node_name VARCHAR NOT NULL CHECK (node_name <> ''),
			machine_id VARCHAR CHECK (machine_id <> ''),
			distro VARCHAR NOT NULL,
			node_model VARCHAR NOT NULL,
			az VARCHAR NOT NULL,
			custom_labels TEXT,
			address VARCHAR NOT NULL,
			created_at TIMESTAMP NOT NULL,
			updated_at TIMESTAMP NOT NULL,

			-- Container
			container_id VARCHAR CHECK (container_id <> ''),
			container_name VARCHAR CHECK (container_name <> ''),

			-- RemoteAmazonRDS
			-- RDS instance is stored in address
			region VARCHAR CHECK (region <> ''),

			PRIMARY KEY (node_id),
			UNIQUE (node_name),
			UNIQUE (container_id),
			UNIQUE (address, region)
		)`,

		`CREATE TABLE services (
			-- common
			service_id VARCHAR NOT NULL,
			service_type VARCHAR NOT NULL CHECK (service_type <> ''),
			service_name VARCHAR NOT NULL CHECK (service_name <> ''),
			node_id VARCHAR NOT NULL CHECK (node_id <> ''),
			environment VARCHAR NOT NULL,
			cluster VARCHAR NOT NULL,
			replication_set VARCHAR NOT NULL,
			custom_labels TEXT,
			created_at TIMESTAMP NOT NULL,
			updated_at TIMESTAMP NOT NULL,

			address VARCHAR(255) CHECK (address <> ''),
			port INTEGER,

			PRIMARY KEY (service_id),
			UNIQUE (service_name),
			FOREIGN KEY (node_id) REFERENCES nodes (node_id)
		)`,

		`CREATE TABLE agents (
			-- common
			agent_id VARCHAR NOT NULL,
			agent_type VARCHAR NOT NULL CHECK (agent_type <> ''),
			runs_on_node_id VARCHAR CHECK (runs_on_node_id <> ''),
			pmm_agent_id VARCHAR CHECK (pmm_agent_id <> ''),
			custom_labels TEXT,
			created_at TIMESTAMP NOT NULL,
			updated_at TIMESTAMP NOT NULL,

			-- state
			disabled BOOLEAN NOT NULL,
			status VARCHAR NOT NULL,
			listen_port INTEGER,
			version VARCHAR CHECK (version <> ''),

			-- Credentials to access service
			username VARCHAR CHECK (username <> ''),
			password VARCHAR CHECK (password <> ''),
			metrics_url VARCHAR CHECK (metrics_url <> ''),

			PRIMARY KEY (agent_id),
			FOREIGN KEY (runs_on_node_id) REFERENCES nodes (node_id),
			FOREIGN KEY (pmm_agent_id) REFERENCES agents (agent_id),
			CONSTRAINT runs_on_node_id_xor_pmm_agent_id CHECK ((runs_on_node_id IS NULL) <> (pmm_agent_id IS NULL)),
			CONSTRAINT runs_on_node_id_only_for_pmm_agent CHECK ((runs_on_node_id IS NULL) <> (agent_type='` + string(PMMAgentType) + `'))
		)`,

		`CREATE TABLE agent_nodes (
			agent_id VARCHAR NOT NULL,
			node_id VARCHAR NOT NULL,
			created_at TIMESTAMP NOT NULL,

			FOREIGN KEY (agent_id) REFERENCES agents (agent_id),
			FOREIGN KEY (node_id) REFERENCES nodes (node_id),
			UNIQUE (agent_id, node_id)
		)`,

		`CREATE TABLE agent_services (
			agent_id VARCHAR NOT NULL,
			service_id VARCHAR NOT NULL,
			created_at TIMESTAMP NOT NULL,

			FOREIGN KEY (agent_id) REFERENCES agents (agent_id),
			FOREIGN KEY (service_id) REFERENCES services (service_id),
			UNIQUE (agent_id, service_id)
		)`,

		`CREATE TABLE action_results (
			id VARCHAR NOT NULL,
			pmm_agent_id VARCHAR CHECK (pmm_agent_id <> ''),
			done BOOLEAN NOT NULL,
			error VARCHAR NOT NULL,
			output TEXT NOT NULL,

			created_at TIMESTAMP NOT NULL,
			updated_at TIMESTAMP NOT NULL,

			PRIMARY KEY (id)
		)`,
	},

	2: {
		`CREATE TABLE settings (
			settings JSONB
		)`,
		`INSERT INTO settings (settings) VALUES ('{}')`,
	},

	3: {
		`ALTER TABLE agents
			ADD COLUMN tls BOOLEAN NOT NULL DEFAULT false,
			ADD COLUMN tls_skip_verify BOOLEAN NOT NULL DEFAULT false`,

		`ALTER TABLE agents
			ALTER COLUMN tls DROP DEFAULT,
			ALTER COLUMN tls_skip_verify DROP DEFAULT`,
	},

	4: {
		`ALTER TABLE agents
			ADD COLUMN query_examples_disabled BOOLEAN NOT NULL DEFAULT FALSE,
			ADD COLUMN max_query_log_size INTEGER NOT NULL DEFAULT 0`,

		`ALTER TABLE agents
			ALTER COLUMN query_examples_disabled DROP DEFAULT,
			ALTER COLUMN max_query_log_size DROP DEFAULT`,
	},

	5: {
		// e'\n' to treat \n as a newline, not as two characters
		`UPDATE nodes SET machine_id = trim(e'\n' from machine_id) WHERE machine_id IS NOT NULL`,
	},

	6: {
		`ALTER TABLE agents
			ADD COLUMN table_count INTEGER`,
	},

	7: {
		`ALTER TABLE agents
			ADD COLUMN node_id VARCHAR CHECK (node_id <> ''),
			ADD COLUMN service_id VARCHAR CHECK (service_id <> '')`,
		`UPDATE agents SET node_id=agent_nodes.node_id
			FROM agent_nodes
			WHERE agent_nodes.agent_id = agents.agent_id`,
		`UPDATE agents SET service_id=agent_services.service_id
			FROM agent_services
			WHERE agent_services.agent_id = agents.agent_id`,

		`DROP TABLE agent_nodes, agent_services`,

		`ALTER TABLE agents
			ADD CONSTRAINT node_id_or_service_id_or_pmm_agent_id CHECK (
				(CASE WHEN node_id IS NULL THEN 0 ELSE 1 END) +
  				(CASE WHEN service_id IS NULL THEN 0 ELSE 1 END) +
  				(CASE WHEN pmm_agent_id IS NOT NULL THEN 0 ELSE 1 END) = 1),
			ADD FOREIGN KEY (service_id) REFERENCES services(service_id),
			ADD FOREIGN KEY (node_id) REFERENCES nodes(node_id)`,
	},

	8: {
		// default to 1000 for soft migration from 2.1
		`ALTER TABLE agents
			ADD COLUMN table_count_tablestats_group_limit INTEGER NOT NULL DEFAULT 1000`,

		`ALTER TABLE agents
			ALTER COLUMN table_count_tablestats_group_limit DROP DEFAULT`,
	},

	9: {
		`ALTER TABLE agents
			ADD COLUMN aws_access_key VARCHAR,
			ADD COLUMN aws_secret_key VARCHAR`,
	},

	10: {
		// update 5/5/60 to 5/10/60 for 2.4 only if defaults were not changed
		`UPDATE settings SET
			settings = settings || '{"metrics_resolutions":{"hr": 5000000000, "mr": 10000000000, "lr": 60000000000}}'
			WHERE settings->'metrics_resolutions'->>'hr' = '5000000000'
			AND settings->'metrics_resolutions'->>'mr' = '5000000000'
			AND settings->'metrics_resolutions'->>'lr' = '60000000000'`,
	},

	11: {
		`ALTER TABLE services
			ADD COLUMN socket VARCHAR CONSTRAINT address_socket_check CHECK (
				(address IS NOT NULL AND socket IS NULL) OR (address IS NULL AND socket IS NOT NULL)
			)`,

		`ALTER TABLE services
			ADD CONSTRAINT address_port_check CHECK (
				(address IS NULL AND port IS NULL) OR (address IS NOT NULL AND port IS NOT NULL)
			),
			ADD CONSTRAINT port_check CHECK (
				port IS NULL OR (port > 0 AND port < 65535)
			)`,
	},

	12: {
		`ALTER TABLE agents
			ADD COLUMN rds_basic_metrics_disabled BOOLEAN NOT NULL DEFAULT FALSE,
			ADD COLUMN rds_enhanced_metrics_disabled BOOLEAN NOT NULL DEFAULT FALSE`,

		`ALTER TABLE agents
			ALTER COLUMN rds_basic_metrics_disabled DROP DEFAULT,
			ALTER COLUMN rds_enhanced_metrics_disabled DROP DEFAULT`,
	},

	13: {
		`ALTER TABLE services
			DROP CONSTRAINT address_socket_check`,

		`ALTER TABLE services
			ADD CONSTRAINT address_socket_check CHECK (
				(address IS NOT NULL AND socket IS NULL) OR (address IS NULL AND socket IS NOT NULL) OR (address IS NULL AND socket IS NULL)
			)`,
	},

	14: {
		`ALTER TABLE agents
			DROP CONSTRAINT node_id_or_service_id_or_pmm_agent_id,
			DROP CONSTRAINT runs_on_node_id_only_for_pmm_agent,
			DROP CONSTRAINT agents_metrics_url_check`,
		`ALTER TABLE agents
			ADD CONSTRAINT node_id_or_service_id_for_non_pmm_agent CHECK (
				(node_id IS NULL) <> (service_id IS NULL) OR (agent_type = '` + string(PMMAgentType) + `')),
			ADD CONSTRAINT runs_on_node_id_only_for_pmm_agent_and_external
				CHECK ((runs_on_node_id IS NULL) <> (agent_type='` + string(PMMAgentType) + `' OR agent_type='` + string(ExternalExporterType) + `' ))`,
		`ALTER TABLE agents RENAME COLUMN metrics_url TO metrics_path`,
		`ALTER TABLE agents
			ADD CONSTRAINT agents_metrics_path_check CHECK (metrics_path <> '')`,
		`ALTER TABLE agents ADD COLUMN metrics_scheme VARCHAR`,
	},

	15: {
		// query action results are binary data
		`ALTER TABLE action_results
			DROP COLUMN output,
			ADD COLUMN output bytea`,
	},

	16: {
		`ALTER TABLE services
			DROP CONSTRAINT port_check`,

		`ALTER TABLE services
			ADD CONSTRAINT port_check CHECK (
				port IS NULL OR (port > 0 AND port < 65536)
			)`,
	},

	17: {
		`CREATE TABLE kubernetes_clusters (
			id VARCHAR NOT NULL,
			kubernetes_cluster_name VARCHAR NOT NULL CHECK (kubernetes_cluster_name <> ''),
			kube_config TEXT NOT NULL CHECK (kube_config <> ''),
			created_at TIMESTAMP NOT NULL,
			updated_at TIMESTAMP NOT NULL,

			PRIMARY KEY (id),
			UNIQUE (kubernetes_cluster_name)
		)`,
	},

	18: {
		`ALTER TABLE services
			ADD COLUMN external_group VARCHAR NOT NULL DEFAULT ''`,

		`UPDATE services SET external_group = 'external' WHERE service_type = '` + string(ExternalServiceType) + `'`,

		`ALTER TABLE services
			ALTER COLUMN external_group DROP DEFAULT`,

		// Only service with type external can have non empty value of group.
		`ALTER TABLE services
			ADD CONSTRAINT services_external_group_check CHECK (
				(service_type <> '` + string(ExternalServiceType) + `' AND external_group = '')
				OR
				(service_type = '` + string(ExternalServiceType) + `' AND external_group <> '')
			)`,
	},

	19: {
		`ALTER TABLE agents
			ADD COLUMN push_metrics BOOLEAN NOT NULL DEFAULT FALSE`,
		`ALTER TABLE agents
			ALTER COLUMN push_metrics DROP DEFAULT`,
	},

	20: {
		`ALTER TABLE agents DROP CONSTRAINT runs_on_node_id_only_for_pmm_agent_and_external`,
	},

	21: {
		`ALTER TABLE agents
			ADD CONSTRAINT runs_on_node_id_only_for_pmm_agent
            CHECK (((runs_on_node_id IS NULL) <> (agent_type='` + string(PMMAgentType) + `'))  OR (agent_type='` + string(ExternalExporterType) + `'))`,
	},

	22: {
		`CREATE TABLE ia_channels (
			id VARCHAR NOT NULL,
			summary VARCHAR NOT NULL,
			type VARCHAR NOT NULL,

			email_config JSONB,
			pagerduty_config JSONB,
			slack_config JSONB,
			webhook_config JSONB,

			disabled BOOLEAN NOT NULL,

			created_at TIMESTAMP NOT NULL,
			updated_at TIMESTAMP NOT NULL,

			PRIMARY KEY (id)
		)`,
	},

	23: {
		`CREATE TABLE ia_templates (
			name VARCHAR NOT NULL,
			version INTEGER NOT NULL,
			summary VARCHAR NOT NULL,
			tiers JSONB NOT NULL,
			expr VARCHAR NOT NULL,
			params JSONB,
			"for" BIGINT,
			severity VARCHAR NOT NULL,
			labels TEXT,
			annotations TEXT,
			source VARCHAR NOT NULL,
			yaml TEXT NOT NULL,

			created_at TIMESTAMP NOT NULL,
			updated_at TIMESTAMP NOT NULL,

			PRIMARY KEY (name)
		)`,
	},

	24: {
		`CREATE TABLE ia_rules (
			id VARCHAR NOT NULL,
			template_name VARCHAR NOT NULL,
			summary VARCHAR NOT NULL,
			disabled BOOLEAN NOT NULL,
			params JSONB,
			"for" BIGINT,
			severity VARCHAR NOT NULL,
			custom_labels TEXT,
			filters JSONB,
			channel_ids JSONB NOT NULL,

			created_at TIMESTAMP NOT NULL,
			updated_at TIMESTAMP NOT NULL,

			PRIMARY KEY (id)
		)`,
	},
	25: {
		`ALTER TABLE agents ADD COLUMN mongo_db_tls_options JSONB`,
	},
	26: {
		`ALTER TABLE ia_rules ALTER COLUMN channel_ids DROP NOT NULL`,
	},
	27: {
		`CREATE TABLE backup_locations (
			id VARCHAR NOT NULL,
			name VARCHAR NOT NULL CHECK (name <> ''),
			description VARCHAR NOT NULL,
			type VARCHAR NOT NULL CHECK (type <> ''),
			s3_config JSONB,
			pmm_server_config JSONB,
			pmm_client_config JSONB,

			created_at TIMESTAMP NOT NULL,
			updated_at TIMESTAMP NOT NULL,

			PRIMARY KEY (id),
			UNIQUE (name)
		)`,
	},
	28: {
		`ALTER TABLE agents ADD COLUMN disabled_collectors VARCHAR[]`,
	},
	29: {
		`CREATE TABLE artifacts (
			id VARCHAR NOT NULL,
			name VARCHAR NOT NULL CHECK (name <> ''),
			vendor VARCHAR NOT NULL CHECK (vendor <> ''),
			location_id VARCHAR NOT NULL CHECK (location_id <> ''),
			service_id VARCHAR NOT NULL CHECK (service_id <> ''),
			data_model VARCHAR NOT NULL CHECK (data_model <> ''),
			status VARCHAR NOT NULL CHECK (status <> ''),
			created_at TIMESTAMP NOT NULL,

			PRIMARY KEY (id)
		)`,
	},
	30: {
		`CREATE TABLE job_results (
			id VARCHAR NOT NULL,
			pmm_agent_id VARCHAR CHECK (pmm_agent_id <> ''),
			type VARCHAR NOT NULL,
			done BOOLEAN NOT NULL,
			error VARCHAR NOT NULL,
			result JSONB,

			created_at TIMESTAMP NOT NULL,
			updated_at TIMESTAMP NOT NULL,

			PRIMARY KEY (id)
		)`,
	},
	31: {
		`ALTER TABLE agents
			ADD COLUMN azure_options VARCHAR`,
	},
	32: {
		`CREATE TABLE check_settings (
			name VARCHAR NOT NULL,
			interval VARCHAR NOT NULL,
			PRIMARY KEY (name)
		)`,
	},
	33: {
		`ALTER TABLE kubernetes_clusters ADD COLUMN pxc JSONB`,
		`ALTER TABLE kubernetes_clusters ADD COLUMN proxysql JSONB`,
		`ALTER TABLE kubernetes_clusters ADD COLUMN mongod JSONB`,
	},
	34: {
		`ALTER TABLE kubernetes_clusters ADD COLUMN haproxy JSONB`,
	},
	35: {
		`CREATE TABLE restore_history (
			id VARCHAR NOT NULL,
			artifact_id VARCHAR NOT NULL CHECK (artifact_id <> ''),
			service_id VARCHAR NOT NULL CHECK (service_id <> ''),
			status VARCHAR NOT NULL CHECK (status <> ''),
			started_at TIMESTAMP NOT NULL,
			finished_at TIMESTAMP,

			PRIMARY KEY (id),
			FOREIGN KEY (artifact_id) REFERENCES artifacts (id),
			FOREIGN KEY (service_id) REFERENCES services (service_id)
		)`,
	},
	36: {
		`ALTER TABLE agents
		ADD COLUMN mysql_options VARCHAR`,
	},
	37: {
		`ALTER TABLE agents ALTER COLUMN max_query_log_size TYPE BIGINT`,
	},
	38: {
		`DELETE FROM artifacts a
			WHERE NOT EXISTS (
				SELECT FROM backup_locations
   				WHERE id = a.location_id
   			)`,
		`ALTER TABLE artifacts ADD FOREIGN KEY (location_id) REFERENCES backup_locations (id)`,
		`ALTER TABLE artifacts DROP CONSTRAINT artifacts_service_id_check`,
	},
	39: {
		`CREATE TABLE scheduled_tasks (
			id VARCHAR NOT NULL,
			cron_expression VARCHAR NOT NULL CHECK (cron_expression <> ''),
			type VARCHAR NOT NULL CHECK (type <> ''),
			start_at TIMESTAMP,
			last_run TIMESTAMP,
			next_run TIMESTAMP,
			data JSONB,
			disabled BOOLEAN,
			running BOOLEAN,
			error VARCHAR,

			created_at TIMESTAMP NOT NULL,
			updated_at TIMESTAMP NOT NULL,

			PRIMARY KEY (id)
		)`,
	},
	40: {
		`ALTER TABLE artifacts
      ADD COLUMN type VARCHAR NOT NULL CHECK (type <> '') DEFAULT 'on_demand',
      ADD COLUMN schedule_id VARCHAR`,
		`ALTER TABLE artifacts ALTER COLUMN type DROP DEFAULT`,
	},
	41: {
		`ALTER TABLE agents ADD COLUMN postgresql_options JSONB`,
	},
	42: {
		`ALTER TABLE agents
		ADD COLUMN agent_password VARCHAR CHECK (agent_password <> '')`,
	},
	43: {
		`UPDATE artifacts SET schedule_id = '' WHERE schedule_id IS NULL`,
		`ALTER TABLE artifacts ALTER COLUMN schedule_id SET NOT NULL`,
	},
	44: {
		`CREATE TABLE service_software_versions (
			service_id VARCHAR NOT NULL CHECK (service_id <> ''),
			service_type VARCHAR NOT NULL CHECK (service_type <> ''),
			software_versions JSONB,
			next_check_at TIMESTAMP,

			created_at TIMESTAMP NOT NULL,
			updated_at TIMESTAMP NOT NULL,

			PRIMARY KEY (service_id),
			FOREIGN KEY (service_id) REFERENCES services (service_id) ON DELETE CASCADE
		);`,
		`INSERT INTO service_software_versions(
			service_id,
			service_type,
			software_versions,
			next_check_at,
			created_at,
			updated_at
		)
		SELECT
			service_id,
			service_type,
			'[]' AS software_versions,
			(NOW() AT TIME ZONE 'utc') AS next_check_at,
			(NOW() AT TIME ZONE 'utc') AS created_at,
			(NOW() AT TIME ZONE 'utc') AS updated_at
		FROM services
        WHERE service_type = 'mysql';`,
	},
	45: {
		`ALTER TABLE artifacts
			ADD COLUMN updated_at TIMESTAMP`,
		`UPDATE artifacts SET updated_at = created_at`,
		`ALTER TABLE artifacts ALTER COLUMN updated_at SET NOT NULL`,
		`ALTER TABLE job_results RENAME TO jobs`,
		`ALTER TABLE jobs
			ADD COLUMN data JSONB,
			ADD COLUMN retries INTEGER,
			ADD COLUMN interval BIGINT,
			ADD COLUMN timeout BIGINT
		`,
	},
	46: {
		`ALTER TABLE artifacts ADD COLUMN db_version VARCHAR NOT NULL DEFAULT ''`,
		`ALTER TABLE artifacts ALTER COLUMN db_version DROP DEFAULT`,
	},
	47: {
		`CREATE TABLE job_logs (
			job_id VARCHAR NOT NULL,
			chunk_id INTEGER NOT NULL,
			data TEXT NOT NULL,
			last_chunk BOOLEAN NOT NULL,
			FOREIGN KEY (job_id) REFERENCES jobs (id) ON DELETE CASCADE,
			PRIMARY KEY (job_id, chunk_id)
		)`,
	},
	48: {
		`ALTER TABLE artifacts
      ADD COLUMN mode VARCHAR NOT NULL CHECK (mode <> '') DEFAULT 'snapshot'`,
		`ALTER TABLE artifacts ALTER COLUMN mode DROP DEFAULT`,
		`UPDATE scheduled_tasks set data = jsonb_set(data::jsonb, '{mysql_backup, data_model}', '"physical"') WHERE type = 'mysql_backup'`,
		`UPDATE scheduled_tasks set data = jsonb_set(data::jsonb, '{mysql_backup, mode}', '"snapshot"') WHERE type = 'mysql_backup'`,
		`UPDATE scheduled_tasks set data = jsonb_set(data::jsonb, '{mongodb_backup, data_model}', '"logical"') WHERE type = 'mongodb_backup'`,
		`UPDATE scheduled_tasks set data = jsonb_set(data::jsonb, '{mongodb_backup, mode}', '"snapshot"') WHERE type = 'mongodb_backup'`,
		`UPDATE jobs SET data = jsonb_set(data::jsonb, '{mongo_db_backup, mode}', '"snapshot"') WHERE type = 'mongodb_backup'`,
		`UPDATE jobs SET data = data - 'mongo_db_backup' || jsonb_build_object('mongodb_backup', data->'mongo_db_backup') WHERE type = 'mongodb_backup';`,
		`UPDATE jobs SET data = data - 'mongo_db_restore_backup' || jsonb_build_object('mongodb_restore_backup', data->'mongo_db_restore_backup') WHERE type = 'mongodb_restore_backup';`,
	},
	49: {
		`CREATE TABLE percona_sso_details (
			client_id VARCHAR NOT NULL,
			client_secret VARCHAR NOT NULL,
			issuer_url VARCHAR NOT NULL,
			scope VARCHAR NOT NULL,
			created_at TIMESTAMP NOT NULL
		)`,
	},
	50: {
		`INSERT INTO job_logs(
			job_id,
			chunk_id,
			data,
			last_chunk
		)
        SELECT
            id AS job_id,
            0 AS chunk_id,
            '' AS data,
            TRUE AS last_chunk
        FROM jobs j
			WHERE type = 'mongodb_backup' AND NOT EXISTS (
				SELECT FROM job_logs
				WHERE job_id = j.id
			);`,
	},
	51: {
		`ALTER TABLE services
			ADD COLUMN database_name VARCHAR NOT NULL DEFAULT ''`,
	},
	52: {
		`UPDATE services SET database_name = 'postgresql' 
			WHERE service_type = 'postgresql' and database_name = ''`,
	},
	53: {
		`UPDATE services SET database_name = 'postgres' 
			WHERE service_type = 'postgresql' and database_name = 'postgresql'`,
	},
	54: {
		`ALTER TABLE percona_sso_details
			ADD COLUMN access_token VARCHAR`,
	},
	55: {
		`DELETE FROM ia_rules`,
		`ALTER TABLE ia_rules
			RENAME COLUMN params TO params_values`,
		`ALTER TABLE ia_rules
			ADD COLUMN name VARCHAR NOT NULL,
			ADD COLUMN expr_template VARCHAR NOT NULL,
			ADD COLUMN params_definitions JSONB,
			ADD COLUMN default_for BIGINT,
			ADD COLUMN default_severity VARCHAR NOT NULL,
			ADD COLUMN labels TEXT,
			ADD COLUMN annotations TEXT`,
	},
	56: {
		`ALTER TABLE ia_templates
			DROP COLUMN tiers`,
	},
	57: {
		`ALTER TABLE percona_sso_details
			ADD COLUMN organization_id VARCHAR`,
	},
	58: {
		`UPDATE agents SET mongo_db_tls_options = jsonb_set(mongo_db_tls_options, '{stats_collections}', to_jsonb(string_to_array(mongo_db_tls_options->>'stats_collections', ',')))
			WHERE 'mongo_db_tls_options' is not null AND jsonb_typeof(mongo_db_tls_options->'stats_collections') = 'string'`,
	},
	59: {
		`DELETE FROM percona_sso_details WHERE organization_id IS NULL`,
	},
	60: {
		`ALTER TABLE percona_sso_details
			RENAME COLUMN client_id TO pmm_managed_client_id;
		ALTER TABLE percona_sso_details
			RENAME COLUMN client_secret TO pmm_managed_client_secret;
		ALTER TABLE percona_sso_details
			ADD COLUMN grafana_client_id VARCHAR NOT NULL,
			ADD COLUMN pmm_server_name VARCHAR NOT NULL,
			ALTER COLUMN organization_id SET NOT NULL`,
	},
	61: {
		`UPDATE settings SET settings = settings #- '{sass, stt_enabled}';`,
	},
	62: {
		`ALTER TABLE agents
		ADD COLUMN process_exec_path TEXT`,
	},
	63: {
		`ALTER TABLE agents
			ADD COLUMN log_level VARCHAR`,
	},
	64: {
		`UPDATE artifacts SET data_model = 'logical'`,
	},
	65: {
		`CREATE TABLE user_flags (
			id INTEGER NOT NULL,
			tour_done BOOLEAN NOT NULL DEFAULT false,
			created_at TIMESTAMP NOT NULL,
			updated_at TIMESTAMP NOT NULL,

			PRIMARY KEY (id)
		)`,
	},
	66: {
<<<<<<< HEAD
		`ALTER TABLE backup_locations
			DROP COLUMN pmm_server_config`,
=======
		`UPDATE settings SET settings = settings #- '{ia, enabled}';`,
		`UPDATE settings SET settings = settings - 'ia' || jsonb_build_object('alerting', settings->'ia');`,
		`UPDATE ia_rules SET disabled = TRUE`,
>>>>>>> abad248e
	},
}

// ^^^ Avoid default values in schema definition. ^^^
// aleksi: Go's zero values and non-zero default values in database do play nicely together in INSERTs and UPDATEs.

// OpenDB returns configured connection pool for PostgreSQL.
func OpenDB(address, name, username, password string) (*sql.DB, error) {
	q := make(url.Values)
	q.Set("sslmode", "disable")

	uri := url.URL{
		Scheme:   "postgres",
		User:     url.UserPassword(username, password),
		Host:     address,
		Path:     name,
		RawQuery: q.Encode(),
	}
	if uri.Path == "" {
		uri.Path = "postgres"
	}
	dsn := uri.String()

	db, err := sql.Open("postgres", dsn)
	if err != nil {
		return nil, errors.Wrap(err, "failed to create a connection pool to PostgreSQL")
	}

	db.SetConnMaxLifetime(0)
	db.SetMaxIdleConns(5)
	db.SetMaxOpenConns(10)

	return db, nil
}

// SetupFixturesMode defines if SetupDB adds initial data to the database or not.
type SetupFixturesMode int

const (
	// SetupFixtures adds initial data to the database.
	SetupFixtures SetupFixturesMode = iota
	// SkipFixtures skips adding initial data to the database. Useful for tests.
	SkipFixtures
)

// SetupDBParams represents SetupDB parameters.
type SetupDBParams struct {
	Logf             reform.Printf
	Address          string
	Name             string
	Username         string
	Password         string
	SetupFixtures    SetupFixturesMode
	MigrationVersion *int
}

// SetupDB runs PostgreSQL database migrations and optionally creates database and adds initial data.
func SetupDB(sqlDB *sql.DB, params *SetupDBParams) (*reform.DB, error) {
	var logger reform.Logger
	if params.Logf != nil {
		logger = reform.NewPrintfLogger(params.Logf)
	}
	db := reform.NewDB(sqlDB, postgresql.Dialect, logger)

	latestVersion := len(databaseSchema) - 1 // skip item 0
	if params.MigrationVersion != nil {
		latestVersion = *params.MigrationVersion
	}
	var currentVersion int
	errDB := db.QueryRow("SELECT id FROM schema_migrations ORDER BY id DESC LIMIT 1").Scan(&currentVersion)

	if pErr, ok := errDB.(*pq.Error); ok && pErr.Code == "28000" {
		// invalid_authorization_specification	(see https://www.postgresql.org/docs/current/errcodes-appendix.html)
		databaseName := params.Name
		roleName := params.Username

		if params.Logf != nil {
			params.Logf("Creating database %s and role %s", databaseName, roleName)
		}
		// we use empty password/db and postgres user for creating database
		db, err := OpenDB(params.Address, "", "postgres", "")
		if err != nil {
			return nil, errors.WithStack(err)
		}
		defer db.Close() //nolint:errcheck

		var countDatabases int
		err = db.QueryRow(`SELECT COUNT(*) FROM pg_database WHERE datname = $1`, databaseName).Scan(&countDatabases)
		if err != nil {
			return nil, errors.WithStack(err)
		}

		if countDatabases == 0 {
			_, err = db.Exec(fmt.Sprintf(`CREATE DATABASE "%s"`, databaseName))
			if err != nil {
				return nil, errors.WithStack(err)
			}
		}

		var countRoles int
		err = db.QueryRow(`SELECT COUNT(*) FROM pg_roles WHERE rolname=$1`, roleName).Scan(&countRoles)
		if err != nil {
			return nil, errors.WithStack(err)
		}

		if countRoles == 0 {
			_, err = db.Exec(fmt.Sprintf(`CREATE USER "%s" LOGIN PASSWORD '%s'`, roleName, params.Password))
			if err != nil {
				return nil, errors.WithStack(err)
			}

			_, err = db.Exec(`GRANT ALL PRIVILEGES ON DATABASE $1 TO $2`, databaseName, roleName)
			if err != nil {
				return nil, errors.WithStack(err)
			}
		}
		errDB = db.QueryRow("SELECT id FROM schema_migrations ORDER BY id DESC LIMIT 1").Scan(&currentVersion)
	}
	if pErr, ok := errDB.(*pq.Error); ok && pErr.Code == "42P01" { // undefined_table (see https://www.postgresql.org/docs/current/errcodes-appendix.html)
		errDB = nil
	}

	if errDB != nil {
		return nil, errors.WithStack(errDB)
	}
	if params.Logf != nil {
		params.Logf("Current database schema version: %d. Latest version: %d.", currentVersion, latestVersion)
	}

	// rollback all migrations if one of them fails; PostgreSQL supports DDL transactions
	err := db.InTransaction(func(tx *reform.TX) error {
		for version := currentVersion + 1; version <= latestVersion; version++ {
			if params.Logf != nil {
				params.Logf("Migrating database to schema version %d ...", version)
			}

			queries := databaseSchema[version]
			queries = append(queries, fmt.Sprintf(`INSERT INTO schema_migrations (id) VALUES (%d)`, version))
			for _, q := range queries {
				q = strings.TrimSpace(q)
				if _, err := tx.Exec(q); err != nil {
					return errors.Wrapf(err, "failed to execute statement:\n%s", q)
				}
			}
		}

		if params.SetupFixtures == SkipFixtures {
			return nil
		}

		// fill settings with defaults
		s, err := GetSettings(tx)
		if err != nil {
			return err
		}
		if err = SaveSettings(tx, s); err != nil {
			return err
		}

		if err = setupFixture1(tx.Querier, params.Username, params.Password); err != nil {
			return err
		}
		if err = setupFixture2(tx.Querier, params.Username, params.Password); err != nil {
			return err
		}
		return nil
	})
	if err != nil {
		return nil, err
	}
	return db, nil
}

func setupFixture1(q *reform.Querier, username, password string) error {
	// create PMM Server Node and associated Agents
	node, err := createNodeWithID(q, PMMServerNodeID, GenericNodeType, &CreateNodeParams{
		NodeName: "pmm-server",
		Address:  "127.0.0.1",
	})
	if err != nil {
		if status.Code(err) == codes.AlreadyExists {
			// this fixture was already added previously
			return nil
		}
		return err
	}
	if _, err = createPMMAgentWithID(q, PMMServerAgentID, node.NodeID, nil); err != nil {
		return err
	}
	if _, err = CreateNodeExporter(q, PMMServerAgentID, nil, false, []string{}, nil, ""); err != nil {
		return err
	}

	// create PostgreSQL Service and associated Agents
	service, err := AddNewService(q, PostgreSQLServiceType, &AddDBMSServiceParams{
		ServiceName: PMMServerPostgreSQLServiceName,
		NodeID:      node.NodeID,
		Address:     pointer.ToString("127.0.0.1"),
		Port:        pointer.ToUint16(5432),
	})
	if err != nil {
		return err
	}
	_, err = CreateAgent(q, PostgresExporterType, &CreateAgentParams{
		PMMAgentID: PMMServerAgentID,
		ServiceID:  service.ServiceID,
		Username:   username,
		Password:   password,
	})
	if err != nil {
		return err
	}
	_, err = CreateAgent(q, QANPostgreSQLPgStatementsAgentType, &CreateAgentParams{
		PMMAgentID: PMMServerAgentID,
		ServiceID:  service.ServiceID,
		Username:   username,
		Password:   password,
	})
	if err != nil {
		return err
	}

	return nil
}

func setupFixture2(q *reform.Querier, username, password string) error {
	// TODO add clickhouse_exporter

	return nil
}<|MERGE_RESOLUTION|>--- conflicted
+++ resolved
@@ -728,14 +728,13 @@
 		)`,
 	},
 	66: {
-<<<<<<< HEAD
-		`ALTER TABLE backup_locations
-			DROP COLUMN pmm_server_config`,
-=======
 		`UPDATE settings SET settings = settings #- '{ia, enabled}';`,
 		`UPDATE settings SET settings = settings - 'ia' || jsonb_build_object('alerting', settings->'ia');`,
 		`UPDATE ia_rules SET disabled = TRUE`,
->>>>>>> abad248e
+	},
+	67: {
+		`ALTER TABLE backup_locations
+			DROP COLUMN pmm_server_config`,
 	},
 }
 
