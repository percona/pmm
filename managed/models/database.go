// Copyright (C) 2017 Percona LLC
//
// This program is free software: you can redistribute it and/or modify
// it under the terms of the GNU Affero General Public License as published by
// the Free Software Foundation, either version 3 of the License, or
// (at your option) any later version.
//
// This program is distributed in the hope that it will be useful,
// but WITHOUT ANY WARRANTY; without even the implied warranty of
// MERCHANTABILITY or FITNESS FOR A PARTICULAR PURPOSE. See the
// GNU Affero General Public License for more details.
//
// You should have received a copy of the GNU Affero General Public License
// along with this program. If not, see <https://www.gnu.org/licenses/>.

package models

import (
	"database/sql"
	"fmt"
	"net/url"
	"strings"

	"github.com/AlekSi/pointer"
	"github.com/lib/pq"
	"github.com/pkg/errors"
	"google.golang.org/grpc/codes"
	"google.golang.org/grpc/status"
	"gopkg.in/reform.v1"
	"gopkg.in/reform.v1/dialects/postgresql"
)

// PMMServerPostgreSQLServiceName is a special Service Name representing PMM Server's PostgreSQL Service.
const PMMServerPostgreSQLServiceName = "pmm-server-postgresql"

// databaseSchema maps schema version from schema_migrations table (id column) to a slice of DDL queries.
var databaseSchema = [][]string{
	1: {
		`CREATE TABLE schema_migrations (
			id INTEGER NOT NULL,
			PRIMARY KEY (id)
		)`,

		`CREATE TABLE nodes (
			-- common
			node_id VARCHAR NOT NULL,
			node_type VARCHAR NOT NULL CHECK (node_type <> ''),
			node_name VARCHAR NOT NULL CHECK (node_name <> ''),
			machine_id VARCHAR CHECK (machine_id <> ''),
			distro VARCHAR NOT NULL,
			node_model VARCHAR NOT NULL,
			az VARCHAR NOT NULL,
			custom_labels TEXT,
			address VARCHAR NOT NULL,
			created_at TIMESTAMP NOT NULL,
			updated_at TIMESTAMP NOT NULL,

			-- Container
			container_id VARCHAR CHECK (container_id <> ''),
			container_name VARCHAR CHECK (container_name <> ''),

			-- RemoteAmazonRDS
			-- RDS instance is stored in address
			region VARCHAR CHECK (region <> ''),

			PRIMARY KEY (node_id),
			UNIQUE (node_name),
			UNIQUE (container_id),
			UNIQUE (address, region)
		)`,

		`CREATE TABLE services (
			-- common
			service_id VARCHAR NOT NULL,
			service_type VARCHAR NOT NULL CHECK (service_type <> ''),
			service_name VARCHAR NOT NULL CHECK (service_name <> ''),
			node_id VARCHAR NOT NULL CHECK (node_id <> ''),
			environment VARCHAR NOT NULL,
			cluster VARCHAR NOT NULL,
			replication_set VARCHAR NOT NULL,
			custom_labels TEXT,
			created_at TIMESTAMP NOT NULL,
			updated_at TIMESTAMP NOT NULL,

			address VARCHAR(255) CHECK (address <> ''),
			port INTEGER,

			PRIMARY KEY (service_id),
			UNIQUE (service_name),
			FOREIGN KEY (node_id) REFERENCES nodes (node_id)
		)`,

		`CREATE TABLE agents (
			-- common
			agent_id VARCHAR NOT NULL,
			agent_type VARCHAR NOT NULL CHECK (agent_type <> ''),
			runs_on_node_id VARCHAR CHECK (runs_on_node_id <> ''),
			pmm_agent_id VARCHAR CHECK (pmm_agent_id <> ''),
			custom_labels TEXT,
			created_at TIMESTAMP NOT NULL,
			updated_at TIMESTAMP NOT NULL,

			-- state
			disabled BOOLEAN NOT NULL,
			status VARCHAR NOT NULL,
			listen_port INTEGER,
			version VARCHAR CHECK (version <> ''),

			-- Credentials to access service
			username VARCHAR CHECK (username <> ''),
			password VARCHAR CHECK (password <> ''),
			metrics_url VARCHAR CHECK (metrics_url <> ''),

			PRIMARY KEY (agent_id),
			FOREIGN KEY (runs_on_node_id) REFERENCES nodes (node_id),
			FOREIGN KEY (pmm_agent_id) REFERENCES agents (agent_id),
			CONSTRAINT runs_on_node_id_xor_pmm_agent_id CHECK ((runs_on_node_id IS NULL) <> (pmm_agent_id IS NULL)),
			CONSTRAINT runs_on_node_id_only_for_pmm_agent CHECK ((runs_on_node_id IS NULL) <> (agent_type='` + string(PMMAgentType) + `'))
		)`,

		`CREATE TABLE agent_nodes (
			agent_id VARCHAR NOT NULL,
			node_id VARCHAR NOT NULL,
			created_at TIMESTAMP NOT NULL,

			FOREIGN KEY (agent_id) REFERENCES agents (agent_id),
			FOREIGN KEY (node_id) REFERENCES nodes (node_id),
			UNIQUE (agent_id, node_id)
		)`,

		`CREATE TABLE agent_services (
			agent_id VARCHAR NOT NULL,
			service_id VARCHAR NOT NULL,
			created_at TIMESTAMP NOT NULL,

			FOREIGN KEY (agent_id) REFERENCES agents (agent_id),
			FOREIGN KEY (service_id) REFERENCES services (service_id),
			UNIQUE (agent_id, service_id)
		)`,

		`CREATE TABLE action_results (
			id VARCHAR NOT NULL,
			pmm_agent_id VARCHAR CHECK (pmm_agent_id <> ''),
			done BOOLEAN NOT NULL,
			error VARCHAR NOT NULL,
			output TEXT NOT NULL,

			created_at TIMESTAMP NOT NULL,
			updated_at TIMESTAMP NOT NULL,

			PRIMARY KEY (id)
		)`,
	},

	2: {
		`CREATE TABLE settings (
			settings JSONB
		)`,
		`INSERT INTO settings (settings) VALUES ('{}')`,
	},

	3: {
		`ALTER TABLE agents
			ADD COLUMN tls BOOLEAN NOT NULL DEFAULT false,
			ADD COLUMN tls_skip_verify BOOLEAN NOT NULL DEFAULT false`,

		`ALTER TABLE agents
			ALTER COLUMN tls DROP DEFAULT,
			ALTER COLUMN tls_skip_verify DROP DEFAULT`,
	},

	4: {
		`ALTER TABLE agents
			ADD COLUMN query_examples_disabled BOOLEAN NOT NULL DEFAULT FALSE,
			ADD COLUMN max_query_log_size INTEGER NOT NULL DEFAULT 0`,

		`ALTER TABLE agents
			ALTER COLUMN query_examples_disabled DROP DEFAULT,
			ALTER COLUMN max_query_log_size DROP DEFAULT`,
	},

	5: {
		// e'\n' to treat \n as a newline, not as two characters
		`UPDATE nodes SET machine_id = trim(e'\n' from machine_id) WHERE machine_id IS NOT NULL`,
	},

	6: {
		`ALTER TABLE agents
			ADD COLUMN table_count INTEGER`,
	},

	7: {
		`ALTER TABLE agents
			ADD COLUMN node_id VARCHAR CHECK (node_id <> ''),
			ADD COLUMN service_id VARCHAR CHECK (service_id <> '')`,
		`UPDATE agents SET node_id=agent_nodes.node_id
			FROM agent_nodes
			WHERE agent_nodes.agent_id = agents.agent_id`,
		`UPDATE agents SET service_id=agent_services.service_id
			FROM agent_services
			WHERE agent_services.agent_id = agents.agent_id`,

		`DROP TABLE agent_nodes, agent_services`,

		`ALTER TABLE agents
			ADD CONSTRAINT node_id_or_service_id_or_pmm_agent_id CHECK (
				(CASE WHEN node_id IS NULL THEN 0 ELSE 1 END) +
  				(CASE WHEN service_id IS NULL THEN 0 ELSE 1 END) +
  				(CASE WHEN pmm_agent_id IS NOT NULL THEN 0 ELSE 1 END) = 1),
			ADD FOREIGN KEY (service_id) REFERENCES services(service_id),
			ADD FOREIGN KEY (node_id) REFERENCES nodes(node_id)`,
	},

	8: {
		// default to 1000 for soft migration from 2.1
		`ALTER TABLE agents
			ADD COLUMN table_count_tablestats_group_limit INTEGER NOT NULL DEFAULT 1000`,

		`ALTER TABLE agents
			ALTER COLUMN table_count_tablestats_group_limit DROP DEFAULT`,
	},

	9: {
		`ALTER TABLE agents
			ADD COLUMN aws_access_key VARCHAR,
			ADD COLUMN aws_secret_key VARCHAR`,
	},

	10: {
		// update 5/5/60 to 5/10/60 for 2.4 only if defaults were not changed
		`UPDATE settings SET
			settings = settings || '{"metrics_resolutions":{"hr": 5000000000, "mr": 10000000000, "lr": 60000000000}}'
			WHERE settings->'metrics_resolutions'->>'hr' = '5000000000'
			AND settings->'metrics_resolutions'->>'mr' = '5000000000'
			AND settings->'metrics_resolutions'->>'lr' = '60000000000'`,
	},

	11: {
		`ALTER TABLE services
			ADD COLUMN socket VARCHAR CONSTRAINT address_socket_check CHECK (
				(address IS NOT NULL AND socket IS NULL) OR (address IS NULL AND socket IS NOT NULL)
			)`,

		`ALTER TABLE services
			ADD CONSTRAINT address_port_check CHECK (
				(address IS NULL AND port IS NULL) OR (address IS NOT NULL AND port IS NOT NULL)
			),
			ADD CONSTRAINT port_check CHECK (
				port IS NULL OR (port > 0 AND port < 65535)
			)`,
	},

	12: {
		`ALTER TABLE agents
			ADD COLUMN rds_basic_metrics_disabled BOOLEAN NOT NULL DEFAULT FALSE,
			ADD COLUMN rds_enhanced_metrics_disabled BOOLEAN NOT NULL DEFAULT FALSE`,

		`ALTER TABLE agents
			ALTER COLUMN rds_basic_metrics_disabled DROP DEFAULT,
			ALTER COLUMN rds_enhanced_metrics_disabled DROP DEFAULT`,
	},

	13: {
		`ALTER TABLE services
			DROP CONSTRAINT address_socket_check`,

		`ALTER TABLE services
			ADD CONSTRAINT address_socket_check CHECK (
				(address IS NOT NULL AND socket IS NULL) OR (address IS NULL AND socket IS NOT NULL) OR (address IS NULL AND socket IS NULL)
			)`,
	},

	14: {
		`ALTER TABLE agents
			DROP CONSTRAINT node_id_or_service_id_or_pmm_agent_id,
			DROP CONSTRAINT runs_on_node_id_only_for_pmm_agent,
			DROP CONSTRAINT agents_metrics_url_check`,
		`ALTER TABLE agents
			ADD CONSTRAINT node_id_or_service_id_for_non_pmm_agent CHECK (
				(node_id IS NULL) <> (service_id IS NULL) OR (agent_type = '` + string(PMMAgentType) + `')),
			ADD CONSTRAINT runs_on_node_id_only_for_pmm_agent_and_external
				CHECK ((runs_on_node_id IS NULL) <> (agent_type='` + string(PMMAgentType) + `' OR agent_type='` + string(ExternalExporterType) + `' ))`,
		`ALTER TABLE agents RENAME COLUMN metrics_url TO metrics_path`,
		`ALTER TABLE agents
			ADD CONSTRAINT agents_metrics_path_check CHECK (metrics_path <> '')`,
		`ALTER TABLE agents ADD COLUMN metrics_scheme VARCHAR`,
	},

	15: {
		// query action results are binary data
		`ALTER TABLE action_results
			DROP COLUMN output,
			ADD COLUMN output bytea`,
	},

	16: {
		`ALTER TABLE services
			DROP CONSTRAINT port_check`,

		`ALTER TABLE services
			ADD CONSTRAINT port_check CHECK (
				port IS NULL OR (port > 0 AND port < 65536)
			)`,
	},

	17: {
		`CREATE TABLE kubernetes_clusters (
			id VARCHAR NOT NULL,
			kubernetes_cluster_name VARCHAR NOT NULL CHECK (kubernetes_cluster_name <> ''),
			kube_config TEXT NOT NULL CHECK (kube_config <> ''),
			created_at TIMESTAMP NOT NULL,
			updated_at TIMESTAMP NOT NULL,

			PRIMARY KEY (id),
			UNIQUE (kubernetes_cluster_name)
		)`,
	},

	18: {
		`ALTER TABLE services
			ADD COLUMN external_group VARCHAR NOT NULL DEFAULT ''`,

		`UPDATE services SET external_group = 'external' WHERE service_type = '` + string(ExternalServiceType) + `'`,

		`ALTER TABLE services
			ALTER COLUMN external_group DROP DEFAULT`,

		// Only service with type external can have non empty value of group.
		`ALTER TABLE services
			ADD CONSTRAINT services_external_group_check CHECK (
				(service_type <> '` + string(ExternalServiceType) + `' AND external_group = '')
				OR
				(service_type = '` + string(ExternalServiceType) + `' AND external_group <> '')
			)`,
	},

	19: {
		`ALTER TABLE agents
			ADD COLUMN push_metrics BOOLEAN NOT NULL DEFAULT FALSE`,
		`ALTER TABLE agents
			ALTER COLUMN push_metrics DROP DEFAULT`,
	},

	20: {
		`ALTER TABLE agents DROP CONSTRAINT runs_on_node_id_only_for_pmm_agent_and_external`,
	},

	21: {
		`ALTER TABLE agents
			ADD CONSTRAINT runs_on_node_id_only_for_pmm_agent
            CHECK (((runs_on_node_id IS NULL) <> (agent_type='` + string(PMMAgentType) + `'))  OR (agent_type='` + string(ExternalExporterType) + `'))`,
	},

	22: {
		`CREATE TABLE ia_channels (
			id VARCHAR NOT NULL,
			summary VARCHAR NOT NULL,
			type VARCHAR NOT NULL,

			email_config JSONB,
			pagerduty_config JSONB,
			slack_config JSONB,
			webhook_config JSONB,

			disabled BOOLEAN NOT NULL,

			created_at TIMESTAMP NOT NULL,
			updated_at TIMESTAMP NOT NULL,

			PRIMARY KEY (id)
		)`,
	},

	23: {
		`CREATE TABLE ia_templates (
			name VARCHAR NOT NULL,
			version INTEGER NOT NULL,
			summary VARCHAR NOT NULL,
			tiers JSONB NOT NULL,
			expr VARCHAR NOT NULL,
			params JSONB,
			"for" BIGINT,
			severity VARCHAR NOT NULL,
			labels TEXT,
			annotations TEXT,
			source VARCHAR NOT NULL,
			yaml TEXT NOT NULL,

			created_at TIMESTAMP NOT NULL,
			updated_at TIMESTAMP NOT NULL,

			PRIMARY KEY (name)
		)`,
	},

	24: {
		`CREATE TABLE ia_rules (
			id VARCHAR NOT NULL,
			template_name VARCHAR NOT NULL,
			summary VARCHAR NOT NULL,
			disabled BOOLEAN NOT NULL,
			params JSONB,
			"for" BIGINT,
			severity VARCHAR NOT NULL,
			custom_labels TEXT,
			filters JSONB,
			channel_ids JSONB NOT NULL,

			created_at TIMESTAMP NOT NULL,
			updated_at TIMESTAMP NOT NULL,

			PRIMARY KEY (id)
		)`,
	},
	25: {
		`ALTER TABLE agents ADD COLUMN mongo_db_tls_options JSONB`,
	},
	26: {
		`ALTER TABLE ia_rules ALTER COLUMN channel_ids DROP NOT NULL`,
	},
	27: {
		`CREATE TABLE backup_locations (
			id VARCHAR NOT NULL,
			name VARCHAR NOT NULL CHECK (name <> ''),
			description VARCHAR NOT NULL,
			type VARCHAR NOT NULL CHECK (type <> ''),
			s3_config JSONB,
			pmm_server_config JSONB,
			pmm_client_config JSONB,

			created_at TIMESTAMP NOT NULL,
			updated_at TIMESTAMP NOT NULL,

			PRIMARY KEY (id),
			UNIQUE (name)
		)`,
	},
	28: {
		`ALTER TABLE agents ADD COLUMN disabled_collectors VARCHAR[]`,
	},
	29: {
		`CREATE TABLE artifacts (
			id VARCHAR NOT NULL,
			name VARCHAR NOT NULL CHECK (name <> ''),
			vendor VARCHAR NOT NULL CHECK (vendor <> ''),
			location_id VARCHAR NOT NULL CHECK (location_id <> ''),
			service_id VARCHAR NOT NULL CHECK (service_id <> ''),
			data_model VARCHAR NOT NULL CHECK (data_model <> ''),
			status VARCHAR NOT NULL CHECK (status <> ''),
			created_at TIMESTAMP NOT NULL,

			PRIMARY KEY (id)
		)`,
	},
	30: {
		`CREATE TABLE job_results (
			id VARCHAR NOT NULL,
			pmm_agent_id VARCHAR CHECK (pmm_agent_id <> ''),
			type VARCHAR NOT NULL,
			done BOOLEAN NOT NULL,
			error VARCHAR NOT NULL,
			result JSONB,

			created_at TIMESTAMP NOT NULL,
			updated_at TIMESTAMP NOT NULL,

			PRIMARY KEY (id)
		)`,
	},
	31: {
		`ALTER TABLE agents
			ADD COLUMN azure_options VARCHAR`,
	},
	32: {
		`CREATE TABLE check_settings (
			name VARCHAR NOT NULL,
			interval VARCHAR NOT NULL,
			PRIMARY KEY (name)
		)`,
	},
	33: {
		`ALTER TABLE kubernetes_clusters ADD COLUMN pxc JSONB`,
		`ALTER TABLE kubernetes_clusters ADD COLUMN proxysql JSONB`,
		`ALTER TABLE kubernetes_clusters ADD COLUMN mongod JSONB`,
	},
	34: {
		`ALTER TABLE kubernetes_clusters ADD COLUMN haproxy JSONB`,
	},
	35: {
		`CREATE TABLE restore_history (
			id VARCHAR NOT NULL,
			artifact_id VARCHAR NOT NULL CHECK (artifact_id <> ''),
			service_id VARCHAR NOT NULL CHECK (service_id <> ''),
			status VARCHAR NOT NULL CHECK (status <> ''),
			started_at TIMESTAMP NOT NULL,
			finished_at TIMESTAMP,

			PRIMARY KEY (id),
			FOREIGN KEY (artifact_id) REFERENCES artifacts (id),
			FOREIGN KEY (service_id) REFERENCES services (service_id)
		)`,
	},
	36: {
		`ALTER TABLE agents
		ADD COLUMN mysql_options VARCHAR`,
	},
	37: {
		`ALTER TABLE agents ALTER COLUMN max_query_log_size TYPE BIGINT`,
	},
	38: {
		`DELETE FROM artifacts a
			WHERE NOT EXISTS (
				SELECT FROM backup_locations
   				WHERE id = a.location_id
   			)`,
		`ALTER TABLE artifacts ADD FOREIGN KEY (location_id) REFERENCES backup_locations (id)`,
		`ALTER TABLE artifacts DROP CONSTRAINT artifacts_service_id_check`,
	},
	39: {
		`CREATE TABLE scheduled_tasks (
			id VARCHAR NOT NULL,
			cron_expression VARCHAR NOT NULL CHECK (cron_expression <> ''),
			type VARCHAR NOT NULL CHECK (type <> ''),
			start_at TIMESTAMP,
			last_run TIMESTAMP,
			next_run TIMESTAMP,
			data JSONB,
			disabled BOOLEAN,
			running BOOLEAN,
			error VARCHAR,

			created_at TIMESTAMP NOT NULL,
			updated_at TIMESTAMP NOT NULL,

			PRIMARY KEY (id)
		)`,
	},
	40: {
		`ALTER TABLE artifacts
      ADD COLUMN type VARCHAR NOT NULL CHECK (type <> '') DEFAULT 'on_demand',
      ADD COLUMN schedule_id VARCHAR`,
		`ALTER TABLE artifacts ALTER COLUMN type DROP DEFAULT`,
	},
	41: {
		`ALTER TABLE agents ADD COLUMN postgresql_options JSONB`,
	},
	42: {
		`ALTER TABLE agents
		ADD COLUMN agent_password VARCHAR CHECK (agent_password <> '')`,
	},
	43: {
		`UPDATE artifacts SET schedule_id = '' WHERE schedule_id IS NULL`,
		`ALTER TABLE artifacts ALTER COLUMN schedule_id SET NOT NULL`,
	},
	44: {
		`CREATE TABLE service_software_versions (
			service_id VARCHAR NOT NULL CHECK (service_id <> ''),
			service_type VARCHAR NOT NULL CHECK (service_type <> ''),
			software_versions JSONB,
			next_check_at TIMESTAMP,

			created_at TIMESTAMP NOT NULL,
			updated_at TIMESTAMP NOT NULL,

			PRIMARY KEY (service_id),
			FOREIGN KEY (service_id) REFERENCES services (service_id) ON DELETE CASCADE
		);`,
		`INSERT INTO service_software_versions(
			service_id,
			service_type,
			software_versions,
			next_check_at,
			created_at,
			updated_at
		)
		SELECT
			service_id,
			service_type,
			'[]' AS software_versions,
			(NOW() AT TIME ZONE 'utc') AS next_check_at,
			(NOW() AT TIME ZONE 'utc') AS created_at,
			(NOW() AT TIME ZONE 'utc') AS updated_at
		FROM services
        WHERE service_type = 'mysql';`,
	},
	45: {
		`ALTER TABLE artifacts
			ADD COLUMN updated_at TIMESTAMP`,
		`UPDATE artifacts SET updated_at = created_at`,
		`ALTER TABLE artifacts ALTER COLUMN updated_at SET NOT NULL`,
		`ALTER TABLE job_results RENAME TO jobs`,
		`ALTER TABLE jobs
			ADD COLUMN data JSONB,
			ADD COLUMN retries INTEGER,
			ADD COLUMN interval BIGINT,
			ADD COLUMN timeout BIGINT
		`,
	},
	46: {
		`ALTER TABLE artifacts ADD COLUMN db_version VARCHAR NOT NULL DEFAULT ''`,
		`ALTER TABLE artifacts ALTER COLUMN db_version DROP DEFAULT`,
	},
	47: {
		`CREATE TABLE job_logs (
			job_id VARCHAR NOT NULL,
			chunk_id INTEGER NOT NULL,
			data TEXT NOT NULL,
			last_chunk BOOLEAN NOT NULL,
			FOREIGN KEY (job_id) REFERENCES jobs (id) ON DELETE CASCADE,
			PRIMARY KEY (job_id, chunk_id)
		)`,
	},
	48: {
		`ALTER TABLE artifacts
      ADD COLUMN mode VARCHAR NOT NULL CHECK (mode <> '') DEFAULT 'snapshot'`,
		`ALTER TABLE artifacts ALTER COLUMN mode DROP DEFAULT`,
		`UPDATE scheduled_tasks set data = jsonb_set(data::jsonb, '{mysql_backup, data_model}', '"physical"') WHERE type = 'mysql_backup'`,
		`UPDATE scheduled_tasks set data = jsonb_set(data::jsonb, '{mysql_backup, mode}', '"snapshot"') WHERE type = 'mysql_backup'`,
		`UPDATE scheduled_tasks set data = jsonb_set(data::jsonb, '{mongodb_backup, data_model}', '"logical"') WHERE type = 'mongodb_backup'`,
		`UPDATE scheduled_tasks set data = jsonb_set(data::jsonb, '{mongodb_backup, mode}', '"snapshot"') WHERE type = 'mongodb_backup'`,
		`UPDATE jobs SET data = jsonb_set(data::jsonb, '{mongo_db_backup, mode}', '"snapshot"') WHERE type = 'mongodb_backup'`,
		`UPDATE jobs SET data = data - 'mongo_db_backup' || jsonb_build_object('mongodb_backup', data->'mongo_db_backup') WHERE type = 'mongodb_backup';`,
		`UPDATE jobs SET data = data - 'mongo_db_restore_backup' || jsonb_build_object('mongodb_restore_backup', data->'mongo_db_restore_backup') WHERE type = 'mongodb_restore_backup';`,
	},
	49: {
		`CREATE TABLE percona_sso_details (
			client_id VARCHAR NOT NULL,
			client_secret VARCHAR NOT NULL,
			issuer_url VARCHAR NOT NULL,
			scope VARCHAR NOT NULL,
			created_at TIMESTAMP NOT NULL
		)`,
	},
	50: {
		`INSERT INTO job_logs(
			job_id,
			chunk_id,
			data,
			last_chunk
		)
        SELECT
            id AS job_id,
            0 AS chunk_id,
            '' AS data,
            TRUE AS last_chunk
        FROM jobs j
			WHERE type = 'mongodb_backup' AND NOT EXISTS (
				SELECT FROM job_logs
				WHERE job_id = j.id
			);`,
	},
	51: {
		`ALTER TABLE services
			ADD COLUMN database_name VARCHAR NOT NULL DEFAULT ''`,
	},
	52: {
		`UPDATE services SET database_name = 'postgresql' 
			WHERE service_type = 'postgresql' and database_name = ''`,
	},
	53: {
		`UPDATE services SET database_name = 'postgres' 
			WHERE service_type = 'postgresql' and database_name = 'postgresql'`,
	},
	54: {
		`ALTER TABLE percona_sso_details
			ADD COLUMN access_token VARCHAR`,
	},
	55: {
		`DELETE FROM ia_rules`,
		`ALTER TABLE ia_rules
			RENAME COLUMN params TO params_values`,
		`ALTER TABLE ia_rules
			ADD COLUMN name VARCHAR NOT NULL,
			ADD COLUMN expr_template VARCHAR NOT NULL,
			ADD COLUMN params_definitions JSONB,
			ADD COLUMN default_for BIGINT,
			ADD COLUMN default_severity VARCHAR NOT NULL,
			ADD COLUMN labels TEXT,
			ADD COLUMN annotations TEXT`,
	},
	56: {
		`ALTER TABLE ia_templates
			DROP COLUMN tiers`,
	},
	57: {
		`ALTER TABLE percona_sso_details
			ADD COLUMN organization_id VARCHAR`,
	},
	58: {
		`UPDATE agents SET mongo_db_tls_options = jsonb_set(mongo_db_tls_options, '{stats_collections}', to_jsonb(string_to_array(mongo_db_tls_options->>'stats_collections', ',')))
			WHERE 'mongo_db_tls_options' is not null AND jsonb_typeof(mongo_db_tls_options->'stats_collections') = 'string'`,
	},
	59: {
		`DELETE FROM percona_sso_details WHERE organization_id IS NULL`,
	},
	60: {
		`ALTER TABLE percona_sso_details
			RENAME COLUMN client_id TO pmm_managed_client_id;
		ALTER TABLE percona_sso_details
			RENAME COLUMN client_secret TO pmm_managed_client_secret;
		ALTER TABLE percona_sso_details
			ADD COLUMN grafana_client_id VARCHAR NOT NULL,
			ADD COLUMN pmm_server_name VARCHAR NOT NULL,
			ALTER COLUMN organization_id SET NOT NULL`,
	},
	61: {
		`UPDATE settings SET settings = settings #- '{sass, stt_enabled}';`,
	},
	62: {
		`ALTER TABLE agents
		ADD COLUMN process_exec_path TEXT`,
	},
	63: {
		`ALTER TABLE agents
			ADD COLUMN log_level VARCHAR`,
	},
	64: {
		`UPDATE artifacts SET data_model = 'logical'`,
	},
	65: {
		`CREATE TABLE user_flags (
			id INTEGER NOT NULL,
			tour_done BOOLEAN NOT NULL DEFAULT false,
			created_at TIMESTAMP NOT NULL,
			updated_at TIMESTAMP NOT NULL,

			PRIMARY KEY (id)
		)`,
	},
	66: {
		`UPDATE settings SET settings = settings #- '{ia, enabled}';`,
		`UPDATE settings SET settings = settings - 'ia' || jsonb_build_object('alerting', settings->'ia');`,
		`UPDATE ia_rules SET disabled = TRUE`,
	},
	67: {
		`UPDATE agents
		SET log_level = 'error'
		WHERE log_level = 'fatal'
		AND agent_type IN (
			'node_exporter',
			'mysqld_exporter',
			'postgres_exporter'
		);`,
	},
	68: {
		`ALTER TABLE agents
			ADD COLUMN max_query_length INTEGER NOT NULL DEFAULT 0`,

		`ALTER TABLE agents
			ALTER COLUMN max_query_length DROP DEFAULT`,
	},
<<<<<<< HEAD
=======
	69: {
		`ALTER TABLE backup_locations
			DROP COLUMN pmm_server_config`,
	},
>>>>>>> cc438aed
}

// ^^^ Avoid default values in schema definition. ^^^
// aleksi: Go's zero values and non-zero default values in database do play nicely together in INSERTs and UPDATEs.

// OpenDB returns configured connection pool for PostgreSQL.
func OpenDB(address, name, username, password string) (*sql.DB, error) {
	q := make(url.Values)
	q.Set("sslmode", "disable")

	uri := url.URL{
		Scheme:   "postgres",
		User:     url.UserPassword(username, password),
		Host:     address,
		Path:     name,
		RawQuery: q.Encode(),
	}
	if uri.Path == "" {
		uri.Path = "postgres"
	}
	dsn := uri.String()

	db, err := sql.Open("postgres", dsn)
	if err != nil {
		return nil, errors.Wrap(err, "failed to create a connection pool to PostgreSQL")
	}

	db.SetConnMaxLifetime(0)
	db.SetMaxIdleConns(5)
	db.SetMaxOpenConns(10)

	return db, nil
}

// SetupFixturesMode defines if SetupDB adds initial data to the database or not.
type SetupFixturesMode int

const (
	// SetupFixtures adds initial data to the database.
	SetupFixtures SetupFixturesMode = iota
	// SkipFixtures skips adding initial data to the database. Useful for tests.
	SkipFixtures
)

// SetupDBParams represents SetupDB parameters.
type SetupDBParams struct {
	Logf             reform.Printf
	Address          string
	Name             string
	Username         string
	Password         string
	SetupFixtures    SetupFixturesMode
	MigrationVersion *int
}

// SetupDB runs PostgreSQL database migrations and optionally creates database and adds initial data.
func SetupDB(sqlDB *sql.DB, params *SetupDBParams) (*reform.DB, error) {
	var logger reform.Logger
	if params.Logf != nil {
		logger = reform.NewPrintfLogger(params.Logf)
	}
	db := reform.NewDB(sqlDB, postgresql.Dialect, logger)

	latestVersion := len(databaseSchema) - 1 // skip item 0
	if params.MigrationVersion != nil {
		latestVersion = *params.MigrationVersion
	}
	var currentVersion int
	errDB := db.QueryRow("SELECT id FROM schema_migrations ORDER BY id DESC LIMIT 1").Scan(&currentVersion)

	if pErr, ok := errDB.(*pq.Error); ok && pErr.Code == "28000" {
		// invalid_authorization_specification	(see https://www.postgresql.org/docs/current/errcodes-appendix.html)
		databaseName := params.Name
		roleName := params.Username

		if params.Logf != nil {
			params.Logf("Creating database %s and role %s", databaseName, roleName)
		}
		// we use empty password/db and postgres user for creating database
		db, err := OpenDB(params.Address, "", "postgres", "")
		if err != nil {
			return nil, errors.WithStack(err)
		}
		defer db.Close() //nolint:errcheck

		var countDatabases int
		err = db.QueryRow(`SELECT COUNT(*) FROM pg_database WHERE datname = $1`, databaseName).Scan(&countDatabases)
		if err != nil {
			return nil, errors.WithStack(err)
		}

		if countDatabases == 0 {
			_, err = db.Exec(fmt.Sprintf(`CREATE DATABASE "%s"`, databaseName))
			if err != nil {
				return nil, errors.WithStack(err)
			}
		}

		var countRoles int
		err = db.QueryRow(`SELECT COUNT(*) FROM pg_roles WHERE rolname=$1`, roleName).Scan(&countRoles)
		if err != nil {
			return nil, errors.WithStack(err)
		}

		if countRoles == 0 {
			_, err = db.Exec(fmt.Sprintf(`CREATE USER "%s" LOGIN PASSWORD '%s'`, roleName, params.Password))
			if err != nil {
				return nil, errors.WithStack(err)
			}

			_, err = db.Exec(`GRANT ALL PRIVILEGES ON DATABASE $1 TO $2`, databaseName, roleName)
			if err != nil {
				return nil, errors.WithStack(err)
			}
		}
		errDB = db.QueryRow("SELECT id FROM schema_migrations ORDER BY id DESC LIMIT 1").Scan(&currentVersion)
	}
	if pErr, ok := errDB.(*pq.Error); ok && pErr.Code == "42P01" { // undefined_table (see https://www.postgresql.org/docs/current/errcodes-appendix.html)
		errDB = nil
	}

	if errDB != nil {
		return nil, errors.WithStack(errDB)
	}
	if params.Logf != nil {
		params.Logf("Current database schema version: %d. Latest version: %d.", currentVersion, latestVersion)
	}

	// rollback all migrations if one of them fails; PostgreSQL supports DDL transactions
	err := db.InTransaction(func(tx *reform.TX) error {
		for version := currentVersion + 1; version <= latestVersion; version++ {
			if params.Logf != nil {
				params.Logf("Migrating database to schema version %d ...", version)
			}

			queries := databaseSchema[version]
			queries = append(queries, fmt.Sprintf(`INSERT INTO schema_migrations (id) VALUES (%d)`, version))
			for _, q := range queries {
				q = strings.TrimSpace(q)
				if _, err := tx.Exec(q); err != nil {
					return errors.Wrapf(err, "failed to execute statement:\n%s", q)
				}
			}
		}

		if params.SetupFixtures == SkipFixtures {
			return nil
		}

		// fill settings with defaults
		s, err := GetSettings(tx)
		if err != nil {
			return err
		}
		if err = SaveSettings(tx, s); err != nil {
			return err
		}

		if err = setupFixture1(tx.Querier, params.Username, params.Password); err != nil {
			return err
		}
		if err = setupFixture2(tx.Querier, params.Username, params.Password); err != nil {
			return err
		}
		return nil
	})
	if err != nil {
		return nil, err
	}
	return db, nil
}

func setupFixture1(q *reform.Querier, username, password string) error {
	// create PMM Server Node and associated Agents
	node, err := createNodeWithID(q, PMMServerNodeID, GenericNodeType, &CreateNodeParams{
		NodeName: "pmm-server",
		Address:  "127.0.0.1",
	})
	if err != nil {
		if status.Code(err) == codes.AlreadyExists {
			// this fixture was already added previously
			return nil
		}
		return err
	}
	if _, err = createPMMAgentWithID(q, PMMServerAgentID, node.NodeID, nil); err != nil {
		return err
	}
	if _, err = CreateNodeExporter(q, PMMServerAgentID, nil, false, []string{}, nil, ""); err != nil {
		return err
	}

	// create PostgreSQL Service and associated Agents
	service, err := AddNewService(q, PostgreSQLServiceType, &AddDBMSServiceParams{
		ServiceName: PMMServerPostgreSQLServiceName,
		NodeID:      node.NodeID,
		Address:     pointer.ToString("127.0.0.1"),
		Port:        pointer.ToUint16(5432),
	})
	if err != nil {
		return err
	}
	_, err = CreateAgent(q, PostgresExporterType, &CreateAgentParams{
		PMMAgentID: PMMServerAgentID,
		ServiceID:  service.ServiceID,
		Username:   username,
		Password:   password,
	})
	if err != nil {
		return err
	}
	_, err = CreateAgent(q, QANPostgreSQLPgStatementsAgentType, &CreateAgentParams{
		PMMAgentID: PMMServerAgentID,
		ServiceID:  service.ServiceID,
		Username:   username,
		Password:   password,
	})
	if err != nil {
		return err
	}

	return nil
}

func setupFixture2(q *reform.Querier, username, password string) error {
	// TODO add clickhouse_exporter

	return nil
}<|MERGE_RESOLUTION|>--- conflicted
+++ resolved
@@ -749,13 +749,10 @@
 		`ALTER TABLE agents
 			ALTER COLUMN max_query_length DROP DEFAULT`,
 	},
-<<<<<<< HEAD
-=======
 	69: {
 		`ALTER TABLE backup_locations
 			DROP COLUMN pmm_server_config`,
 	},
->>>>>>> cc438aed
 }
 
 // ^^^ Avoid default values in schema definition. ^^^
