// Copyright (C) 2023 Percona LLC
//
// This program is free software: you can redistribute it and/or modify
// it under the terms of the GNU Affero General Public License as published by
// the Free Software Foundation, either version 3 of the License, or
// (at your option) any later version.
//
// This program is distributed in the hope that it will be useful,
// but WITHOUT ANY WARRANTY; without even the implied warranty of
// MERCHANTABILITY or FITNESS FOR A PARTICULAR PURPOSE. See the
// GNU Affero General Public License for more details.
//
// You should have received a copy of the GNU Affero General Public License
// along with this program. If not, see <https://www.gnu.org/licenses/>.

package models

import (
	"context"
	"testing"

	sqlmock "github.com/DATA-DOG/go-sqlmock"
	"github.com/stretchr/testify/assert"
	"github.com/stretchr/testify/require"
	"gopkg.in/reform.v1"
	"gopkg.in/reform.v1/dialects/postgresql"
)

func TestGetPostgreSQLVersion(t *testing.T) {
	t.Parallel()

	testCases := []struct {
		name        string
		mockedData  []string
		wantVersion PostgreSQLVersion
		wantError   bool
	}{
		{
			name: "PostgreSQL 10.9",
			mockedData: []string{
				"PostgreSQL 10.9 (Debian 10.9-1.pgdg90+1) on x86_64-pc-linux-gnu, compiled by gcc (Debian 6.3.0-18+deb9u1) 6.3.0 20170516, 64-bit",
			},
			wantVersion: PostgreSQLVersion{text: "10.9", number: 10.9},
			wantError:   false,
		},
		{
			name: "PostgreSQL 9.4.23",
			mockedData: []string{
				"PostgreSQL 9.4.23 on x86_64-pc-linux-gnu (Debian 9.4.23-1.pgdg90+1), compiled by gcc (Debian 6.3.0-18+deb9u1) 6.3.0 20170516, 64-bit",
			},
			wantVersion: PostgreSQLVersion{text: "9.4", number: 9.4},
			wantError:   false,
		},
		{
			name: "PostgreSQL 12beta2",
			mockedData: []string{
				"PostgreSQL 12beta2 (Debian 12~beta2-1.pgdg100+1) on x86_64-pc-linux-gnu, compiled by gcc (Debian 8.3.0-6) 8.3.0, 64-bit",
			},
			wantVersion: PostgreSQLVersion{text: "12", number: 12},
			wantError:   false,
		},
		{
			name: "Non existent PostgreSQL version",
			mockedData: []string{
				"Non existent PostgreSQL version",
			},
			wantVersion: PostgreSQLVersion{},
			wantError:   true,
		},
	}
	column := []string{"version"}
	for _, tc := range testCases {
		tc := tc
		t.Run(tc.name, func(t *testing.T) {
<<<<<<< HEAD
			// TODO: provide a way to run each test on a separate database
			// t.Parallel()
=======
			t.Parallel()

			sqlDB, mock, err := sqlmock.New()
			require.NoError(t, err)
			t.Cleanup(func() { sqlDB.Close() }) //nolint:errcheck

			q := reform.NewDB(sqlDB, postgresql.Dialect, reform.NewPrintfLogger(t.Logf)).WithTag("pmm-agent:postgresqlversion")
			ctx := context.Background()

>>>>>>> e2d491db
			for _, version := range tc.mockedData {
				mock.ExpectQuery("SELECT version()").
					WillReturnRows(sqlmock.NewRows(column).AddRow(version))
			}

			version, err := GetPostgreSQLVersion(ctx, q)
			if tc.wantError {
				assert.Error(t, err)
			} else {
				assert.Equal(t, tc.wantVersion.Float(), version.Float())
				assert.Equal(t, tc.wantVersion.String(), version.String())
				assert.NoError(t, err)
			}
		})
	}
}<|MERGE_RESOLUTION|>--- conflicted
+++ resolved
@@ -72,10 +72,6 @@
 	for _, tc := range testCases {
 		tc := tc
 		t.Run(tc.name, func(t *testing.T) {
-<<<<<<< HEAD
-			// TODO: provide a way to run each test on a separate database
-			// t.Parallel()
-=======
 			t.Parallel()
 
 			sqlDB, mock, err := sqlmock.New()
@@ -85,7 +81,6 @@
 			q := reform.NewDB(sqlDB, postgresql.Dialect, reform.NewPrintfLogger(t.Logf)).WithTag("pmm-agent:postgresqlversion")
 			ctx := context.Background()
 
->>>>>>> e2d491db
 			for _, version := range tc.mockedData {
 				mock.ExpectQuery("SELECT version()").
 					WillReturnRows(sqlmock.NewRows(column).AddRow(version))
