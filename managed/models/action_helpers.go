// Copyright (C) 2023 Percona LLC
//
// This program is free software: you can redistribute it and/or modify
// it under the terms of the GNU Affero General Public License as published by
// the Free Software Foundation, either version 3 of the License, or
// (at your option) any later version.
//
// This program is distributed in the hope that it will be useful,
// but WITHOUT ANY WARRANTY; without even the implied warranty of
// MERCHANTABILITY or FITNESS FOR A PARTICULAR PURPOSE. See the
// GNU Affero General Public License for more details.
//
// You should have received a copy of the GNU Affero General Public License
// along with this program. If not, see <https://www.gnu.org/licenses/>.

package models

import (
	"time"

	"github.com/google/uuid"
	"github.com/pkg/errors"
	"google.golang.org/grpc/codes"
	"google.golang.org/grpc/status"
	"gopkg.in/reform.v1"
)

// FindActionResultByID finds ActionResult by ID.
func FindActionResultByID(q *reform.Querier, id string) (*ActionResult, error) {
	if id == "" {
		return nil, status.Error(codes.InvalidArgument, "Empty ActionResult ID.")
	}

	res := &ActionResult{ID: id}
	err := q.Reload(res)
	if err != nil {
		if errors.Is(err, reform.ErrNoRows) {
			return nil, status.Errorf(codes.NotFound, "ActionResult with ID %q not found.", id)
		}
		return nil, errors.WithStack(err)
	}

	return res, nil
}

// CreateActionResult stores an action result in action results storage.
func CreateActionResult(q *reform.Querier, pmmAgentID string) (*ActionResult, error) {
<<<<<<< HEAD
	result := &ActionResult{ID: actionIDPrefix + uuid.New().String(), PMMAgentID: pmmAgentID}
=======
	result := &ActionResult{ID: uuid.New().String(), PMMAgentID: pmmAgentID}
>>>>>>> 108972fb
	if err := q.Insert(result); err != nil {
		return nil, errors.WithStack(err)
	}
	return result, nil
}

// ChangeActionResult updates an action result in action results storage.
func ChangeActionResult(q *reform.Querier, actionID, pmmAgentID, aError, output string, done bool) error {
	result := &ActionResult{
		ID:         actionID,
		PMMAgentID: pmmAgentID,
		Done:       done,
		Error:      aError,
		Output:     output,
	}
	if err := q.Update(result); err != nil {
		return errors.WithStack(err)
	}
	return nil
}

// CleanupOldActionResults deletes action results older than a specified date.
func CleanupOldActionResults(q *reform.Querier, olderThan time.Time) error {
	_, err := q.DeleteFrom(ActionResultTable, " WHERE updated_at <= $1", olderThan)
	return err
}<|MERGE_RESOLUTION|>--- conflicted
+++ resolved
@@ -45,11 +45,7 @@
 
 // CreateActionResult stores an action result in action results storage.
 func CreateActionResult(q *reform.Querier, pmmAgentID string) (*ActionResult, error) {
-<<<<<<< HEAD
-	result := &ActionResult{ID: actionIDPrefix + uuid.New().String(), PMMAgentID: pmmAgentID}
-=======
 	result := &ActionResult{ID: uuid.New().String(), PMMAgentID: pmmAgentID}
->>>>>>> 108972fb
 	if err := q.Insert(result); err != nil {
 		return nil, errors.WithStack(err)
 	}
