--- conflicted
+++ resolved
@@ -196,11 +196,8 @@
 	supervisord          *supervisord.Service
 	config               *config.Config
 	componentsService    *managementdbaas.ComponentsService
-<<<<<<< HEAD
 	dbaasInitializer     *managementdbaas.Initializer
-=======
 	agentService         *agents.AgentService
->>>>>>> 5ffe9a2e
 }
 
 // runGRPCServer runs gRPC server until context is canceled, then gracefully stops it.
@@ -998,11 +995,8 @@
 				config:               &cfg.Config,
 				defaultsFileParser:   defaultsFileParser,
 				componentsService:    componentsService,
-<<<<<<< HEAD
 				dbaasInitializer:     dbaasInitializer,
-=======
 				agentService:         agentService,
->>>>>>> 5ffe9a2e
 			})
 	}()
 
