--- conflicted
+++ resolved
@@ -841,16 +841,12 @@
 
 	pmmUpdateCheck := supervisord.NewPMMUpdateChecker(logrus.WithField("component", "supervisord/pmm-update-checker"))
 
-<<<<<<< HEAD
 	logs := supervisord.NewLogs(version.FullInfo(), pmmUpdateCheck, vmdb, alertManager)
-	supervisord := supervisord.New(*supervisordConfigDirF, pmmUpdateCheck, vmdb, gRPCMessageMaxSize)
-=======
-	logs := supervisord.NewLogs(version.FullInfo(), pmmUpdateCheck)
 
 	supervisord := supervisord.New(
 		*supervisordConfigDirF,
 		pmmUpdateCheck,
-		vmParams,
+		vmdb,
 		models.PGParams{
 			Addr:        *postgresAddrF,
 			DBName:      *postgresDBNameF,
@@ -862,7 +858,6 @@
 			SSLCertPath: *postgresSSLCertPathF,
 		},
 		gRPCMessageMaxSize)
->>>>>>> 69a9d727
 
 	platformAddress, err := envvars.GetPlatformAddress()
 	if err != nil {
