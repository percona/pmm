--- conflicted
+++ resolved
@@ -970,11 +970,8 @@
 		VMAlertExternalRules: externalRules,
 		Updater:              updater,
 		Dus:                  dus,
-<<<<<<< HEAD
 		HAService:            haService,
-=======
 		Nomad:                nomad,
->>>>>>> 60423861
 	}
 
 	server, err := server.NewServer(serverParams)
