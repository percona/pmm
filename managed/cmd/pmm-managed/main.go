// Copyright (C) 2017 Percona LLC
//
// This program is free software: you can redistribute it and/or modify
// it under the terms of the GNU Affero General Public License as published by
// the Free Software Foundation, either version 3 of the License, or
// (at your option) any later version.
//
// This program is distributed in the hope that it will be useful,
// but WITHOUT ANY WARRANTY; without even the implied warranty of
// MERCHANTABILITY or FITNESS FOR A PARTICULAR PURPOSE. See the
// GNU Affero General Public License for more details.
//
// You should have received a copy of the GNU Affero General Public License
// along with this program. If not, see <https://www.gnu.org/licenses/>.

package main

import (
	"bytes"
	"context"
	"database/sql"
	_ "expvar" // register /debug/vars
	"fmt"
	"html/template"
	"log"
	"net"
	"net/http"
	_ "net/http/pprof" // register /debug/pprof
	"net/url"
	"os"
	"os/signal"
	"sort"
	"strconv"
	"strings"
	"sync"
	"time"

	grpc_middleware "github.com/grpc-ecosystem/go-grpc-middleware"
	grpc_validator "github.com/grpc-ecosystem/go-grpc-middleware/validator"
	grpc_prometheus "github.com/grpc-ecosystem/go-grpc-prometheus"
	grpc_gateway "github.com/grpc-ecosystem/grpc-gateway/v2/runtime"
	prom "github.com/prometheus/client_golang/prometheus"
	"github.com/prometheus/client_golang/prometheus/promhttp"
	"github.com/sirupsen/logrus"
	"golang.org/x/sync/semaphore"
	"golang.org/x/sys/unix"
	"google.golang.org/grpc"
	channelz "google.golang.org/grpc/channelz/service"
	"google.golang.org/grpc/credentials/insecure"
	"google.golang.org/grpc/grpclog"
	"google.golang.org/grpc/reflection"
	"google.golang.org/protobuf/encoding/protojson"
	"gopkg.in/alecthomas/kingpin.v2"
	"gopkg.in/reform.v1"
	"gopkg.in/reform.v1/dialects/postgresql"

	"github.com/percona/pmm/api/agentpb"
	"github.com/percona/pmm/api/inventorypb"
	"github.com/percona/pmm/api/managementpb"
	alertingpb "github.com/percona/pmm/api/managementpb/alerting"
	azurev1beta1 "github.com/percona/pmm/api/managementpb/azure"
	backupv1beta1 "github.com/percona/pmm/api/managementpb/backup"
	dbaasv1beta1 "github.com/percona/pmm/api/managementpb/dbaas"
	iav1beta1 "github.com/percona/pmm/api/managementpb/ia"
	"github.com/percona/pmm/api/platformpb"
	"github.com/percona/pmm/api/serverpb"
	"github.com/percona/pmm/api/userpb"
	"github.com/percona/pmm/managed/models"
	"github.com/percona/pmm/managed/services/agents"
	agentgrpc "github.com/percona/pmm/managed/services/agents/grpc"
	"github.com/percona/pmm/managed/services/alertmanager"
	"github.com/percona/pmm/managed/services/backup"
	"github.com/percona/pmm/managed/services/checks"
	"github.com/percona/pmm/managed/services/config"
	"github.com/percona/pmm/managed/services/dbaas"
	"github.com/percona/pmm/managed/services/grafana"
	"github.com/percona/pmm/managed/services/inventory"
	inventorygrpc "github.com/percona/pmm/managed/services/inventory/grpc"
	"github.com/percona/pmm/managed/services/management"
	"github.com/percona/pmm/managed/services/management/alerting"
	managementbackup "github.com/percona/pmm/managed/services/management/backup"
	managementdbaas "github.com/percona/pmm/managed/services/management/dbaas"
	managementgrpc "github.com/percona/pmm/managed/services/management/grpc"
	"github.com/percona/pmm/managed/services/management/ia"
	"github.com/percona/pmm/managed/services/minio"
	"github.com/percona/pmm/managed/services/platform"
	"github.com/percona/pmm/managed/services/qan"
	"github.com/percona/pmm/managed/services/scheduler"
	"github.com/percona/pmm/managed/services/server"
	"github.com/percona/pmm/managed/services/supervisord"
	"github.com/percona/pmm/managed/services/telemetry"
	"github.com/percona/pmm/managed/services/user"
	"github.com/percona/pmm/managed/services/versioncache"
	"github.com/percona/pmm/managed/services/victoriametrics"
	"github.com/percona/pmm/managed/services/vmalert"
	"github.com/percona/pmm/managed/utils/clean"
	"github.com/percona/pmm/managed/utils/envvars"
	"github.com/percona/pmm/managed/utils/interceptors"
	"github.com/percona/pmm/managed/utils/logger"
	platformClient "github.com/percona/pmm/managed/utils/platform"
	pmmerrors "github.com/percona/pmm/utils/errors"
	"github.com/percona/pmm/utils/sqlmetrics"
	"github.com/percona/pmm/version"
)

const (
	shutdownTimeout    = 3 * time.Second
	gRPCMessageMaxSize = 100 * 1024 * 1024

	gRPCAddr  = "127.0.0.1:7771"
	http1Addr = "127.0.0.1:7772"
	debugAddr = "127.0.0.1:7773"

	cleanInterval  = 10 * time.Minute
	cleanOlderThan = 30 * time.Minute

	defaultContextTimeout = 10 * time.Second
	pProfProfileDuration  = 30 * time.Second
	pProfTraceDuration    = 10 * time.Second
)

var pprofSemaphore = semaphore.NewWeighted(1)

func addLogsHandler(mux *http.ServeMux, logs *supervisord.Logs) {
	l := logrus.WithField("component", "logs.zip")

	mux.HandleFunc("/logs.zip", func(rw http.ResponseWriter, req *http.Request) {
		contextTimeout := defaultContextTimeout
		// increase context timeout if pprof query parameter exist in request
		pprofQueryParameter, err := strconv.ParseBool(req.FormValue("pprof"))
		if err != nil {
			l.Debug("Unable to read 'pprof' query param. Using default: pprof=false")
		}
		var pprofConfig *supervisord.PprofConfig
		if pprofQueryParameter {
			if !pprofSemaphore.TryAcquire(1) {
				rw.WriteHeader(http.StatusLocked)
				_, err := rw.Write([]byte("Pprof is already running. Please try again later."))
				if err != nil {
					l.Errorf("%+v", err)
				}
				return
			}
			defer pprofSemaphore.Release(1)

			contextTimeout += pProfProfileDuration + pProfTraceDuration
			pprofConfig = &supervisord.PprofConfig{
				ProfileDuration: pProfProfileDuration,
				TraceDuration:   pProfTraceDuration,
			}
		}
		// fail-safe
		ctx, cancel := context.WithTimeout(req.Context(), contextTimeout)
		defer cancel()

		filename := fmt.Sprintf("pmm-server_%s.zip", time.Now().UTC().Format("2006-01-02_15-04"))
		rw.Header().Set(`Access-Control-Allow-Origin`, `*`)
		rw.Header().Set(`Content-Type`, `application/zip`)
		rw.Header().Set(`Content-Disposition`, `attachment; filename="`+filename+`"`)

		ctx = logger.Set(ctx, "logs")
		if err := logs.Zip(ctx, rw, pprofConfig); err != nil {
			l.Errorf("%+v", err)
		}
	})
}

type gRPCServerDeps struct {
<<<<<<< HEAD
	db                     *reform.DB
	vmdb                   *victoriametrics.Service
	platformClient         *platformClient.Client
	server                 *server.Server
	agentsRegistry         *agents.Registry
	handler                *agents.Handler
	actions                *agents.ActionsService
	agentsStateUpdater     *agents.StateUpdater
	connectionCheck        *agents.ConnectionChecker
	defaultsFileParser     *agents.DefaultsFileParser
	grafanaClient          *grafana.Client
	checksService          *checks.Service
	dbaasClient            *dbaas.Client
	alertmanager           *alertmanager.Service
	vmalert                *vmalert.Service
	settings               *models.Settings
	alertsService          *ia.AlertsService
	templatesService       *alerting.Service
	rulesService           *ia.RulesService
	jobsService            *agents.JobsService
	versionServiceClient   *managementdbaas.VersionServiceClient
	schedulerService       *scheduler.Service
	backupService          *backup.Service
	backupRemovalService   *backup.RemovalService
	minioService           *minio.Service
	versionCache           *versioncache.Service
	supervisord            *supervisord.Service
	config                 *config.Config
	componentsService      *managementdbaas.ComponentsService
	dbClustersSynchronizer *managementdbaas.DBClustersSynchronizer
	dbaasInitializer       *managementdbaas.Initializer
=======
	db                   *reform.DB
	vmdb                 *victoriametrics.Service
	platformClient       *platformClient.Client
	server               *server.Server
	agentsRegistry       *agents.Registry
	handler              *agents.Handler
	actions              *agents.ActionsService
	agentsStateUpdater   *agents.StateUpdater
	connectionCheck      *agents.ConnectionChecker
	defaultsFileParser   *agents.DefaultsFileParser
	grafanaClient        *grafana.Client
	checksService        *checks.Service
	dbaasClient          *dbaas.Client
	alertmanager         *alertmanager.Service
	vmalert              *vmalert.Service
	settings             *models.Settings
	alertsService        *ia.AlertsService
	templatesService     *alerting.Service
	rulesService         *ia.RulesService
	jobsService          *agents.JobsService
	versionServiceClient *managementdbaas.VersionServiceClient
	schedulerService     *scheduler.Service
	backupService        *backup.Service
	compatibilityService *backup.CompatibilityService
	backupRemovalService *backup.RemovalService
	minioService         *minio.Service
	versionCache         *versioncache.Service
	supervisord          *supervisord.Service
	config               *config.Config
	componentsService    *managementdbaas.ComponentsService
	dbaasInitializer     *managementdbaas.Initializer
	agentService         *agents.AgentService
>>>>>>> ad96cfb8
}

// runGRPCServer runs gRPC server until context is canceled, then gracefully stops it.
func runGRPCServer(ctx context.Context, deps *gRPCServerDeps) {
	l := logrus.WithField("component", "gRPC")
	l.Infof("Starting server on http://%s/ ...", gRPCAddr)

	gRPCServer := grpc.NewServer(
		grpc.MaxRecvMsgSize(gRPCMessageMaxSize),

		grpc.UnaryInterceptor(grpc_middleware.ChainUnaryServer(
			interceptors.Unary,
			interceptors.UnaryServiceEnabledInterceptor(),
			grpc_validator.UnaryServerInterceptor())),
		grpc.StreamInterceptor(grpc_middleware.ChainStreamServer(
			interceptors.Stream,
			interceptors.StreamServiceEnabledInterceptor(),
			grpc_validator.StreamServerInterceptor())),
	)

	serverpb.RegisterServerServer(gRPCServer, deps.server)

	agentpb.RegisterAgentServer(gRPCServer, agentgrpc.NewAgentServer(deps.handler))

	nodesSvc := inventory.NewNodesService(deps.db, deps.agentsRegistry, deps.agentsStateUpdater, deps.vmdb)
	servicesSvc := inventory.NewServicesService(deps.db, deps.agentsRegistry, deps.agentsStateUpdater, deps.vmdb, deps.versionCache)
	agentsSvc := inventory.NewAgentsService(
		deps.db, deps.agentsRegistry, deps.agentsStateUpdater,
		deps.vmdb, deps.connectionCheck, deps.agentService)

	inventorypb.RegisterNodesServer(gRPCServer, inventorygrpc.NewNodesServer(nodesSvc))
	inventorypb.RegisterServicesServer(gRPCServer, inventorygrpc.NewServicesServer(servicesSvc))
	inventorypb.RegisterAgentsServer(gRPCServer, inventorygrpc.NewAgentsServer(agentsSvc))

	nodeSvc := management.NewNodeService(deps.db)
	serviceSvc := management.NewServiceService(deps.db, deps.agentsStateUpdater, deps.vmdb)
	mysqlSvc := management.NewMySQLService(deps.db, deps.agentsStateUpdater, deps.connectionCheck, deps.versionCache, deps.defaultsFileParser)
	mongodbSvc := management.NewMongoDBService(deps.db, deps.agentsStateUpdater, deps.connectionCheck)
	postgresqlSvc := management.NewPostgreSQLService(deps.db, deps.agentsStateUpdater, deps.connectionCheck)
	proxysqlSvc := management.NewProxySQLService(deps.db, deps.agentsStateUpdater, deps.connectionCheck)

	managementpb.RegisterNodeServer(gRPCServer, managementgrpc.NewManagementNodeServer(nodeSvc))
	managementpb.RegisterServiceServer(gRPCServer, managementgrpc.NewManagementServiceServer(serviceSvc))
	managementpb.RegisterMySQLServer(gRPCServer, managementgrpc.NewManagementMySQLServer(mysqlSvc))
	managementpb.RegisterMongoDBServer(gRPCServer, managementgrpc.NewManagementMongoDBServer(mongodbSvc))
	managementpb.RegisterPostgreSQLServer(gRPCServer, managementgrpc.NewManagementPostgreSQLServer(postgresqlSvc))
	managementpb.RegisterProxySQLServer(gRPCServer, managementgrpc.NewManagementProxySQLServer(proxysqlSvc))
	managementpb.RegisterActionsServer(gRPCServer, managementgrpc.NewActionsServer(deps.actions, deps.db))
	managementpb.RegisterRDSServer(gRPCServer, management.NewRDSService(deps.db, deps.agentsStateUpdater, deps.connectionCheck))
	azurev1beta1.RegisterAzureDatabaseServer(gRPCServer, management.NewAzureDatabaseService(deps.db, deps.agentsRegistry, deps.agentsStateUpdater, deps.connectionCheck))
	managementpb.RegisterHAProxyServer(gRPCServer, management.NewHAProxyService(deps.db, deps.vmdb, deps.agentsStateUpdater, deps.connectionCheck))
	managementpb.RegisterExternalServer(gRPCServer, management.NewExternalService(deps.db, deps.vmdb, deps.agentsStateUpdater, deps.connectionCheck))
	managementpb.RegisterAnnotationServer(gRPCServer, managementgrpc.NewAnnotationServer(deps.db, deps.grafanaClient))
	managementpb.RegisterSecurityChecksServer(gRPCServer, management.NewChecksAPIService(deps.checksService))

	iav1beta1.RegisterChannelsServer(gRPCServer, ia.NewChannelsService(deps.db, deps.alertmanager))
	iav1beta1.RegisterRulesServer(gRPCServer, deps.rulesService)
	iav1beta1.RegisterAlertsServer(gRPCServer, deps.alertsService)
	alertingpb.RegisterAlertingServer(gRPCServer, deps.templatesService)

	backupv1beta1.RegisterBackupsServer(gRPCServer, managementbackup.NewBackupsService(deps.db, deps.backupService, deps.compatibilityService, deps.schedulerService))
	backupv1beta1.RegisterLocationsServer(gRPCServer, managementbackup.NewLocationsService(deps.db, deps.minioService))
	backupv1beta1.RegisterArtifactsServer(gRPCServer, managementbackup.NewArtifactsService(deps.db, deps.backupRemovalService))
	backupv1beta1.RegisterRestoreHistoryServer(gRPCServer, managementbackup.NewRestoreHistoryService(deps.db))

<<<<<<< HEAD
	dbaasv1beta1.RegisterKubernetesServer(gRPCServer, managementdbaas.NewKubernetesServer(deps.db, deps.dbaasClient, deps.grafanaClient, deps.versionServiceClient, deps.dbClustersSynchronizer))
	dbaasv1beta1.RegisterDBClustersServer(gRPCServer, managementdbaas.NewDBClusterService(deps.db, deps.dbaasClient, deps.grafanaClient, deps.versionServiceClient, deps.dbClustersSynchronizer))
=======
	k8sServer := managementdbaas.NewKubernetesServer(deps.db, deps.dbaasClient, deps.versionServiceClient, deps.grafanaClient)
	deps.dbaasInitializer.RegisterKubernetesServer(k8sServer)
	dbaasv1beta1.RegisterKubernetesServer(gRPCServer, k8sServer)
	dbaasv1beta1.RegisterDBClustersServer(gRPCServer, managementdbaas.NewDBClusterService(deps.db, deps.dbaasClient, deps.grafanaClient, deps.versionServiceClient))
>>>>>>> ad96cfb8
	dbaasv1beta1.RegisterPXCClustersServer(gRPCServer, managementdbaas.NewPXCClusterService(deps.db, deps.dbaasClient, deps.grafanaClient, deps.componentsService, deps.versionServiceClient.GetVersionServiceURL()))
	dbaasv1beta1.RegisterPSMDBClustersServer(gRPCServer, managementdbaas.NewPSMDBClusterService(deps.db, deps.dbaasClient, deps.grafanaClient, deps.componentsService, deps.versionServiceClient.GetVersionServiceURL()))
	dbaasv1beta1.RegisterLogsAPIServer(gRPCServer, managementdbaas.NewLogsService(deps.db, deps.dbaasClient))
	dbaasv1beta1.RegisterComponentsServer(gRPCServer, managementdbaas.NewComponentsService(deps.db, deps.dbaasClient, deps.versionServiceClient))

	userpb.RegisterUserServer(gRPCServer, user.NewUserService(deps.db, deps.grafanaClient))

	platformService, err := platform.New(deps.platformClient, deps.db, deps.supervisord, deps.checksService, deps.grafanaClient)
	if err == nil {
		platformpb.RegisterPlatformServer(gRPCServer, platformService)
	} else {
		l.Fatalf("Failed to register platform service: %s", err.Error())
	}

	if l.Logger.GetLevel() >= logrus.DebugLevel {
		l.Debug("Reflection and channelz are enabled.")
		reflection.Register(gRPCServer)
		channelz.RegisterChannelzServiceToServer(gRPCServer)

		l.Debug("RPC response latency histogram enabled.")
		grpc_prometheus.EnableHandlingTimeHistogram()
	}

	grpc_prometheus.Register(gRPCServer)

	// run server until it is stopped gracefully or not
	listener, err := net.Listen("tcp", gRPCAddr)
	if err != nil {
		l.Panic(err)
	}
	go func() {
		for {
			err = gRPCServer.Serve(listener)
			if err == nil || err == grpc.ErrServerStopped {
				break
			}
			l.Errorf("Failed to serve: %s", err)
		}
		l.Info("Server stopped.")
	}()

	<-ctx.Done()

	// try to stop server gracefully, then not
	ctx, cancel := context.WithTimeout(context.Background(), shutdownTimeout)
	go func() {
		<-ctx.Done()
		gRPCServer.Stop()
	}()
	gRPCServer.GracefulStop()
	cancel()
}

type http1ServerDeps struct {
	logs       *supervisord.Logs
	authServer *grafana.AuthServer
}

// runHTTP1Server runs grpc-gateway and other HTTP 1.1 APIs (like auth_request and logs.zip)
// until context is canceled, then gracefully stops it.
func runHTTP1Server(ctx context.Context, deps *http1ServerDeps) {
	l := logrus.WithField("component", "JSON")
	l.Infof("Starting server on http://%s/ ...", http1Addr)

	marshaller := &grpc_gateway.JSONPb{
		MarshalOptions: protojson.MarshalOptions{
			UseEnumNumbers:  false,
			EmitUnpopulated: false,
			UseProtoNames:   true,
			Indent:          "  ",
		},
		UnmarshalOptions: protojson.UnmarshalOptions{
			DiscardUnknown: true,
		},
	}

	// FIXME make that a default behavior: https://jira.percona.com/browse/PMM-6722
	if nicer, _ := strconv.ParseBool(os.Getenv("PERCONA_TEST_NICER_API")); nicer {
		l.Warn("Enabling nicer API with default/zero values in response.")
		marshaller.EmitUnpopulated = true
	}

	proxyMux := grpc_gateway.NewServeMux(
		grpc_gateway.WithMarshalerOption(grpc_gateway.MIMEWildcard, marshaller),
		grpc_gateway.WithErrorHandler(pmmerrors.PMMHTTPErrorHandler))

	opts := []grpc.DialOption{
		grpc.WithTransportCredentials(insecure.NewCredentials()),
		grpc.WithDefaultCallOptions(grpc.MaxCallRecvMsgSize(gRPCMessageMaxSize)),
	}

	// TODO switch from RegisterXXXHandlerFromEndpoint to RegisterXXXHandler to avoid extra dials
	// (even if they dial to localhost)
	// https://jira.percona.com/browse/PMM-4326
	type registrar func(context.Context, *grpc_gateway.ServeMux, string, []grpc.DialOption) error
	for _, r := range []registrar{
		serverpb.RegisterServerHandlerFromEndpoint,

		inventorypb.RegisterNodesHandlerFromEndpoint,
		inventorypb.RegisterServicesHandlerFromEndpoint,
		inventorypb.RegisterAgentsHandlerFromEndpoint,

		managementpb.RegisterNodeHandlerFromEndpoint,
		managementpb.RegisterServiceHandlerFromEndpoint,
		managementpb.RegisterMySQLHandlerFromEndpoint,
		managementpb.RegisterMongoDBHandlerFromEndpoint,
		managementpb.RegisterPostgreSQLHandlerFromEndpoint,
		managementpb.RegisterProxySQLHandlerFromEndpoint,
		managementpb.RegisterActionsHandlerFromEndpoint,
		managementpb.RegisterRDSHandlerFromEndpoint,
		azurev1beta1.RegisterAzureDatabaseHandlerFromEndpoint,
		managementpb.RegisterHAProxyHandlerFromEndpoint,
		managementpb.RegisterExternalHandlerFromEndpoint,
		managementpb.RegisterAnnotationHandlerFromEndpoint,
		managementpb.RegisterSecurityChecksHandlerFromEndpoint,

		iav1beta1.RegisterAlertsHandlerFromEndpoint,
		iav1beta1.RegisterChannelsHandlerFromEndpoint,
		iav1beta1.RegisterRulesHandlerFromEndpoint,
		alertingpb.RegisterAlertingHandlerFromEndpoint,

		backupv1beta1.RegisterBackupsHandlerFromEndpoint,
		backupv1beta1.RegisterLocationsHandlerFromEndpoint,
		backupv1beta1.RegisterArtifactsHandlerFromEndpoint,
		backupv1beta1.RegisterRestoreHistoryHandlerFromEndpoint,

		dbaasv1beta1.RegisterKubernetesHandlerFromEndpoint,
		dbaasv1beta1.RegisterDBClustersHandlerFromEndpoint,
		dbaasv1beta1.RegisterPXCClustersHandlerFromEndpoint,
		dbaasv1beta1.RegisterPSMDBClustersHandlerFromEndpoint,
		dbaasv1beta1.RegisterLogsAPIHandlerFromEndpoint,
		dbaasv1beta1.RegisterComponentsHandlerFromEndpoint,

		platformpb.RegisterPlatformHandlerFromEndpoint,

		userpb.RegisterUserHandlerFromEndpoint,
	} {
		if err := r(ctx, proxyMux, gRPCAddr, opts); err != nil {
			l.Panic(err)
		}
	}

	mux := http.NewServeMux()
	addLogsHandler(mux, deps.logs)
	mux.Handle("/auth_request", deps.authServer)
	mux.Handle("/", proxyMux)

	server := &http.Server{
		Addr:     http1Addr,
		ErrorLog: log.New(os.Stderr, "runJSONServer: ", 0),
		Handler:  mux,
	}
	go func() {
		if err := server.ListenAndServe(); err != http.ErrServerClosed {
			l.Panic(err)
		}
		l.Info("Server stopped.")
	}()

	<-ctx.Done()
	ctx, cancel := context.WithTimeout(context.Background(), shutdownTimeout)
	if err := server.Shutdown(ctx); err != nil {
		l.Errorf("Failed to shutdown gracefully: %s", err)
	}
	cancel()
}

// runDebugServer runs debug server until context is canceled, then gracefully stops it.
// TODO merge with HTTP1 server? https://jira.percona.com/browse/PMM-4326
func runDebugServer(ctx context.Context) {
	handler := promhttp.HandlerFor(prom.DefaultGatherer, promhttp.HandlerOpts{
		ErrorLog:      logrus.WithField("component", "metrics"),
		ErrorHandling: promhttp.ContinueOnError,
	})
	http.Handle("/debug/metrics", promhttp.InstrumentMetricHandler(prom.DefaultRegisterer, handler))

	l := logrus.WithField("component", "debug")

	handlers := []string{
		"/debug/metrics",  // by http.Handle above
		"/debug/vars",     // by expvar
		"/debug/requests", // by golang.org/x/net/trace imported by google.golang.org/grpc
		"/debug/events",   // by golang.org/x/net/trace imported by google.golang.org/grpc
		"/debug/pprof",    // by net/http/pprof
	}
	for i, h := range handlers {
		handlers[i] = "http://" + debugAddr + h
	}

	var buf bytes.Buffer
	err := template.Must(template.New("debug").Parse(`
	<html>
	<body>
	<ul>
	{{ range . }}
		<li><a href="{{ . }}">{{ . }}</a></li>
	{{ end }}
	</ul>
	</body>
	</html>
	`)).Execute(&buf, handlers)
	if err != nil {
		l.Panic(err)
	}
	http.HandleFunc("/debug", func(rw http.ResponseWriter, req *http.Request) {
		rw.Write(buf.Bytes()) //nolint:errcheck
	})
	l.Infof("Starting server on http://%s/debug\nRegistered handlers:\n\t%s", debugAddr, strings.Join(handlers, "\n\t"))

	server := &http.Server{
		Addr:     debugAddr,
		ErrorLog: log.New(os.Stderr, "runDebugServer: ", 0),
	}
	go func() {
		if err := server.ListenAndServe(); err != http.ErrServerClosed {
			l.Panic(err)
		}
		l.Info("Server stopped.")
	}()

	<-ctx.Done()
	ctx, cancel := context.WithTimeout(context.Background(), shutdownTimeout)
	if err := server.Shutdown(ctx); err != nil {
		l.Errorf("Failed to shutdown gracefully: %s", err)
	}
	cancel()
}

type setupDeps struct {
	sqlDB        *sql.DB
	supervisord  *supervisord.Service
	vmdb         *victoriametrics.Service
	vmalert      *vmalert.Service
	alertmanager *alertmanager.Service
	server       *server.Server
	l            *logrus.Entry
}

// setup performs setup tasks that depend on database.
func setup(ctx context.Context, deps *setupDeps) bool {
	l := reform.NewPrintfLogger(deps.l.Debugf)
	db := reform.NewDB(deps.sqlDB, postgresql.Dialect, l)

	// log and ignore validation errors; fail on other errors
	deps.l.Infof("Updating settings...")
	env := os.Environ()
	sort.Strings(env)
	if errs := deps.server.UpdateSettingsFromEnv(env); len(errs) != 0 {
		// This should be impossible in the normal workflow.
		// An invalid environment variable must be caught with pmm-managed-init
		// and the docker run must be terminated.
		deps.l.Errorln("Failed to update settings from environment:")
		for _, e := range errs {
			deps.l.Errorln(e)
		}
		return false
	}

	deps.l.Infof("Updating supervisord configuration...")
	settings, err := models.GetSettings(db.Querier)
	if err != nil {
		deps.l.Warnf("Failed to get settings: %+v.", err)
		return false
	}
	ssoDetails, err := models.GetPerconaSSODetails(ctx, db.Querier)
	if err != nil {
		deps.l.Warnf("Failed to get Percona SSO Details: %+v.", err)
	}
	if err = deps.supervisord.UpdateConfiguration(settings, ssoDetails); err != nil {
		deps.l.Warnf("Failed to update supervisord configuration: %+v.", err)
		return false
	}

	deps.l.Infof("Checking VictoriaMetrics...")
	if err = deps.vmdb.IsReady(ctx); err != nil {
		deps.l.Warnf("VictoriaMetrics problem: %+v.", err)
		return false
	}
	deps.vmdb.RequestConfigurationUpdate()

	deps.l.Infof("Checking VMAlert...")
	if err = deps.vmalert.IsReady(ctx); err != nil {
		deps.l.Warnf("VMAlert problem: %+v.", err)
		return false
	}
	deps.vmalert.RequestConfigurationUpdate()

	deps.l.Infof("Checking Alertmanager...")
	if err = deps.alertmanager.IsReady(ctx); err != nil {
		deps.l.Warnf("Alertmanager problem: %+v.", err)
		return false
	}
	deps.alertmanager.RequestConfigurationUpdate()

	deps.l.Info("Setup completed.")
	return true
}

func getQANClient(ctx context.Context, sqlDB *sql.DB, dbName, qanAPIAddr string) *qan.Client {
	opts := []grpc.DialOption{
		grpc.WithTransportCredentials(insecure.NewCredentials()),
		grpc.WithBackoffMaxDelay(time.Second), //nolint:staticcheck
		grpc.WithUserAgent("pmm-managed/" + version.Version),
		grpc.WithDefaultCallOptions(grpc.MaxCallRecvMsgSize(gRPCMessageMaxSize)),
	}

	// Without grpc.WithBlock() DialContext returns an error only if something very wrong with address or options;
	// it does not return an error of connection failure but tries to reconnect in the background.
	conn, err := grpc.DialContext(ctx, qanAPIAddr, opts...)
	if err != nil {
		logrus.Fatalf("Failed to connect QAN API %s: %s.", qanAPIAddr, err)
	}

	l := logrus.WithField("component", "reform/qan")
	reformL := sqlmetrics.NewReform("postgres", dbName+"/qan", l.Tracef)
	prom.MustRegister(reformL)
	db := reform.NewDB(sqlDB, postgresql.Dialect, reformL)
	return qan.NewClient(conn, db)
}

func migrateDB(ctx context.Context, sqlDB *sql.DB, dbName, dbAddress, dbUsername, dbPassword string) {
	l := logrus.WithField("component", "migration")

	const timeout = 5 * time.Minute
	timeoutCtx, cancel := context.WithTimeout(ctx, timeout)
	defer cancel()
	for {
		select {
		case <-timeoutCtx.Done():
			l.Fatalf("Could not migrate DB: timeout")
		default:
		}
		l.Infof("Migrating database...")
		_, err := models.SetupDB(sqlDB, &models.SetupDBParams{
			Logf:          l.Debugf,
			Name:          dbName,
			Address:       dbAddress,
			Username:      dbUsername,
			Password:      dbPassword,
			SetupFixtures: models.SetupFixtures,
		})
		if err == nil {
			return
		}

		l.Warnf("Failed to migrate database: %s.", err)
		time.Sleep(time.Second)
	}
}

func main() {
	// empty version breaks much of pmm-managed logic
	if version.Version == "" {
		panic("pmm-managed version is not set during build.")
	}

	log.SetFlags(0)
	log.SetPrefix("stdlog: ")

	kingpin.Version(version.FullInfo())
	kingpin.HelpFlag.Short('h')

	victoriaMetricsURLF := kingpin.Flag("victoriametrics-url", "VictoriaMetrics base URL").
		Default("http://127.0.0.1:9090/prometheus/").String()
	victoriaMetricsVMAlertURLF := kingpin.Flag("victoriametrics-vmalert-url", "VictoriaMetrics VMAlert base URL").
		Default("http://127.0.0.1:8880/").String()
	victoriaMetricsConfigF := kingpin.Flag("victoriametrics-config", "VictoriaMetrics scrape configuration file path").
		Default("/etc/victoriametrics-promscrape.yml").String()

	grafanaAddrF := kingpin.Flag("grafana-addr", "Grafana HTTP API address").Default("127.0.0.1:3000").String()
	qanAPIAddrF := kingpin.Flag("qan-api-addr", "QAN API gRPC API address").Default("127.0.0.1:9911").String()
	dbaasControllerAPIAddrF := kingpin.Flag("dbaas-controller-api-addr", "DBaaS Controller gRPC API address").Default("127.0.0.1:20201").String()

	versionServiceAPIURLF := kingpin.Flag("version-service-api-url", "Version Service API URL").
		Default("https://check.percona.com/versions/v1").Envar("PERCONA_TEST_VERSION_SERVICE_URL").String()

	postgresAddrF := kingpin.Flag("postgres-addr", "PostgreSQL address").Default("127.0.0.1:5432").String()
	postgresDBNameF := kingpin.Flag("postgres-name", "PostgreSQL database name").Required().String()
	postgresDBUsernameF := kingpin.Flag("postgres-username", "PostgreSQL database username").Default("pmm-managed").String()
	postgresDBPasswordF := kingpin.Flag("postgres-password", "PostgreSQL database password").Default("pmm-managed").String()

	supervisordConfigDirF := kingpin.Flag("supervisord-config-dir", "Supervisord configuration directory").Required().String()

	logLevelF := kingpin.Flag("log-level", "Set logging level").Envar("PMM_LOG_LEVEL").Default("info").Enum("trace", "debug", "info", "warn", "error", "fatal")
	debugF := kingpin.Flag("debug", "Enable debug logging").Envar("PMM_DEBUG").Bool()
	traceF := kingpin.Flag("trace", "[DEPRECATED] Enable trace logging (implies debug)").Envar("PMM_TRACE").Bool()

	clickHouseDatabaseF := kingpin.Flag("clickhouse-name", "Clickhouse database name").Default("pmm").Envar("PERCONA_TEST_PMM_CLICKHOUSE_DATABASE").String()
	clickhouseAddrF := kingpin.Flag("clickhouse-addr", "Clickhouse database address").Default("127.0.0.1:9000").Envar("PERCONA_TEST_PMM_CLICKHOUSE_ADDR").String()

	kingpin.Parse()

	logger.SetupGlobalLogger()

	level := parseLoggerConfig(*logLevelF, *debugF, *traceF)

	logrus.SetLevel(level)

	if level == logrus.TraceLevel {
		grpclog.SetLoggerV2(&logger.GRPC{Entry: logrus.WithField("component", "grpclog")})
		logrus.SetReportCaller(true)
	}

	logrus.Infof("Log level: %s.", logrus.GetLevel())

	l := logrus.WithField("component", "main")
	ctx, cancel := context.WithCancel(context.Background())
	ctx = logger.Set(ctx, "main")
	defer l.Info("Done.")

	cfg := config.NewService()
	if err := cfg.Load(); err != nil {
		l.Panicf("Failed to load config: %+v", err)
	}
	ds := cfg.Config.Services.Telemetry.DataSources
	pmmdb := ds.PmmDBSelect

	pmmdb.Credentials.Username = *postgresDBUsernameF
	pmmdb.Credentials.Password = *postgresDBPasswordF
	pmmdb.DSN.Scheme = "postgres" // TODO: should be configurable
	pmmdb.DSN.Host = *postgresAddrF
	pmmdb.DSN.DB = *postgresDBNameF
	q := make(url.Values)
	q.Set("sslmode", "disable")
	pmmdb.DSN.Params = q.Encode()

	clickhousedb := ds.QanDBSelect

	clickhousedb.DSN = "tcp://" + *clickhouseAddrF + "/" + *clickHouseDatabaseF

	sqlDB, err := models.OpenDB(*postgresAddrF, *postgresDBNameF, *postgresDBUsernameF, *postgresDBPasswordF)
	if err != nil {
		l.Panicf("Failed to connect to database: %+v", err)
	}
	defer sqlDB.Close() //nolint:errcheck

	migrateDB(ctx, sqlDB, *postgresDBNameF, *postgresAddrF, *postgresDBUsernameF, *postgresDBPasswordF)

	prom.MustRegister(sqlmetrics.NewCollector("postgres", *postgresDBNameF, sqlDB))
	reformL := sqlmetrics.NewReform("postgres", *postgresDBNameF, logrus.WithField("component", "reform").Tracef)
	prom.MustRegister(reformL)
	db := reform.NewDB(sqlDB, postgresql.Dialect, reformL)

	// Generate unique PMM Server ID if it's not already set.
	err = models.SetPMMServerID(db)
	if err != nil {
		l.Panicf("failed to set PMM Server ID")
	}

	cleaner := clean.New(db)
	externalRules := vmalert.NewExternalRules()

	vmParams, err := models.NewVictoriaMetricsParams(victoriametrics.BasePrometheusConfigPath)
	if err != nil {
		l.Panicf("cannot load victoriametrics params problem: %+v", err)
	}
	vmdb, err := victoriametrics.NewVictoriaMetrics(*victoriaMetricsConfigF, db, *victoriaMetricsURLF, vmParams)
	if err != nil {
		l.Panicf("VictoriaMetrics service problem: %+v", err)
	}
	vmalert, err := vmalert.NewVMAlert(externalRules, *victoriaMetricsVMAlertURLF)
	if err != nil {
		l.Panicf("VictoriaMetrics VMAlert service problem: %+v", err)
	}
	prom.MustRegister(vmalert)

	minioService := minio.New()

	qanClient := getQANClient(ctx, sqlDB, *postgresDBNameF, *qanAPIAddrF)

	agentsRegistry := agents.NewRegistry(db)
	backupRemovalService := backup.NewRemovalService(db, minioService)
	backupRetentionService := backup.NewRetentionService(db, backupRemovalService)
	prom.MustRegister(agentsRegistry)

	connectionCheck := agents.NewConnectionChecker(agentsRegistry)

	alertManager := alertmanager.New(db)
	// Alertmanager is special due to being added to PMM with invalid /etc/alertmanager.yml.
	// Generate configuration file before reloading with supervisord, checking status, etc.
	alertManager.GenerateBaseConfigs()

	pmmUpdateCheck := supervisord.NewPMMUpdateChecker(logrus.WithField("component", "supervisord/pmm-update-checker"))

	logs := supervisord.NewLogs(version.FullInfo(), pmmUpdateCheck)
	supervisord := supervisord.New(*supervisordConfigDirF, pmmUpdateCheck, vmParams)

	platformAddress, err := envvars.GetPlatformAddress()
	if err != nil {
		l.Fatal(err)
	}

	platformClient, err := platformClient.NewClient(db, platformAddress)
	if err != nil {
		l.Fatalf("Could not create Percona Portal client: %s", err)
	}

	telemetry, err := telemetry.NewService(db, platformClient, version.Version, cfg.Config.Services.Telemetry)
	if err != nil {
		l.Fatalf("Could not create telemetry service: %s", err)
	}

	awsInstanceChecker := server.NewAWSInstanceChecker(db, telemetry)
	grafanaClient := grafana.NewClient(*grafanaAddrF)
	prom.MustRegister(grafanaClient)

	jobsService := agents.NewJobsService(db, agentsRegistry, backupRetentionService)
	agentsStateUpdater := agents.NewStateUpdater(db, agentsRegistry, vmdb)
	agentsHandler := agents.NewHandler(db, qanClient, vmdb, agentsRegistry, agentsStateUpdater, jobsService)

	actionsService := agents.NewActionsService(qanClient, agentsRegistry)

	checksService, err := checks.New(db, platformClient, actionsService, alertManager, *victoriaMetricsURLF)
	if err != nil {
		l.Fatalf("Could not create checks service: %s", err)
	}

	prom.MustRegister(checksService)

	// Integrated alerts services
	templatesService, err := alerting.NewService(db, platformClient, grafanaClient)
	if err != nil {
		l.Fatalf("Could not create templates service: %s", err)
	}
	// We should collect templates before rules service created, because it will regenerate rule files on startup.
	templatesService.CollectTemplates(ctx)
	rulesService := ia.NewRulesService(db, templatesService, vmalert, alertManager)
	alertsService := ia.NewAlertsService(db, alertManager, templatesService)

	agentService := agents.NewAgentService(agentsRegistry)
	versionService := managementdbaas.NewVersionServiceClient(*versionServiceAPIURLF)

	versioner := agents.NewVersionerService(agentsRegistry)
	dbaasClient := dbaas.NewClient(*dbaasControllerAPIAddrF)
	compatibilityService := backup.NewCompatibilityService(db, versioner)
	backupService := backup.NewService(db, jobsService, agentService, compatibilityService)
	schedulerService := scheduler.New(db, backupService)
	versionCache := versioncache.New(db, versioner)
	emailer := alertmanager.NewEmailer(logrus.WithField("component", "alertmanager-emailer").Logger)
	defaultsFileParser := agents.NewDefaultsFileParser(agentsRegistry)

	componentsService := managementdbaas.NewComponentsService(db, dbaasClient, versionService)
	dbClustersSynchronizer := managementdbaas.NewDBClustersSynchronizer(db, dbaasClient)
	dbaasInitializer := managementdbaas.NewInitializer(db, dbaasClient, dbClustersSynchronizer)

	dbaasInitializer := managementdbaas.NewInitializer(db, dbaasClient)

	serverParams := &server.Params{
		DB:                   db,
		VMDB:                 vmdb,
		VMAlert:              vmalert,
		AgentsStateUpdater:   agentsStateUpdater,
		Alertmanager:         alertManager,
		ChecksService:        checksService,
		TemplatesService:     templatesService,
		Supervisord:          supervisord,
		TelemetryService:     telemetry,
		AwsInstanceChecker:   awsInstanceChecker,
		GrafanaClient:        grafanaClient,
		VMAlertExternalRules: externalRules,
		RulesService:         rulesService,
		DBaaSInitializer:     dbaasInitializer,
		Emailer:              emailer,
	}

	server, err := server.NewServer(serverParams)
	if err != nil {
		l.Panicf("Server problem: %+v", err)
	}

	// handle unix signals
	terminationSignals := make(chan os.Signal, 1)
	signal.Notify(terminationSignals, unix.SIGTERM, unix.SIGINT)
	updateSignals := make(chan os.Signal, 1)
	signal.Notify(updateSignals, unix.SIGHUP)
	go func() {
		for {
			select {
			case s := <-terminationSignals:
				signal.Stop(terminationSignals)
				l.Warnf("Got %s, shutting down...", unix.SignalName(s.(unix.Signal)))
				cancel()
				return
			case s := <-updateSignals:
				l.Infof("Got %s, reloading configuration...", unix.SignalName(s.(unix.Signal)))
				err := server.UpdateConfigurations(ctx)
				if err != nil {
					l.Warnf("Couldn't reload configuration: %s", err)
				} else {
					l.Info("Configuration reloaded")
				}
			}
		}
	}()

	// try synchronously once, then retry in the background
	deps := &setupDeps{
		sqlDB:        sqlDB,
		supervisord:  supervisord,
		vmdb:         vmdb,
		vmalert:      vmalert,
		alertmanager: alertManager,
		server:       server,
		l:            logrus.WithField("component", "setup"),
	}
	if !setup(ctx, deps) {
		go func() {
			const delay = 2 * time.Second
			for {
				deps.l.Warnf("Retrying in %s.", delay)
				sleepCtx, sleepCancel := context.WithTimeout(ctx, delay)
				<-sleepCtx.Done()
				sleepCancel()

				if ctx.Err() != nil {
					return
				}

				if setup(ctx, deps) {
					return
				}
			}
		}()
	}

	// Set all agents status to unknown at startup. The ones that are alive
	// will get their status updated after they connect to the pmm-managed.
	err = agentsHandler.SetAllAgentsStatusUnknown(ctx)
	if err != nil {
		l.Errorf("Failed to set status of all agents to invalid at startup: %s", err)
	}

	settings, err := models.GetSettings(sqlDB)
	if err != nil {
		l.Fatalf("Failed to get settings: %+v.", err)
	}

<<<<<<< HEAD
	if settings.DBaaS.Enabled {
		err = supervisord.RestartSupervisedService("dbaas-controller")
		if err != nil {
			l.Errorf("Failed to restart dbaas-controller on startup: %v", err)
		} else {
			l.Debug("DBaaS is enabled - creating a DBaaS client.")
			err := dbaasInitializer.Enable(ctx)
			if err != nil {
				l.Fatalf("Failed to enable DBaaS: %v", err)
			}
			defer func() {
				err := dbaasInitializer.Disable(context.Background())
				if err != nil {
					l.Fatalf("Failed to disconnect from dbaas-controller API: %v", err)
				}
			}()
		}
	}
=======
>>>>>>> ad96cfb8
	authServer := grafana.NewAuthServer(grafanaClient, awsInstanceChecker)

	l.Info("Starting services...")
	var wg sync.WaitGroup

	wg.Add(1)
	go func() {
		defer wg.Done()
		authServer.Run(ctx)
	}()

	wg.Add(1)
	go func() {
		defer wg.Done()
		vmalert.Run(ctx)
	}()

	wg.Add(1)
	go func() {
		defer wg.Done()
		vmdb.Run(ctx)
	}()
	wg.Add(1)
	go func() {
		defer wg.Done()
		alertManager.Run(ctx)
	}()

	wg.Add(1)
	go func() {
		defer wg.Done()
		checksService.Run(ctx)
	}()

	wg.Add(1)
	go func() {
		defer wg.Done()
		supervisord.Run(ctx)
	}()

	wg.Add(1)
	go func() {
		defer wg.Done()
		telemetry.Run(ctx)
	}()

	wg.Add(1)
	go func() {
		defer wg.Done()
		schedulerService.Run(ctx)
	}()

	wg.Add(1)
	go func() {
		defer wg.Done()
		versionCache.Run(ctx)
	}()

	wg.Add(1)
	go func() {
		defer wg.Done()
		runGRPCServer(ctx,
			&gRPCServerDeps{
<<<<<<< HEAD
				db:                     db,
				vmdb:                   vmdb,
				platformClient:         platformClient,
				server:                 server,
				agentsRegistry:         agentsRegistry,
				handler:                agentsHandler,
				actions:                actionsService,
				agentsStateUpdater:     agentsStateUpdater,
				connectionCheck:        connectionCheck,
				grafanaClient:          grafanaClient,
				checksService:          checksService,
				dbaasClient:            dbaasClient,
				alertmanager:           alertManager,
				vmalert:                vmalert,
				settings:               settings,
				alertsService:          alertsService,
				templatesService:       templatesService,
				rulesService:           rulesService,
				jobsService:            jobsService,
				versionServiceClient:   versionService,
				schedulerService:       schedulerService,
				backupService:          backupService,
				backupRemovalService:   backupRemovalService,
				minioService:           minioService,
				versionCache:           versionCache,
				supervisord:            supervisord,
				config:                 &cfg.Config,
				defaultsFileParser:     defaultsFileParser,
				componentsService:      componentsService,
				dbClustersSynchronizer: dbClustersSynchronizer,
				dbaasInitializer:       dbaasInitializer,
=======
				db:                   db,
				vmdb:                 vmdb,
				platformClient:       platformClient,
				server:               server,
				agentsRegistry:       agentsRegistry,
				handler:              agentsHandler,
				actions:              actionsService,
				agentsStateUpdater:   agentsStateUpdater,
				connectionCheck:      connectionCheck,
				grafanaClient:        grafanaClient,
				checksService:        checksService,
				dbaasClient:          dbaasClient,
				alertmanager:         alertManager,
				vmalert:              vmalert,
				settings:             settings,
				alertsService:        alertsService,
				templatesService:     templatesService,
				rulesService:         rulesService,
				jobsService:          jobsService,
				versionServiceClient: versionService,
				schedulerService:     schedulerService,
				backupService:        backupService,
				compatibilityService: compatibilityService,
				backupRemovalService: backupRemovalService,
				minioService:         minioService,
				versionCache:         versionCache,
				supervisord:          supervisord,
				config:               &cfg.Config,
				defaultsFileParser:   defaultsFileParser,
				componentsService:    componentsService,
				dbaasInitializer:     dbaasInitializer,
				agentService:         agentService,
>>>>>>> ad96cfb8
			})
	}()

	wg.Add(1)
	go func() {
		defer wg.Done()
		runHTTP1Server(ctx, &http1ServerDeps{
			logs:       logs,
			authServer: authServer,
		})
	}()

	wg.Add(1)
	go func() {
		defer wg.Done()
		runDebugServer(ctx)
	}()

	wg.Add(1)
	go func() {
		defer wg.Done()
		cleaner.Run(ctx, cleanInterval, cleanOlderThan)
	}()
	if settings.DBaaS.Enabled {
		err = supervisord.RestartSupervisedService("dbaas-controller")
		if err != nil {
			l.Errorf("Failed to restart dbaas-controller on startup: %v", err)
		} else {
			l.Debug("DBaaS is enabled - creating a DBaaS client.")
			err := dbaasInitializer.Enable(ctx)
			if err != nil {
				l.Fatalf("Failed initializing dbaas-controller %s: %v", *dbaasControllerAPIAddrF, err)
			}
			defer func() {
				err := dbaasInitializer.Disable(context.Background())
				if err != nil {
					l.Fatalf("Failed disabling dbaas-controller API: %v", err)
				}
			}()
		}
	}

	wg.Wait()
}

func parseLoggerConfig(level string, debug, trace bool) logrus.Level {
	if trace {
		return logrus.TraceLevel
	}

	if debug {
		return logrus.DebugLevel
	}

	if level != "" {
		parsedLevel, err := logrus.ParseLevel(level)

		if err != nil {
			logrus.Warnf("Cannot parse logging level: %s, error: %v", level, err)
		} else {
			return parsedLevel
		}
	}

	return logrus.InfoLevel
}<|MERGE_RESOLUTION|>--- conflicted
+++ resolved
@@ -166,39 +166,6 @@
 }
 
 type gRPCServerDeps struct {
-<<<<<<< HEAD
-	db                     *reform.DB
-	vmdb                   *victoriametrics.Service
-	platformClient         *platformClient.Client
-	server                 *server.Server
-	agentsRegistry         *agents.Registry
-	handler                *agents.Handler
-	actions                *agents.ActionsService
-	agentsStateUpdater     *agents.StateUpdater
-	connectionCheck        *agents.ConnectionChecker
-	defaultsFileParser     *agents.DefaultsFileParser
-	grafanaClient          *grafana.Client
-	checksService          *checks.Service
-	dbaasClient            *dbaas.Client
-	alertmanager           *alertmanager.Service
-	vmalert                *vmalert.Service
-	settings               *models.Settings
-	alertsService          *ia.AlertsService
-	templatesService       *alerting.Service
-	rulesService           *ia.RulesService
-	jobsService            *agents.JobsService
-	versionServiceClient   *managementdbaas.VersionServiceClient
-	schedulerService       *scheduler.Service
-	backupService          *backup.Service
-	backupRemovalService   *backup.RemovalService
-	minioService           *minio.Service
-	versionCache           *versioncache.Service
-	supervisord            *supervisord.Service
-	config                 *config.Config
-	componentsService      *managementdbaas.ComponentsService
-	dbClustersSynchronizer *managementdbaas.DBClustersSynchronizer
-	dbaasInitializer       *managementdbaas.Initializer
-=======
 	db                   *reform.DB
 	vmdb                 *victoriametrics.Service
 	platformClient       *platformClient.Client
@@ -231,7 +198,7 @@
 	componentsService    *managementdbaas.ComponentsService
 	dbaasInitializer     *managementdbaas.Initializer
 	agentService         *agents.AgentService
->>>>>>> ad96cfb8
+	dbClustersSynchronizer *managementdbaas.DBClustersSynchronizer
 }
 
 // runGRPCServer runs gRPC server until context is canceled, then gracefully stops it.
@@ -297,15 +264,10 @@
 	backupv1beta1.RegisterArtifactsServer(gRPCServer, managementbackup.NewArtifactsService(deps.db, deps.backupRemovalService))
 	backupv1beta1.RegisterRestoreHistoryServer(gRPCServer, managementbackup.NewRestoreHistoryService(deps.db))
 
-<<<<<<< HEAD
-	dbaasv1beta1.RegisterKubernetesServer(gRPCServer, managementdbaas.NewKubernetesServer(deps.db, deps.dbaasClient, deps.grafanaClient, deps.versionServiceClient, deps.dbClustersSynchronizer))
-	dbaasv1beta1.RegisterDBClustersServer(gRPCServer, managementdbaas.NewDBClusterService(deps.db, deps.dbaasClient, deps.grafanaClient, deps.versionServiceClient, deps.dbClustersSynchronizer))
-=======
-	k8sServer := managementdbaas.NewKubernetesServer(deps.db, deps.dbaasClient, deps.versionServiceClient, deps.grafanaClient)
+	k8sServer := managementdbaas.NewKubernetesServer(deps.db, deps.dbaasClient, deps.versionServiceClient, deps.grafanaClient, deps.dbClustersSynchronizer)
 	deps.dbaasInitializer.RegisterKubernetesServer(k8sServer)
 	dbaasv1beta1.RegisterKubernetesServer(gRPCServer, k8sServer)
-	dbaasv1beta1.RegisterDBClustersServer(gRPCServer, managementdbaas.NewDBClusterService(deps.db, deps.dbaasClient, deps.grafanaClient, deps.versionServiceClient))
->>>>>>> ad96cfb8
+	dbaasv1beta1.RegisterDBClustersServer(gRPCServer, managementdbaas.NewDBClusterService(deps.db, deps.dbaasClient, deps.grafanaClient, deps.versionServiceClient, deps.dbClustersSynchronizer))
 	dbaasv1beta1.RegisterPXCClustersServer(gRPCServer, managementdbaas.NewPXCClusterService(deps.db, deps.dbaasClient, deps.grafanaClient, deps.componentsService, deps.versionServiceClient.GetVersionServiceURL()))
 	dbaasv1beta1.RegisterPSMDBClustersServer(gRPCServer, managementdbaas.NewPSMDBClusterService(deps.db, deps.dbaasClient, deps.grafanaClient, deps.componentsService, deps.versionServiceClient.GetVersionServiceURL()))
 	dbaasv1beta1.RegisterLogsAPIServer(gRPCServer, managementdbaas.NewLogsService(deps.db, deps.dbaasClient))
@@ -943,27 +905,6 @@
 		l.Fatalf("Failed to get settings: %+v.", err)
 	}
 
-<<<<<<< HEAD
-	if settings.DBaaS.Enabled {
-		err = supervisord.RestartSupervisedService("dbaas-controller")
-		if err != nil {
-			l.Errorf("Failed to restart dbaas-controller on startup: %v", err)
-		} else {
-			l.Debug("DBaaS is enabled - creating a DBaaS client.")
-			err := dbaasInitializer.Enable(ctx)
-			if err != nil {
-				l.Fatalf("Failed to enable DBaaS: %v", err)
-			}
-			defer func() {
-				err := dbaasInitializer.Disable(context.Background())
-				if err != nil {
-					l.Fatalf("Failed to disconnect from dbaas-controller API: %v", err)
-				}
-			}()
-		}
-	}
-=======
->>>>>>> ad96cfb8
 	authServer := grafana.NewAuthServer(grafanaClient, awsInstanceChecker)
 
 	l.Info("Starting services...")
@@ -1027,39 +968,6 @@
 		defer wg.Done()
 		runGRPCServer(ctx,
 			&gRPCServerDeps{
-<<<<<<< HEAD
-				db:                     db,
-				vmdb:                   vmdb,
-				platformClient:         platformClient,
-				server:                 server,
-				agentsRegistry:         agentsRegistry,
-				handler:                agentsHandler,
-				actions:                actionsService,
-				agentsStateUpdater:     agentsStateUpdater,
-				connectionCheck:        connectionCheck,
-				grafanaClient:          grafanaClient,
-				checksService:          checksService,
-				dbaasClient:            dbaasClient,
-				alertmanager:           alertManager,
-				vmalert:                vmalert,
-				settings:               settings,
-				alertsService:          alertsService,
-				templatesService:       templatesService,
-				rulesService:           rulesService,
-				jobsService:            jobsService,
-				versionServiceClient:   versionService,
-				schedulerService:       schedulerService,
-				backupService:          backupService,
-				backupRemovalService:   backupRemovalService,
-				minioService:           minioService,
-				versionCache:           versionCache,
-				supervisord:            supervisord,
-				config:                 &cfg.Config,
-				defaultsFileParser:     defaultsFileParser,
-				componentsService:      componentsService,
-				dbClustersSynchronizer: dbClustersSynchronizer,
-				dbaasInitializer:       dbaasInitializer,
-=======
 				db:                   db,
 				vmdb:                 vmdb,
 				platformClient:       platformClient,
@@ -1092,7 +1000,7 @@
 				componentsService:    componentsService,
 				dbaasInitializer:     dbaasInitializer,
 				agentService:         agentService,
->>>>>>> ad96cfb8
+				dbClustersSynchronizer: dbClustersSynchronizer,
 			})
 	}()
 
