--- conflicted
+++ resolved
@@ -738,10 +738,7 @@
 		*postgresSSLModeF = models.VerifyCaSSLMode
 	}
 	ds := cfg.Config.Services.Telemetry.DataSources
-<<<<<<< HEAD
-=======
-
->>>>>>> 436c644b
+
 	pmmdb := ds.PmmDBSelect
 	pmmdb.Credentials.Username = *postgresDBUsernameF
 	pmmdb.Credentials.Password = *postgresDBPasswordF
@@ -762,7 +759,15 @@
 	qanDB := ds.QanDBSelect
 	qanDB.DSN = clickhouseDSN
 
-<<<<<<< HEAD
+	ds.VM.Address = *victoriaMetricsURLF
+
+	vmParams, err := models.NewVictoriaMetricsParams(
+		models.BasePrometheusConfigPath,
+		*victoriaMetricsURLF)
+	if err != nil {
+		l.Panicf("cannot load victoriametrics params problem: %+v", err)
+	}
+
 	setupParams := models.SetupDBParams{
 		Address:     *postgresAddrF,
 		Name:        *postgresDBNameF,
@@ -775,18 +780,6 @@
 	}
 
 	sqlDB, err := models.OpenDB(setupParams)
-=======
-	ds.VM.Address = *victoriaMetricsURLF
-
-	vmParams, err := models.NewVictoriaMetricsParams(
-		models.BasePrometheusConfigPath,
-		*victoriaMetricsURLF)
-	if err != nil {
-		l.Panicf("cannot load victoriametrics params problem: %+v", err)
-	}
-
-	sqlDB, err := models.OpenDB(*postgresAddrF, *postgresDBNameF, *postgresDBUsernameF, *postgresDBPasswordF)
->>>>>>> 436c644b
 	if err != nil {
 		l.Panicf("Failed to connect to database: %+v", err)
 	}
@@ -836,8 +829,7 @@
 
 	pmmUpdateCheck := supervisord.NewPMMUpdateChecker(logrus.WithField("component", "supervisord/pmm-update-checker"))
 
-<<<<<<< HEAD
-	logs := supervisord.NewLogs(version.FullInfo(), pmmUpdateCheck)
+	logs := supervisord.NewLogs(version.FullInfo(), pmmUpdateCheck, vmParams)
 
 	supervisord := supervisord.New(
 		*supervisordConfigDirF,
@@ -854,10 +846,6 @@
 			SSLCertPath: *postgresSSLCertPathF,
 		},
 		gRPCMessageMaxSize)
-=======
-	logs := supervisord.NewLogs(version.FullInfo(), pmmUpdateCheck, vmParams)
-	supervisord := supervisord.New(*supervisordConfigDirF, pmmUpdateCheck, vmParams, gRPCMessageMaxSize)
->>>>>>> 436c644b
 
 	platformAddress, err := envvars.GetPlatformAddress()
 	if err != nil {
