--- conflicted
+++ resolved
@@ -1129,11 +1129,7 @@
 				alertsService:        alertsService,
 				backupRemovalService: backupRemovalService,
 				backupService:        backupService,
-<<<<<<< HEAD
-				dumpService:          dumpService,
-=======
 				checksService:        checksService,
->>>>>>> d01ea55c
 				compatibilityService: compatibilityService,
 				componentsService:    componentsService,
 				config:               &cfg.Config,
@@ -1141,6 +1137,7 @@
 				db:                   db,
 				dbaasClient:          dbaasClient,
 				dbaasInitializer:     dbaasInitializer,
+				dumpService:          dumpService,
 				grafanaClient:        grafanaClient,
 				handler:              agentsHandler,
 				jobsService:          jobsService,
@@ -1158,8 +1155,8 @@
 				uieventsService:      uieventsService,
 				versionCache:         versionCache,
 				versionServiceClient: versionService,
+				vmClient:             &vmClient,
 				vmalert:              vmalert,
-				vmClient:             &vmClient,
 				vmdb:                 vmdb,
 			})
 	}()
