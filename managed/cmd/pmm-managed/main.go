--- conflicted
+++ resolved
@@ -66,12 +66,7 @@
 	alertingpb "github.com/percona/pmm/api/managementpb/alerting"
 	azurev1beta1 "github.com/percona/pmm/api/managementpb/azure"
 	backuppb "github.com/percona/pmm/api/managementpb/backup"
-<<<<<<< HEAD
-=======
-	dbaasv1beta1 "github.com/percona/pmm/api/managementpb/dbaas"
 	dumpv1beta1 "github.com/percona/pmm/api/managementpb/dump"
-	iav1beta1 "github.com/percona/pmm/api/managementpb/ia"
->>>>>>> 9db1746f
 	nodev1beta1 "github.com/percona/pmm/api/managementpb/node"
 	rolev1beta1 "github.com/percona/pmm/api/managementpb/role"
 	servicev1beta1 "github.com/percona/pmm/api/managementpb/service"
@@ -86,11 +81,7 @@
 	"github.com/percona/pmm/managed/services/backup"
 	"github.com/percona/pmm/managed/services/checks"
 	"github.com/percona/pmm/managed/services/config"
-<<<<<<< HEAD
-=======
-	"github.com/percona/pmm/managed/services/dbaas"
 	"github.com/percona/pmm/managed/services/dump"
->>>>>>> 9db1746f
 	"github.com/percona/pmm/managed/services/grafana"
 	"github.com/percona/pmm/managed/services/ha"
 	"github.com/percona/pmm/managed/services/inventory"
@@ -99,11 +90,7 @@
 	"github.com/percona/pmm/managed/services/management/alerting"
 	managementbackup "github.com/percona/pmm/managed/services/management/backup"
 	"github.com/percona/pmm/managed/services/management/common"
-<<<<<<< HEAD
-=======
-	managementdbaas "github.com/percona/pmm/managed/services/management/dbaas"
 	managementdump "github.com/percona/pmm/managed/services/management/dump"
->>>>>>> 9db1746f
 	managementgrpc "github.com/percona/pmm/managed/services/management/grpc"
 	"github.com/percona/pmm/managed/services/minio"
 	"github.com/percona/pmm/managed/services/platform"
@@ -312,25 +299,8 @@
 	backuppb.RegisterArtifactsServer(gRPCServer, mgmtArtifactsService)
 	backuppb.RegisterRestoreHistoryServer(gRPCServer, mgmtRestoreHistoryService)
 
-<<<<<<< HEAD
-=======
 	dumpv1beta1.RegisterDumpsServer(gRPCServer, managementdump.New(deps.db, deps.grafanaClient, deps.dumpService))
 
-	k8sServer := managementdbaas.NewKubernetesServer(deps.db, deps.dbaasClient, deps.versionServiceClient, deps.grafanaClient)
-
-	deps.ha.AddLeaderService(ha.NewContextService("dbaas-register", func(ctx context.Context) error {
-		deps.dbaasInitializer.RegisterKubernetesServer(k8sServer)
-		return nil
-	}))
-	dbaasv1beta1.RegisterKubernetesServer(gRPCServer, k8sServer)
-	dbaasv1beta1.RegisterDBClustersServer(gRPCServer, managementdbaas.NewDBClusterService(deps.db, deps.grafanaClient, deps.versionServiceClient))
-	dbaasv1beta1.RegisterPXCClustersServer(gRPCServer, managementdbaas.NewPXCClusterService(deps.db, deps.grafanaClient, deps.componentsService, deps.versionServiceClient.GetVersionServiceURL()))
-	dbaasv1beta1.RegisterPSMDBClustersServer(gRPCServer, managementdbaas.NewPSMDBClusterService(deps.db, deps.grafanaClient, deps.componentsService, deps.versionServiceClient.GetVersionServiceURL()))
-	dbaasv1beta1.RegisterLogsAPIServer(gRPCServer, managementdbaas.NewLogsService(deps.db))
-	dbaasv1beta1.RegisterComponentsServer(gRPCServer, managementdbaas.NewComponentsService(deps.db, deps.dbaasClient, deps.versionServiceClient, deps.kubeStorage))
-	dbaasv1beta1.RegisterTemplatesServer(gRPCServer, managementdbaas.NewTemplateService(deps.db))
-
->>>>>>> 9db1746f
 	userpb.RegisterUserServer(gRPCServer, user.NewUserService(deps.db, deps.grafanaClient))
 
 	platformService := platform.New(deps.platformClient, deps.db, deps.supervisord, deps.checksService, deps.grafanaClient)
@@ -439,19 +409,8 @@
 		backuppb.RegisterArtifactsHandlerFromEndpoint,
 		backuppb.RegisterRestoreHistoryHandlerFromEndpoint,
 
-<<<<<<< HEAD
-=======
 		dumpv1beta1.RegisterDumpsHandlerFromEndpoint,
 
-		dbaasv1beta1.RegisterKubernetesHandlerFromEndpoint,
-		dbaasv1beta1.RegisterDBClustersHandlerFromEndpoint,
-		dbaasv1beta1.RegisterPXCClustersHandlerFromEndpoint,
-		dbaasv1beta1.RegisterPSMDBClustersHandlerFromEndpoint,
-		dbaasv1beta1.RegisterLogsAPIHandlerFromEndpoint,
-		dbaasv1beta1.RegisterComponentsHandlerFromEndpoint,
-		dbaasv1beta1.RegisterTemplatesHandlerFromEndpoint,
-
->>>>>>> 9db1746f
 		platformpb.RegisterPlatformHandlerFromEndpoint,
 		uieventspb.RegisterUIEventsHandlerFromEndpoint,
 
@@ -1010,16 +969,7 @@
 	if err != nil {
 		l.Fatalf("Could not create alerting service: %s", err)
 	}
-<<<<<<< HEAD
 	alertingService.CollectTemplates(ctx)
-=======
-	// We should collect templates before rules service created, because it will regenerate rule files on startup.
-	if haService.Bootstrap() {
-		templatesService.CollectTemplates(ctx)
-	}
-	rulesService := ia.NewRulesService(db, templatesService, vmalert, alertManager)
-	alertsService := ia.NewAlertsService(db, alertManager, templatesService)
->>>>>>> 9db1746f
 
 	agentService := agents.NewAgentService(agentsRegistry)
 
@@ -1031,18 +981,6 @@
 
 	schedulerService := scheduler.New(db, backupService)
 	versionCache := versioncache.New(db, versioner)
-<<<<<<< HEAD
-=======
-	emailer := alertmanager.NewEmailer(logrus.WithField("component", "alertmanager-emailer").Logger)
-
-	dumpService := dump.New(db)
-
-	kubeStorage := managementdbaas.NewKubeStorage(db)
-
-	componentsService := managementdbaas.NewComponentsService(db, dbaasClient, versionService, kubeStorage)
-
-	dbaasInitializer := managementdbaas.NewInitializer(db, dbaasClient)
->>>>>>> 9db1746f
 
 	serverParams := &server.Params{
 		DB:                   db,
@@ -1057,13 +995,6 @@
 		AwsInstanceChecker:   awsInstanceChecker,
 		GrafanaClient:        grafanaClient,
 		VMAlertExternalRules: externalRules,
-<<<<<<< HEAD
-=======
-		RulesService:         rulesService,
-		DBaaSInitializer:     dbaasInitializer,
-		Emailer:              emailer,
-		HAService:            haService,
->>>>>>> 9db1746f
 	}
 
 	server, err := server.NewServer(serverParams)
@@ -1205,12 +1136,7 @@
 				config:               &cfg.Config,
 				connectionCheck:      connectionCheck,
 				db:                   db,
-<<<<<<< HEAD
-=======
-				dbaasClient:          dbaasClient,
-				dbaasInitializer:     dbaasInitializer,
 				dumpService:          dumpService,
->>>>>>> 9db1746f
 				grafanaClient:        grafanaClient,
 				handler:              agentsHandler,
 				ha:                   haService,
@@ -1226,11 +1152,7 @@
 				templatesService:     alertingService,
 				uieventsService:      uieventsService,
 				versionCache:         versionCache,
-<<<<<<< HEAD
 				vmalert:              vmalert,
-=======
-				versionServiceClient: versionService,
->>>>>>> 9db1746f
 				vmClient:             &vmClient,
 				vmalert:              vmalert,
 				vmdb:                 vmdb,
@@ -1254,30 +1176,7 @@
 
 	haService.AddLeaderService(ha.NewContextService("cleaner", func(ctx context.Context) error {
 		cleaner.Run(ctx, cleanInterval, cleanOlderThan)
-<<<<<<< HEAD
-	}()
-=======
-		return nil
-	}))
-	if settings.DBaaS.Enabled {
-		err = supervisord.RestartSupervisedService("dbaas-controller")
-		if err != nil {
-			l.Errorf("Failed to restart dbaas-controller on startup: %v", err)
-		} else {
-			l.Debug("DBaaS is enabled - creating a DBaaS client.")
-			err := dbaasInitializer.Enable(ctx)
-			if err != nil {
-				l.Fatalf("Failed initializing dbaas-controller %s: %v", *dbaasControllerAPIAddrF, err)
-			}
-			defer func() {
-				err := dbaasInitializer.Disable(context.Background())
-				if err != nil {
-					l.Fatalf("Failed disabling dbaas-controller API: %v", err)
-				}
-			}()
-		}
-	}
->>>>>>> 9db1746f
+	}()
 
 	wg.Add(1)
 	go func() {
