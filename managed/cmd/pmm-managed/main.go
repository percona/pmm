// Copyright (C) 2017 Percona LLC
//
// This program is free software: you can redistribute it and/or modify
// it under the terms of the GNU Affero General Public License as published by
// the Free Software Foundation, either version 3 of the License, or
// (at your option) any later version.
//
// This program is distributed in the hope that it will be useful,
// but WITHOUT ANY WARRANTY; without even the implied warranty of
// MERCHANTABILITY or FITNESS FOR A PARTICULAR PURPOSE. See the
// GNU Affero General Public License for more details.
//
// You should have received a copy of the GNU Affero General Public License
// along with this program. If not, see <https://www.gnu.org/licenses/>.

package main

import (
	"bytes"
	"context"
	"database/sql"
	_ "expvar" // register /debug/vars
	"fmt"
	"html/template"
	"log"
	"net"
	"net/http"
	_ "net/http/pprof" // register /debug/pprof
	"net/url"
	"os"
	"os/signal"
	"sort"
	"strconv"
	"strings"
	"sync"
	"time"

	grpc_middleware "github.com/grpc-ecosystem/go-grpc-middleware"
	grpc_validator "github.com/grpc-ecosystem/go-grpc-middleware/validator"
	grpc_prometheus "github.com/grpc-ecosystem/go-grpc-prometheus"
	grpc_gateway "github.com/grpc-ecosystem/grpc-gateway/v2/runtime"
	prom "github.com/prometheus/client_golang/prometheus"
	"github.com/prometheus/client_golang/prometheus/promhttp"
	"github.com/sirupsen/logrus"
	"golang.org/x/sync/semaphore"
	"golang.org/x/sys/unix"
	"google.golang.org/grpc"
	channelz "google.golang.org/grpc/channelz/service"
	"google.golang.org/grpc/credentials/insecure"
	"google.golang.org/grpc/grpclog"
	"google.golang.org/grpc/reflection"
	"google.golang.org/protobuf/encoding/protojson"
	"gopkg.in/alecthomas/kingpin.v2"
	"gopkg.in/reform.v1"
	"gopkg.in/reform.v1/dialects/postgresql"

	"github.com/percona/pmm/api/agentpb"
	"github.com/percona/pmm/api/inventorypb"
	"github.com/percona/pmm/api/managementpb"
	alertingpb "github.com/percona/pmm/api/managementpb/alerting"
	azurev1beta1 "github.com/percona/pmm/api/managementpb/azure"
	backupv1beta1 "github.com/percona/pmm/api/managementpb/backup"
	dbaasv1beta1 "github.com/percona/pmm/api/managementpb/dbaas"
	iav1beta1 "github.com/percona/pmm/api/managementpb/ia"
	"github.com/percona/pmm/api/platformpb"
	"github.com/percona/pmm/api/serverpb"
	"github.com/percona/pmm/api/userpb"
	"github.com/percona/pmm/managed/models"
	"github.com/percona/pmm/managed/services/agents"
	agentgrpc "github.com/percona/pmm/managed/services/agents/grpc"
	"github.com/percona/pmm/managed/services/alertmanager"
	"github.com/percona/pmm/managed/services/backup"
	"github.com/percona/pmm/managed/services/checks"
	"github.com/percona/pmm/managed/services/config"
	"github.com/percona/pmm/managed/services/dbaas"
	"github.com/percona/pmm/managed/services/grafana"
	"github.com/percona/pmm/managed/services/inventory"
	inventorygrpc "github.com/percona/pmm/managed/services/inventory/grpc"
	"github.com/percona/pmm/managed/services/management"
	"github.com/percona/pmm/managed/services/management/alerting"
	managementbackup "github.com/percona/pmm/managed/services/management/backup"
	managementdbaas "github.com/percona/pmm/managed/services/management/dbaas"
	managementgrpc "github.com/percona/pmm/managed/services/management/grpc"
	"github.com/percona/pmm/managed/services/management/ia"
	"github.com/percona/pmm/managed/services/minio"
	"github.com/percona/pmm/managed/services/platform"
	"github.com/percona/pmm/managed/services/qan"
	"github.com/percona/pmm/managed/services/scheduler"
	"github.com/percona/pmm/managed/services/server"
	"github.com/percona/pmm/managed/services/supervisord"
	"github.com/percona/pmm/managed/services/telemetry"
	"github.com/percona/pmm/managed/services/user"
	"github.com/percona/pmm/managed/services/versioncache"
	"github.com/percona/pmm/managed/services/victoriametrics"
	"github.com/percona/pmm/managed/services/vmalert"
	"github.com/percona/pmm/managed/utils/clean"
	"github.com/percona/pmm/managed/utils/envvars"
	"github.com/percona/pmm/managed/utils/interceptors"
	"github.com/percona/pmm/managed/utils/logger"
	platformClient "github.com/percona/pmm/managed/utils/platform"
	pmmerrors "github.com/percona/pmm/utils/errors"
	"github.com/percona/pmm/utils/sqlmetrics"
	"github.com/percona/pmm/version"
)

const (
	shutdownTimeout    = 3 * time.Second
	gRPCMessageMaxSize = 100 * 1024 * 1024

	gRPCAddr  = "127.0.0.1:7771"
	http1Addr = "127.0.0.1:7772"
	debugAddr = "127.0.0.1:7773"

	cleanInterval  = 10 * time.Minute
	cleanOlderThan = 30 * time.Minute

	defaultContextTimeout = 10 * time.Second
	pProfProfileDuration  = 30 * time.Second
	pProfTraceDuration    = 10 * time.Second
)

var pprofSemaphore = semaphore.NewWeighted(1)

func addLogsHandler(mux *http.ServeMux, logs *supervisord.Logs) {
	l := logrus.WithField("component", "logs.zip")

	mux.HandleFunc("/logs.zip", func(rw http.ResponseWriter, req *http.Request) {
		contextTimeout := defaultContextTimeout
		// increase context timeout if pprof query parameter exist in request
		pprofQueryParameter, err := strconv.ParseBool(req.FormValue("pprof"))
		if err != nil {
			l.Debug("Unable to read 'pprof' query param. Using default: pprof=false")
		}
		var pprofConfig *supervisord.PprofConfig
		if pprofQueryParameter {
			if !pprofSemaphore.TryAcquire(1) {
				rw.WriteHeader(http.StatusLocked)
				_, err := rw.Write([]byte("Pprof is already running. Please try again later."))
				if err != nil {
					l.Errorf("%+v", err)
				}
				return
			}
			defer pprofSemaphore.Release(1)

			contextTimeout += pProfProfileDuration + pProfTraceDuration
			pprofConfig = &supervisord.PprofConfig{
				ProfileDuration: pProfProfileDuration,
				TraceDuration:   pProfTraceDuration,
			}
		}
		// fail-safe
		ctx, cancel := context.WithTimeout(req.Context(), contextTimeout)
		defer cancel()

		filename := fmt.Sprintf("pmm-server_%s.zip", time.Now().UTC().Format("2006-01-02_15-04"))
		rw.Header().Set(`Access-Control-Allow-Origin`, `*`)
		rw.Header().Set(`Content-Type`, `application/zip`)
		rw.Header().Set(`Content-Disposition`, `attachment; filename="`+filename+`"`)

		ctx = logger.Set(ctx, "logs")
		if err := logs.Zip(ctx, rw, pprofConfig); err != nil {
			l.Errorf("%+v", err)
		}
	})
}

type gRPCServerDeps struct {
<<<<<<< HEAD
	db                      *reform.DB
	vmdb                    *victoriametrics.Service
	platformClient          *platformClient.Client
	server                  *server.Server
	agentsRegistry          *agents.Registry
	handler                 *agents.Handler
	actions                 *agents.ActionsService
	agentsStateUpdater      *agents.StateUpdater
	connectionCheck         *agents.ConnectionChecker
	credentialsSourceLoader *agents.CredentialsSourceLoader
	grafanaClient           *grafana.Client
	checksService           *checks.Service
	dbaasClient             *dbaas.Client
	alertmanager            *alertmanager.Service
	vmalert                 *vmalert.Service
	settings                *models.Settings
	alertsService           *ia.AlertsService
	templatesService        *alerting.Service
	rulesService            *ia.RulesService
	jobsService             *agents.JobsService
	versionServiceClient    *managementdbaas.VersionServiceClient
	schedulerService        *scheduler.Service
	backupService           *backup.Service
	backupRemovalService    *backup.RemovalService
	minioService            *minio.Service
	versionCache            *versioncache.Service
	supervisord             *supervisord.Service
	config                  *config.Config
	componentsService       *managementdbaas.ComponentsService
=======
	db                   *reform.DB
	vmdb                 *victoriametrics.Service
	platformClient       *platformClient.Client
	server               *server.Server
	agentsRegistry       *agents.Registry
	handler              *agents.Handler
	actions              *agents.ActionsService
	agentsStateUpdater   *agents.StateUpdater
	connectionCheck      *agents.ConnectionChecker
	defaultsFileParser   *agents.DefaultsFileParser
	grafanaClient        *grafana.Client
	checksService        *checks.Service
	dbaasClient          *dbaas.Client
	alertmanager         *alertmanager.Service
	vmalert              *vmalert.Service
	settings             *models.Settings
	alertsService        *ia.AlertsService
	templatesService     *alerting.Service
	rulesService         *ia.RulesService
	jobsService          *agents.JobsService
	versionServiceClient *managementdbaas.VersionServiceClient
	schedulerService     *scheduler.Service
	backupService        *backup.Service
	compatibilityService *backup.CompatibilityService
	backupRemovalService *backup.RemovalService
	minioService         *minio.Service
	versionCache         *versioncache.Service
	supervisord          *supervisord.Service
	config               *config.Config
	componentsService    *managementdbaas.ComponentsService
	dbaasInitializer     *managementdbaas.Initializer
	agentService         *agents.AgentService
>>>>>>> 4e5131b2
}

// runGRPCServer runs gRPC server until context is canceled, then gracefully stops it.
func runGRPCServer(ctx context.Context, deps *gRPCServerDeps) {
	l := logrus.WithField("component", "gRPC")
	l.Infof("Starting server on http://%s/ ...", gRPCAddr)

	gRPCServer := grpc.NewServer(
		grpc.MaxRecvMsgSize(gRPCMessageMaxSize),

		grpc.UnaryInterceptor(grpc_middleware.ChainUnaryServer(
			interceptors.Unary,
			interceptors.UnaryServiceEnabledInterceptor(),
			grpc_validator.UnaryServerInterceptor())),
		grpc.StreamInterceptor(grpc_middleware.ChainStreamServer(
			interceptors.Stream,
			interceptors.StreamServiceEnabledInterceptor(),
			grpc_validator.StreamServerInterceptor())),
	)

	serverpb.RegisterServerServer(gRPCServer, deps.server)

	agentpb.RegisterAgentServer(gRPCServer, agentgrpc.NewAgentServer(deps.handler))

	nodesSvc := inventory.NewNodesService(deps.db, deps.agentsRegistry, deps.agentsStateUpdater, deps.vmdb)
	servicesSvc := inventory.NewServicesService(deps.db, deps.agentsRegistry, deps.agentsStateUpdater, deps.vmdb, deps.versionCache)
	agentsSvc := inventory.NewAgentsService(
		deps.db, deps.agentsRegistry, deps.agentsStateUpdater,
		deps.vmdb, deps.connectionCheck, deps.agentService)

	inventorypb.RegisterNodesServer(gRPCServer, inventorygrpc.NewNodesServer(nodesSvc))
	inventorypb.RegisterServicesServer(gRPCServer, inventorygrpc.NewServicesServer(servicesSvc))
	inventorypb.RegisterAgentsServer(gRPCServer, inventorygrpc.NewAgentsServer(agentsSvc))

	nodeSvc := management.NewNodeService(deps.db)
	serviceSvc := management.NewServiceService(deps.db, deps.agentsStateUpdater, deps.vmdb)
	mysqlSvc := management.NewMySQLService(deps.db, deps.agentsStateUpdater, deps.connectionCheck, deps.versionCache, deps.credentialsSourceLoader)
	mongodbSvc := management.NewMongoDBService(deps.db, deps.agentsStateUpdater, deps.connectionCheck, deps.credentialsSourceLoader)
	postgresqlSvc := management.NewPostgreSQLService(deps.db, deps.agentsStateUpdater, deps.connectionCheck, deps.credentialsSourceLoader)
	proxysqlSvc := management.NewProxySQLService(deps.db, deps.agentsStateUpdater, deps.connectionCheck, deps.credentialsSourceLoader)

	managementpb.RegisterNodeServer(gRPCServer, managementgrpc.NewManagementNodeServer(nodeSvc))
	managementpb.RegisterServiceServer(gRPCServer, managementgrpc.NewManagementServiceServer(serviceSvc))
	managementpb.RegisterMySQLServer(gRPCServer, managementgrpc.NewManagementMySQLServer(mysqlSvc))
	managementpb.RegisterMongoDBServer(gRPCServer, managementgrpc.NewManagementMongoDBServer(mongodbSvc))
	managementpb.RegisterPostgreSQLServer(gRPCServer, managementgrpc.NewManagementPostgreSQLServer(postgresqlSvc))
	managementpb.RegisterProxySQLServer(gRPCServer, managementgrpc.NewManagementProxySQLServer(proxysqlSvc))
	managementpb.RegisterActionsServer(gRPCServer, managementgrpc.NewActionsServer(deps.actions, deps.db))
	managementpb.RegisterRDSServer(gRPCServer, management.NewRDSService(deps.db, deps.agentsStateUpdater, deps.connectionCheck))
	azurev1beta1.RegisterAzureDatabaseServer(gRPCServer, management.NewAzureDatabaseService(deps.db, deps.agentsRegistry, deps.agentsStateUpdater, deps.connectionCheck))
	managementpb.RegisterHAProxyServer(gRPCServer, management.NewHAProxyService(deps.db, deps.vmdb, deps.agentsStateUpdater, deps.connectionCheck, deps.credentialsSourceLoader))
	managementpb.RegisterExternalServer(gRPCServer, management.NewExternalService(deps.db, deps.vmdb, deps.agentsStateUpdater, deps.connectionCheck, deps.credentialsSourceLoader))
	managementpb.RegisterAnnotationServer(gRPCServer, managementgrpc.NewAnnotationServer(deps.db, deps.grafanaClient))
	managementpb.RegisterSecurityChecksServer(gRPCServer, management.NewChecksAPIService(deps.checksService))

	iav1beta1.RegisterChannelsServer(gRPCServer, ia.NewChannelsService(deps.db, deps.alertmanager))
	iav1beta1.RegisterRulesServer(gRPCServer, deps.rulesService)
	iav1beta1.RegisterAlertsServer(gRPCServer, deps.alertsService)
	alertingpb.RegisterAlertingServer(gRPCServer, deps.templatesService)

	backupv1beta1.RegisterBackupsServer(gRPCServer, managementbackup.NewBackupsService(deps.db, deps.backupService, deps.compatibilityService, deps.schedulerService))
	backupv1beta1.RegisterLocationsServer(gRPCServer, managementbackup.NewLocationsService(deps.db, deps.minioService))
	backupv1beta1.RegisterArtifactsServer(gRPCServer, managementbackup.NewArtifactsService(deps.db, deps.backupRemovalService))
	backupv1beta1.RegisterRestoreHistoryServer(gRPCServer, managementbackup.NewRestoreHistoryService(deps.db))

	k8sServer := managementdbaas.NewKubernetesServer(deps.db, deps.dbaasClient, deps.versionServiceClient, deps.grafanaClient)
	deps.dbaasInitializer.RegisterKubernetesServer(k8sServer)
	dbaasv1beta1.RegisterKubernetesServer(gRPCServer, k8sServer)
	dbaasv1beta1.RegisterDBClustersServer(gRPCServer, managementdbaas.NewDBClusterService(deps.db, deps.dbaasClient, deps.grafanaClient, deps.versionServiceClient))
	dbaasv1beta1.RegisterPXCClustersServer(gRPCServer, managementdbaas.NewPXCClusterService(deps.db, deps.dbaasClient, deps.grafanaClient, deps.componentsService, deps.versionServiceClient.GetVersionServiceURL()))
	dbaasv1beta1.RegisterPSMDBClustersServer(gRPCServer, managementdbaas.NewPSMDBClusterService(deps.db, deps.dbaasClient, deps.grafanaClient, deps.componentsService, deps.versionServiceClient.GetVersionServiceURL()))
	dbaasv1beta1.RegisterLogsAPIServer(gRPCServer, managementdbaas.NewLogsService(deps.db, deps.dbaasClient))
	dbaasv1beta1.RegisterComponentsServer(gRPCServer, managementdbaas.NewComponentsService(deps.db, deps.dbaasClient, deps.versionServiceClient))

	userpb.RegisterUserServer(gRPCServer, user.NewUserService(deps.db, deps.grafanaClient))

	platformService, err := platform.New(deps.platformClient, deps.db, deps.supervisord, deps.checksService, deps.grafanaClient)
	if err == nil {
		platformpb.RegisterPlatformServer(gRPCServer, platformService)
	} else {
		l.Fatalf("Failed to register platform service: %s", err.Error())
	}

	if l.Logger.GetLevel() >= logrus.DebugLevel {
		l.Debug("Reflection and channelz are enabled.")
		reflection.Register(gRPCServer)
		channelz.RegisterChannelzServiceToServer(gRPCServer)

		l.Debug("RPC response latency histogram enabled.")
		grpc_prometheus.EnableHandlingTimeHistogram()
	}

	grpc_prometheus.Register(gRPCServer)

	// run server until it is stopped gracefully or not
	listener, err := net.Listen("tcp", gRPCAddr)
	if err != nil {
		l.Panic(err)
	}
	go func() {
		for {
			err = gRPCServer.Serve(listener)
			if err == nil || err == grpc.ErrServerStopped {
				break
			}
			l.Errorf("Failed to serve: %s", err)
		}
		l.Info("Server stopped.")
	}()

	<-ctx.Done()

	// try to stop server gracefully, then not
	ctx, cancel := context.WithTimeout(context.Background(), shutdownTimeout)
	go func() {
		<-ctx.Done()
		gRPCServer.Stop()
	}()
	gRPCServer.GracefulStop()
	cancel()
}

type http1ServerDeps struct {
	logs       *supervisord.Logs
	authServer *grafana.AuthServer
}

// runHTTP1Server runs grpc-gateway and other HTTP 1.1 APIs (like auth_request and logs.zip)
// until context is canceled, then gracefully stops it.
func runHTTP1Server(ctx context.Context, deps *http1ServerDeps) {
	l := logrus.WithField("component", "JSON")
	l.Infof("Starting server on http://%s/ ...", http1Addr)

	marshaller := &grpc_gateway.JSONPb{
		MarshalOptions: protojson.MarshalOptions{
			UseEnumNumbers:  false,
			EmitUnpopulated: false,
			UseProtoNames:   true,
			Indent:          "  ",
		},
		UnmarshalOptions: protojson.UnmarshalOptions{
			DiscardUnknown: true,
		},
	}

	// FIXME make that a default behavior: https://jira.percona.com/browse/PMM-6722
	if nicer, _ := strconv.ParseBool(os.Getenv("PERCONA_TEST_NICER_API")); nicer {
		l.Warn("Enabling nicer API with default/zero values in response.")
		marshaller.EmitUnpopulated = true
	}

	proxyMux := grpc_gateway.NewServeMux(
		grpc_gateway.WithMarshalerOption(grpc_gateway.MIMEWildcard, marshaller),
		grpc_gateway.WithErrorHandler(pmmerrors.PMMHTTPErrorHandler))

	opts := []grpc.DialOption{
		grpc.WithTransportCredentials(insecure.NewCredentials()),
		grpc.WithDefaultCallOptions(grpc.MaxCallRecvMsgSize(gRPCMessageMaxSize)),
	}

	// TODO switch from RegisterXXXHandlerFromEndpoint to RegisterXXXHandler to avoid extra dials
	// (even if they dial to localhost)
	// https://jira.percona.com/browse/PMM-4326
	type registrar func(context.Context, *grpc_gateway.ServeMux, string, []grpc.DialOption) error
	for _, r := range []registrar{
		serverpb.RegisterServerHandlerFromEndpoint,

		inventorypb.RegisterNodesHandlerFromEndpoint,
		inventorypb.RegisterServicesHandlerFromEndpoint,
		inventorypb.RegisterAgentsHandlerFromEndpoint,

		managementpb.RegisterNodeHandlerFromEndpoint,
		managementpb.RegisterServiceHandlerFromEndpoint,
		managementpb.RegisterMySQLHandlerFromEndpoint,
		managementpb.RegisterMongoDBHandlerFromEndpoint,
		managementpb.RegisterPostgreSQLHandlerFromEndpoint,
		managementpb.RegisterProxySQLHandlerFromEndpoint,
		managementpb.RegisterActionsHandlerFromEndpoint,
		managementpb.RegisterRDSHandlerFromEndpoint,
		azurev1beta1.RegisterAzureDatabaseHandlerFromEndpoint,
		managementpb.RegisterHAProxyHandlerFromEndpoint,
		managementpb.RegisterExternalHandlerFromEndpoint,
		managementpb.RegisterAnnotationHandlerFromEndpoint,
		managementpb.RegisterSecurityChecksHandlerFromEndpoint,

		iav1beta1.RegisterAlertsHandlerFromEndpoint,
		iav1beta1.RegisterChannelsHandlerFromEndpoint,
		iav1beta1.RegisterRulesHandlerFromEndpoint,
		alertingpb.RegisterAlertingHandlerFromEndpoint,

		backupv1beta1.RegisterBackupsHandlerFromEndpoint,
		backupv1beta1.RegisterLocationsHandlerFromEndpoint,
		backupv1beta1.RegisterArtifactsHandlerFromEndpoint,
		backupv1beta1.RegisterRestoreHistoryHandlerFromEndpoint,

		dbaasv1beta1.RegisterKubernetesHandlerFromEndpoint,
		dbaasv1beta1.RegisterDBClustersHandlerFromEndpoint,
		dbaasv1beta1.RegisterPXCClustersHandlerFromEndpoint,
		dbaasv1beta1.RegisterPSMDBClustersHandlerFromEndpoint,
		dbaasv1beta1.RegisterLogsAPIHandlerFromEndpoint,
		dbaasv1beta1.RegisterComponentsHandlerFromEndpoint,

		platformpb.RegisterPlatformHandlerFromEndpoint,

		userpb.RegisterUserHandlerFromEndpoint,
	} {
		if err := r(ctx, proxyMux, gRPCAddr, opts); err != nil {
			l.Panic(err)
		}
	}

	mux := http.NewServeMux()
	addLogsHandler(mux, deps.logs)
	mux.Handle("/auth_request", deps.authServer)
	mux.Handle("/", proxyMux)

	server := &http.Server{
		Addr:     http1Addr,
		ErrorLog: log.New(os.Stderr, "runJSONServer: ", 0),
		Handler:  mux,
	}
	go func() {
		if err := server.ListenAndServe(); err != http.ErrServerClosed {
			l.Panic(err)
		}
		l.Info("Server stopped.")
	}()

	<-ctx.Done()
	ctx, cancel := context.WithTimeout(context.Background(), shutdownTimeout)
	if err := server.Shutdown(ctx); err != nil {
		l.Errorf("Failed to shutdown gracefully: %s", err)
	}
	cancel()
}

// runDebugServer runs debug server until context is canceled, then gracefully stops it.
// TODO merge with HTTP1 server? https://jira.percona.com/browse/PMM-4326
func runDebugServer(ctx context.Context) {
	handler := promhttp.HandlerFor(prom.DefaultGatherer, promhttp.HandlerOpts{
		ErrorLog:      logrus.WithField("component", "metrics"),
		ErrorHandling: promhttp.ContinueOnError,
	})
	http.Handle("/debug/metrics", promhttp.InstrumentMetricHandler(prom.DefaultRegisterer, handler))

	l := logrus.WithField("component", "debug")

	handlers := []string{
		"/debug/metrics",  // by http.Handle above
		"/debug/vars",     // by expvar
		"/debug/requests", // by golang.org/x/net/trace imported by google.golang.org/grpc
		"/debug/events",   // by golang.org/x/net/trace imported by google.golang.org/grpc
		"/debug/pprof",    // by net/http/pprof
	}
	for i, h := range handlers {
		handlers[i] = "http://" + debugAddr + h
	}

	var buf bytes.Buffer
	err := template.Must(template.New("debug").Parse(`
	<html>
	<body>
	<ul>
	{{ range . }}
		<li><a href="{{ . }}">{{ . }}</a></li>
	{{ end }}
	</ul>
	</body>
	</html>
	`)).Execute(&buf, handlers)
	if err != nil {
		l.Panic(err)
	}
	http.HandleFunc("/debug", func(rw http.ResponseWriter, req *http.Request) {
		rw.Write(buf.Bytes()) //nolint:errcheck
	})
	l.Infof("Starting server on http://%s/debug\nRegistered handlers:\n\t%s", debugAddr, strings.Join(handlers, "\n\t"))

	server := &http.Server{
		Addr:     debugAddr,
		ErrorLog: log.New(os.Stderr, "runDebugServer: ", 0),
	}
	go func() {
		if err := server.ListenAndServe(); err != http.ErrServerClosed {
			l.Panic(err)
		}
		l.Info("Server stopped.")
	}()

	<-ctx.Done()
	ctx, cancel := context.WithTimeout(context.Background(), shutdownTimeout)
	if err := server.Shutdown(ctx); err != nil {
		l.Errorf("Failed to shutdown gracefully: %s", err)
	}
	cancel()
}

type setupDeps struct {
	sqlDB        *sql.DB
	supervisord  *supervisord.Service
	vmdb         *victoriametrics.Service
	vmalert      *vmalert.Service
	alertmanager *alertmanager.Service
	server       *server.Server
	l            *logrus.Entry
}

// setup performs setup tasks that depend on database.
func setup(ctx context.Context, deps *setupDeps) bool {
	l := reform.NewPrintfLogger(deps.l.Debugf)
	db := reform.NewDB(deps.sqlDB, postgresql.Dialect, l)

	// log and ignore validation errors; fail on other errors
	deps.l.Infof("Updating settings...")
	env := os.Environ()
	sort.Strings(env)
	if errs := deps.server.UpdateSettingsFromEnv(env); len(errs) != 0 {
		// This should be impossible in the normal workflow.
		// An invalid environment variable must be caught with pmm-managed-init
		// and the docker run must be terminated.
		deps.l.Errorln("Failed to update settings from environment:")
		for _, e := range errs {
			deps.l.Errorln(e)
		}
		return false
	}

	deps.l.Infof("Updating supervisord configuration...")
	settings, err := models.GetSettings(db.Querier)
	if err != nil {
		deps.l.Warnf("Failed to get settings: %+v.", err)
		return false
	}
	ssoDetails, err := models.GetPerconaSSODetails(ctx, db.Querier)
	if err != nil {
		deps.l.Warnf("Failed to get Percona SSO Details: %+v.", err)
	}
	if err = deps.supervisord.UpdateConfiguration(settings, ssoDetails); err != nil {
		deps.l.Warnf("Failed to update supervisord configuration: %+v.", err)
		return false
	}

	deps.l.Infof("Checking VictoriaMetrics...")
	if err = deps.vmdb.IsReady(ctx); err != nil {
		deps.l.Warnf("VictoriaMetrics problem: %+v.", err)
		return false
	}
	deps.vmdb.RequestConfigurationUpdate()

	deps.l.Infof("Checking VMAlert...")
	if err = deps.vmalert.IsReady(ctx); err != nil {
		deps.l.Warnf("VMAlert problem: %+v.", err)
		return false
	}
	deps.vmalert.RequestConfigurationUpdate()

	deps.l.Infof("Checking Alertmanager...")
	if err = deps.alertmanager.IsReady(ctx); err != nil {
		deps.l.Warnf("Alertmanager problem: %+v.", err)
		return false
	}
	deps.alertmanager.RequestConfigurationUpdate()

	deps.l.Info("Setup completed.")
	return true
}

func getQANClient(ctx context.Context, sqlDB *sql.DB, dbName, qanAPIAddr string) *qan.Client {
	opts := []grpc.DialOption{
		grpc.WithTransportCredentials(insecure.NewCredentials()),
		grpc.WithBackoffMaxDelay(time.Second), //nolint:staticcheck
		grpc.WithUserAgent("pmm-managed/" + version.Version),
		grpc.WithDefaultCallOptions(grpc.MaxCallRecvMsgSize(gRPCMessageMaxSize)),
	}

	// Without grpc.WithBlock() DialContext returns an error only if something very wrong with address or options;
	// it does not return an error of connection failure but tries to reconnect in the background.
	conn, err := grpc.DialContext(ctx, qanAPIAddr, opts...)
	if err != nil {
		logrus.Fatalf("Failed to connect QAN API %s: %s.", qanAPIAddr, err)
	}

	l := logrus.WithField("component", "reform/qan")
	reformL := sqlmetrics.NewReform("postgres", dbName+"/qan", l.Tracef)
	prom.MustRegister(reformL)
	db := reform.NewDB(sqlDB, postgresql.Dialect, reformL)
	return qan.NewClient(conn, db)
}

func migrateDB(ctx context.Context, sqlDB *sql.DB, dbName, dbAddress, dbUsername, dbPassword string) {
	l := logrus.WithField("component", "migration")

	const timeout = 5 * time.Minute
	timeoutCtx, cancel := context.WithTimeout(ctx, timeout)
	defer cancel()
	for {
		select {
		case <-timeoutCtx.Done():
			l.Fatalf("Could not migrate DB: timeout")
		default:
		}
		l.Infof("Migrating database...")
		_, err := models.SetupDB(sqlDB, &models.SetupDBParams{
			Logf:          l.Debugf,
			Name:          dbName,
			Address:       dbAddress,
			Username:      dbUsername,
			Password:      dbPassword,
			SetupFixtures: models.SetupFixtures,
		})
		if err == nil {
			return
		}

		l.Warnf("Failed to migrate database: %s.", err)
		time.Sleep(time.Second)
	}
}

func main() {
	// empty version breaks much of pmm-managed logic
	if version.Version == "" {
		panic("pmm-managed version is not set during build.")
	}

	log.SetFlags(0)
	log.SetPrefix("stdlog: ")

	kingpin.Version(version.FullInfo())
	kingpin.HelpFlag.Short('h')

	victoriaMetricsURLF := kingpin.Flag("victoriametrics-url", "VictoriaMetrics base URL").
		Default("http://127.0.0.1:9090/prometheus/").String()
	victoriaMetricsVMAlertURLF := kingpin.Flag("victoriametrics-vmalert-url", "VictoriaMetrics VMAlert base URL").
		Default("http://127.0.0.1:8880/").String()
	victoriaMetricsConfigF := kingpin.Flag("victoriametrics-config", "VictoriaMetrics scrape configuration file path").
		Default("/etc/victoriametrics-promscrape.yml").String()

	grafanaAddrF := kingpin.Flag("grafana-addr", "Grafana HTTP API address").Default("127.0.0.1:3000").String()
	qanAPIAddrF := kingpin.Flag("qan-api-addr", "QAN API gRPC API address").Default("127.0.0.1:9911").String()
	dbaasControllerAPIAddrF := kingpin.Flag("dbaas-controller-api-addr", "DBaaS Controller gRPC API address").Default("127.0.0.1:20201").String()

	versionServiceAPIURLF := kingpin.Flag("version-service-api-url", "Version Service API URL").
		Default("https://check.percona.com/versions/v1").Envar("PERCONA_TEST_VERSION_SERVICE_URL").String()

	postgresAddrF := kingpin.Flag("postgres-addr", "PostgreSQL address").Default("127.0.0.1:5432").String()
	postgresDBNameF := kingpin.Flag("postgres-name", "PostgreSQL database name").Required().String()
	postgresDBUsernameF := kingpin.Flag("postgres-username", "PostgreSQL database username").Default("pmm-managed").String()
	postgresDBPasswordF := kingpin.Flag("postgres-password", "PostgreSQL database password").Default("pmm-managed").String()

	supervisordConfigDirF := kingpin.Flag("supervisord-config-dir", "Supervisord configuration directory").Required().String()

	logLevelF := kingpin.Flag("log-level", "Set logging level").Envar("PMM_LOG_LEVEL").Default("info").Enum("trace", "debug", "info", "warn", "error", "fatal")
	debugF := kingpin.Flag("debug", "Enable debug logging").Envar("PMM_DEBUG").Bool()
	traceF := kingpin.Flag("trace", "[DEPRECATED] Enable trace logging (implies debug)").Envar("PMM_TRACE").Bool()

	clickHouseDatabaseF := kingpin.Flag("clickhouse-name", "Clickhouse database name").Default("pmm").Envar("PERCONA_TEST_PMM_CLICKHOUSE_DATABASE").String()
	clickhouseAddrF := kingpin.Flag("clickhouse-addr", "Clickhouse database address").Default("127.0.0.1:9000").Envar("PERCONA_TEST_PMM_CLICKHOUSE_ADDR").String()

	kingpin.Parse()

	logger.SetupGlobalLogger()

	level := parseLoggerConfig(*logLevelF, *debugF, *traceF)

	logrus.SetLevel(level)

	if level == logrus.TraceLevel {
		grpclog.SetLoggerV2(&logger.GRPC{Entry: logrus.WithField("component", "grpclog")})
		logrus.SetReportCaller(true)
	}

	logrus.Infof("Log level: %s.", logrus.GetLevel())

	l := logrus.WithField("component", "main")
	ctx, cancel := context.WithCancel(context.Background())
	ctx = logger.Set(ctx, "main")
	defer l.Info("Done.")

	cfg := config.NewService()
	if err := cfg.Load(); err != nil {
		l.Panicf("Failed to load config: %+v", err)
	}
	ds := cfg.Config.Services.Telemetry.DataSources
	pmmdb := ds.PmmDBSelect

	pmmdb.Credentials.Username = *postgresDBUsernameF
	pmmdb.Credentials.Password = *postgresDBPasswordF
	pmmdb.DSN.Scheme = "postgres" // TODO: should be configurable
	pmmdb.DSN.Host = *postgresAddrF
	pmmdb.DSN.DB = *postgresDBNameF
	q := make(url.Values)
	q.Set("sslmode", "disable")
	pmmdb.DSN.Params = q.Encode()

	clickhousedb := ds.QanDBSelect

	clickhousedb.DSN = "tcp://" + *clickhouseAddrF + "/" + *clickHouseDatabaseF

	sqlDB, err := models.OpenDB(*postgresAddrF, *postgresDBNameF, *postgresDBUsernameF, *postgresDBPasswordF)
	if err != nil {
		l.Panicf("Failed to connect to database: %+v", err)
	}
	defer sqlDB.Close() //nolint:errcheck

	migrateDB(ctx, sqlDB, *postgresDBNameF, *postgresAddrF, *postgresDBUsernameF, *postgresDBPasswordF)

	prom.MustRegister(sqlmetrics.NewCollector("postgres", *postgresDBNameF, sqlDB))
	reformL := sqlmetrics.NewReform("postgres", *postgresDBNameF, logrus.WithField("component", "reform").Tracef)
	prom.MustRegister(reformL)
	db := reform.NewDB(sqlDB, postgresql.Dialect, reformL)

	// Generate unique PMM Server ID if it's not already set.
	err = models.SetPMMServerID(db)
	if err != nil {
		l.Panicf("failed to set PMM Server ID")
	}

	cleaner := clean.New(db)
	externalRules := vmalert.NewExternalRules()

	vmParams, err := models.NewVictoriaMetricsParams(victoriametrics.BasePrometheusConfigPath)
	if err != nil {
		l.Panicf("cannot load victoriametrics params problem: %+v", err)
	}
	vmdb, err := victoriametrics.NewVictoriaMetrics(*victoriaMetricsConfigF, db, *victoriaMetricsURLF, vmParams)
	if err != nil {
		l.Panicf("VictoriaMetrics service problem: %+v", err)
	}
	vmalert, err := vmalert.NewVMAlert(externalRules, *victoriaMetricsVMAlertURLF)
	if err != nil {
		l.Panicf("VictoriaMetrics VMAlert service problem: %+v", err)
	}
	prom.MustRegister(vmalert)

	minioService := minio.New()

	qanClient := getQANClient(ctx, sqlDB, *postgresDBNameF, *qanAPIAddrF)

	agentsRegistry := agents.NewRegistry(db)
	backupRemovalService := backup.NewRemovalService(db, minioService)
	backupRetentionService := backup.NewRetentionService(db, backupRemovalService)
	prom.MustRegister(agentsRegistry)

	connectionCheck := agents.NewConnectionChecker(agentsRegistry)

	alertManager := alertmanager.New(db)
	// Alertmanager is special due to being added to PMM with invalid /etc/alertmanager.yml.
	// Generate configuration file before reloading with supervisord, checking status, etc.
	alertManager.GenerateBaseConfigs()

	pmmUpdateCheck := supervisord.NewPMMUpdateChecker(logrus.WithField("component", "supervisord/pmm-update-checker"))

	logs := supervisord.NewLogs(version.FullInfo(), pmmUpdateCheck)
	supervisord := supervisord.New(*supervisordConfigDirF, pmmUpdateCheck, vmParams)

	platformAddress, err := envvars.GetPlatformAddress()
	if err != nil {
		l.Fatal(err)
	}

	platformClient, err := platformClient.NewClient(db, platformAddress)
	if err != nil {
		l.Fatalf("Could not create Percona Portal client: %s", err)
	}

	telemetry, err := telemetry.NewService(db, platformClient, version.Version, cfg.Config.Services.Telemetry)
	if err != nil {
		l.Fatalf("Could not create telemetry service: %s", err)
	}

	awsInstanceChecker := server.NewAWSInstanceChecker(db, telemetry)
	grafanaClient := grafana.NewClient(*grafanaAddrF)
	prom.MustRegister(grafanaClient)

	jobsService := agents.NewJobsService(db, agentsRegistry, backupRetentionService)
	agentsStateUpdater := agents.NewStateUpdater(db, agentsRegistry, vmdb)
	agentsHandler := agents.NewHandler(db, qanClient, vmdb, agentsRegistry, agentsStateUpdater, jobsService)

	actionsService := agents.NewActionsService(qanClient, agentsRegistry)

	checksService, err := checks.New(db, platformClient, actionsService, alertManager, *victoriaMetricsURLF)
	if err != nil {
		l.Fatalf("Could not create checks service: %s", err)
	}

	prom.MustRegister(checksService)

	// Integrated alerts services
	templatesService, err := alerting.NewService(db, platformClient, grafanaClient)
	if err != nil {
		l.Fatalf("Could not create templates service: %s", err)
	}
	// We should collect templates before rules service created, because it will regenerate rule files on startup.
	templatesService.CollectTemplates(ctx)
	rulesService := ia.NewRulesService(db, templatesService, vmalert, alertManager)
	alertsService := ia.NewAlertsService(db, alertManager, templatesService)

	agentService := agents.NewAgentService(agentsRegistry)
	versionService := managementdbaas.NewVersionServiceClient(*versionServiceAPIURLF)

	versioner := agents.NewVersionerService(agentsRegistry)
	dbaasClient := dbaas.NewClient(*dbaasControllerAPIAddrF)
	compatibilityService := backup.NewCompatibilityService(db, versioner)
	backupService := backup.NewService(db, jobsService, agentService, compatibilityService)
	schedulerService := scheduler.New(db, backupService)
	versionCache := versioncache.New(db, versioner)
	emailer := alertmanager.NewEmailer(logrus.WithField("component", "alertmanager-emailer").Logger)
	credentialsSourceLoader := agents.NewCredentialsSourceLoader(agentsRegistry)

	componentsService := managementdbaas.NewComponentsService(db, dbaasClient, versionService)

	dbaasInitializer := managementdbaas.NewInitializer(db, dbaasClient)

	serverParams := &server.Params{
		DB:                   db,
		VMDB:                 vmdb,
		VMAlert:              vmalert,
		AgentsStateUpdater:   agentsStateUpdater,
		Alertmanager:         alertManager,
		ChecksService:        checksService,
		TemplatesService:     templatesService,
		Supervisord:          supervisord,
		TelemetryService:     telemetry,
		AwsInstanceChecker:   awsInstanceChecker,
		GrafanaClient:        grafanaClient,
		VMAlertExternalRules: externalRules,
		RulesService:         rulesService,
		DBaaSInitializer:     dbaasInitializer,
		Emailer:              emailer,
	}

	server, err := server.NewServer(serverParams)
	if err != nil {
		l.Panicf("Server problem: %+v", err)
	}

	// handle unix signals
	terminationSignals := make(chan os.Signal, 1)
	signal.Notify(terminationSignals, unix.SIGTERM, unix.SIGINT)
	updateSignals := make(chan os.Signal, 1)
	signal.Notify(updateSignals, unix.SIGHUP)
	go func() {
		for {
			select {
			case s := <-terminationSignals:
				signal.Stop(terminationSignals)
				l.Warnf("Got %s, shutting down...", unix.SignalName(s.(unix.Signal)))
				cancel()
				return
			case s := <-updateSignals:
				l.Infof("Got %s, reloading configuration...", unix.SignalName(s.(unix.Signal)))
				err := server.UpdateConfigurations(ctx)
				if err != nil {
					l.Warnf("Couldn't reload configuration: %s", err)
				} else {
					l.Info("Configuration reloaded")
				}
			}
		}
	}()

	// try synchronously once, then retry in the background
	deps := &setupDeps{
		sqlDB:        sqlDB,
		supervisord:  supervisord,
		vmdb:         vmdb,
		vmalert:      vmalert,
		alertmanager: alertManager,
		server:       server,
		l:            logrus.WithField("component", "setup"),
	}
	if !setup(ctx, deps) {
		go func() {
			const delay = 2 * time.Second
			for {
				deps.l.Warnf("Retrying in %s.", delay)
				sleepCtx, sleepCancel := context.WithTimeout(ctx, delay)
				<-sleepCtx.Done()
				sleepCancel()

				if ctx.Err() != nil {
					return
				}

				if setup(ctx, deps) {
					return
				}
			}
		}()
	}

	// Set all agents status to unknown at startup. The ones that are alive
	// will get their status updated after they connect to the pmm-managed.
	err = agentsHandler.SetAllAgentsStatusUnknown(ctx)
	if err != nil {
		l.Errorf("Failed to set status of all agents to invalid at startup: %s", err)
	}

	settings, err := models.GetSettings(sqlDB)
	if err != nil {
		l.Fatalf("Failed to get settings: %+v.", err)
	}

	authServer := grafana.NewAuthServer(grafanaClient, awsInstanceChecker)

	l.Info("Starting services...")
	var wg sync.WaitGroup

	wg.Add(1)
	go func() {
		defer wg.Done()
		authServer.Run(ctx)
	}()

	wg.Add(1)
	go func() {
		defer wg.Done()
		vmalert.Run(ctx)
	}()

	wg.Add(1)
	go func() {
		defer wg.Done()
		vmdb.Run(ctx)
	}()
	wg.Add(1)
	go func() {
		defer wg.Done()
		alertManager.Run(ctx)
	}()

	wg.Add(1)
	go func() {
		defer wg.Done()
		checksService.Run(ctx)
	}()

	wg.Add(1)
	go func() {
		defer wg.Done()
		supervisord.Run(ctx)
	}()

	wg.Add(1)
	go func() {
		defer wg.Done()
		telemetry.Run(ctx)
	}()

	wg.Add(1)
	go func() {
		defer wg.Done()
		schedulerService.Run(ctx)
	}()

	wg.Add(1)
	go func() {
		defer wg.Done()
		versionCache.Run(ctx)
	}()

	wg.Add(1)
	go func() {
		defer wg.Done()
		runGRPCServer(ctx,
			&gRPCServerDeps{
<<<<<<< HEAD
				db:                      db,
				vmdb:                    vmdb,
				platformClient:          platformClient,
				server:                  server,
				agentsRegistry:          agentsRegistry,
				handler:                 agentsHandler,
				actions:                 actionsService,
				agentsStateUpdater:      agentsStateUpdater,
				connectionCheck:         connectionCheck,
				grafanaClient:           grafanaClient,
				checksService:           checksService,
				dbaasClient:             dbaasClient,
				alertmanager:            alertManager,
				vmalert:                 vmalert,
				settings:                settings,
				alertsService:           alertsService,
				templatesService:        templatesService,
				rulesService:            rulesService,
				jobsService:             jobsService,
				versionServiceClient:    versionService,
				schedulerService:        schedulerService,
				backupService:           backupService,
				backupRemovalService:    backupRemovalService,
				minioService:            minioService,
				versionCache:            versionCache,
				supervisord:             supervisord,
				config:                  &cfg.Config,
				credentialsSourceLoader: credentialsSourceLoader,
				componentsService:       componentsService,
=======
				db:                   db,
				vmdb:                 vmdb,
				platformClient:       platformClient,
				server:               server,
				agentsRegistry:       agentsRegistry,
				handler:              agentsHandler,
				actions:              actionsService,
				agentsStateUpdater:   agentsStateUpdater,
				connectionCheck:      connectionCheck,
				grafanaClient:        grafanaClient,
				checksService:        checksService,
				dbaasClient:          dbaasClient,
				alertmanager:         alertManager,
				vmalert:              vmalert,
				settings:             settings,
				alertsService:        alertsService,
				templatesService:     templatesService,
				rulesService:         rulesService,
				jobsService:          jobsService,
				versionServiceClient: versionService,
				schedulerService:     schedulerService,
				backupService:        backupService,
				compatibilityService: compatibilityService,
				backupRemovalService: backupRemovalService,
				minioService:         minioService,
				versionCache:         versionCache,
				supervisord:          supervisord,
				config:               &cfg.Config,
				defaultsFileParser:   defaultsFileParser,
				componentsService:    componentsService,
				dbaasInitializer:     dbaasInitializer,
				agentService:         agentService,
>>>>>>> 4e5131b2
			})
	}()

	wg.Add(1)
	go func() {
		defer wg.Done()
		runHTTP1Server(ctx, &http1ServerDeps{
			logs:       logs,
			authServer: authServer,
		})
	}()

	wg.Add(1)
	go func() {
		defer wg.Done()
		runDebugServer(ctx)
	}()

	wg.Add(1)
	go func() {
		defer wg.Done()
		cleaner.Run(ctx, cleanInterval, cleanOlderThan)
	}()
	if settings.DBaaS.Enabled {
		err = supervisord.RestartSupervisedService("dbaas-controller")
		if err != nil {
			l.Errorf("Failed to restart dbaas-controller on startup: %v", err)
		} else {
			l.Debug("DBaaS is enabled - creating a DBaaS client.")
			err := dbaasInitializer.Enable(ctx)
			if err != nil {
				l.Fatalf("Failed initializing dbaas-controller %s: %v", *dbaasControllerAPIAddrF, err)
			}
			defer func() {
				err := dbaasInitializer.Disable(context.Background())
				if err != nil {
					l.Fatalf("Failed disabling dbaas-controller API: %v", err)
				}
			}()
		}
	}

	wg.Wait()
}

func parseLoggerConfig(level string, debug, trace bool) logrus.Level {
	if trace {
		return logrus.TraceLevel
	}

	if debug {
		return logrus.DebugLevel
	}

	if level != "" {
		parsedLevel, err := logrus.ParseLevel(level)

		if err != nil {
			logrus.Warnf("Cannot parse logging level: %s, error: %v", level, err)
		} else {
			return parsedLevel
		}
	}

	return logrus.InfoLevel
}<|MERGE_RESOLUTION|>--- conflicted
+++ resolved
@@ -166,7 +166,6 @@
 }
 
 type gRPCServerDeps struct {
-<<<<<<< HEAD
 	db                      *reform.DB
 	vmdb                    *victoriametrics.Service
 	platformClient          *platformClient.Client
@@ -190,46 +189,15 @@
 	versionServiceClient    *managementdbaas.VersionServiceClient
 	schedulerService        *scheduler.Service
 	backupService           *backup.Service
+	compatibilityService    *backup.CompatibilityService
 	backupRemovalService    *backup.RemovalService
 	minioService            *minio.Service
 	versionCache            *versioncache.Service
 	supervisord             *supervisord.Service
 	config                  *config.Config
 	componentsService       *managementdbaas.ComponentsService
-=======
-	db                   *reform.DB
-	vmdb                 *victoriametrics.Service
-	platformClient       *platformClient.Client
-	server               *server.Server
-	agentsRegistry       *agents.Registry
-	handler              *agents.Handler
-	actions              *agents.ActionsService
-	agentsStateUpdater   *agents.StateUpdater
-	connectionCheck      *agents.ConnectionChecker
-	defaultsFileParser   *agents.DefaultsFileParser
-	grafanaClient        *grafana.Client
-	checksService        *checks.Service
-	dbaasClient          *dbaas.Client
-	alertmanager         *alertmanager.Service
-	vmalert              *vmalert.Service
-	settings             *models.Settings
-	alertsService        *ia.AlertsService
-	templatesService     *alerting.Service
-	rulesService         *ia.RulesService
-	jobsService          *agents.JobsService
-	versionServiceClient *managementdbaas.VersionServiceClient
-	schedulerService     *scheduler.Service
-	backupService        *backup.Service
-	compatibilityService *backup.CompatibilityService
-	backupRemovalService *backup.RemovalService
-	minioService         *minio.Service
-	versionCache         *versioncache.Service
-	supervisord          *supervisord.Service
-	config               *config.Config
-	componentsService    *managementdbaas.ComponentsService
-	dbaasInitializer     *managementdbaas.Initializer
-	agentService         *agents.AgentService
->>>>>>> 4e5131b2
+	dbaasInitializer        *managementdbaas.Initializer
+	agentService            *agents.AgentService
 }
 
 // runGRPCServer runs gRPC server until context is canceled, then gracefully stops it.
@@ -997,7 +965,6 @@
 		defer wg.Done()
 		runGRPCServer(ctx,
 			&gRPCServerDeps{
-<<<<<<< HEAD
 				db:                      db,
 				vmdb:                    vmdb,
 				platformClient:          platformClient,
@@ -1020,6 +987,7 @@
 				versionServiceClient:    versionService,
 				schedulerService:        schedulerService,
 				backupService:           backupService,
+				compatibilityService:    compatibilityService,
 				backupRemovalService:    backupRemovalService,
 				minioService:            minioService,
 				versionCache:            versionCache,
@@ -1027,40 +995,8 @@
 				config:                  &cfg.Config,
 				credentialsSourceLoader: credentialsSourceLoader,
 				componentsService:       componentsService,
-=======
-				db:                   db,
-				vmdb:                 vmdb,
-				platformClient:       platformClient,
-				server:               server,
-				agentsRegistry:       agentsRegistry,
-				handler:              agentsHandler,
-				actions:              actionsService,
-				agentsStateUpdater:   agentsStateUpdater,
-				connectionCheck:      connectionCheck,
-				grafanaClient:        grafanaClient,
-				checksService:        checksService,
-				dbaasClient:          dbaasClient,
-				alertmanager:         alertManager,
-				vmalert:              vmalert,
-				settings:             settings,
-				alertsService:        alertsService,
-				templatesService:     templatesService,
-				rulesService:         rulesService,
-				jobsService:          jobsService,
-				versionServiceClient: versionService,
-				schedulerService:     schedulerService,
-				backupService:        backupService,
-				compatibilityService: compatibilityService,
-				backupRemovalService: backupRemovalService,
-				minioService:         minioService,
-				versionCache:         versionCache,
-				supervisord:          supervisord,
-				config:               &cfg.Config,
-				defaultsFileParser:   defaultsFileParser,
-				componentsService:    componentsService,
-				dbaasInitializer:     dbaasInitializer,
-				agentService:         agentService,
->>>>>>> 4e5131b2
+				dbaasInitializer:        dbaasInitializer,
+				agentService:            agentService,
 			})
 	}()
 
