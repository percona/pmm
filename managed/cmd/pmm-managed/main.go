--- conflicted
+++ resolved
@@ -211,15 +211,12 @@
 	componentsService    *managementdbaas.ComponentsService
 	dbaasInitializer     *managementdbaas.Initializer
 	agentService         *agents.AgentService
-<<<<<<< HEAD
+	kubeStorage          *managementdbaas.KubeStorage
 	uieventsService      *uievents.Service
 }
 
 type gRPCServerFeatures struct {
 	enableAccessControl bool
-=======
-	kubeStorage          *managementdbaas.KubeStorage
->>>>>>> a44a85a5
 }
 
 // runGRPCServer runs gRPC server until context is canceled, then gracefully stops it.
@@ -1073,13 +1070,10 @@
 				componentsService:    componentsService,
 				dbaasInitializer:     dbaasInitializer,
 				agentService:         agentService,
-<<<<<<< HEAD
+				kubeStorage:          kubeStorage,
 				uieventsService:      uieventsService,
 			}, gRPCServerFeatures{
 				enableAccessControl: *enableAccessControl,
-=======
-				kubeStorage:          kubeStorage,
->>>>>>> a44a85a5
 			})
 	}()
 
