--- conflicted
+++ resolved
@@ -1179,16 +1179,6 @@
 		defer wg.Done()
 		runGRPCServer(ctx,
 			&gRPCServerDeps{
-<<<<<<< HEAD
-				db:                   db,
-				ha:                   haService,
-				vmdb:                 vmdb,
-				platformClient:       platformClient,
-				server:               server,
-				agentsRegistry:       agentsRegistry,
-				handler:              agentsHandler,
-=======
->>>>>>> bc802b4c
 				actions:              actionsService,
 				agentService:         agentService,
 				agentsRegistry:       agentsRegistry,
@@ -1207,6 +1197,7 @@
 				dbaasInitializer:     dbaasInitializer,
 				grafanaClient:        grafanaClient,
 				handler:              agentsHandler,
+				ha:                   haService,
 				jobsService:          jobsService,
 				kubeStorage:          kubeStorage,
 				minioClient:          minioClient,
