--- conflicted
+++ resolved
@@ -21,12 +21,7 @@
 	"github.com/percona/pmm/managed/models"
 )
 
-<<<<<<< HEAD
-//go:generate ../../../bin/mockery -name=agentsRegistry -case=snake -inpkg -testonly
-=======
 //go:generate ../../../bin/mockery --name=agentsRegistry --case=snake --inpackage --testonly
-//go:generate ../../../bin/mockery --name=alertmanagerService --case=snake --inpackage --testonly
->>>>>>> d0d7fcbb
 
 // agentsRegistry is a subset of methods of agents.Registry used by this package.
 // We use it instead of real type for testing and to avoid dependency cycle.
