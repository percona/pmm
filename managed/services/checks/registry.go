// Copyright (C) 2017 Percona LLC
//
// This program is free software: you can redistribute it and/or modify
// it under the terms of the GNU Affero General Public License as published by
// the Free Software Foundation, either version 3 of the License, or
// (at your option) any later version.
//
// This program is distributed in the hope that it will be useful,
// but WITHOUT ANY WARRANTY; without even the implied warranty of
// MERCHANTABILITY or FITNESS FOR A PARTICULAR PURPOSE. See the
// GNU Affero General Public License for more details.
//
// You should have received a copy of the GNU Affero General Public License
// along with this program. If not, see <https://www.gnu.org/licenses/>.

package checks

import (
	"sync"

	"github.com/percona-platform/saas/pkg/check"
<<<<<<< HEAD
=======
	prom "github.com/prometheus/client_golang/prometheus"
	"github.com/prometheus/common/model"
>>>>>>> d6be6e41

	"github.com/percona/pmm/managed/services"
)

// registry stores alerts and delay information by IDs.
type registry struct {
	rw sync.RWMutex
	// Results stored grouped by interval and by check name. It allows us to remove results for specific group.
	checkResults map[check.Interval]map[string][]services.CheckResult
<<<<<<< HEAD
=======

	alertTTL time.Duration
	nowF     func() time.Time // for tests

	mInsights *prom.GaugeVec
>>>>>>> d6be6e41
}

// newRegistry creates a new registry.
func newRegistry() *registry {
	return &registry{
		checkResults: make(map[check.Interval]map[string][]services.CheckResult),
<<<<<<< HEAD
=======
		alertTTL:     alertTTL,
		nowF:         time.Now,

		mInsights: prom.NewGaugeVec(prom.GaugeOpts{
			Namespace: prometheusNamespace,
			Subsystem: prometheusSubsystem,
			Name:      "check_insights",
			Help:      "Number of advisor insights per service type, advisor and check name",
		}, []string{"service_type", "advisor", "check_name"}),
>>>>>>> d6be6e41
	}
}

// set adds check results.
func (r *registry) set(checkResults []services.CheckResult) {
	r.rw.Lock()
	defer r.rw.Unlock()

	for _, result := range checkResults {
		// Empty interval means standard.
		if result.Interval == "" {
			result.Interval = check.Standard
		}

		if _, ok := r.checkResults[result.Interval]; !ok {
			r.checkResults[result.Interval] = make(map[string][]services.CheckResult)
		}

		r.checkResults[result.Interval][result.CheckName] = append(r.checkResults[result.Interval][result.CheckName], result)
	}
}

// deleteByName removes results for specified checks.
func (r *registry) deleteByName(checkNames []string) {
	r.rw.Lock()
	defer r.rw.Unlock()
	for _, intervalGroup := range r.checkResults {
		for _, name := range checkNames {
			delete(intervalGroup, name)
		}
	}
}

// deleteByInterval removes results for specified interval.
func (r *registry) deleteByInterval(interval check.Interval) {
	r.rw.Lock()
	defer r.rw.Unlock()

	delete(r.checkResults, interval)
}

// cleanup removes all stt results form registry.
func (r *registry) cleanup() {
	r.rw.Lock()
	defer r.rw.Unlock()

	r.checkResults = make(map[check.Interval]map[string][]services.CheckResult)
}

// getCheckResults returns checks results for the given service. If serviceID is empty it returns results for all services.
func (r *registry) getCheckResults(serviceID string) []services.CheckResult {
	r.rw.RLock()
	defer r.rw.RUnlock()

	var results []services.CheckResult
	for _, intervalGroup := range r.checkResults {
		for _, checkNameGroup := range intervalGroup {
			for _, checkResult := range checkNameGroup {
				if serviceID == "" || checkResult.Target.ServiceID == serviceID {
					results = append(results, checkResult)
				}
			}
		}
	}

	return results
<<<<<<< HEAD
=======
}

func (r *registry) createAlert(checkResult *services.CheckResult) *ammodels.PostableAlert {
	name, target, result, alertTTL := checkResult.CheckName, &checkResult.Target, &checkResult.Result, r.alertTTL
	labels := make(map[string]string, len(target.Labels)+len(result.Labels)+4)
	annotations := make(map[string]string, 2)
	for k, v := range result.Labels {
		labels[k] = v
	}
	for k, v := range target.Labels {
		labels[k] = v
	}

	labels[model.AlertNameLabel] = name
	checkResult.AlertID = makeID(target, result)
	labels["severity"] = result.Severity.String()
	labels["stt_check"] = "1"
	labels["alert_id"] = checkResult.AlertID
	labels["interval_group"] = string(checkResult.Interval)

	annotations["summary"] = result.Summary
	annotations["description"] = result.Description
	annotations["read_more_url"] = result.ReadMoreURL

	endsAt := r.nowF().Add(alertTTL).UTC().Round(0) // strip a monotonic clock reading
	return &ammodels.PostableAlert{
		Alert: ammodels.Alert{
			// GeneratorURL: "TODO",
			Labels: labels,
		},
		EndsAt:      strfmt.DateTime(endsAt),
		Annotations: annotations,
	}
}

// Describe implements prom.Collector.
func (r *registry) Describe(ch chan<- *prom.Desc) {
	r.mInsights.Describe(ch)
}

// Collect implements prom.Collector.
func (r *registry) Collect(ch chan<- prom.Metric) {
	r.mInsights.Reset()
	res := r.getCheckResults()
	for _, re := range res {
		r.mInsights.WithLabelValues(string(re.Target.ServiceType), re.AdvisorName, re.CheckName).Inc()
	}
	r.mInsights.Collect(ch)
}

// makeID creates an ID for STT check alert.
func makeID(target *services.Target, result *check.Result) string {
	s := sha1.New() //nolint:gosec
	fmt.Fprintf(s, "%s\n", target.AgentID)
	fmt.Fprintf(s, "%s\n", target.ServiceID)
	fmt.Fprintf(s, "%s\n", result.Summary)
	fmt.Fprintf(s, "%s\n", result.Description)
	fmt.Fprintf(s, "%s\n", result.ReadMoreURL)
	fmt.Fprintf(s, "%v\n", result.Severity)
	return alertsPrefix + hex.EncodeToString(s.Sum(nil))
>>>>>>> d6be6e41
}<|MERGE_RESOLUTION|>--- conflicted
+++ resolved
@@ -19,11 +19,7 @@
 	"sync"
 
 	"github.com/percona-platform/saas/pkg/check"
-<<<<<<< HEAD
-=======
 	prom "github.com/prometheus/client_golang/prometheus"
-	"github.com/prometheus/common/model"
->>>>>>> d6be6e41
 
 	"github.com/percona/pmm/managed/services"
 )
@@ -33,32 +29,19 @@
 	rw sync.RWMutex
 	// Results stored grouped by interval and by check name. It allows us to remove results for specific group.
 	checkResults map[check.Interval]map[string][]services.CheckResult
-<<<<<<< HEAD
-=======
-
-	alertTTL time.Duration
-	nowF     func() time.Time // for tests
-
-	mInsights *prom.GaugeVec
->>>>>>> d6be6e41
+	mInsights    *prom.GaugeVec
 }
 
 // newRegistry creates a new registry.
 func newRegistry() *registry {
 	return &registry{
 		checkResults: make(map[check.Interval]map[string][]services.CheckResult),
-<<<<<<< HEAD
-=======
-		alertTTL:     alertTTL,
-		nowF:         time.Now,
-
 		mInsights: prom.NewGaugeVec(prom.GaugeOpts{
 			Namespace: prometheusNamespace,
 			Subsystem: prometheusSubsystem,
 			Name:      "check_insights",
 			Help:      "Number of advisor insights per service type, advisor and check name",
 		}, []string{"service_type", "advisor", "check_name"}),
->>>>>>> d6be6e41
 	}
 }
 
@@ -125,41 +108,6 @@
 	}
 
 	return results
-<<<<<<< HEAD
-=======
-}
-
-func (r *registry) createAlert(checkResult *services.CheckResult) *ammodels.PostableAlert {
-	name, target, result, alertTTL := checkResult.CheckName, &checkResult.Target, &checkResult.Result, r.alertTTL
-	labels := make(map[string]string, len(target.Labels)+len(result.Labels)+4)
-	annotations := make(map[string]string, 2)
-	for k, v := range result.Labels {
-		labels[k] = v
-	}
-	for k, v := range target.Labels {
-		labels[k] = v
-	}
-
-	labels[model.AlertNameLabel] = name
-	checkResult.AlertID = makeID(target, result)
-	labels["severity"] = result.Severity.String()
-	labels["stt_check"] = "1"
-	labels["alert_id"] = checkResult.AlertID
-	labels["interval_group"] = string(checkResult.Interval)
-
-	annotations["summary"] = result.Summary
-	annotations["description"] = result.Description
-	annotations["read_more_url"] = result.ReadMoreURL
-
-	endsAt := r.nowF().Add(alertTTL).UTC().Round(0) // strip a monotonic clock reading
-	return &ammodels.PostableAlert{
-		Alert: ammodels.Alert{
-			// GeneratorURL: "TODO",
-			Labels: labels,
-		},
-		EndsAt:      strfmt.DateTime(endsAt),
-		Annotations: annotations,
-	}
 }
 
 // Describe implements prom.Collector.
@@ -170,22 +118,9 @@
 // Collect implements prom.Collector.
 func (r *registry) Collect(ch chan<- prom.Metric) {
 	r.mInsights.Reset()
-	res := r.getCheckResults()
+	res := r.getCheckResults("")
 	for _, re := range res {
 		r.mInsights.WithLabelValues(string(re.Target.ServiceType), re.AdvisorName, re.CheckName).Inc()
 	}
 	r.mInsights.Collect(ch)
-}
-
-// makeID creates an ID for STT check alert.
-func makeID(target *services.Target, result *check.Result) string {
-	s := sha1.New() //nolint:gosec
-	fmt.Fprintf(s, "%s\n", target.AgentID)
-	fmt.Fprintf(s, "%s\n", target.ServiceID)
-	fmt.Fprintf(s, "%s\n", result.Summary)
-	fmt.Fprintf(s, "%s\n", result.Description)
-	fmt.Fprintf(s, "%s\n", result.ReadMoreURL)
-	fmt.Fprintf(s, "%v\n", result.Severity)
-	return alertsPrefix + hex.EncodeToString(s.Sum(nil))
->>>>>>> d6be6e41
 }