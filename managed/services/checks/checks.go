--- conflicted
+++ resolved
@@ -56,13 +56,8 @@
 	defaultStartDelay = time.Minute
 
 	// Environment variables that affect checks service; only for testing.
-<<<<<<< HEAD
-	envCheckFile         = "PERCONA_TEST_CHECKS_FILE"
-	envDisableStartDelay = "PERCONA_TEST_CHECKS_DISABLE_START_DELAY"
-=======
 	envCheckFile         = "PMM_DEV_ADVISOR_CHECKS_FILE"
 	envDisableStartDelay = "PMM_ADVISOR_CHECKS_DISABLE_START_DELAY"
->>>>>>> a042f6c4
 
 	checkExecutionTimeout  = 5 * time.Minute  // limits execution time for every single check
 	platformRequestTimeout = 2 * time.Minute  // time limit to get checks list from the portal
