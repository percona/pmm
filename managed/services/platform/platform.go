--- conflicted
+++ resolved
@@ -39,17 +39,13 @@
 const rollbackFailed = "Failed to rollback:"
 
 var (
-<<<<<<< HEAD
-	errGetSSODetailsFailed = status.Error(codes.Aborted, "Failed to fetch SSO details.")
-	errProxyNotSupported   = status.Error(codes.Aborted, "PMM Platform connection does not support proxy.")
-=======
+	errProxyNotSupported         = status.Error(codes.Aborted, "PMM Platform connection does not support proxy.")
 	errGetSSODetailsFailed       = status.Error(codes.Aborted, "Failed to fetch SSO details.")
 	errGrafanaAccessTokenFailed  = status.Error(codes.Unauthenticated, "Failed to get user access token. Please sign in using your Percona Portal account.")
 	errPMMServerAlreadyConnected = status.Error(codes.AlreadyExists, "PMM server is already connected to Portal")
 	errPMMServerAddressNotSet    = status.Error(codes.FailedPrecondition, "The address of PMM server is not set")
 	errNotConnectedToPortal      = status.Error(codes.Aborted, "PMM server is not connected to Portal")
 	errNotACustomer              = status.Error(codes.FailedPrecondition, "User is not a Percona customer.")
->>>>>>> d7949247
 )
 
 // Service is responsible for interactions with Percona Platform.
