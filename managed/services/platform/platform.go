--- conflicted
+++ resolved
@@ -378,12 +378,8 @@
 	return response, nil
 }
 
-<<<<<<< HEAD
+// ServerInfo retrieves server information based on the provided context and request.
 func (s *Service) ServerInfo(ctx context.Context, _ *platformv1.ServerInfoRequest) (*platformv1.ServerInfoResponse, error) {
-=======
-// ServerInfo retrieves server information based on the provided context and request.
-func (s *Service) ServerInfo(ctx context.Context, _ *platformpb.ServerInfoRequest) (*platformpb.ServerInfoResponse, error) {
->>>>>>> c8caec61
 	settings, err := models.GetSettings(s.db)
 	if err != nil {
 		s.l.Errorf("Failed to fetch PMM server ID: %s", err)
