# DEPRECATED! Please don't add anything there, this package is deprecated and will be removed soon https://jira.percona.com/browse/PMM-11155
services:
  telemetry:
    enabled: true
    datasources:
      VM:
        enabled: true
        timeout: 2s
      QANDB_SELECT:
        enabled: true
        timeout: 2s
      PMMDB_SELECT:
        enabled: true
        timeout: 10s
        use_separate_credentials: false
        separate_credentials:
          username: pmm
          password: pmm
      GRAFANADB_SELECT:
        enabled: true
        timeout: 5s
<<<<<<< HEAD
        use_separate_credentials: true
        separate_credentials:
          username: grafana
          password: grafana
=======
        db_file: /srv/grafana/grafana.db
      ENV_VARS:
        enabled: true
>>>>>>> 58efa809
    reporting:
      send: true
      send_on_start: false
      interval: 24h
      retry_backoff: 1h
      retry_count: 20
      send_timeout: 5s<|MERGE_RESOLUTION|>--- conflicted
+++ resolved
@@ -19,16 +19,12 @@
       GRAFANADB_SELECT:
         enabled: true
         timeout: 5s
-<<<<<<< HEAD
         use_separate_credentials: true
         separate_credentials:
           username: grafana
           password: grafana
-=======
-        db_file: /srv/grafana/grafana.db
       ENV_VARS:
-        enabled: true
->>>>>>> 58efa809
+        enabled: true          
     reporting:
       send: true
       send_on_start: false
