// Copyright (C) 2023 Percona LLC
//
// This program is free software: you can redistribute it and/or modify
// it under the terms of the GNU Affero General Public License as published by
// the Free Software Foundation, either version 3 of the License, or
// (at your option) any later version.
//
// This program is distributed in the hope that it will be useful,
// but WITHOUT ANY WARRANTY; without even the implied warranty of
// MERCHANTABILITY or FITNESS FOR A PARTICULAR PURPOSE. See the
// GNU Affero General Public License for more details.
//
// You should have received a copy of the GNU Affero General Public License
// along with this program. If not, see <https://www.gnu.org/licenses/>.

// Package supervisord provides facilities for working with Supervisord.
package supervisord

import (
	"bufio"
	"bytes"
	"context"
	"fmt"
	"io"
	"net/url"
	"os"
	"os/exec"
	"path/filepath"
	"reflect"
	"strconv"
	"strings"
	"sync"
	"text/template"
	"time"

	"github.com/AlekSi/pointer"
	"github.com/pkg/errors"
	"github.com/sirupsen/logrus"
	"golang.org/x/sys/unix"
	"google.golang.org/grpc/codes"
	"google.golang.org/grpc/status"

	"github.com/percona/pmm/managed/models"
	"github.com/percona/pmm/managed/utils/envvars"
	"github.com/percona/pmm/utils/pdeathsig"
	"github.com/percona/pmm/version"
)

const (
	defaultClickhouseDatabase       = "pmm"
	defaultClickhouseAddr           = "127.0.0.1:9000"
	defaultClickhouseDataSourceAddr = "127.0.0.1:8123"
)

// Service is responsible for interactions with Supervisord via supervisorctl.
type Service struct {
	configDir          string
	supervisorctlPath  string
	gRPCMessageMaxSize uint32
	l                  *logrus.Entry
	pmmUpdateCheck     *PMMUpdateChecker

	eventsM    sync.Mutex
	subs       map[chan *event]sub
	lastEvents map[string]eventType

	pmmUpdatePerformLogM sync.Mutex
	supervisordConfigsM  sync.Mutex

	vmParams *models.VictoriaMetricsParams
	pgParams models.PGParams
}

type sub struct {
	program    string
	eventTypes []eventType
}

// values from supervisord configuration.
const (
	pmmUpdatePerformProgram = "pmm-update-perform"
	pmmUpdatePerformLog     = "/srv/logs/pmm-update-perform.log"
	pmmConfig               = "/etc/supervisord.d/pmm.ini"
)

// New creates new service.
func New(configDir string, pmmUpdateCheck *PMMUpdateChecker, vmParams *models.VictoriaMetricsParams, pgParams models.PGParams, gRPCMessageMaxSize uint32) *Service {
	path, _ := exec.LookPath("supervisorctl")
	return &Service{
		configDir:          configDir,
		supervisorctlPath:  path,
		gRPCMessageMaxSize: gRPCMessageMaxSize,
		l:                  logrus.WithField("component", "supervisord"),
		pmmUpdateCheck:     pmmUpdateCheck,
		subs:               make(map[chan *event]sub),
		lastEvents:         make(map[string]eventType),
		vmParams:           vmParams,
		pgParams:           pgParams,
	}
}

// Run reads supervisord's log (maintail) and sends events to subscribers.
func (s *Service) Run(ctx context.Context) {
	var wg sync.WaitGroup
	wg.Add(1)
	go func() {
		defer wg.Done()

		// pre-set installed packages info to cache it.
		s.pmmUpdateCheck.Installed(ctx)

		// Do not check for updates for the first 10 minutes.
		// That solves PMM Server building problems when we start pmm-managed.
		// TODO https://jira.percona.com/browse/PMM-4429
		sleepCtx, sleepCancel := context.WithTimeout(ctx, 10*time.Minute)
		<-sleepCtx.Done()
		sleepCancel()
		if ctx.Err() != nil {
			return
		}

		s.pmmUpdateCheck.run(ctx)
	}()
	defer wg.Wait()

	if s.supervisorctlPath == "" {
		s.l.Errorf("supervisorctl not found, updates are disabled.")
		return
	}

	var lastEvent *event
	for ctx.Err() == nil {
		cmd := exec.CommandContext(ctx, s.supervisorctlPath, "maintail", "-f") //nolint:gosec
		cmdLine := strings.Join(cmd.Args, " ")
		pdeathsig.Set(cmd, unix.SIGKILL)
		stdout, err := cmd.StdoutPipe()
		if err != nil {
			s.l.Errorf("%s: StdoutPipe failed: %s", cmdLine, err)
			time.Sleep(time.Second)
			continue
		}

		if err := cmd.Start(); err != nil {
			s.l.Errorf("%s: Start failed: %s", cmdLine, err)
			time.Sleep(time.Second)
			continue
		}

		scanner := bufio.NewScanner(stdout)
		for scanner.Scan() {
			e := parseEvent(scanner.Text())
			if e == nil {
				continue
			}
			s.l.Debugf("Got event: %+v", e)

			// skip old events (and events with exactly the same time as old events) if maintail was restarted
			if lastEvent != nil && !lastEvent.Time.Before(e.Time) {
				continue
			}
			lastEvent = e

			s.eventsM.Lock()

			s.lastEvents[e.Program] = e.Type

			var toDelete []chan *event
			for ch, sub := range s.subs {
				if e.Program == sub.program {
					var found bool
					for _, t := range sub.eventTypes {
						if e.Type == t {
							found = true
							break
						}
					}
					if found {
						ch <- e
						close(ch)
						toDelete = append(toDelete, ch)
					}
				}
			}

			for _, ch := range toDelete {
				delete(s.subs, ch)
			}

			s.eventsM.Unlock()
		}

		if err := scanner.Err(); err != nil {
			s.l.Errorf("Scanner: %s", err)
		}

		if err := cmd.Wait(); err != nil {
			s.l.Errorf("%s: wait failed: %s", cmdLine, err)
		}
	}
}

// InstalledPMMVersion returns currently installed PMM version information.
func (s *Service) InstalledPMMVersion(ctx context.Context) *version.PackageInfo {
	return s.pmmUpdateCheck.Installed(ctx)
}

// LastCheckUpdatesResult returns last PMM update check result and last check time.
func (s *Service) LastCheckUpdatesResult(ctx context.Context) (*version.UpdateCheckResult, time.Time) {
	return s.pmmUpdateCheck.checkResult(ctx)
}

// ForceCheckUpdates forces check for PMM updates. Result can be obtained via LastCheckUpdatesResult.
func (s *Service) ForceCheckUpdates(ctx context.Context) error {
	return s.pmmUpdateCheck.check(ctx)
}

func (s *Service) subscribe(program string, eventTypes ...eventType) chan *event {
	ch := make(chan *event, 1)
	s.eventsM.Lock()
	s.subs[ch] = sub{
		program:    program,
		eventTypes: eventTypes,
	}
	s.eventsM.Unlock()
	return ch
}

func (s *Service) supervisorctl(args ...string) ([]byte, error) {
	if s.supervisorctlPath == "" {
		return nil, errors.New("supervisorctl not found")
	}

	cmd := exec.Command(s.supervisorctlPath, args...) //nolint:gosec
	cmdLine := strings.Join(cmd.Args, " ")
	s.l.Debugf("Running %q...", cmdLine)
	pdeathsig.Set(cmd, unix.SIGKILL)
	b, err := cmd.Output()
	return b, errors.Wrapf(err, "%s failed", cmdLine)
}

// StartUpdate starts pmm-update-perform supervisord program with some preparations.
// It returns initial log file offset.
func (s *Service) StartUpdate() (uint32, error) {
	if s.UpdateRunning() {
		return 0, status.Errorf(codes.FailedPrecondition, "Update is already running.")
	}

	// We need to remove and reopen log file for UpdateStatus API to be able to read it without it being rotated.
	// Additionally, SIGUSR2 is expected by our Ansible playbook.

	s.pmmUpdatePerformLogM.Lock()
	defer s.pmmUpdatePerformLogM.Unlock()

	// remove existing log file
	err := os.Remove(pmmUpdatePerformLog)
	if err != nil && os.IsNotExist(err) {
		err = nil
	}
	if err != nil {
		s.l.Warn(err)
	}

	// send SIGUSR2 to supervisord and wait for it to reopen log file
	ch := s.subscribe("supervisord", logReopen)
	b, err := s.supervisorctl("pid")
	if err != nil {
		return 0, err
	}
	pid, err := strconv.Atoi(strings.TrimSpace(string(b)))
	if err != nil {
		return 0, errors.WithStack(err)
	}
	p, err := os.FindProcess(pid)
	if err != nil {
		return 0, errors.WithStack(err)
	}
	if err = p.Signal(unix.SIGUSR2); err != nil {
		s.l.Warnf("Failed to send SIGUSR2: %s", err)
	}
	s.l.Debug("Waiting for log reopen...")
	<-ch

	var offset uint32
	fi, err := os.Stat(pmmUpdatePerformLog)
	switch {
	case err == nil:
		if fi.Size() != 0 {
			s.l.Warnf("Unexpected log file size: %+v", fi)
		}
		offset = uint32(fi.Size())
	case os.IsNotExist(err):
		// that's expected as we remove this file above
	default:
		s.l.Warn(err)
	}

	_, err = s.supervisorctl("start", pmmUpdatePerformProgram)
	return offset, err
}

// parseStatus parses `supervisorctl status <name>` output, returns true if <name> is running,
// false if definitely not, and nil if status can't be determined.
func parseStatus(status string) *bool {
	if f := strings.Fields(status); len(f) > 1 {
		switch status := f[1]; status {
		case "FATAL", "STOPPED": // will not be restarted
			return pointer.ToBool(false)
		case "STARTING", "RUNNING", "BACKOFF", "STOPPING":
			return pointer.ToBool(true)
		case "EXITED":
			// it might be restarted - we need to inspect last event
		default:
			// something else - we need to inspect last event
		}
	}
	return nil
}

// UpdateRunning returns true if pmm-update-perform is not done yet.
func (s *Service) UpdateRunning() bool {
	return s.programRunning(pmmUpdatePerformProgram)
}

// UpdateRunning returns true if given supervisord program is running or being restarted,
// false if it is not running / failed.
func (s *Service) programRunning(program string) bool {
	// First check with status command is case we missed that event during maintail or pmm-managed restart.
	// See http://supervisord.org/subprocess.html#process-states
	b, err := s.supervisorctl("status", program)
	if err != nil {
		s.l.Warn(err)
	}
	s.l.Debugf("Status result for %q: %q", program, string(b))
	if status := parseStatus(string(b)); status != nil {
		s.l.Debugf("Status result for %q parsed: %v", program, *status)
		return *status
	}

	s.eventsM.Lock()
	lastEvent := s.lastEvents[program]
	s.eventsM.Unlock()

	s.l.Debugf("Status result for %q not parsed, inspecting last event %q.", program, lastEvent)
	switch lastEvent {
	case stopping, starting, running:
		return true
	case exitedUnexpected: // will be restarted
		return true
	case exitedExpected, fatal: // will not be restarted
		return false
	case stopped: // we don't know
		fallthrough
	default:
		s.l.Warnf("Unhandled status result for %q (last event %q), assuming it is not running.", program, lastEvent)
		return false
	}
}

// UpdateLog returns some lines and a new offset from pmm-update-perform log starting from the given offset.
// It may return zero lines and the same offset. Caller is expected to handle this.
func (s *Service) UpdateLog(offset uint32) ([]string, uint32, error) {
	s.pmmUpdatePerformLogM.Lock()
	defer s.pmmUpdatePerformLogM.Unlock()

	f, err := os.Open(pmmUpdatePerformLog)
	if err != nil {
		return nil, 0, errors.WithStack(err)
	}
	defer f.Close() //nolint:errcheck,gosec

	if _, err = f.Seek(int64(offset), io.SeekStart); err != nil {
		return nil, 0, errors.WithStack(err)
	}

	lines := make([]string, 0, 10)
	reader := bufio.NewReader(f)
	newOffset := offset
	for {
		line, err := reader.ReadString('\n')
		if err == nil {
			newOffset += uint32(len(line))
			if newOffset-offset > s.gRPCMessageMaxSize {
				return lines, newOffset - uint32(len(line)), nil
			}
			lines = append(lines, strings.TrimSuffix(line, "\n"))
			continue
		}
		if err == io.EOF {
			err = nil
		}
		return lines, newOffset, errors.WithStack(err)
	}
}

// reload asks supervisord to reload configuration.
func (s *Service) reload(name string) error {
	if _, err := s.supervisorctl("reread"); err != nil {
		s.l.Warn(err)
	}
	_, err := s.supervisorctl("update", name)
	return err
}

func getValueFromENV(envName string, defaultValue string) string {
	value, ok := os.LookupEnv(envName)
	if !ok {
		value = defaultValue
	}
	return value
}

// marshalConfig marshals supervisord program configuration.
func (s *Service) marshalConfig(tmpl *template.Template, settings *models.Settings, ssoDetails *models.PerconaSSODetails) ([]byte, error) {
	clickhouseDatabase := getValueFromENV("PERCONA_TEST_PMM_CLICKHOUSE_DATABASE", defaultClickhouseDatabase)
	clickhouseAddr := getValueFromENV("PERCONA_TEST_PMM_CLICKHOUSE_ADDR", defaultClickhouseAddr)
	clickhouseDataSourceAddr := getValueFromENV("PERCONA_TEST_PMM_CLICKHOUSE_DATASOURCE_ADDR", defaultClickhouseDataSourceAddr)
	clickhousePoolSize := getValueFromENV("PERCONA_TEST_PMM_CLICKHOUSE_POOL_SIZE", "")
	clickhouseBlockSize := getValueFromENV("PERCONA_TEST_PMM_CLICKHOUSE_BLOCK_SIZE", "")
	clickhouseAddrPair := strings.SplitN(clickhouseAddr, ":", 2)

	templateParams := map[string]interface{}{
		"DataRetentionHours":       int(settings.DataRetention.Hours()),
		"DataRetentionDays":        int(settings.DataRetention.Hours() / 24),
		"VMAlertFlags":             s.vmParams.VMAlertFlags,
		"VMDBCacheDisable":         !settings.VictoriaMetrics.CacheEnabled,
		"VMURL":                    s.vmParams.URL(),
		"ExternalVM":               s.vmParams.ExternalVM(),
		"PerconaTestDbaas":         settings.DBaaS.Enabled,
		"InterfaceToBind":          envvars.GetInterfaceToBind(),
		"ClickhouseAddr":           clickhouseAddr,
		"ClickhouseDataSourceAddr": clickhouseDataSourceAddr,
		"ClickhouseDatabase":       clickhouseDatabase,
		"ClickhousePoolSize":       clickhousePoolSize,
		"ClickhouseBlockSize":      clickhouseBlockSize,
		"ClickhouseHost":           clickhouseAddrPair[0],
		"ClickhousePort":           clickhouseAddrPair[1],
	}

	s.addPostgresParams(templateParams)

	templateParams["PMMServerHost"] = ""
	if settings.PMMPublicAddress != "" {
		publicURL, err := url.Parse(settings.PMMPublicAddress)
		if err != nil {
			return nil, errors.Wrap(err, "failed to parse PMM public address.")
		}
		if publicURL.Host == "" {
			if publicURL, err = url.Parse(fmt.Sprintf("https://%s", settings.PMMPublicAddress)); err != nil {
				return nil, errors.Wrap(err, "failed to parse PMM public address.")
			}
		}
		templateParams["PMMServerHost"] = publicURL.Host
	}
	if ssoDetails != nil {
		u, err := url.Parse(ssoDetails.IssuerURL)
		if err != nil {
			return nil, errors.Wrap(err, "failed to parse host of IssuerURL")
		}
		templateParams["PerconaSSODetails"] = ssoDetails
		templateParams["PMMServerAddress"] = settings.PMMPublicAddress
		templateParams["PMMServerID"] = settings.PMMServerID
		templateParams["IssuerDomain"] = u.Host
	} else {
		templateParams["PerconaSSODetails"] = nil
	}

	if err := addAlertManagerParams(settings.AlertManagerURL, templateParams); err != nil {
		return nil, errors.Wrap(err, "cannot add AlertManagerParams to supervisor template")
	}

	var buf bytes.Buffer
	if err := tmpl.Execute(&buf, templateParams); err != nil {
		return nil, errors.Wrapf(err, "failed to render template %q", tmpl.Name())
	}
	b := append([]byte("; Managed by pmm-managed. DO NOT EDIT.\n"), buf.Bytes()...)
	return b, nil
}

// addAlertManagerParams parses alertManagerURL
// and extracts url, username and password from it to templateParams.
func addAlertManagerParams(alertManagerURL string, templateParams map[string]interface{}) error {
	templateParams["AlertmanagerURL"] = "http://127.0.0.1:9093/alertmanager"
	templateParams["AlertManagerUser"] = ""
	templateParams["AlertManagerPassword"] = ""
	if alertManagerURL == "" {
		return nil
	}
	u, err := url.Parse(alertManagerURL)
	if err != nil {
		return errors.Wrap(err, "cannot parse AlertManagerURL")
	}
	if u.Opaque != "" || u.Host == "" {
		return errors.Errorf("AlertmanagerURL parsed incorrectly as %#v", u)
	}
	password, _ := u.User.Password()
	n := url.URL{
		Scheme:   u.Scheme,
		Host:     u.Host,
		Path:     u.Path,
		RawQuery: u.RawQuery,
		Fragment: u.Fragment,
	}
	templateParams["AlertManagerUser"] = fmt.Sprintf(",%s", u.User.Username())
	templateParams["AlertManagerPassword"] = fmt.Sprintf(",%s", strconv.Quote(password))
	templateParams["AlertmanagerURL"] = fmt.Sprintf("http://127.0.0.1:9093/alertmanager,%s", n.String())

	return nil
}

// addPostgresParams adds pmm-server postgres database params to template config for grafana.
func (s *Service) addPostgresParams(templateParams map[string]interface{}) {
	templateParams["PostgresAddr"] = s.pgParams.Addr
	templateParams["PostgresDBName"] = s.pgParams.DBName
	templateParams["PostgresDBUsername"] = s.pgParams.DBUsername
	templateParams["PostgresDBPassword"] = s.pgParams.DBPassword
	templateParams["PostgresSSLMode"] = s.pgParams.SSLMode
	templateParams["PostgresSSLCAPath"] = s.pgParams.SSLCAPath
	templateParams["PostgresSSLKeyPath"] = s.pgParams.SSLKeyPath
	templateParams["PostgresSSLCertPath"] = s.pgParams.SSLCertPath
}

// saveConfigAndReload saves given supervisord program configuration to file and reloads it.
// If configuration can't be reloaded for some reason, old file is restored, and configuration is reloaded again.
// Returns true if configuration was changed.
func (s *Service) saveConfigAndReload(name string, cfg []byte) (bool, error) {
	// read existing content
	path := filepath.Join(s.configDir, name+".ini")
	oldCfg, err := os.ReadFile(path) //nolint:gosec
	if os.IsNotExist(err) {
		err = nil
	}
	if err != nil {
		return false, errors.WithStack(err)
	}

	// compare with new config
	if reflect.DeepEqual(cfg, oldCfg) {
		s.l.Infof("%s configuration not changed, doing nothing.", name)
		return false, nil
	}

	// restore old content and reload in case of error
	restore := true
	defer func() {
		if restore {
			if err = os.WriteFile(path, oldCfg, 0o644); err != nil { //nolint:gosec
				s.l.Errorf("Failed to restore: %s.", err)
			}
			if err = s.reload(name); err != nil {
				s.l.Errorf("Failed to restore/reload: %s.", err)
			}
		}
	}()

	// write and reload
	if err = os.WriteFile(path, cfg, 0o644); err != nil { //nolint:gosec
		return false, errors.WithStack(err)
	}
	if err = s.reload(name); err != nil {
		return false, err
	}
	s.l.Infof("%s configuration reloaded.", name)
	restore = false
	return true, nil
}

// UpdateConfiguration updates Prometheus, Alertmanager, Grafana and qan-api2 configurations, restarting them if needed.
func (s *Service) UpdateConfiguration(settings *models.Settings, ssoDetails *models.PerconaSSODetails) error {
	if s.supervisorctlPath == "" {
		s.l.Errorf("supervisorctl not found, configuration updates are disabled.")
		return nil
	}

	s.supervisordConfigsM.Lock()
	defer s.supervisordConfigsM.Unlock()

	var err error

	err = s.vmParams.UpdateParams()
	if err != nil {
		return err
	}

	for _, tmpl := range templates.Templates() {
		if tmpl.Name() == "" {
			continue
		}

		b, e := s.marshalConfig(tmpl, settings, ssoDetails)
		if e != nil {
			s.l.Errorf("Failed to marshal config: %s.", e)
			err = e
			continue
		}
		if _, e = s.saveConfigAndReload(tmpl.Name(), b); e != nil {
			s.l.Errorf("Failed to save/reload: %s.", e)
			err = e
			continue
		}
	}
	return err
}

// RestartSupervisedService restarts given service.
func (s *Service) RestartSupervisedService(serviceName string) error {
	_, err := s.supervisorctl("restart", serviceName)
	return err
}

//nolint:lll
var templates = template.Must(template.New("").Option("missingkey=error").Parse(`
{{define "dbaas-controller"}}
[program:dbaas-controller]
priority = 6
command = /usr/sbin/dbaas-controller
user = pmm
autorestart = {{ .PerconaTestDbaas }}
autostart = {{ .PerconaTestDbaas }}
startretries = 10
startsecs = 1
stopsignal = TERM
stopwaitsecs = 300
stdout_logfile = /srv/logs/dbaas-controller.log
stdout_logfile_maxbytes = 10MB
stdout_logfile_backups = 3
redirect_stderr = true
{{end}}

{{define "prometheus"}}
[program:prometheus]
command = /bin/echo Prometheus is substituted by VictoriaMetrics
user = pmm
autorestart = false
autostart = false
startretries = 10
startsecs = 1
stopsignal = TERM
stopwaitsecs = 300
stdout_logfile = /srv/logs/prometheus.log
stdout_logfile_maxbytes = 10MB
stdout_logfile_backups = 3
redirect_stderr = true
{{end}}

{{define "victoriametrics"}}
{{- if not .ExternalVM }}
[program:victoriametrics]
priority = 7
command =
	/usr/sbin/victoriametrics
		--promscrape.config=/etc/victoriametrics-promscrape.yml
		--retentionPeriod={{ .DataRetentionDays }}d
		--storageDataPath=/srv/victoriametrics/data
		--httpListenAddr={{ .InterfaceToBind }}:9090
		--search.disableCache={{ .VMDBCacheDisable }}
		--search.maxQueryLen=1MB
		--search.latencyOffset=5s
		--search.maxUniqueTimeseries=100000000
		--search.maxSamplesPerQuery=1500000000
		--search.maxQueueDuration=30s
		--search.logSlowQueryDuration=30s
		--search.maxQueryDuration=90s
		--promscrape.streamParse=true
		--prometheusDataPath=/srv/prometheus/data
		--http.pathPrefix=/prometheus
		--envflag.enable
		--envflag.prefix=VM_
user = pmm
autorestart = true
autostart = true
startretries = 10
startsecs = 1
stopsignal = INT
stopwaitsecs = 300
stdout_logfile = /srv/logs/victoriametrics.log
stdout_logfile_maxbytes = 10MB
stdout_logfile_backups = 3
redirect_stderr = true
{{end -}}
{{end}}

{{define "vmalert"}}
[program:vmalert]
priority = 7
command =
	/usr/sbin/vmalert
		--notifier.url="{{ .AlertmanagerURL }}"
		--notifier.basicAuth.password='{{ .AlertManagerPassword }}'
		--notifier.basicAuth.username="{{ .AlertManagerUser }}"
		--external.url={{ .VMURL }}
		--datasource.url={{ .VMURL }}
		--remoteRead.url={{ .VMURL }}
		--remoteRead.ignoreRestoreErrors=false
		--remoteWrite.url={{ .VMURL }}
		--rule=/srv/prometheus/rules/*.yml
<<<<<<< HEAD
		--httpListenAddr=` + interfaceToBind + `:8880
=======
		--rule=/etc/ia/rules/*.yml
		--httpListenAddr={{ .InterfaceToBind }}:8880
>>>>>>> bbb794fa
{{- range $index, $param := .VMAlertFlags }}
		{{ $param }}
{{- end }}
user = pmm
autorestart = true
autostart = true
startretries = 10
startsecs = 1
stopsignal = INT
stopwaitsecs = 300
stdout_logfile = /srv/logs/vmalert.log
stdout_logfile_maxbytes = 10MB
stdout_logfile_backups = 3
redirect_stderr = true
{{end}}

{{define "vmproxy"}}
[program:vmproxy]
priority = 9
command =
    /usr/sbin/vmproxy
      --target-url={{ .VMURL }}
      --listen-port=8430
      --listen-address={{ .InterfaceToBind }}
      --header-name=X-Proxy-Filter
user = pmm
autorestart = true
autostart = true
startretries = 10
startsecs = 1
stopsignal = INT
stopwaitsecs = 300
stdout_logfile = /srv/logs/vmproxy.log
stdout_logfile_maxbytes = 10MB
stdout_logfile_backups = 3
redirect_stderr = true
{{end}}

{{define "alertmanager"}}
[program:alertmanager]
priority = 8
command =
	/usr/sbin/alertmanager
		--config.file=/etc/alertmanager.yml
		--storage.path=/srv/alertmanager/data
		--data.retention={{ .DataRetentionHours }}h
		--web.external-url=http://localhost:9093/alertmanager/
		--web.listen-address={{ .InterfaceToBind }}:9093
		--cluster.listen-address=""
user = pmm
autorestart = true
autostart = true
startretries = 1000
startsecs = 1
stopsignal = TERM
stopwaitsecs = 10
stdout_logfile = /srv/logs/alertmanager.log
stdout_logfile_maxbytes = 10MB
stdout_logfile_backups = 3
redirect_stderr = true
{{end}}

{{define "qan-api2"}}
[program:qan-api2]
priority = 13
command =
	/usr/sbin/percona-qan-api2
		--data-retention={{ .DataRetentionDays }}
environment =
	PERCONA_TEST_PMM_CLICKHOUSE_ADDR="{{ .ClickhouseAddr }}",
	PERCONA_TEST_PMM_CLICKHOUSE_DATABASE="{{ .ClickhouseDatabase }}",
{{ if .ClickhousePoolSize }}	PERCONA_TEST_PMM_CLICKHOUSE_POOL_SIZE={{ .ClickhousePoolSize }},{{- end}}
{{ if .ClickhouseBlockSize }}	PERCONA_TEST_PMM_CLICKHOUSE_BLOCK_SIZE={{ .ClickhouseBlockSize }}{{- end}}
user = pmm
autorestart = true
autostart = true
startretries = 1000
startsecs = 1
stopsignal = TERM
stopwaitsecs = 10
stdout_logfile = /srv/logs/qan-api2.log
stdout_logfile_maxbytes = 10MB
stdout_logfile_backups = 3
redirect_stderr = true
{{end}}

{{define "grafana"}}
[program:grafana]
priority = 3
command =
    /usr/sbin/grafana server
        --homepath=/usr/share/grafana
        --config=/etc/grafana/grafana.ini
        {{- if .PMMServerHost}}
        cfg:default.server.domain="{{ .PMMServerHost }}"
        {{- end}}
        {{- if .PerconaSSODetails}}
        cfg:default.auth.generic_oauth.enabled=true
        cfg:default.auth.generic_oauth.name="Percona Account"
        cfg:default.auth.generic_oauth.client_id="{{ .PerconaSSODetails.GrafanaClientID }}"
        cfg:default.auth.generic_oauth.scopes="openid profile email offline_access percona"
        cfg:default.auth.generic_oauth.auth_url="{{ .PerconaSSODetails.IssuerURL }}/authorize"
        cfg:default.auth.generic_oauth.token_url="{{ .PerconaSSODetails.IssuerURL }}/token"
        cfg:default.auth.generic_oauth.api_url="{{ .PerconaSSODetails.IssuerURL }}/userinfo"
        cfg:default.auth.generic_oauth.role_attribute_path="(contains(portal_admin_orgs[*], '{{ .PerconaSSODetails.OrganizationID }}') || contains(pmm_demo_ids[*], '{{ .PMMServerID }}')) && 'Admin' || 'Viewer'"
        cfg:default.auth.generic_oauth.use_pkce="true"
        cfg:default.auth.oauth_allow_insecure_email_lookup="true"
        {{- end}}
environment =
    PERCONA_TEST_POSTGRES_ADDR="{{ .PostgresAddr }}",
    PERCONA_TEST_POSTGRES_DBNAME="{{ .PostgresDBName }}",
    PERCONA_TEST_POSTGRES_USERNAME="{{ .PostgresDBUsername }}",
    PERCONA_TEST_POSTGRES_DBPASSWORD="{{ .PostgresDBPassword }}",
    PERCONA_TEST_POSTGRES_SSL_MODE="{{ .PostgresSSLMode }}",
    PERCONA_TEST_POSTGRES_SSL_CA_PATH="{{ .PostgresSSLCAPath }}",
    PERCONA_TEST_POSTGRES_SSL_KEY_PATH="{{ .PostgresSSLKeyPath }}",
    PERCONA_TEST_POSTGRES_SSL_CERT_PATH="{{ .PostgresSSLCertPath }}",
    PERCONA_TEST_PMM_CLICKHOUSE_DATASOURCE_ADDR="{{ .ClickhouseDataSourceAddr }}",
    PERCONA_TEST_PMM_CLICKHOUSE_HOST="{{ .ClickhouseHost }}",
    PERCONA_TEST_PMM_CLICKHOUSE_PORT="{{ .ClickhousePort }}",
    {{- if .PerconaSSODetails}}
    GF_AUTH_SIGNOUT_REDIRECT_URL="https://{{ .IssuerDomain }}/login/signout?fromURI=https://{{ .PMMServerAddress }}/graph/login"
    {{- end}}
user = grafana
directory = /usr/share/grafana
autorestart = true
autostart = true
startretries = 10
startsecs = 1
stopsignal = TERM
stopwaitsecs = 300
stdout_logfile = /srv/logs/grafana.log
stdout_logfile_maxbytes = 50MB
stdout_logfile_backups = 2
redirect_stderr = true
{{end}}
`))<|MERGE_RESOLUTION|>--- conflicted
+++ resolved
@@ -693,12 +693,7 @@
 		--remoteRead.ignoreRestoreErrors=false
 		--remoteWrite.url={{ .VMURL }}
 		--rule=/srv/prometheus/rules/*.yml
-<<<<<<< HEAD
-		--httpListenAddr=` + interfaceToBind + `:8880
-=======
-		--rule=/etc/ia/rules/*.yml
 		--httpListenAddr={{ .InterfaceToBind }}:8880
->>>>>>> bbb794fa
 {{- range $index, $param := .VMAlertFlags }}
 		{{ $param }}
 {{- end }}
