// Copyright (C) 2017 Percona LLC
//
// This program is free software: you can redistribute it and/or modify
// it under the terms of the GNU Affero General Public License as published by
// the Free Software Foundation, either version 3 of the License, or
// (at your option) any later version.
//
// This program is distributed in the hope that it will be useful,
// but WITHOUT ANY WARRANTY; without even the implied warranty of
// MERCHANTABILITY or FITNESS FOR A PARTICULAR PURPOSE. See the
// GNU Affero General Public License for more details.
//
// You should have received a copy of the GNU Affero General Public License
// along with this program. If not, see <https://www.gnu.org/licenses/>.

// Package supervisord provides facilities for working with Supervisord.
package supervisord

import (
	"bufio"
	"bytes"
	"context"
	"fmt"
	"io"
	"net/url"
	"os"
	"os/exec"
	"path/filepath"
	"reflect"
	"strconv"
	"strings"
	"sync"
	"text/template"
	"time"

	"github.com/AlekSi/pointer"
	"github.com/pkg/errors"
	"github.com/sirupsen/logrus"
	"golang.org/x/sys/unix"
	"google.golang.org/grpc/codes"
	"google.golang.org/grpc/status"

	"github.com/percona/pmm/managed/models"
	"github.com/percona/pmm/managed/utils/envvars"
	"github.com/percona/pmm/utils/pdeathsig"
	"github.com/percona/pmm/version"
)

const (
	defaultClickhouseDatabase       = "pmm"
	defaultClickhouseAddr           = "127.0.0.1:9000"
	defaultClickhouseDataSourceAddr = "127.0.0.1:8123"
)

// Service is responsible for interactions with Supervisord via supervisorctl.
type Service struct {
	configDir          string
	supervisorctlPath  string
	gRPCMessageMaxSize uint32
	l                  *logrus.Entry
	pmmUpdateCheck     *PMMUpdateChecker

	eventsM    sync.Mutex
	subs       map[chan *event]sub
	lastEvents map[string]eventType

	pmmUpdatePerformLogM sync.Mutex
	supervisordConfigsM  sync.Mutex
<<<<<<< HEAD
	// afp represent victoria metrics alert flags provider.
	afp alertFlagsProvider
=======

	vmParams *models.VictoriaMetricsParams
	pgParams models.PGParams
>>>>>>> 69a9d727
}

type sub struct {
	program    string
	eventTypes []eventType
}

// values from supervisord configuration
const (
	pmmUpdatePerformProgram = "pmm-update-perform"
	pmmUpdatePerformLog     = "/srv/logs/pmm-update-perform.log"
	pmmConfig               = "/etc/supervisord.d/pmm.ini"
)

// New creates new service.
<<<<<<< HEAD
func New(configDir string, pmmUpdateCheck *PMMUpdateChecker, afp alertFlagsProvider, gRPCMessageMaxSize uint32) *Service {
=======
func New(configDir string, pmmUpdateCheck *PMMUpdateChecker, vmParams *models.VictoriaMetricsParams, pgParams models.PGParams, gRPCMessageMaxSize uint32) *Service {
>>>>>>> 69a9d727
	path, _ := exec.LookPath("supervisorctl")
	return &Service{
		configDir:          configDir,
		supervisorctlPath:  path,
		gRPCMessageMaxSize: gRPCMessageMaxSize,
		l:                  logrus.WithField("component", "supervisord"),
		pmmUpdateCheck:     pmmUpdateCheck,
		subs:               make(map[chan *event]sub),
		lastEvents:         make(map[string]eventType),
<<<<<<< HEAD
		afp:                afp,
=======
		vmParams:           vmParams,
		pgParams:           pgParams,
>>>>>>> 69a9d727
	}
}

// Run reads supervisord's log (maintail) and sends events to subscribers.
func (s *Service) Run(ctx context.Context) {
	var wg sync.WaitGroup
	wg.Add(1)
	go func() {
		defer wg.Done()

		// pre-set installed packages info to cache it.
		s.pmmUpdateCheck.Installed(ctx)

		// Do not check for updates for the first 10 minutes.
		// That solves PMM Server building problems when we start pmm-managed.
		// TODO https://jira.percona.com/browse/PMM-4429
		sleepCtx, sleepCancel := context.WithTimeout(ctx, 10*time.Minute)
		<-sleepCtx.Done()
		sleepCancel()
		if ctx.Err() != nil {
			return
		}

		s.pmmUpdateCheck.run(ctx)
	}()
	defer wg.Wait()

	if s.supervisorctlPath == "" {
		s.l.Errorf("supervisorctl not found, updates are disabled.")
		return
	}

	var lastEvent *event
	for ctx.Err() == nil {
		cmd := exec.CommandContext(ctx, s.supervisorctlPath, "maintail", "-f") //nolint:gosec
		cmdLine := strings.Join(cmd.Args, " ")
		pdeathsig.Set(cmd, unix.SIGKILL)
		stdout, err := cmd.StdoutPipe()
		if err != nil {
			s.l.Errorf("%s: StdoutPipe failed: %s", cmdLine, err)
			time.Sleep(time.Second)
			continue
		}

		if err := cmd.Start(); err != nil {
			s.l.Errorf("%s: Start failed: %s", cmdLine, err)
			time.Sleep(time.Second)
			continue
		}

		scanner := bufio.NewScanner(stdout)
		for scanner.Scan() {
			e := parseEvent(scanner.Text())
			if e == nil {
				continue
			}
			s.l.Debugf("Got event: %+v", e)

			// skip old events (and events with exactly the same time as old events) if maintail was restarted
			if lastEvent != nil && !lastEvent.Time.Before(e.Time) {
				continue
			}
			lastEvent = e

			s.eventsM.Lock()

			s.lastEvents[e.Program] = e.Type

			var toDelete []chan *event
			for ch, sub := range s.subs {
				if e.Program == sub.program {
					var found bool
					for _, t := range sub.eventTypes {
						if e.Type == t {
							found = true
							break
						}
					}
					if found {
						ch <- e
						close(ch)
						toDelete = append(toDelete, ch)
					}
				}
			}

			for _, ch := range toDelete {
				delete(s.subs, ch)
			}

			s.eventsM.Unlock()
		}

		if err := scanner.Err(); err != nil {
			s.l.Errorf("Scanner: %s", err)
		}

		if err := cmd.Wait(); err != nil {
			s.l.Errorf("%s: wait failed: %s", cmdLine, err)
		}
	}
}

// InstalledPMMVersion returns currently installed PMM version information.
func (s *Service) InstalledPMMVersion(ctx context.Context) *version.PackageInfo {
	return s.pmmUpdateCheck.Installed(ctx)
}

// LastCheckUpdatesResult returns last PMM update check result and last check time.
func (s *Service) LastCheckUpdatesResult(ctx context.Context) (*version.UpdateCheckResult, time.Time) {
	return s.pmmUpdateCheck.checkResult(ctx)
}

// ForceCheckUpdates forces check for PMM updates. Result can be obtained via LastCheckUpdatesResult.
func (s *Service) ForceCheckUpdates(ctx context.Context) error {
	return s.pmmUpdateCheck.check(ctx)
}

func (s *Service) subscribe(program string, eventTypes ...eventType) chan *event {
	ch := make(chan *event, 1)
	s.eventsM.Lock()
	s.subs[ch] = sub{
		program:    program,
		eventTypes: eventTypes,
	}
	s.eventsM.Unlock()
	return ch
}

func (s *Service) supervisorctl(args ...string) ([]byte, error) {
	if s.supervisorctlPath == "" {
		return nil, errors.New("supervisorctl not found")
	}

	cmd := exec.Command(s.supervisorctlPath, args...) //nolint:gosec
	cmdLine := strings.Join(cmd.Args, " ")
	s.l.Debugf("Running %q...", cmdLine)
	pdeathsig.Set(cmd, unix.SIGKILL)
	b, err := cmd.Output()
	return b, errors.Wrapf(err, "%s failed", cmdLine)
}

// StartUpdate starts pmm-update-perform supervisord program with some preparations.
// It returns initial log file offset.
func (s *Service) StartUpdate() (uint32, error) {
	if s.UpdateRunning() {
		return 0, status.Errorf(codes.FailedPrecondition, "Update is already running.")
	}

	// We need to remove and reopen log file for UpdateStatus API to be able to read it without it being rotated.
	// Additionally, SIGUSR2 is expected by our Ansible playbook.

	s.pmmUpdatePerformLogM.Lock()
	defer s.pmmUpdatePerformLogM.Unlock()

	// remove existing log file
	err := os.Remove(pmmUpdatePerformLog)
	if err != nil && os.IsNotExist(err) {
		err = nil
	}
	if err != nil {
		s.l.Warn(err)
	}

	// send SIGUSR2 to supervisord and wait for it to reopen log file
	ch := s.subscribe("supervisord", logReopen)
	b, err := s.supervisorctl("pid")
	if err != nil {
		return 0, err
	}
	pid, err := strconv.Atoi(strings.TrimSpace(string(b)))
	if err != nil {
		return 0, errors.WithStack(err)
	}
	p, err := os.FindProcess(pid)
	if err != nil {
		return 0, errors.WithStack(err)
	}
	if err = p.Signal(unix.SIGUSR2); err != nil {
		s.l.Warnf("Failed to send SIGUSR2: %s", err)
	}
	s.l.Debug("Waiting for log reopen...")
	<-ch

	var offset uint32
	fi, err := os.Stat(pmmUpdatePerformLog)
	switch {
	case err == nil:
		if fi.Size() != 0 {
			s.l.Warnf("Unexpected log file size: %+v", fi)
		}
		offset = uint32(fi.Size())
	case os.IsNotExist(err):
		// that's expected as we remove this file above
	default:
		s.l.Warn(err)
	}

	_, err = s.supervisorctl("start", pmmUpdatePerformProgram)
	return offset, err
}

// parseStatus parses `supervisorctl status <name>` output, returns true if <name> is running,
// false if definitely not, and nil if status can't be determined.
func parseStatus(status string) *bool {
	if f := strings.Fields(status); len(f) > 1 {
		switch status := f[1]; status {
		case "FATAL", "STOPPED": // will not be restarted
			return pointer.ToBool(false)
		case "STARTING", "RUNNING", "BACKOFF", "STOPPING":
			return pointer.ToBool(true)
		case "EXITED":
			// it might be restarted - we need to inspect last event
		default:
			// something else - we need to inspect last event
		}
	}
	return nil
}

// UpdateRunning returns true if pmm-update-perform is not done yet.
func (s *Service) UpdateRunning() bool {
	return s.programRunning(pmmUpdatePerformProgram)
}

// UpdateRunning returns true if given supervisord program is running or being restarted,
// false if it is not running / failed.
func (s *Service) programRunning(program string) bool {
	// First check with status command is case we missed that event during maintail or pmm-managed restart.
	// See http://supervisord.org/subprocess.html#process-states
	b, err := s.supervisorctl("status", program)
	if err != nil {
		s.l.Warn(err)
	}
	s.l.Debugf("Status result for %q: %q", program, string(b))
	if status := parseStatus(string(b)); status != nil {
		s.l.Debugf("Status result for %q parsed: %v", program, *status)
		return *status
	}

	s.eventsM.Lock()
	lastEvent := s.lastEvents[program]
	s.eventsM.Unlock()

	s.l.Debugf("Status result for %q not parsed, inspecting last event %q.", program, lastEvent)
	switch lastEvent {
	case stopping, starting, running:
		return true
	case exitedUnexpected: // will be restarted
		return true
	case exitedExpected, fatal: // will not be restarted
		return false
	case stopped: // we don't know
		fallthrough
	default:
		s.l.Warnf("Unhandled status result for %q (last event %q), assuming it is not running.", program, lastEvent)
		return false
	}
}

// UpdateLog returns some lines and a new offset from pmm-update-perform log starting from the given offset.
// It may return zero lines and the same offset. Caller is expected to handle this.
func (s *Service) UpdateLog(offset uint32) ([]string, uint32, error) {
	s.pmmUpdatePerformLogM.Lock()
	defer s.pmmUpdatePerformLogM.Unlock()

	f, err := os.Open(pmmUpdatePerformLog)
	if err != nil {
		return nil, 0, errors.WithStack(err)
	}
	defer f.Close() //nolint:errcheck,gosec

	if _, err = f.Seek(int64(offset), io.SeekStart); err != nil {
		return nil, 0, errors.WithStack(err)
	}

	lines := make([]string, 0, 10)
	reader := bufio.NewReader(f)
	newOffset := offset
	for {
		line, err := reader.ReadString('\n')
		if err == nil {
			newOffset += uint32(len(line))
			if newOffset-offset > s.gRPCMessageMaxSize {
				return lines, newOffset - uint32(len(line)), nil
			}
			lines = append(lines, strings.TrimSuffix(line, "\n"))
			continue
		}
		if err == io.EOF {
			err = nil
		}
		return lines, newOffset, errors.WithStack(err)
	}
}

// reload asks supervisord to reload configuration.
func (s *Service) reload(name string) error {
	// See https://github.com/Supervisor/supervisor/issues/1264 for explanation
	// why we do reread + stop/remove/add.

	if _, err := s.supervisorctl("reread"); err != nil {
		s.l.Warn(err)
	}
	if _, err := s.supervisorctl("stop", name); err != nil {
		s.l.Warn(err)
	}
	if _, err := s.supervisorctl("remove", name); err != nil {
		s.l.Warn(err)
	}

	_, err := s.supervisorctl("add", name)
	return err
}

func getValueFromENV(envName string, defaultValue string) string {
	value, ok := os.LookupEnv(envName)
	if !ok {
		value = defaultValue
	}
	return value
}

// marshalConfig marshals supervisord program configuration.
func (s *Service) marshalConfig(tmpl *template.Template, settings *models.Settings, ssoDetails *models.PerconaSSODetails, vmAlertFlags []string) ([]byte, error) {
	clickhouseDatabase := getValueFromENV("PERCONA_TEST_PMM_CLICKHOUSE_DATABASE", defaultClickhouseDatabase)
	clickhouseAddr := getValueFromENV("PERCONA_TEST_PMM_CLICKHOUSE_ADDR", defaultClickhouseAddr)
	clickhouseDataSourceAddr := getValueFromENV("PERCONA_TEST_PMM_CLICKHOUSE_DATASOURCE_ADDR", defaultClickhouseDataSourceAddr)
	clickhousePoolSize := getValueFromENV("PERCONA_TEST_PMM_CLICKHOUSE_POOL_SIZE", "")
	clickhouseBlockSize := getValueFromENV("PERCONA_TEST_PMM_CLICKHOUSE_BLOCK_SIZE", "")
	clickhouseAddrPair := strings.SplitN(clickhouseAddr, ":", 2)

	templateParams := map[string]interface{}{
		"DataRetentionHours":       int(settings.DataRetention.Hours()),
		"DataRetentionDays":        int(settings.DataRetention.Hours() / 24),
		"VMAlertFlags":             vmAlertFlags,
		"VMDBCacheDisable":         !settings.VictoriaMetrics.CacheEnabled,
		"PerconaTestDbaas":         settings.DBaaS.Enabled,
		"ClickhouseAddr":           clickhouseAddr,
		"ClickhouseDataSourceAddr": clickhouseDataSourceAddr,
		"ClickhouseDatabase":       clickhouseDatabase,
		"ClickhousePoolSize":       clickhousePoolSize,
		"ClickhouseBlockSize":      clickhouseBlockSize,
		"ClickhouseHost":           clickhouseAddrPair[0],
		"ClickhousePort":           clickhouseAddrPair[1],
	}

	s.addPostgresParams(templateParams)

	if ssoDetails != nil {
		u, err := url.Parse(ssoDetails.IssuerURL)
		if err != nil {
			return nil, errors.Wrap(err, "failed to parse host of IssuerURL")
		}
		templateParams["PerconaSSODetails"] = ssoDetails
		templateParams["PMMServerAddress"] = settings.PMMPublicAddress
		templateParams["PMMServerID"] = settings.PMMServerID
		templateParams["IssuerDomain"] = u.Host
	} else {
		templateParams["PerconaSSODetails"] = nil
	}

	if err := addAlertManagerParams(settings.AlertManagerURL, templateParams); err != nil {
		return nil, errors.Wrap(err, "cannot add AlertManagerParams to supervisor template")
	}

	var buf bytes.Buffer
	if err := tmpl.Execute(&buf, templateParams); err != nil {
		return nil, errors.Wrapf(err, "failed to render template %q", tmpl.Name())
	}
	b := append([]byte("; Managed by pmm-managed. DO NOT EDIT.\n"), buf.Bytes()...)
	return b, nil
}

// addAlertManagerParams parses alertManagerURL
// and extracts url, username and password from it to templateParams.
func addAlertManagerParams(alertManagerURL string, templateParams map[string]interface{}) error {
	templateParams["AlertmanagerURL"] = "http://127.0.0.1:9093/alertmanager"
	templateParams["AlertManagerUser"] = ""
	templateParams["AlertManagerPassword"] = ""
	if alertManagerURL == "" {
		return nil
	}
	u, err := url.Parse(alertManagerURL)
	if err != nil {
		return errors.Wrap(err, "cannot parse AlertManagerURL")
	}
	if u.Opaque != "" || u.Host == "" {
		return errors.Errorf("AlertmanagerURL parsed incorrectly as %#v", u)
	}
	password, _ := u.User.Password()
	n := url.URL{
		Scheme:   u.Scheme,
		Host:     u.Host,
		Path:     u.Path,
		RawQuery: u.RawQuery,
		Fragment: u.Fragment,
	}
	templateParams["AlertManagerUser"] = fmt.Sprintf(",%s", u.User.Username())
	templateParams["AlertManagerPassword"] = fmt.Sprintf(",%s", strconv.Quote(password))
	templateParams["AlertmanagerURL"] = fmt.Sprintf("http://127.0.0.1:9093/alertmanager,%s", n.String())

	return nil
}

// addPostgresParams adds pmm-server postgres database params to template config for grafana.
func (s *Service) addPostgresParams(templateParams map[string]interface{}) {
	templateParams["PostgresAddr"] = s.pgParams.Addr
	templateParams["PostgresDBName"] = s.pgParams.DBName
	templateParams["PostgresDBUsername"] = s.pgParams.DBUsername
	templateParams["PostgresDBPassword"] = s.pgParams.DBPassword
	templateParams["PostgresSSLMode"] = s.pgParams.SSLMode
	templateParams["PostgresSSLCAPath"] = s.pgParams.SSLCAPath
	templateParams["PostgresSSLKeyPath"] = s.pgParams.SSLKeyPath
	templateParams["PostgresSSLCertPath"] = s.pgParams.SSLCertPath
}

// saveConfigAndReload saves given supervisord program configuration to file and reloads it.
// If configuration can't be reloaded for some reason, old file is restored, and configuration is reloaded again.
// Returns true if configuration was changed.
func (s *Service) saveConfigAndReload(name string, cfg []byte) (bool, error) {
	// read existing content
	path := filepath.Join(s.configDir, name+".ini")
	oldCfg, err := os.ReadFile(path) //nolint:gosec
	if os.IsNotExist(err) {
		err = nil
	}
	if err != nil {
		return false, errors.WithStack(err)
	}

	// compare with new config
	if reflect.DeepEqual(cfg, oldCfg) {
		s.l.Infof("%s configuration not changed, doing nothing.", name)
		return false, nil
	}

	// restore old content and reload in case of error
	restore := true
	defer func() {
		if restore {
			if err = os.WriteFile(path, oldCfg, 0o644); err != nil { //nolint:gosec
				s.l.Errorf("Failed to restore: %s.", err)
			}
			if err = s.reload(name); err != nil {
				s.l.Errorf("Failed to restore/reload: %s.", err)
			}
		}
	}()

	// write and reload
	if err = os.WriteFile(path, cfg, 0o644); err != nil { //nolint:gosec
		return false, errors.WithStack(err)
	}
	if err = s.reload(name); err != nil {
		return false, err
	}
	s.l.Infof("%s configuration reloaded.", name)
	restore = false
	return true, nil
}

// UpdateConfiguration updates Prometheus, Alertmanager, Grafana and qan-api2 configurations, restarting them if needed.
func (s *Service) UpdateConfiguration(settings *models.Settings, ssoDetails *models.PerconaSSODetails) error {
	if s.supervisorctlPath == "" {
		s.l.Errorf("supervisorctl not found, configuration updates are disabled.")
		return nil
	}

	s.supervisordConfigsM.Lock()
	defer s.supervisordConfigsM.Unlock()

	var err error

	alertFlags := s.afp.ListAlertFlags(context.TODO())
	for _, tmpl := range templates.Templates() {
		if tmpl.Name() == "" {
			continue
		}

		b, e := s.marshalConfig(tmpl, settings, ssoDetails, alertFlags)
		if e != nil {
			s.l.Errorf("Failed to marshal config: %s.", e)
			err = e
			continue
		}
		if _, e = s.saveConfigAndReload(tmpl.Name(), b); e != nil {
			s.l.Errorf("Failed to save/reload: %s.", e)
			err = e
			continue
		}
	}
	return err
}

// RestartSupervisedService restarts given service.
func (s *Service) RestartSupervisedService(serviceName string) error {
	_, err := s.supervisorctl("restart", serviceName)
	return err
}

var interfaceToBind = envvars.GetInterfaceToBind()

//nolint:lll
var templates = template.Must(template.New("").Option("missingkey=error").Parse(`
{{define "dbaas-controller"}}
[program:dbaas-controller]
priority = 6
command = /usr/sbin/dbaas-controller
user = pmm
autorestart = {{ .PerconaTestDbaas }}
autostart = {{ .PerconaTestDbaas }}
startretries = 10
startsecs = 1
stopsignal = TERM
stopwaitsecs = 300
stdout_logfile = /srv/logs/dbaas-controller.log
stdout_logfile_maxbytes = 10MB
stdout_logfile_backups = 3
redirect_stderr = true
{{end}}

{{define "prometheus"}}
[program:prometheus]
command = /bin/echo Prometheus is substituted by VictoriaMetrics
user = pmm
autorestart = false
autostart = false
startretries = 10
startsecs = 1
stopsignal = TERM
stopwaitsecs = 300
stdout_logfile = /srv/logs/prometheus.log
stdout_logfile_maxbytes = 10MB
stdout_logfile_backups = 3
redirect_stderr = true
{{end}}

{{define "victoriametrics"}}
[program:victoriametrics]
priority = 7
command =
	/usr/sbin/victoriametrics
		--promscrape.config=/etc/victoriametrics-promscrape.yml
		--retentionPeriod={{ .DataRetentionDays }}d
		--storageDataPath=/srv/victoriametrics/data
		--httpListenAddr=` + interfaceToBind + `:9090
		--search.disableCache={{ .VMDBCacheDisable }}
		--search.maxQueryLen=1MB
		--search.latencyOffset=5s
		--search.maxUniqueTimeseries=100000000
		--search.maxSamplesPerQuery=1500000000
		--search.maxQueueDuration=30s
		--search.logSlowQueryDuration=30s
		--search.maxQueryDuration=90s
		--promscrape.streamParse=true
		--prometheusDataPath=/srv/prometheus/data
		--http.pathPrefix=/prometheus
		--envflag.enable
		--envflag.prefix=VM_
user = pmm
autorestart = true
autostart = true
startretries = 10
startsecs = 1
stopsignal = INT
stopwaitsecs = 300
stdout_logfile = /srv/logs/victoriametrics.log
stdout_logfile_maxbytes = 10MB
stdout_logfile_backups = 3
redirect_stderr = true
{{end}}

{{define "vmalert"}}
[program:vmalert]
priority = 7
command =
	/usr/sbin/vmalert
		--notifier.url="{{ .AlertmanagerURL }}"
		--notifier.basicAuth.password='{{ .AlertManagerPassword }}'
		--notifier.basicAuth.username="{{ .AlertManagerUser }}"
		--external.url=http://localhost:9090/prometheus
		--datasource.url=http://127.0.0.1:9090/prometheus
		--remoteRead.url=http://127.0.0.1:9090/prometheus
		--remoteRead.ignoreRestoreErrors=false
		--remoteWrite.url=http://127.0.0.1:9090/prometheus
		--rule=/srv/prometheus/rules/*.yml
		--rule=/etc/ia/rules/*.yml
		--httpListenAddr=` + interfaceToBind + `:8880
{{- range $index, $param := .VMAlertFlags }}
		{{ $param }}
{{- end }}
user = pmm
autorestart = true
autostart = true
startretries = 10
startsecs = 1
stopsignal = INT
stopwaitsecs = 300
stdout_logfile = /srv/logs/vmalert.log
stdout_logfile_maxbytes = 10MB
stdout_logfile_backups = 3
redirect_stderr = true
{{end}}

{{define "vmproxy"}}
[program:vmproxy]
priority = 9
command =
    /usr/sbin/vmproxy
      --target-url=http://127.0.0.1:9090/
      --listen-port=8430
      --listen-address=` + interfaceToBind + `
      --header-name=X-Proxy-Filter
user = pmm
autorestart = true
autostart = true
startretries = 10
startsecs = 1
stopsignal = INT
stopwaitsecs = 300
stdout_logfile = /srv/logs/vmproxy.log
stdout_logfile_maxbytes = 10MB
stdout_logfile_backups = 3
redirect_stderr = true
{{end}}

{{define "alertmanager"}}
[program:alertmanager]
priority = 8
command =
	/usr/sbin/alertmanager
		--config.file=/etc/alertmanager.yml
		--storage.path=/srv/alertmanager/data
		--data.retention={{ .DataRetentionHours }}h
		--web.external-url=http://localhost:9093/alertmanager/
		--web.listen-address=` + interfaceToBind + `:9093
		--cluster.listen-address=""
user = pmm
autorestart = true
autostart = true
startretries = 1000
startsecs = 1
stopsignal = TERM
stopwaitsecs = 10
stdout_logfile = /srv/logs/alertmanager.log
stdout_logfile_maxbytes = 10MB
stdout_logfile_backups = 3
redirect_stderr = true
{{end}}

{{define "qan-api2"}}
[program:qan-api2]
priority = 13
command =
	/usr/sbin/percona-qan-api2
		--data-retention={{ .DataRetentionDays }}
environment =
	PERCONA_TEST_PMM_CLICKHOUSE_ADDR="{{ .ClickhouseAddr }}",
	PERCONA_TEST_PMM_CLICKHOUSE_DATABASE="{{ .ClickhouseDatabase }}",
{{ if .ClickhousePoolSize }}	PERCONA_TEST_PMM_CLICKHOUSE_POOL_SIZE={{ .ClickhousePoolSize }},{{- end}}
{{ if .ClickhouseBlockSize }}	PERCONA_TEST_PMM_CLICKHOUSE_BLOCK_SIZE={{ .ClickhouseBlockSize }}{{- end}}
user = pmm
autorestart = true
autostart = true
startretries = 1000
startsecs = 1
stopsignal = TERM
stopwaitsecs = 10
stdout_logfile = /srv/logs/qan-api2.log
stdout_logfile_maxbytes = 10MB
stdout_logfile_backups = 3
redirect_stderr = true
{{end}}

{{define "grafana"}}
[program:grafana]
priority = 3
command =
    /usr/sbin/grafana-server
        --homepath=/usr/share/grafana
        --config=/etc/grafana/grafana.ini
        cfg:default.paths.data=/srv/grafana
        cfg:default.paths.plugins=/srv/grafana/plugins
        cfg:default.paths.logs=/srv/logs
        cfg:default.log.mode=console
        cfg:default.log.console.format=console
        cfg:default.server.root_url="https://%%(domain)s/graph"
        {{- if .PerconaSSODetails}}
        cfg:default.server.domain="{{ .PMMServerAddress }}"
        cfg:default.auth.generic_oauth.enabled=true
        cfg:default.auth.generic_oauth.name="Percona Account"
        cfg:default.auth.generic_oauth.client_id="{{ .PerconaSSODetails.GrafanaClientID }}"
        cfg:default.auth.generic_oauth.scopes="openid profile email offline_access percona"
        cfg:default.auth.generic_oauth.auth_url="{{ .PerconaSSODetails.IssuerURL }}/authorize"
        cfg:default.auth.generic_oauth.token_url="{{ .PerconaSSODetails.IssuerURL }}/token"
        cfg:default.auth.generic_oauth.api_url="{{ .PerconaSSODetails.IssuerURL }}/userinfo"
        cfg:default.auth.generic_oauth.role_attribute_path="(contains(portal_admin_orgs[*], '{{ .PerconaSSODetails.OrganizationID }}') || contains(pmm_demo_ids[*], '{{ .PMMServerID }}')) && 'Admin' || 'Viewer'"
        cfg:default.auth.generic_oauth.use_pkce="true"
        {{- end}}
environment =
    PERCONA_TEST_POSTGRES_ADDR="{{ .PostgresAddr }}",
    PERCONA_TEST_POSTGRES_DBNAME="{{ .PostgresDBName }}",
    PERCONA_TEST_POSTGRES_USERNAME="{{ .PostgresDBUsername }}",
    PERCONA_TEST_POSTGRES_DBPASSWORD="{{ .PostgresDBPassword }}",
    PERCONA_TEST_POSTGRES_SSL_MODE="{{ .PostgresSSLMode }}",
    PERCONA_TEST_POSTGRES_SSL_CA_PATH="{{ .PostgresSSLCAPath }}",
    PERCONA_TEST_POSTGRES_SSL_KEY_PATH="{{ .PostgresSSLKeyPath }}",
    PERCONA_TEST_POSTGRES_SSL_CERT_PATH="{{ .PostgresSSLCertPath }}",
    PERCONA_TEST_PMM_CLICKHOUSE_DATASOURCE_ADDR="{{ .ClickhouseDataSourceAddr }}",
    PERCONA_TEST_PMM_CLICKHOUSE_HOST="{{ .ClickhouseHost }}",
    PERCONA_TEST_PMM_CLICKHOUSE_PORT="{{ .ClickhousePort }}",
    {{- if .PerconaSSODetails}}
    GF_AUTH_SIGNOUT_REDIRECT_URL="https://{{ .IssuerDomain }}/login/signout?fromURI=https://{{ .PMMServerAddress }}/graph/login"
    {{- end}}
user = grafana
directory = /usr/share/grafana
autorestart = true
autostart = true
startretries = 10
startsecs = 1
stopsignal = TERM
stopwaitsecs = 300
stdout_logfile = /srv/logs/grafana.log
stdout_logfile_maxbytes = 50MB
stdout_logfile_backups = 2
redirect_stderr = true
{{end}}
`))<|MERGE_RESOLUTION|>--- conflicted
+++ resolved
@@ -66,14 +66,9 @@
 
 	pmmUpdatePerformLogM sync.Mutex
 	supervisordConfigsM  sync.Mutex
-<<<<<<< HEAD
 	// afp represent victoria metrics alert flags provider.
-	afp alertFlagsProvider
-=======
-
-	vmParams *models.VictoriaMetricsParams
+	afp 	 alertFlagsProvider
 	pgParams models.PGParams
->>>>>>> 69a9d727
 }
 
 type sub struct {
@@ -89,11 +84,7 @@
 )
 
 // New creates new service.
-<<<<<<< HEAD
-func New(configDir string, pmmUpdateCheck *PMMUpdateChecker, afp alertFlagsProvider, gRPCMessageMaxSize uint32) *Service {
-=======
-func New(configDir string, pmmUpdateCheck *PMMUpdateChecker, vmParams *models.VictoriaMetricsParams, pgParams models.PGParams, gRPCMessageMaxSize uint32) *Service {
->>>>>>> 69a9d727
+func New(configDir string, pmmUpdateCheck *PMMUpdateChecker, afp alertFlagsProvider, pgParams models.PGParams, gRPCMessageMaxSize uint32) *Service {
 	path, _ := exec.LookPath("supervisorctl")
 	return &Service{
 		configDir:          configDir,
@@ -103,12 +94,8 @@
 		pmmUpdateCheck:     pmmUpdateCheck,
 		subs:               make(map[chan *event]sub),
 		lastEvents:         make(map[string]eventType),
-<<<<<<< HEAD
 		afp:                afp,
-=======
-		vmParams:           vmParams,
 		pgParams:           pgParams,
->>>>>>> 69a9d727
 	}
 }
 
