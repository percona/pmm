// Copyright (C) 2023 Percona LLC
//
// This program is free software: you can redistribute it and/or modify
// it under the terms of the GNU Affero General Public License as published by
// the Free Software Foundation, either version 3 of the License, or
// (at your option) any later version.
//
// This program is distributed in the hope that it will be useful,
// but WITHOUT ANY WARRANTY; without even the implied warranty of
// MERCHANTABILITY or FITNESS FOR A PARTICULAR PURPOSE. See the
// GNU Affero General Public License for more details.
//
// You should have received a copy of the GNU Affero General Public License
// along with this program. If not, see <https://www.gnu.org/licenses/>.

// Package supervisord provides facilities for working with Supervisord.
package supervisord

import (
	"bufio"
	"bytes"
	"context"
	"fmt"
	"io"
	"io/fs"
	"net/url"
	"os"
	"os/exec"
	"path/filepath"
	"reflect"
	"strconv"
	"strings"
	"sync"
	"text/template"
	"time"

	"github.com/AlekSi/pointer"
	"github.com/pkg/errors"
	"github.com/sirupsen/logrus"
	"golang.org/x/sys/unix"
	"google.golang.org/grpc/codes"
	"google.golang.org/grpc/status"

	"github.com/percona/pmm/managed/models"
	"github.com/percona/pmm/managed/utils/envvars"
	"github.com/percona/pmm/utils/pdeathsig"
	"github.com/percona/pmm/version"
)

const (
	defaultClickhouseDatabase           = "pmm"
	defaultClickhouseAddr               = "127.0.0.1:9000"
	defaultClickhouseDataSourceAddr     = "127.0.0.1:8123"
	defaultVMSearchMaxQueryLen          = "1MB"
	defaultVMSearchLatencyOffset        = "5s"
	defaultVMSearchMaxUniqueTimeseries  = "100000000"
	defaultVMSearchMaxSamplesPerQuery   = "1500000000"
	defaultVMSearchMaxQueueDuration     = "30s"
	defaultVMSearchMaxQueryDuration     = "90s"
	defaultVMSearchLogSlowQueryDuration = "30s"
	defaultVMPromscrapeStreamParse      = "true"
)

// Service is responsible for interactions with Supervisord via supervisorctl.
type Service struct {
	configDir          string
	supervisorctlPath  string
	gRPCMessageMaxSize uint32
	l                  *logrus.Entry
	pmmUpdateCheck     *PMMUpdateChecker

	eventsM    sync.Mutex
	subs       map[chan *event]sub
	lastEvents map[string]eventType

	pmmUpdatePerformLogM sync.Mutex
	supervisordConfigsM  sync.Mutex

	vmParams *models.VictoriaMetricsParams
	pgParams *models.PGParams
	haParams *models.HAParams
}

type sub struct {
	program    string
	eventTypes []eventType
}

// values from supervisord configuration.
const (
	pmmUpdatePerformProgram = "pmm-update-perform"
	pmmUpdatePerformLog     = "/srv/logs/pmm-update-perform.log"
	pmmConfig               = "/etc/supervisord.d/pmm.ini"
)

// New creates new service.
func New(configDir string, pmmUpdateCheck *PMMUpdateChecker, params *models.Params, gRPCMessageMaxSize uint32) *Service {
	path, _ := exec.LookPath("supervisorctl")
	return &Service{
		configDir:          configDir,
		supervisorctlPath:  path,
		gRPCMessageMaxSize: gRPCMessageMaxSize,
		l:                  logrus.WithField("component", "supervisord"),
		pmmUpdateCheck:     pmmUpdateCheck,
		subs:               make(map[chan *event]sub),
		lastEvents:         make(map[string]eventType),
		vmParams:           params.VMParams,
		pgParams:           params.PGParams,
		haParams:           params.HAParams,
	}
}

// Run reads supervisord's log (maintail) and sends events to subscribers.
func (s *Service) Run(ctx context.Context) {
	var wg sync.WaitGroup
	wg.Add(1)
	go func() {
		defer wg.Done()

		// pre-set installed packages info to cache it.
		s.pmmUpdateCheck.Installed(ctx)

		// Do not check for updates for the first 10 minutes.
		// That solves PMM Server building problems when we start pmm-managed.
		// TODO https://jira.percona.com/browse/PMM-4429
		sleepCtx, sleepCancel := context.WithTimeout(ctx, 10*time.Minute)
		<-sleepCtx.Done()
		sleepCancel()
		if ctx.Err() != nil {
			return
		}

		s.pmmUpdateCheck.run(ctx)
	}()
	defer wg.Wait()

	if s.supervisorctlPath == "" {
		s.l.Errorf("supervisorctl not found, updates are disabled.")
		return
	}

	var lastEvent *event
	for ctx.Err() == nil {
		cmd := exec.CommandContext(ctx, s.supervisorctlPath, "maintail", "-f") //nolint:gosec
		cmdLine := strings.Join(cmd.Args, " ")
		pdeathsig.Set(cmd, unix.SIGKILL)
		stdout, err := cmd.StdoutPipe()
		if err != nil {
			s.l.Errorf("%s: StdoutPipe failed: %s", cmdLine, err)
			time.Sleep(time.Second)
			continue
		}

		if err := cmd.Start(); err != nil {
			s.l.Errorf("%s: Start failed: %s", cmdLine, err)
			time.Sleep(time.Second)
			continue
		}

		scanner := bufio.NewScanner(stdout)
		for scanner.Scan() {
			e := parseEvent(scanner.Text())
			if e == nil {
				continue
			}
			s.l.Debugf("Got event: %+v", e)

			// skip old events (and events with exactly the same time as old events) if maintail was restarted
			if lastEvent != nil && !lastEvent.Time.Before(e.Time) {
				continue
			}
			lastEvent = e

			s.eventsM.Lock()

			s.lastEvents[e.Program] = e.Type

			var toDelete []chan *event
			for ch, sub := range s.subs {
				if e.Program == sub.program {
					var found bool
					for _, t := range sub.eventTypes {
						if e.Type == t {
							found = true
							break
						}
					}
					if found {
						ch <- e
						close(ch)
						toDelete = append(toDelete, ch)
					}
				}
			}

			for _, ch := range toDelete {
				delete(s.subs, ch)
			}

			s.eventsM.Unlock()
		}

		if err := scanner.Err(); err != nil {
			s.l.Errorf("Scanner: %s", err)
		}

		if err := cmd.Wait(); err != nil {
			s.l.Errorf("%s: wait failed: %s", cmdLine, err)
		}
	}
}

// InstalledPMMVersion returns currently installed PMM version information.
func (s *Service) InstalledPMMVersion(ctx context.Context) *version.PackageInfo {
	return s.pmmUpdateCheck.Installed(ctx)
}

// LastCheckUpdatesResult returns last PMM update check result and last check time.
func (s *Service) LastCheckUpdatesResult(ctx context.Context) (*version.UpdateCheckResult, time.Time) {
	return s.pmmUpdateCheck.checkResult(ctx)
}

// ForceCheckUpdates forces check for PMM updates. Result can be obtained via LastCheckUpdatesResult.
func (s *Service) ForceCheckUpdates(ctx context.Context) error {
	return s.pmmUpdateCheck.check(ctx)
}

func (s *Service) subscribe(program string, eventTypes ...eventType) chan *event {
	ch := make(chan *event, 1)
	s.eventsM.Lock()
	s.subs[ch] = sub{
		program:    program,
		eventTypes: eventTypes,
	}
	s.eventsM.Unlock()
	return ch
}

func (s *Service) supervisorctl(args ...string) ([]byte, error) {
	if s.supervisorctlPath == "" {
		return nil, errors.New("supervisorctl not found")
	}

	cmd := exec.Command(s.supervisorctlPath, args...) //nolint:gosec
	cmdLine := strings.Join(cmd.Args, " ")
	s.l.Debugf("Running %q...", cmdLine)
	pdeathsig.Set(cmd, unix.SIGKILL)
	b, err := cmd.Output()
	return b, errors.Wrapf(err, "%s failed", cmdLine)
}

// StartUpdate starts pmm-update-perform supervisord program with some preparations.
// It returns initial log file offset.
func (s *Service) StartUpdate() (uint32, error) {
	if s.UpdateRunning() {
		return 0, status.Errorf(codes.FailedPrecondition, "Update is already running.")
	}

	// We need to remove and reopen log file for UpdateStatus API to be able to read it without it being rotated.
	// Additionally, SIGUSR2 is expected by our Ansible playbook.

	s.pmmUpdatePerformLogM.Lock()
	defer s.pmmUpdatePerformLogM.Unlock()

	// remove existing log file
	err := os.Remove(pmmUpdatePerformLog)
	if err != nil && errors.Is(err, fs.ErrNotExist) {
		err = nil
	}
	if err != nil {
		s.l.Warn(err)
	}

	// send SIGUSR2 to supervisord and wait for it to reopen log file
	ch := s.subscribe("supervisord", logReopen)
	b, err := s.supervisorctl("pid")
	if err != nil {
		return 0, err
	}
	pid, err := strconv.Atoi(strings.TrimSpace(string(b)))
	if err != nil {
		return 0, errors.WithStack(err)
	}
	p, err := os.FindProcess(pid)
	if err != nil {
		return 0, errors.WithStack(err)
	}
	if err = p.Signal(unix.SIGUSR2); err != nil {
		s.l.Warnf("Failed to send SIGUSR2: %s", err)
	}
	s.l.Debug("Waiting for log reopen...")
	<-ch

	var offset uint32
	fi, err := os.Stat(pmmUpdatePerformLog)
	switch {
	case err == nil:
		if fi.Size() != 0 {
			s.l.Warnf("Unexpected log file size: %+v", fi)
		}
		offset = uint32(fi.Size())
	case errors.Is(err, fs.ErrNotExist):
		// that's expected as we remove this file above
	default:
		s.l.Warn(err)
	}

	_, err = s.supervisorctl("start", pmmUpdatePerformProgram)
	return offset, err
}

// parseStatus parses `supervisorctl status <name>` output, returns true if <name> is running,
// false if definitely not, and nil if status can't be determined.
func parseStatus(status string) *bool {
	if f := strings.Fields(status); len(f) > 1 {
		switch status := f[1]; status {
		case "FATAL", "STOPPED": // will not be restarted
			return pointer.ToBool(false)
		case "STARTING", "RUNNING", "BACKOFF", "STOPPING":
			return pointer.ToBool(true)
		case "EXITED":
			// it might be restarted - we need to inspect last event
		default:
			// something else - we need to inspect last event
		}
	}
	return nil
}

// UpdateRunning returns true if pmm-update-perform is not done yet.
func (s *Service) UpdateRunning() bool {
	return s.programRunning(pmmUpdatePerformProgram)
}

// UpdateRunning returns true if given supervisord program is running or being restarted,
// false if it is not running / failed.
func (s *Service) programRunning(program string) bool {
	// First check with status command is case we missed that event during maintail or pmm-managed restart.
	// See http://supervisord.org/subprocess.html#process-states
	b, err := s.supervisorctl("status", program)
	if err != nil {
		s.l.Warn(err)
	}
	s.l.Debugf("Status result for %q: %q", program, string(b))
	if status := parseStatus(string(b)); status != nil {
		s.l.Debugf("Status result for %q parsed: %v", program, *status)
		return *status
	}

	s.eventsM.Lock()
	lastEvent := s.lastEvents[program]
	s.eventsM.Unlock()

	s.l.Debugf("Status result for %q not parsed, inspecting last event %q.", program, lastEvent)
	switch lastEvent {
	case stopping, starting, running:
		return true
	case exitedUnexpected: // will be restarted
		return true
	case exitedExpected, fatal: // will not be restarted
		return false
	case stopped: // we don't know
		fallthrough
	default:
		s.l.Warnf("Unhandled status result for %q (last event %q), assuming it is not running.", program, lastEvent)
		return false
	}
}

// UpdateLog returns some lines and a new offset from pmm-update-perform log starting from the given offset.
// It may return zero lines and the same offset. Caller is expected to handle this.
func (s *Service) UpdateLog(offset uint32) ([]string, uint32, error) {
	s.pmmUpdatePerformLogM.Lock()
	defer s.pmmUpdatePerformLogM.Unlock()

	f, err := os.Open(pmmUpdatePerformLog)
	if err != nil {
		return nil, 0, errors.WithStack(err)
	}
	defer f.Close() //nolint:errcheck,gosec,nolintlint

	if _, err = f.Seek(int64(offset), io.SeekStart); err != nil {
		return nil, 0, errors.WithStack(err)
	}

	lines := make([]string, 0, 10)
	reader := bufio.NewReader(f)
	newOffset := offset
	for {
		line, err := reader.ReadString('\n')
		if err == nil {
			newOffset += uint32(len(line))
			if newOffset-offset > s.gRPCMessageMaxSize {
				return lines, newOffset - uint32(len(line)), nil
			}
			lines = append(lines, strings.TrimSuffix(line, "\n"))
			continue
		}
		if err == io.EOF {
			err = nil
		}
		return lines, newOffset, errors.WithStack(err)
	}
}

// reload asks supervisord to reload configuration.
func (s *Service) reload(name string) error {
	if _, err := s.supervisorctl("reread"); err != nil {
		s.l.Warn(err)
	}
	_, err := s.supervisorctl("update", name)
	return err
}

func getValueFromENV(envName string, defaultValue string) string {
	value, ok := os.LookupEnv(envName)
	if !ok {
		value = defaultValue
	}
	return value
}

// marshalConfig marshals supervisord program configuration.
func (s *Service) marshalConfig(tmpl *template.Template, settings *models.Settings, ssoDetails *models.PerconaSSODetails) ([]byte, error) {
	clickhouseDatabase := getValueFromENV("PERCONA_TEST_PMM_CLICKHOUSE_DATABASE", defaultClickhouseDatabase)
	clickhouseAddr := getValueFromENV("PERCONA_TEST_PMM_CLICKHOUSE_ADDR", defaultClickhouseAddr)
	clickhouseDataSourceAddr := getValueFromENV("PERCONA_TEST_PMM_CLICKHOUSE_DATASOURCE_ADDR", defaultClickhouseDataSourceAddr)
	clickhousePoolSize := getValueFromENV("PERCONA_TEST_PMM_CLICKHOUSE_POOL_SIZE", "")
	clickhouseBlockSize := getValueFromENV("PERCONA_TEST_PMM_CLICKHOUSE_BLOCK_SIZE", "")
	clickhouseAddrPair := strings.SplitN(clickhouseAddr, ":", 2)
	vmSearchDisableCache := getValueFromENV("VM_search_disableCache", strconv.FormatBool(!settings.VictoriaMetrics.CacheEnabled))
	vmSearchMaxQueryLen := getValueFromENV("VM_search_maxQueryLen", defaultVMSearchMaxQueryLen)
	vmSearchLatencyOffset := getValueFromENV("VM_search_latencyOffset", defaultVMSearchLatencyOffset)
	vmSearchMaxUniqueTimeseries := getValueFromENV("VM_search_maxUniqueTimeseries", defaultVMSearchMaxUniqueTimeseries)
	vmSearchMaxSamplesPerQuery := getValueFromENV("VM_search_maxSamplesPerQuery", defaultVMSearchMaxSamplesPerQuery)
	vmSearchMaxQueueDuration := getValueFromENV("VM_search_maxQueueDuration", defaultVMSearchMaxQueueDuration)
	vmSearchMaxQueryDuration := getValueFromENV("VM_search_maxQueryDuration", defaultVMSearchMaxQueryDuration)
	vmSearchLogSlowQueryDuration := getValueFromENV("VM_search_logSlowQueryDuration", defaultVMSearchLogSlowQueryDuration)
	vmPromscrapeStreamParse := getValueFromENV("VM_promscrape_streamParse", defaultVMPromscrapeStreamParse)

	templateParams := map[string]interface{}{
<<<<<<< HEAD
		"DataRetentionHours":       int(settings.DataRetention.Hours()),
		"DataRetentionDays":        int(settings.DataRetention.Hours() / 24),
		"VMAlertFlags":             s.vmParams.VMAlertFlags,
		"VMDBCacheDisable":         !settings.IsVictoriaMetricsCacheEnabled(),
		"VMURL":                    s.vmParams.URL(),
		"ExternalVM":               s.vmParams.ExternalVM(),
		"InterfaceToBind":          envvars.GetInterfaceToBind(),
		"ClickhouseAddr":           clickhouseAddr,
		"ClickhouseDataSourceAddr": clickhouseDataSourceAddr,
		"ClickhouseDatabase":       clickhouseDatabase,
		"ClickhousePoolSize":       clickhousePoolSize,
		"ClickhouseBlockSize":      clickhouseBlockSize,
		"ClickhouseHost":           clickhouseAddrPair[0],
		"ClickhousePort":           clickhouseAddrPair[1],
=======
		"DataRetentionHours":           int(settings.DataRetention.Hours()),
		"DataRetentionDays":            int(settings.DataRetention.Hours() / 24),
		"VMAlertFlags":                 s.vmParams.VMAlertFlags,
		"VMSearchDisableCache":         vmSearchDisableCache,
		"VMSearchMaxQueryLen":          vmSearchMaxQueryLen,
		"VMSearchLatencyOffset":        vmSearchLatencyOffset,
		"VMSearchMaxUniqueTimeseries":  vmSearchMaxUniqueTimeseries,
		"VMSearchMaxSamplesPerQuery":   vmSearchMaxSamplesPerQuery,
		"VMSearchMaxQueueDuration":     vmSearchMaxQueueDuration,
		"VMSearchMaxQueryDuration":     vmSearchMaxQueryDuration,
		"VMSearchLogSlowQueryDuration": vmSearchLogSlowQueryDuration,
		"VMPromscrapeStreamParse":      vmPromscrapeStreamParse,
		"VMURL":                        s.vmParams.URL(),
		"ExternalVM":                   s.vmParams.ExternalVM(),
		"InterfaceToBind":              envvars.GetInterfaceToBind(),
		"ClickhouseAddr":               clickhouseAddr,
		"ClickhouseDataSourceAddr":     clickhouseDataSourceAddr,
		"ClickhouseDatabase":           clickhouseDatabase,
		"ClickhousePoolSize":           clickhousePoolSize,
		"ClickhouseBlockSize":          clickhouseBlockSize,
		"ClickhouseHost":               clickhouseAddrPair[0],
		"ClickhousePort":               clickhouseAddrPair[1],
>>>>>>> c8caec61
	}

	s.addPostgresParams(templateParams)
	s.addClusterParams(templateParams)

	templateParams["PMMServerHost"] = ""
	if settings.PMMPublicAddress != "" {
		pmmPublicAddress := settings.PMMPublicAddress
		if !strings.HasPrefix(pmmPublicAddress, "https://") && !strings.HasPrefix(pmmPublicAddress, "http://") {
			pmmPublicAddress = fmt.Sprintf("https://%s", pmmPublicAddress)
		}
		publicURL, err := url.Parse(pmmPublicAddress)
		if err != nil {
			return nil, errors.Wrap(err, "failed to parse PMM public address.") //nolint:revive
		}
		templateParams["PMMServerHost"] = publicURL.Host
	}
	if ssoDetails != nil {
		u, err := url.Parse(ssoDetails.IssuerURL)
		if err != nil {
			return nil, errors.Wrap(err, "failed to parse host of IssuerURL")
		}
		templateParams["PerconaSSODetails"] = ssoDetails
		templateParams["PMMServerAddress"] = settings.PMMPublicAddress
		templateParams["PMMServerID"] = settings.PMMServerID
		templateParams["IssuerDomain"] = u.Host
	} else {
		templateParams["PerconaSSODetails"] = nil
	}

	var buf bytes.Buffer
	if err := tmpl.Execute(&buf, templateParams); err != nil {
		return nil, errors.Wrapf(err, "failed to render template %q", tmpl.Name())
	}
	b := append([]byte("; Managed by pmm-managed. DO NOT EDIT.\n"), buf.Bytes()...)
	return b, nil
}

// addPostgresParams adds pmm-server postgres database params to template config for grafana.
func (s *Service) addPostgresParams(templateParams map[string]interface{}) {
	if s.pgParams == nil {
		return
	}
	templateParams["PostgresAddr"] = s.pgParams.Addr
	templateParams["PostgresDBName"] = s.pgParams.DBName
	templateParams["PostgresDBUsername"] = s.pgParams.DBUsername
	templateParams["PostgresDBPassword"] = s.pgParams.DBPassword
	templateParams["PostgresSSLMode"] = s.pgParams.SSLMode
	templateParams["PostgresSSLCAPath"] = s.pgParams.SSLCAPath
	templateParams["PostgresSSLKeyPath"] = s.pgParams.SSLKeyPath
	templateParams["PostgresSSLCertPath"] = s.pgParams.SSLCertPath
}

func (s *Service) addClusterParams(templateParams map[string]interface{}) {
	templateParams["HAEnabled"] = s.haParams.Enabled
	if s.haParams.Enabled {
		templateParams["GrafanaGossipPort"] = s.haParams.GrafanaGossipPort
		templateParams["HAAdvertiseAddress"] = s.haParams.AdvertiseAddress
		nodes := make([]string, len(s.haParams.Nodes))
		for i, node := range s.haParams.Nodes {
			nodes[i] = fmt.Sprintf("%s:%d", node, s.haParams.GrafanaGossipPort)
		}
		templateParams["HANodes"] = strings.Join(nodes, ",")
	}
	// - GF_UNIFIED_ALERTING_HA_ADVERTISE_ADDRESS=172.20.0.5:9095
	// - GF_UNIFIED_ALERTING_HA_PEERS=pmm-server-active:9095,pmm-server-passive:9095
}

// saveConfigAndReload saves given supervisord program configuration to file and reloads it.
// If configuration can't be reloaded for some reason, old file is restored, and configuration is reloaded again.
// Returns true if configuration was changed.
func (s *Service) saveConfigAndReload(name string, cfg []byte) (bool, error) {
	// read existing content
	path := filepath.Join(s.configDir, name+".ini")
	oldCfg, err := os.ReadFile(path) //nolint:gosec
	if errors.Is(err, fs.ErrNotExist) {
		err = nil
	}
	if err != nil {
		return false, errors.WithStack(err)
	}

	// compare with new config
	if reflect.DeepEqual(cfg, oldCfg) {
		s.l.Infof("%s configuration not changed, doing nothing.", name)
		return false, nil
	}

	// restore old content and reload in case of error
	restore := true
	defer func() {
		if restore {
			if err = os.WriteFile(path, oldCfg, 0o644); err != nil { //nolint:gosec
				s.l.Errorf("Failed to restore: %s.", err)
			}
			if err = s.reload(name); err != nil {
				s.l.Errorf("Failed to restore/reload: %s.", err)
			}
		}
	}()

	// write and reload
	if err = os.WriteFile(path, cfg, 0o644); err != nil { //nolint:gosec
		return false, errors.WithStack(err)
	}
	if err = s.reload(name); err != nil {
		return false, err
	}
	s.l.Infof("%s configuration reloaded.", name)
	restore = false
	return true, nil
}

// UpdateConfiguration updates VictoriaMetrics, Grafana and qan-api2 configurations, restarting them if needed.
func (s *Service) UpdateConfiguration(settings *models.Settings, ssoDetails *models.PerconaSSODetails) error {
	if s.supervisorctlPath == "" {
		s.l.Errorf("supervisorctl not found, configuration updates are disabled.")
		return nil
	}

	s.supervisordConfigsM.Lock()
	defer s.supervisordConfigsM.Unlock()

	var err error

	err = s.vmParams.UpdateParams()
	if err != nil {
		return err
	}

	for _, tmpl := range templates.Templates() {
		if tmpl.Name() == "" || (tmpl.Name() == "victoriametrics" && s.vmParams.ExternalVM()) {
			continue
		}

		b, e := s.marshalConfig(tmpl, settings, ssoDetails)
		if e != nil {
			s.l.Errorf("Failed to marshal config: %s.", e)
			err = e
			continue
		}
		if _, e = s.saveConfigAndReload(tmpl.Name(), b); e != nil {
			s.l.Errorf("Failed to save/reload: %s.", e)
			err = e
			continue
		}
	}
	return err
}

// RestartSupervisedService restarts given service.
func (s *Service) RestartSupervisedService(serviceName string) error {
	_, err := s.supervisorctl("restart", serviceName)
	return err
}

// StartSupervisedService starts given service.
func (s *Service) StartSupervisedService(serviceName string) error {
	_, err := s.supervisorctl("start", serviceName)
	return err
}

// StopSupervisedService stops given service.
func (s *Service) StopSupervisedService(serviceName string) error {
	_, err := s.supervisorctl("stop", serviceName)
	return err
}

//nolint:lll
var templates = template.Must(template.New("").Option("missingkey=error").Parse(`

{{define "victoriametrics"}}
{{- if not .ExternalVM }}
[program:victoriametrics]
priority = 7
command =
	/usr/sbin/victoriametrics
		--promscrape.config=/etc/victoriametrics-promscrape.yml
		--retentionPeriod={{ .DataRetentionDays }}d
		--storageDataPath=/srv/victoriametrics/data
		--httpListenAddr={{ .InterfaceToBind }}:9090
		--search.disableCache={{ .VMSearchDisableCache }}
		--search.maxQueryLen={{ .VMSearchMaxQueryLen }}
		--search.latencyOffset={{ .VMSearchLatencyOffset }}
		--search.maxUniqueTimeseries={{ .VMSearchMaxUniqueTimeseries }}
		--search.maxSamplesPerQuery={{ .VMSearchMaxSamplesPerQuery }}
		--search.maxQueueDuration={{ .VMSearchMaxQueueDuration }}
		--search.logSlowQueryDuration={{ .VMSearchLogSlowQueryDuration }}
		--search.maxQueryDuration={{ .VMSearchMaxQueryDuration }}
		--promscrape.streamParse={{ .VMPromscrapeStreamParse }}
		--http.pathPrefix=/prometheus
		--envflag.enable
		--envflag.prefix=VM_
user = pmm
autorestart = true
autostart = true
startretries = 10
startsecs = 1
stopsignal = INT
stopwaitsecs = 300
stdout_logfile = /srv/logs/victoriametrics.log
stdout_logfile_maxbytes = 10MB
stdout_logfile_backups = 3
redirect_stderr = true
{{end -}}
{{end}}

{{define "vmalert"}}
[program:vmalert]
priority = 7
command =
	/usr/sbin/vmalert
		--external.url={{ .VMURL }}
		--datasource.url={{ .VMURL }}
		--remoteRead.url={{ .VMURL }}
		--remoteRead.ignoreRestoreErrors=false
		--remoteWrite.url={{ .VMURL }}
		--rule=/srv/prometheus/rules/*.yml
		--httpListenAddr={{ .InterfaceToBind }}:8880
{{- range $index, $param := .VMAlertFlags }}
		{{ $param }}
{{- end }}
user = pmm
autorestart = true
autostart = true
startretries = 10
startsecs = 1
stopsignal = INT
stopwaitsecs = 300
stdout_logfile = /srv/logs/vmalert.log
stdout_logfile_maxbytes = 10MB
stdout_logfile_backups = 3
redirect_stderr = true
{{end}}

{{define "vmproxy"}}
[program:vmproxy]
priority = 9
command =
    /usr/sbin/vmproxy
      --target-url={{ .VMURL }}
      --listen-port=8430
      --listen-address={{ .InterfaceToBind }}
      --header-name=X-Proxy-Filter
user = pmm
autorestart = true
autostart = true
startretries = 10
startsecs = 1
stopsignal = INT
stopwaitsecs = 300
stdout_logfile = /srv/logs/vmproxy.log
stdout_logfile_maxbytes = 10MB
stdout_logfile_backups = 3
redirect_stderr = true
{{end}}

{{define "qan-api2"}}
[program:qan-api2]
priority = 13
command =
	/usr/sbin/percona-qan-api2
		--data-retention={{ .DataRetentionDays }}
environment =
	PERCONA_TEST_PMM_CLICKHOUSE_ADDR="{{ .ClickhouseAddr }}",
	PERCONA_TEST_PMM_CLICKHOUSE_DATABASE="{{ .ClickhouseDatabase }}",
{{ if .ClickhousePoolSize }}	PERCONA_TEST_PMM_CLICKHOUSE_POOL_SIZE={{ .ClickhousePoolSize }},{{- end}}
{{ if .ClickhouseBlockSize }}	PERCONA_TEST_PMM_CLICKHOUSE_BLOCK_SIZE={{ .ClickhouseBlockSize }}{{- end}}
user = pmm
autorestart = true
autostart = true
startretries = 1000
startsecs = 1
stopsignal = TERM
stopwaitsecs = 10
stdout_logfile = /srv/logs/qan-api2.log
stdout_logfile_maxbytes = 10MB
stdout_logfile_backups = 3
redirect_stderr = true
{{end}}

{{define "grafana"}}
[program:grafana]
priority = 3
command =
    /usr/sbin/grafana server
        --homepath=/usr/share/grafana
        --config=/etc/grafana/grafana.ini
        {{- if .PMMServerHost}}
        cfg:default.server.domain="{{ .PMMServerHost }}"
        {{- end}}
        {{- if .PerconaSSODetails}}
        cfg:default.auth.generic_oauth.enabled=true
        cfg:default.auth.generic_oauth.name="Percona Account"
        cfg:default.auth.generic_oauth.client_id="{{ .PerconaSSODetails.GrafanaClientID }}"
        cfg:default.auth.generic_oauth.scopes="openid profile email offline_access percona"
        cfg:default.auth.generic_oauth.auth_url="{{ .PerconaSSODetails.IssuerURL }}/authorize"
        cfg:default.auth.generic_oauth.token_url="{{ .PerconaSSODetails.IssuerURL }}/token"
        cfg:default.auth.generic_oauth.api_url="{{ .PerconaSSODetails.IssuerURL }}/userinfo"
        cfg:default.auth.generic_oauth.role_attribute_path="(contains(portal_admin_orgs[*], '{{ .PerconaSSODetails.OrganizationID }}') || contains(pmm_demo_ids[*], '{{ .PMMServerID }}')) && 'Admin' || 'Viewer'"
        cfg:default.auth.generic_oauth.use_pkce="true"
        cfg:default.auth.oauth_allow_insecure_email_lookup="true"
        {{- end}}
environment =
    PERCONA_TEST_POSTGRES_ADDR="{{ .PostgresAddr }}",
    PERCONA_TEST_POSTGRES_DBNAME="{{ .PostgresDBName }}",
    PERCONA_TEST_POSTGRES_USERNAME="{{ .PostgresDBUsername }}",
    PERCONA_TEST_POSTGRES_DBPASSWORD="{{ .PostgresDBPassword }}",
    PERCONA_TEST_POSTGRES_SSL_MODE="{{ .PostgresSSLMode }}",
    PERCONA_TEST_POSTGRES_SSL_CA_PATH="{{ .PostgresSSLCAPath }}",
    PERCONA_TEST_POSTGRES_SSL_KEY_PATH="{{ .PostgresSSLKeyPath }}",
    PERCONA_TEST_POSTGRES_SSL_CERT_PATH="{{ .PostgresSSLCertPath }}",
    PERCONA_TEST_PMM_CLICKHOUSE_DATASOURCE_ADDR="{{ .ClickhouseDataSourceAddr }}",
    PERCONA_TEST_PMM_CLICKHOUSE_HOST="{{ .ClickhouseHost }}",
    PERCONA_TEST_PMM_CLICKHOUSE_PORT="{{ .ClickhousePort }}",
    {{- if .PerconaSSODetails}}
    GF_AUTH_SIGNOUT_REDIRECT_URL="https://{{ .IssuerDomain }}/login/signout?fromURI=https://{{ .PMMServerAddress }}/graph/login"
    {{- end}}
    {{- if .HAEnabled}}
    GF_UNIFIED_ALERTING_HA_LISTEN_ADDRESS="0.0.0.0:{{ .GrafanaGossipPort }}",
    GF_UNIFIED_ALERTING_HA_ADVERTISE_ADDRESS="{{ .HAAdvertiseAddress }}:{{ .GrafanaGossipPort }}",
    GF_UNIFIED_ALERTING_HA_PEERS="{{ .HANodes }}"
    {{- end}}
user = pmm
directory = /usr/share/grafana
autorestart = true
autostart = true
startretries = 10
startsecs = 1
stopsignal = TERM
stopwaitsecs = 300
stdout_logfile = /srv/logs/grafana.log
stdout_logfile_maxbytes = 50MB
stdout_logfile_backups = 2
redirect_stderr = true
{{end}}
`))<|MERGE_RESOLUTION|>--- conflicted
+++ resolved
@@ -428,7 +428,7 @@
 	clickhousePoolSize := getValueFromENV("PERCONA_TEST_PMM_CLICKHOUSE_POOL_SIZE", "")
 	clickhouseBlockSize := getValueFromENV("PERCONA_TEST_PMM_CLICKHOUSE_BLOCK_SIZE", "")
 	clickhouseAddrPair := strings.SplitN(clickhouseAddr, ":", 2)
-	vmSearchDisableCache := getValueFromENV("VM_search_disableCache", strconv.FormatBool(!settings.VictoriaMetrics.CacheEnabled))
+	vmSearchDisableCache := getValueFromENV("VM_search_disableCache", strconv.FormatBool(!*settings.VictoriaMetrics.CacheEnabled))
 	vmSearchMaxQueryLen := getValueFromENV("VM_search_maxQueryLen", defaultVMSearchMaxQueryLen)
 	vmSearchLatencyOffset := getValueFromENV("VM_search_latencyOffset", defaultVMSearchLatencyOffset)
 	vmSearchMaxUniqueTimeseries := getValueFromENV("VM_search_maxUniqueTimeseries", defaultVMSearchMaxUniqueTimeseries)
@@ -439,22 +439,6 @@
 	vmPromscrapeStreamParse := getValueFromENV("VM_promscrape_streamParse", defaultVMPromscrapeStreamParse)
 
 	templateParams := map[string]interface{}{
-<<<<<<< HEAD
-		"DataRetentionHours":       int(settings.DataRetention.Hours()),
-		"DataRetentionDays":        int(settings.DataRetention.Hours() / 24),
-		"VMAlertFlags":             s.vmParams.VMAlertFlags,
-		"VMDBCacheDisable":         !settings.IsVictoriaMetricsCacheEnabled(),
-		"VMURL":                    s.vmParams.URL(),
-		"ExternalVM":               s.vmParams.ExternalVM(),
-		"InterfaceToBind":          envvars.GetInterfaceToBind(),
-		"ClickhouseAddr":           clickhouseAddr,
-		"ClickhouseDataSourceAddr": clickhouseDataSourceAddr,
-		"ClickhouseDatabase":       clickhouseDatabase,
-		"ClickhousePoolSize":       clickhousePoolSize,
-		"ClickhouseBlockSize":      clickhouseBlockSize,
-		"ClickhouseHost":           clickhouseAddrPair[0],
-		"ClickhousePort":           clickhouseAddrPair[1],
-=======
 		"DataRetentionHours":           int(settings.DataRetention.Hours()),
 		"DataRetentionDays":            int(settings.DataRetention.Hours() / 24),
 		"VMAlertFlags":                 s.vmParams.VMAlertFlags,
@@ -477,7 +461,6 @@
 		"ClickhouseBlockSize":          clickhouseBlockSize,
 		"ClickhouseHost":               clickhouseAddrPair[0],
 		"ClickhousePort":               clickhouseAddrPair[1],
->>>>>>> c8caec61
 	}
 
 	s.addPostgresParams(templateParams)
