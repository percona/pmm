--- conflicted
+++ resolved
@@ -439,22 +439,6 @@
 	vmPromscrapeStreamParse := getValueFromENV("VM_promscrape_streamParse", defaultVMPromscrapeStreamParse)
 
 	templateParams := map[string]interface{}{
-<<<<<<< HEAD
-		"DataRetentionHours":       int(settings.DataRetention.Hours()),
-		"DataRetentionDays":        int(settings.DataRetention.Hours() / 24),
-		"VMAlertFlags":             s.vmParams.VMAlertFlags,
-		"VMDBCacheDisable":         !settings.VictoriaMetrics.CacheEnabled,
-		"VMURL":                    s.vmParams.URL(),
-		"ExternalVM":               s.vmParams.ExternalVM(),
-		"InterfaceToBind":          envvars.GetInterfaceToBind(),
-		"ClickhouseAddr":           clickhouseAddr,
-		"ClickhouseDataSourceAddr": clickhouseDataSourceAddr,
-		"ClickhouseDatabase":       clickhouseDatabase,
-		"ClickhousePoolSize":       clickhousePoolSize,
-		"ClickhouseBlockSize":      clickhouseBlockSize,
-		"ClickhouseHost":           clickhouseAddrPair[0],
-		"ClickhousePort":           clickhouseAddrPair[1],
-=======
 		"DataRetentionHours":           int(settings.DataRetention.Hours()),
 		"DataRetentionDays":            int(settings.DataRetention.Hours() / 24),
 		"VMAlertFlags":                 s.vmParams.VMAlertFlags,
@@ -469,7 +453,6 @@
 		"VMPromscrapeStreamParse":      vmPromscrapeStreamParse,
 		"VMURL":                        s.vmParams.URL(),
 		"ExternalVM":                   s.vmParams.ExternalVM(),
-		"PerconaTestDbaas":             settings.DBaaS.Enabled,
 		"InterfaceToBind":              envvars.GetInterfaceToBind(),
 		"ClickhouseAddr":               clickhouseAddr,
 		"ClickhouseDataSourceAddr":     clickhouseDataSourceAddr,
@@ -478,7 +461,6 @@
 		"ClickhouseBlockSize":          clickhouseBlockSize,
 		"ClickhouseHost":               clickhouseAddrPair[0],
 		"ClickhousePort":               clickhouseAddrPair[1],
->>>>>>> 805419a8
 	}
 
 	s.addPostgresParams(templateParams)
@@ -660,17 +642,6 @@
 		--retentionPeriod={{ .DataRetentionDays }}d
 		--storageDataPath=/srv/victoriametrics/data
 		--httpListenAddr={{ .InterfaceToBind }}:9090
-<<<<<<< HEAD
-		--search.disableCache={{ .VMDBCacheDisable }}
-		--search.maxQueryLen=1MB
-		--search.latencyOffset=5s
-		--search.maxUniqueTimeseries=100000000
-		--search.maxSamplesPerQuery=1500000000
-		--search.maxQueueDuration=30s
-		--search.logSlowQueryDuration=30s
-		--search.maxQueryDuration=90s
-		--promscrape.streamParse=true
-=======
 		--search.disableCache={{ .VMSearchDisableCache }}
 		--search.maxQueryLen={{ .VMSearchMaxQueryLen }}
 		--search.latencyOffset={{ .VMSearchLatencyOffset }}
@@ -680,8 +651,6 @@
 		--search.logSlowQueryDuration={{ .VMSearchLogSlowQueryDuration }}
 		--search.maxQueryDuration={{ .VMSearchMaxQueryDuration }}
 		--promscrape.streamParse={{ .VMPromscrapeStreamParse }}
-		--prometheusDataPath=/srv/prometheus/data
->>>>>>> 805419a8
 		--http.pathPrefix=/prometheus
 		--envflag.enable
 		--envflag.prefix=VM_
