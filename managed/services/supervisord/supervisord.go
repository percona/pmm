--- conflicted
+++ resolved
@@ -786,16 +786,6 @@
     /usr/sbin/grafana server
         --homepath=/usr/share/grafana
         --config=/etc/grafana/grafana.ini
-<<<<<<< HEAD
-        cfg:default.paths.data=/srv/grafana
-        cfg:default.paths.plugins=/srv/grafana/plugins
-        cfg:default.paths.logs=/srv/logs
-        cfg:default.log.mode=console
-        cfg:default.log.console.format=console
-        cfg:default.server.root_url="https://%%(domain)s/graph"
-=======
-        {{- if .PerconaSSODetails}}
->>>>>>> a6682083
         cfg:default.server.domain="{{ .PMMServerAddress }}"
         {{- if .PerconaSSODetails}}
         cfg:default.auth.generic_oauth.enabled=true
