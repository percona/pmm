// Copyright (C) 2023 Percona LLC
//
// This program is free software: you can redistribute it and/or modify
// it under the terms of the GNU Affero General Public License as published by
// the Free Software Foundation, either version 3 of the License, or
// (at your option) any later version.
//
// This program is distributed in the hope that it will be useful,
// but WITHOUT ANY WARRANTY; without even the implied warranty of
// MERCHANTABILITY or FITNESS FOR A PARTICULAR PURPOSE. See the
// GNU Affero General Public License for more details.
//
// You should have received a copy of the GNU Affero General Public License
// along with this program. If not, see <https://www.gnu.org/licenses/>.

// Package supervisord provides facilities for working with Supervisord.
package supervisord

import (
	"bufio"
	"bytes"
	"context"
	"fmt"
	"io"
	"net/url"
	"os"
	"os/exec"
	"path/filepath"
	"reflect"
	"strconv"
	"strings"
	"sync"
	"text/template"
	"time"

	"github.com/AlekSi/pointer"
	"github.com/pkg/errors"
	"github.com/sirupsen/logrus"
	"golang.org/x/sys/unix"
	"google.golang.org/grpc/codes"
	"google.golang.org/grpc/status"

	"github.com/percona/pmm/managed/models"
	"github.com/percona/pmm/managed/utils/envvars"
	"github.com/percona/pmm/utils/pdeathsig"
	"github.com/percona/pmm/version"
)

const (
	defaultClickhouseDatabase       = "pmm"
	defaultClickhouseAddr           = "127.0.0.1:9000"
	defaultClickhouseDataSourceAddr = "127.0.0.1:8123"
)

// Service is responsible for interactions with Supervisord via supervisorctl.
type Service struct {
	configDir          string
	supervisorctlPath  string
	gRPCMessageMaxSize uint32
	l                  *logrus.Entry
	pmmUpdateCheck     *PMMUpdateChecker

	eventsM    sync.Mutex
	subs       map[chan *event]sub
	lastEvents map[string]eventType

	pmmUpdatePerformLogM sync.Mutex
	supervisordConfigsM  sync.Mutex

	vmParams *models.VictoriaMetricsParams
	pgParams models.PGParams
}

type sub struct {
	program    string
	eventTypes []eventType
}

// values from supervisord configuration.
const (
	pmmUpdatePerformProgram = "pmm-update-perform"
	pmmUpdatePerformLog     = "/srv/logs/pmm-update-perform.log"
	pmmConfig               = "/etc/supervisord.d/pmm.ini"
)

// New creates new service.
func New(configDir string, pmmUpdateCheck *PMMUpdateChecker, vmParams *models.VictoriaMetricsParams, pgParams models.PGParams, gRPCMessageMaxSize uint32) *Service {
	path, _ := exec.LookPath("supervisorctl")
	return &Service{
		configDir:          configDir,
		supervisorctlPath:  path,
		gRPCMessageMaxSize: gRPCMessageMaxSize,
		l:                  logrus.WithField("component", "supervisord"),
		pmmUpdateCheck:     pmmUpdateCheck,
		subs:               make(map[chan *event]sub),
		lastEvents:         make(map[string]eventType),
		vmParams:           vmParams,
		pgParams:           pgParams,
	}
}

// Run reads supervisord's log (maintail) and sends events to subscribers.
func (s *Service) Run(ctx context.Context) {
	var wg sync.WaitGroup
	wg.Add(1)
	go func() {
		defer wg.Done()

		// pre-set installed packages info to cache it.
		s.pmmUpdateCheck.Installed(ctx)

		// Do not check for updates for the first 10 minutes.
		// That solves PMM Server building problems when we start pmm-managed.
		// TODO https://jira.percona.com/browse/PMM-4429
		sleepCtx, sleepCancel := context.WithTimeout(ctx, 10*time.Minute)
		<-sleepCtx.Done()
		sleepCancel()
		if ctx.Err() != nil {
			return
		}

		s.pmmUpdateCheck.run(ctx)
	}()
	defer wg.Wait()

	if s.supervisorctlPath == "" {
		s.l.Errorf("supervisorctl not found, updates are disabled.")
		return
	}

	var lastEvent *event
	for ctx.Err() == nil {
		cmd := exec.CommandContext(ctx, s.supervisorctlPath, "maintail", "-f") //nolint:gosec
		cmdLine := strings.Join(cmd.Args, " ")
		pdeathsig.Set(cmd, unix.SIGKILL)
		stdout, err := cmd.StdoutPipe()
		if err != nil {
			s.l.Errorf("%s: StdoutPipe failed: %s", cmdLine, err)
			time.Sleep(time.Second)
			continue
		}

		if err := cmd.Start(); err != nil {
			s.l.Errorf("%s: Start failed: %s", cmdLine, err)
			time.Sleep(time.Second)
			continue
		}

		scanner := bufio.NewScanner(stdout)
		for scanner.Scan() {
			e := parseEvent(scanner.Text())
			if e == nil {
				continue
			}
			s.l.Debugf("Got event: %+v", e)

			// skip old events (and events with exactly the same time as old events) if maintail was restarted
			if lastEvent != nil && !lastEvent.Time.Before(e.Time) {
				continue
			}
			lastEvent = e

			s.eventsM.Lock()

			s.lastEvents[e.Program] = e.Type

			var toDelete []chan *event
			for ch, sub := range s.subs {
				if e.Program == sub.program {
					var found bool
					for _, t := range sub.eventTypes {
						if e.Type == t {
							found = true
							break
						}
					}
					if found {
						ch <- e
						close(ch)
						toDelete = append(toDelete, ch)
					}
				}
			}

			for _, ch := range toDelete {
				delete(s.subs, ch)
			}

			s.eventsM.Unlock()
		}

		if err := scanner.Err(); err != nil {
			s.l.Errorf("Scanner: %s", err)
		}

		if err := cmd.Wait(); err != nil {
			s.l.Errorf("%s: wait failed: %s", cmdLine, err)
		}
	}
}

// InstalledPMMVersion returns currently installed PMM version information.
func (s *Service) InstalledPMMVersion(ctx context.Context) *version.PackageInfo {
	return s.pmmUpdateCheck.Installed(ctx)
}

// LastCheckUpdatesResult returns last PMM update check result and last check time.
func (s *Service) LastCheckUpdatesResult(ctx context.Context) (*version.UpdateCheckResult, time.Time) {
	return s.pmmUpdateCheck.checkResult(ctx)
}

// ForceCheckUpdates forces check for PMM updates. Result can be obtained via LastCheckUpdatesResult.
func (s *Service) ForceCheckUpdates(ctx context.Context) error {
	return s.pmmUpdateCheck.check(ctx)
}

func (s *Service) subscribe(program string, eventTypes ...eventType) chan *event {
	ch := make(chan *event, 1)
	s.eventsM.Lock()
	s.subs[ch] = sub{
		program:    program,
		eventTypes: eventTypes,
	}
	s.eventsM.Unlock()
	return ch
}

func (s *Service) supervisorctl(args ...string) ([]byte, error) {
	if s.supervisorctlPath == "" {
		return nil, errors.New("supervisorctl not found")
	}

	cmd := exec.Command(s.supervisorctlPath, args...) //nolint:gosec
	cmdLine := strings.Join(cmd.Args, " ")
	s.l.Debugf("Running %q...", cmdLine)
	pdeathsig.Set(cmd, unix.SIGKILL)
	b, err := cmd.Output()
	return b, errors.Wrapf(err, "%s failed", cmdLine)
}

// StartUpdate starts pmm-update-perform supervisord program with some preparations.
// It returns initial log file offset.
func (s *Service) StartUpdate() (uint32, error) {
	if s.UpdateRunning() {
		return 0, status.Errorf(codes.FailedPrecondition, "Update is already running.")
	}

	// We need to remove and reopen log file for UpdateStatus API to be able to read it without it being rotated.
	// Additionally, SIGUSR2 is expected by our Ansible playbook.

	s.pmmUpdatePerformLogM.Lock()
	defer s.pmmUpdatePerformLogM.Unlock()

	// remove existing log file
	err := os.Remove(pmmUpdatePerformLog)
	if err != nil && os.IsNotExist(err) {
		err = nil
	}
	if err != nil {
		s.l.Warn(err)
	}

	// send SIGUSR2 to supervisord and wait for it to reopen log file
	ch := s.subscribe("supervisord", logReopen)
	b, err := s.supervisorctl("pid")
	if err != nil {
		return 0, err
	}
	pid, err := strconv.Atoi(strings.TrimSpace(string(b)))
	if err != nil {
		return 0, errors.WithStack(err)
	}
	p, err := os.FindProcess(pid)
	if err != nil {
		return 0, errors.WithStack(err)
	}
	if err = p.Signal(unix.SIGUSR2); err != nil {
		s.l.Warnf("Failed to send SIGUSR2: %s", err)
	}
	s.l.Debug("Waiting for log reopen...")
	<-ch

	var offset uint32
	fi, err := os.Stat(pmmUpdatePerformLog)
	switch {
	case err == nil:
		if fi.Size() != 0 {
			s.l.Warnf("Unexpected log file size: %+v", fi)
		}
		offset = uint32(fi.Size())
	case os.IsNotExist(err):
		// that's expected as we remove this file above
	default:
		s.l.Warn(err)
	}

	_, err = s.supervisorctl("start", pmmUpdatePerformProgram)
	return offset, err
}

// parseStatus parses `supervisorctl status <name>` output, returns true if <name> is running,
// false if definitely not, and nil if status can't be determined.
func parseStatus(status string) *bool {
	if f := strings.Fields(status); len(f) > 1 {
		switch status := f[1]; status {
		case "FATAL", "STOPPED": // will not be restarted
			return pointer.ToBool(false)
		case "STARTING", "RUNNING", "BACKOFF", "STOPPING":
			return pointer.ToBool(true)
		case "EXITED":
			// it might be restarted - we need to inspect last event
		default:
			// something else - we need to inspect last event
		}
	}
	return nil
}

// UpdateRunning returns true if pmm-update-perform is not done yet.
func (s *Service) UpdateRunning() bool {
	return s.programRunning(pmmUpdatePerformProgram)
}

// UpdateRunning returns true if given supervisord program is running or being restarted,
// false if it is not running / failed.
func (s *Service) programRunning(program string) bool {
	// First check with status command is case we missed that event during maintail or pmm-managed restart.
	// See http://supervisord.org/subprocess.html#process-states
	b, err := s.supervisorctl("status", program)
	if err != nil {
		s.l.Warn(err)
	}
	s.l.Debugf("Status result for %q: %q", program, string(b))
	if status := parseStatus(string(b)); status != nil {
		s.l.Debugf("Status result for %q parsed: %v", program, *status)
		return *status
	}

	s.eventsM.Lock()
	lastEvent := s.lastEvents[program]
	s.eventsM.Unlock()

	s.l.Debugf("Status result for %q not parsed, inspecting last event %q.", program, lastEvent)
	switch lastEvent {
	case stopping, starting, running:
		return true
	case exitedUnexpected: // will be restarted
		return true
	case exitedExpected, fatal: // will not be restarted
		return false
	case stopped: // we don't know
		fallthrough
	default:
		s.l.Warnf("Unhandled status result for %q (last event %q), assuming it is not running.", program, lastEvent)
		return false
	}
}

// UpdateLog returns some lines and a new offset from pmm-update-perform log starting from the given offset.
// It may return zero lines and the same offset. Caller is expected to handle this.
func (s *Service) UpdateLog(offset uint32) ([]string, uint32, error) {
	s.pmmUpdatePerformLogM.Lock()
	defer s.pmmUpdatePerformLogM.Unlock()

	f, err := os.Open(pmmUpdatePerformLog)
	if err != nil {
		return nil, 0, errors.WithStack(err)
	}
	defer f.Close() //nolint:errcheck,gosec

	if _, err = f.Seek(int64(offset), io.SeekStart); err != nil {
		return nil, 0, errors.WithStack(err)
	}

	lines := make([]string, 0, 10)
	reader := bufio.NewReader(f)
	newOffset := offset
	for {
		line, err := reader.ReadString('\n')
		if err == nil {
			newOffset += uint32(len(line))
			if newOffset-offset > s.gRPCMessageMaxSize {
				return lines, newOffset - uint32(len(line)), nil
			}
			lines = append(lines, strings.TrimSuffix(line, "\n"))
			continue
		}
		if err == io.EOF {
			err = nil
		}
		return lines, newOffset, errors.WithStack(err)
	}
}

// reload asks supervisord to reload configuration.
func (s *Service) reload(name string) error {
	if _, err := s.supervisorctl("reread"); err != nil {
		s.l.Warn(err)
	}
	_, err := s.supervisorctl("update", name)
	return err
}

func getValueFromENV(envName string, defaultValue string) string {
	value, ok := os.LookupEnv(envName)
	if !ok {
		value = defaultValue
	}
	return value
}

// marshalConfig marshals supervisord program configuration.
func (s *Service) marshalConfig(tmpl *template.Template, settings *models.Settings, ssoDetails *models.PerconaSSODetails) ([]byte, error) {
	clickhouseDatabase := getValueFromENV("PERCONA_TEST_PMM_CLICKHOUSE_DATABASE", defaultClickhouseDatabase)
	clickhouseAddr := getValueFromENV("PERCONA_TEST_PMM_CLICKHOUSE_ADDR", defaultClickhouseAddr)
	clickhouseDataSourceAddr := getValueFromENV("PERCONA_TEST_PMM_CLICKHOUSE_DATASOURCE_ADDR", defaultClickhouseDataSourceAddr)
	clickhousePoolSize := getValueFromENV("PERCONA_TEST_PMM_CLICKHOUSE_POOL_SIZE", "")
	clickhouseBlockSize := getValueFromENV("PERCONA_TEST_PMM_CLICKHOUSE_BLOCK_SIZE", "")
	clickhouseAddrPair := strings.SplitN(clickhouseAddr, ":", 2)

	templateParams := map[string]interface{}{
		"DataRetentionHours":       int(settings.DataRetention.Hours()),
		"DataRetentionDays":        int(settings.DataRetention.Hours() / 24),
		"VMAlertFlags":             s.vmParams.VMAlertFlags,
		"VMDBCacheDisable":         !settings.VictoriaMetrics.CacheEnabled,
<<<<<<< HEAD
=======
		"VMURL":                    s.vmParams.URL(),
		"ExternalVM":               s.vmParams.ExternalVM(),
		"PerconaTestDbaas":         settings.DBaaS.Enabled,
		"InterfaceToBind":          envvars.GetInterfaceToBind(),
>>>>>>> bbb794fa
		"ClickhouseAddr":           clickhouseAddr,
		"ClickhouseDataSourceAddr": clickhouseDataSourceAddr,
		"ClickhouseDatabase":       clickhouseDatabase,
		"ClickhousePoolSize":       clickhousePoolSize,
		"ClickhouseBlockSize":      clickhouseBlockSize,
		"ClickhouseHost":           clickhouseAddrPair[0],
		"ClickhousePort":           clickhouseAddrPair[1],
	}

	s.addPostgresParams(templateParams)

	templateParams["PMMServerHost"] = ""
	if settings.PMMPublicAddress != "" {
		publicURL, err := url.Parse(settings.PMMPublicAddress)
		if err != nil {
			return nil, errors.Wrap(err, "failed to parse PMM public address.")
		}
		if publicURL.Host == "" {
			if publicURL, err = url.Parse(fmt.Sprintf("https://%s", settings.PMMPublicAddress)); err != nil {
				return nil, errors.Wrap(err, "failed to parse PMM public address.")
			}
		}
		templateParams["PMMServerHost"] = publicURL.Host
	}
	if ssoDetails != nil {
		u, err := url.Parse(ssoDetails.IssuerURL)
		if err != nil {
			return nil, errors.Wrap(err, "failed to parse host of IssuerURL")
		}
		templateParams["PerconaSSODetails"] = ssoDetails
		templateParams["PMMServerAddress"] = settings.PMMPublicAddress
		templateParams["PMMServerID"] = settings.PMMServerID
		templateParams["IssuerDomain"] = u.Host
	} else {
		templateParams["PerconaSSODetails"] = nil
	}

	if err := addAlertManagerParams(settings.AlertManagerURL, templateParams); err != nil {
		return nil, errors.Wrap(err, "cannot add AlertManagerParams to supervisor template")
	}

	var buf bytes.Buffer
	if err := tmpl.Execute(&buf, templateParams); err != nil {
		return nil, errors.Wrapf(err, "failed to render template %q", tmpl.Name())
	}
	b := append([]byte("; Managed by pmm-managed. DO NOT EDIT.\n"), buf.Bytes()...)
	return b, nil
}

// addAlertManagerParams parses alertManagerURL
// and extracts url, username and password from it to templateParams.
func addAlertManagerParams(alertManagerURL string, templateParams map[string]interface{}) error {
	templateParams["AlertmanagerURL"] = "http://127.0.0.1:9093/alertmanager"
	templateParams["AlertManagerUser"] = ""
	templateParams["AlertManagerPassword"] = ""
	if alertManagerURL == "" {
		return nil
	}
	u, err := url.Parse(alertManagerURL)
	if err != nil {
		return errors.Wrap(err, "cannot parse AlertManagerURL")
	}
	if u.Opaque != "" || u.Host == "" {
		return errors.Errorf("AlertmanagerURL parsed incorrectly as %#v", u)
	}
	password, _ := u.User.Password()
	n := url.URL{
		Scheme:   u.Scheme,
		Host:     u.Host,
		Path:     u.Path,
		RawQuery: u.RawQuery,
		Fragment: u.Fragment,
	}
	templateParams["AlertManagerUser"] = fmt.Sprintf(",%s", u.User.Username())
	templateParams["AlertManagerPassword"] = fmt.Sprintf(",%s", strconv.Quote(password))
	templateParams["AlertmanagerURL"] = fmt.Sprintf("http://127.0.0.1:9093/alertmanager,%s", n.String())

	return nil
}

// addPostgresParams adds pmm-server postgres database params to template config for grafana.
func (s *Service) addPostgresParams(templateParams map[string]interface{}) {
	templateParams["PostgresAddr"] = s.pgParams.Addr
	templateParams["PostgresDBName"] = s.pgParams.DBName
	templateParams["PostgresDBUsername"] = s.pgParams.DBUsername
	templateParams["PostgresDBPassword"] = s.pgParams.DBPassword
	templateParams["PostgresSSLMode"] = s.pgParams.SSLMode
	templateParams["PostgresSSLCAPath"] = s.pgParams.SSLCAPath
	templateParams["PostgresSSLKeyPath"] = s.pgParams.SSLKeyPath
	templateParams["PostgresSSLCertPath"] = s.pgParams.SSLCertPath
}

// saveConfigAndReload saves given supervisord program configuration to file and reloads it.
// If configuration can't be reloaded for some reason, old file is restored, and configuration is reloaded again.
// Returns true if configuration was changed.
func (s *Service) saveConfigAndReload(name string, cfg []byte) (bool, error) {
	// read existing content
	path := filepath.Join(s.configDir, name+".ini")
	oldCfg, err := os.ReadFile(path) //nolint:gosec
	if os.IsNotExist(err) {
		err = nil
	}
	if err != nil {
		return false, errors.WithStack(err)
	}

	// compare with new config
	if reflect.DeepEqual(cfg, oldCfg) {
		s.l.Infof("%s configuration not changed, doing nothing.", name)
		return false, nil
	}

	// restore old content and reload in case of error
	restore := true
	defer func() {
		if restore {
			if err = os.WriteFile(path, oldCfg, 0o644); err != nil { //nolint:gosec
				s.l.Errorf("Failed to restore: %s.", err)
			}
			if err = s.reload(name); err != nil {
				s.l.Errorf("Failed to restore/reload: %s.", err)
			}
		}
	}()

	// write and reload
	if err = os.WriteFile(path, cfg, 0o644); err != nil { //nolint:gosec
		return false, errors.WithStack(err)
	}
	if err = s.reload(name); err != nil {
		return false, err
	}
	s.l.Infof("%s configuration reloaded.", name)
	restore = false
	return true, nil
}

// UpdateConfiguration updates Prometheus, Alertmanager, Grafana and qan-api2 configurations, restarting them if needed.
func (s *Service) UpdateConfiguration(settings *models.Settings, ssoDetails *models.PerconaSSODetails) error {
	if s.supervisorctlPath == "" {
		s.l.Errorf("supervisorctl not found, configuration updates are disabled.")
		return nil
	}

	s.supervisordConfigsM.Lock()
	defer s.supervisordConfigsM.Unlock()

	var err error

	err = s.vmParams.UpdateParams()
	if err != nil {
		return err
	}

	for _, tmpl := range templates.Templates() {
		if tmpl.Name() == "" {
			continue
		}

		b, e := s.marshalConfig(tmpl, settings, ssoDetails)
		if e != nil {
			s.l.Errorf("Failed to marshal config: %s.", e)
			err = e
			continue
		}
		if _, e = s.saveConfigAndReload(tmpl.Name(), b); e != nil {
			s.l.Errorf("Failed to save/reload: %s.", e)
			err = e
			continue
		}
	}
	return err
}

// RestartSupervisedService restarts given service.
func (s *Service) RestartSupervisedService(serviceName string) error {
	_, err := s.supervisorctl("restart", serviceName)
	return err
}

//nolint:lll
var templates = template.Must(template.New("").Option("missingkey=error").Parse(`

{{define "prometheus"}}
[program:prometheus]
command = /bin/echo Prometheus is substituted by VictoriaMetrics
user = pmm
autorestart = false
autostart = false
startretries = 10
startsecs = 1
stopsignal = TERM
stopwaitsecs = 300
stdout_logfile = /srv/logs/prometheus.log
stdout_logfile_maxbytes = 10MB
stdout_logfile_backups = 3
redirect_stderr = true
{{end}}

{{define "victoriametrics"}}
{{- if not .ExternalVM }}
[program:victoriametrics]
priority = 7
command =
	/usr/sbin/victoriametrics
		--promscrape.config=/etc/victoriametrics-promscrape.yml
		--retentionPeriod={{ .DataRetentionDays }}d
		--storageDataPath=/srv/victoriametrics/data
		--httpListenAddr={{ .InterfaceToBind }}:9090
		--search.disableCache={{ .VMDBCacheDisable }}
		--search.maxQueryLen=1MB
		--search.latencyOffset=5s
		--search.maxUniqueTimeseries=100000000
		--search.maxSamplesPerQuery=1500000000
		--search.maxQueueDuration=30s
		--search.logSlowQueryDuration=30s
		--search.maxQueryDuration=90s
		--promscrape.streamParse=true
		--prometheusDataPath=/srv/prometheus/data
		--http.pathPrefix=/prometheus
		--envflag.enable
		--envflag.prefix=VM_
user = pmm
autorestart = true
autostart = true
startretries = 10
startsecs = 1
stopsignal = INT
stopwaitsecs = 300
stdout_logfile = /srv/logs/victoriametrics.log
stdout_logfile_maxbytes = 10MB
stdout_logfile_backups = 3
redirect_stderr = true
{{end -}}
{{end}}

{{define "vmalert"}}
[program:vmalert]
priority = 7
command =
	/usr/sbin/vmalert
		--notifier.url="{{ .AlertmanagerURL }}"
		--notifier.basicAuth.password='{{ .AlertManagerPassword }}'
		--notifier.basicAuth.username="{{ .AlertManagerUser }}"
		--external.url={{ .VMURL }}
		--datasource.url={{ .VMURL }}
		--remoteRead.url={{ .VMURL }}
		--remoteRead.ignoreRestoreErrors=false
		--remoteWrite.url={{ .VMURL }}
		--rule=/srv/prometheus/rules/*.yml
		--rule=/etc/ia/rules/*.yml
		--httpListenAddr={{ .InterfaceToBind }}:8880
{{- range $index, $param := .VMAlertFlags }}
		{{ $param }}
{{- end }}
user = pmm
autorestart = true
autostart = true
startretries = 10
startsecs = 1
stopsignal = INT
stopwaitsecs = 300
stdout_logfile = /srv/logs/vmalert.log
stdout_logfile_maxbytes = 10MB
stdout_logfile_backups = 3
redirect_stderr = true
{{end}}

{{define "vmproxy"}}
[program:vmproxy]
priority = 9
command =
    /usr/sbin/vmproxy
      --target-url={{ .VMURL }}
      --listen-port=8430
      --listen-address={{ .InterfaceToBind }}
      --header-name=X-Proxy-Filter
user = pmm
autorestart = true
autostart = true
startretries = 10
startsecs = 1
stopsignal = INT
stopwaitsecs = 300
stdout_logfile = /srv/logs/vmproxy.log
stdout_logfile_maxbytes = 10MB
stdout_logfile_backups = 3
redirect_stderr = true
{{end}}

{{define "alertmanager"}}
[program:alertmanager]
priority = 8
command =
	/usr/sbin/alertmanager
		--config.file=/etc/alertmanager.yml
		--storage.path=/srv/alertmanager/data
		--data.retention={{ .DataRetentionHours }}h
		--web.external-url=http://localhost:9093/alertmanager/
		--web.listen-address={{ .InterfaceToBind }}:9093
		--cluster.listen-address=""
user = pmm
autorestart = true
autostart = true
startretries = 1000
startsecs = 1
stopsignal = TERM
stopwaitsecs = 10
stdout_logfile = /srv/logs/alertmanager.log
stdout_logfile_maxbytes = 10MB
stdout_logfile_backups = 3
redirect_stderr = true
{{end}}

{{define "qan-api2"}}
[program:qan-api2]
priority = 13
command =
	/usr/sbin/percona-qan-api2
		--data-retention={{ .DataRetentionDays }}
environment =
	PERCONA_TEST_PMM_CLICKHOUSE_ADDR="{{ .ClickhouseAddr }}",
	PERCONA_TEST_PMM_CLICKHOUSE_DATABASE="{{ .ClickhouseDatabase }}",
{{ if .ClickhousePoolSize }}	PERCONA_TEST_PMM_CLICKHOUSE_POOL_SIZE={{ .ClickhousePoolSize }},{{- end}}
{{ if .ClickhouseBlockSize }}	PERCONA_TEST_PMM_CLICKHOUSE_BLOCK_SIZE={{ .ClickhouseBlockSize }}{{- end}}
user = pmm
autorestart = true
autostart = true
startretries = 1000
startsecs = 1
stopsignal = TERM
stopwaitsecs = 10
stdout_logfile = /srv/logs/qan-api2.log
stdout_logfile_maxbytes = 10MB
stdout_logfile_backups = 3
redirect_stderr = true
{{end}}

{{define "grafana"}}
[program:grafana]
priority = 3
command =
    /usr/sbin/grafana server
        --homepath=/usr/share/grafana
        --config=/etc/grafana/grafana.ini
        {{- if .PMMServerHost}}
        cfg:default.server.domain="{{ .PMMServerHost }}"
        {{- end}}
        {{- if .PerconaSSODetails}}
        cfg:default.auth.generic_oauth.enabled=true
        cfg:default.auth.generic_oauth.name="Percona Account"
        cfg:default.auth.generic_oauth.client_id="{{ .PerconaSSODetails.GrafanaClientID }}"
        cfg:default.auth.generic_oauth.scopes="openid profile email offline_access percona"
        cfg:default.auth.generic_oauth.auth_url="{{ .PerconaSSODetails.IssuerURL }}/authorize"
        cfg:default.auth.generic_oauth.token_url="{{ .PerconaSSODetails.IssuerURL }}/token"
        cfg:default.auth.generic_oauth.api_url="{{ .PerconaSSODetails.IssuerURL }}/userinfo"
        cfg:default.auth.generic_oauth.role_attribute_path="(contains(portal_admin_orgs[*], '{{ .PerconaSSODetails.OrganizationID }}') || contains(pmm_demo_ids[*], '{{ .PMMServerID }}')) && 'Admin' || 'Viewer'"
        cfg:default.auth.generic_oauth.use_pkce="true"
        cfg:default.auth.oauth_allow_insecure_email_lookup="true"
        {{- end}}
environment =
    PERCONA_TEST_POSTGRES_ADDR="{{ .PostgresAddr }}",
    PERCONA_TEST_POSTGRES_DBNAME="{{ .PostgresDBName }}",
    PERCONA_TEST_POSTGRES_USERNAME="{{ .PostgresDBUsername }}",
    PERCONA_TEST_POSTGRES_DBPASSWORD="{{ .PostgresDBPassword }}",
    PERCONA_TEST_POSTGRES_SSL_MODE="{{ .PostgresSSLMode }}",
    PERCONA_TEST_POSTGRES_SSL_CA_PATH="{{ .PostgresSSLCAPath }}",
    PERCONA_TEST_POSTGRES_SSL_KEY_PATH="{{ .PostgresSSLKeyPath }}",
    PERCONA_TEST_POSTGRES_SSL_CERT_PATH="{{ .PostgresSSLCertPath }}",
    PERCONA_TEST_PMM_CLICKHOUSE_DATASOURCE_ADDR="{{ .ClickhouseDataSourceAddr }}",
    PERCONA_TEST_PMM_CLICKHOUSE_HOST="{{ .ClickhouseHost }}",
    PERCONA_TEST_PMM_CLICKHOUSE_PORT="{{ .ClickhousePort }}",
    {{- if .PerconaSSODetails}}
    GF_AUTH_SIGNOUT_REDIRECT_URL="https://{{ .IssuerDomain }}/login/signout?fromURI=https://{{ .PMMServerAddress }}/graph/login"
    {{- end}}
user = grafana
directory = /usr/share/grafana
autorestart = true
autostart = true
startretries = 10
startsecs = 1
stopsignal = TERM
stopwaitsecs = 300
stdout_logfile = /srv/logs/grafana.log
stdout_logfile_maxbytes = 50MB
stdout_logfile_backups = 2
redirect_stderr = true
{{end}}
`))<|MERGE_RESOLUTION|>--- conflicted
+++ resolved
@@ -423,13 +423,9 @@
 		"DataRetentionDays":        int(settings.DataRetention.Hours() / 24),
 		"VMAlertFlags":             s.vmParams.VMAlertFlags,
 		"VMDBCacheDisable":         !settings.VictoriaMetrics.CacheEnabled,
-<<<<<<< HEAD
-=======
 		"VMURL":                    s.vmParams.URL(),
 		"ExternalVM":               s.vmParams.ExternalVM(),
-		"PerconaTestDbaas":         settings.DBaaS.Enabled,
 		"InterfaceToBind":          envvars.GetInterfaceToBind(),
->>>>>>> bbb794fa
 		"ClickhouseAddr":           clickhouseAddr,
 		"ClickhouseDataSourceAddr": clickhouseDataSourceAddr,
 		"ClickhouseDatabase":       clickhouseDatabase,
