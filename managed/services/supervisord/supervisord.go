// Copyright (C) 2023 Percona LLC
//
// This program is free software: you can redistribute it and/or modify
// it under the terms of the GNU Affero General Public License as published by
// the Free Software Foundation, either version 3 of the License, or
// (at your option) any later version.
//
// This program is distributed in the hope that it will be useful,
// but WITHOUT ANY WARRANTY; without even the implied warranty of
// MERCHANTABILITY or FITNESS FOR A PARTICULAR PURPOSE. See the
// GNU Affero General Public License for more details.
//
// You should have received a copy of the GNU Affero General Public License
// along with this program. If not, see <https://www.gnu.org/licenses/>.

// Package supervisord provides facilities for working with Supervisord.
package supervisord

import (
	"bufio"
	"bytes"
	"context"
	"fmt"
	"io"
	"net/url"
	"os"
	"os/exec"
	"path/filepath"
	"reflect"
	"strconv"
	"strings"
	"sync"
	"text/template"
	"time"

	"github.com/AlekSi/pointer"
	"github.com/pkg/errors"
	"github.com/sirupsen/logrus"
	"golang.org/x/sys/unix"
	"google.golang.org/grpc/codes"
	"google.golang.org/grpc/status"

	"github.com/percona/pmm/managed/models"
	"github.com/percona/pmm/managed/utils/envvars"
	"github.com/percona/pmm/utils/pdeathsig"
	"github.com/percona/pmm/version"
)

const (
	defaultClickhouseDatabase       = "pmm"
	defaultClickhouseAddr           = "127.0.0.1:9000"
	defaultClickhouseDataSourceAddr = "127.0.0.1:8123"
)

// Service is responsible for interactions with Supervisord via supervisorctl.
type Service struct {
	configDir          string
	supervisorctlPath  string
	gRPCMessageMaxSize uint32
	l                  *logrus.Entry
	pmmUpdateCheck     *PMMUpdateChecker

	eventsM    sync.Mutex
	subs       map[chan *event]sub
	lastEvents map[string]eventType

	pmmUpdatePerformLogM sync.Mutex
	supervisordConfigsM  sync.Mutex

	vmParams *models.VictoriaMetricsParams
	pgParams *models.PGParams
	haParams *models.HAParams
}

type sub struct {
	program    string
	eventTypes []eventType
}

// values from supervisord configuration.
const (
	pmmUpdatePerformProgram = "pmm-update-perform"
	pmmUpdatePerformLog     = "/srv/logs/pmm-update-perform.log"
	pmmConfig               = "/etc/supervisord.d/pmm.ini"
)

// New creates new service.
func New(configDir string, pmmUpdateCheck *PMMUpdateChecker, params *models.Params, gRPCMessageMaxSize uint32) *Service {
	path, _ := exec.LookPath("supervisorctl")
	return &Service{
		configDir:          configDir,
		supervisorctlPath:  path,
		gRPCMessageMaxSize: gRPCMessageMaxSize,
		l:                  logrus.WithField("component", "supervisord"),
		pmmUpdateCheck:     pmmUpdateCheck,
		subs:               make(map[chan *event]sub),
		lastEvents:         make(map[string]eventType),
		vmParams:           params.VMParams,
		pgParams:           params.PGParams,
		haParams:           params.HAParams,
	}
}

// Run reads supervisord's log (maintail) and sends events to subscribers.
func (s *Service) Run(ctx context.Context) {
	var wg sync.WaitGroup
	wg.Add(1)
	go func() {
		defer wg.Done()

		// pre-set installed packages info to cache it.
		s.pmmUpdateCheck.Installed(ctx)

		// Do not check for updates for the first 10 minutes.
		// That solves PMM Server building problems when we start pmm-managed.
		// TODO https://jira.percona.com/browse/PMM-4429
		sleepCtx, sleepCancel := context.WithTimeout(ctx, 10*time.Minute)
		<-sleepCtx.Done()
		sleepCancel()
		if ctx.Err() != nil {
			return
		}

		s.pmmUpdateCheck.run(ctx)
	}()
	defer wg.Wait()

	if s.supervisorctlPath == "" {
		s.l.Errorf("supervisorctl not found, updates are disabled.")
		return
	}

	var lastEvent *event
	for ctx.Err() == nil {
		cmd := exec.CommandContext(ctx, s.supervisorctlPath, "maintail", "-f") //nolint:gosec
		cmdLine := strings.Join(cmd.Args, " ")
		pdeathsig.Set(cmd, unix.SIGKILL)
		stdout, err := cmd.StdoutPipe()
		if err != nil {
			s.l.Errorf("%s: StdoutPipe failed: %s", cmdLine, err)
			time.Sleep(time.Second)
			continue
		}

		if err := cmd.Start(); err != nil {
			s.l.Errorf("%s: Start failed: %s", cmdLine, err)
			time.Sleep(time.Second)
			continue
		}

		scanner := bufio.NewScanner(stdout)
		for scanner.Scan() {
			e := parseEvent(scanner.Text())
			if e == nil {
				continue
			}
			s.l.Debugf("Got event: %+v", e)

			// skip old events (and events with exactly the same time as old events) if maintail was restarted
			if lastEvent != nil && !lastEvent.Time.Before(e.Time) {
				continue
			}
			lastEvent = e

			s.eventsM.Lock()

			s.lastEvents[e.Program] = e.Type

			var toDelete []chan *event
			for ch, sub := range s.subs {
				if e.Program == sub.program {
					var found bool
					for _, t := range sub.eventTypes {
						if e.Type == t {
							found = true
							break
						}
					}
					if found {
						ch <- e
						close(ch)
						toDelete = append(toDelete, ch)
					}
				}
			}

			for _, ch := range toDelete {
				delete(s.subs, ch)
			}

			s.eventsM.Unlock()
		}

		if err := scanner.Err(); err != nil {
			s.l.Errorf("Scanner: %s", err)
		}

		if err := cmd.Wait(); err != nil {
			s.l.Errorf("%s: wait failed: %s", cmdLine, err)
		}
	}
}

// InstalledPMMVersion returns currently installed PMM version information.
func (s *Service) InstalledPMMVersion(ctx context.Context) *version.PackageInfo {
	return s.pmmUpdateCheck.Installed(ctx)
}

// LastCheckUpdatesResult returns last PMM update check result and last check time.
func (s *Service) LastCheckUpdatesResult(ctx context.Context) (*version.UpdateCheckResult, time.Time) {
	return s.pmmUpdateCheck.checkResult(ctx)
}

// ForceCheckUpdates forces check for PMM updates. Result can be obtained via LastCheckUpdatesResult.
func (s *Service) ForceCheckUpdates(ctx context.Context) error {
	return s.pmmUpdateCheck.check(ctx)
}

func (s *Service) subscribe(program string, eventTypes ...eventType) chan *event {
	ch := make(chan *event, 1)
	s.eventsM.Lock()
	s.subs[ch] = sub{
		program:    program,
		eventTypes: eventTypes,
	}
	s.eventsM.Unlock()
	return ch
}

func (s *Service) supervisorctl(args ...string) ([]byte, error) {
	if s.supervisorctlPath == "" {
		return nil, errors.New("supervisorctl not found")
	}

	cmd := exec.Command(s.supervisorctlPath, args...) //nolint:gosec
	cmdLine := strings.Join(cmd.Args, " ")
	s.l.Debugf("Running %q...", cmdLine)
	pdeathsig.Set(cmd, unix.SIGKILL)
	b, err := cmd.Output()
	return b, errors.Wrapf(err, "%s failed", cmdLine)
}

// StartUpdate starts pmm-update-perform supervisord program with some preparations.
// It returns initial log file offset.
func (s *Service) StartUpdate() (uint32, error) {
	if s.UpdateRunning() {
		return 0, status.Errorf(codes.FailedPrecondition, "Update is already running.")
	}

	// We need to remove and reopen log file for UpdateStatus API to be able to read it without it being rotated.
	// Additionally, SIGUSR2 is expected by our Ansible playbook.

	s.pmmUpdatePerformLogM.Lock()
	defer s.pmmUpdatePerformLogM.Unlock()

	// remove existing log file
	err := os.Remove(pmmUpdatePerformLog)
	if err != nil && os.IsNotExist(err) {
		err = nil
	}
	if err != nil {
		s.l.Warn(err)
	}

	// send SIGUSR2 to supervisord and wait for it to reopen log file
	ch := s.subscribe("supervisord", logReopen)
	b, err := s.supervisorctl("pid")
	if err != nil {
		return 0, err
	}
	pid, err := strconv.Atoi(strings.TrimSpace(string(b)))
	if err != nil {
		return 0, errors.WithStack(err)
	}
	p, err := os.FindProcess(pid)
	if err != nil {
		return 0, errors.WithStack(err)
	}
	if err = p.Signal(unix.SIGUSR2); err != nil {
		s.l.Warnf("Failed to send SIGUSR2: %s", err)
	}
	s.l.Debug("Waiting for log reopen...")
	<-ch

	var offset uint32
	fi, err := os.Stat(pmmUpdatePerformLog)
	switch {
	case err == nil:
		if fi.Size() != 0 {
			s.l.Warnf("Unexpected log file size: %+v", fi)
		}
		offset = uint32(fi.Size())
	case os.IsNotExist(err):
		// that's expected as we remove this file above
	default:
		s.l.Warn(err)
	}

	_, err = s.supervisorctl("start", pmmUpdatePerformProgram)
	return offset, err
}

// parseStatus parses `supervisorctl status <name>` output, returns true if <name> is running,
// false if definitely not, and nil if status can't be determined.
func parseStatus(status string) *bool {
	if f := strings.Fields(status); len(f) > 1 {
		switch status := f[1]; status {
		case "FATAL", "STOPPED": // will not be restarted
			return pointer.ToBool(false)
		case "STARTING", "RUNNING", "BACKOFF", "STOPPING":
			return pointer.ToBool(true)
		case "EXITED":
			// it might be restarted - we need to inspect last event
		default:
			// something else - we need to inspect last event
		}
	}
	return nil
}

// UpdateRunning returns true if pmm-update-perform is not done yet.
func (s *Service) UpdateRunning() bool {
	return s.programRunning(pmmUpdatePerformProgram)
}

// UpdateRunning returns true if given supervisord program is running or being restarted,
// false if it is not running / failed.
func (s *Service) programRunning(program string) bool {
	// First check with status command is case we missed that event during maintail or pmm-managed restart.
	// See http://supervisord.org/subprocess.html#process-states
	b, err := s.supervisorctl("status", program)
	if err != nil {
		s.l.Warn(err)
	}
	s.l.Debugf("Status result for %q: %q", program, string(b))
	if status := parseStatus(string(b)); status != nil {
		s.l.Debugf("Status result for %q parsed: %v", program, *status)
		return *status
	}

	s.eventsM.Lock()
	lastEvent := s.lastEvents[program]
	s.eventsM.Unlock()

	s.l.Debugf("Status result for %q not parsed, inspecting last event %q.", program, lastEvent)
	switch lastEvent {
	case stopping, starting, running:
		return true
	case exitedUnexpected: // will be restarted
		return true
	case exitedExpected, fatal: // will not be restarted
		return false
	case stopped: // we don't know
		fallthrough
	default:
		s.l.Warnf("Unhandled status result for %q (last event %q), assuming it is not running.", program, lastEvent)
		return false
	}
}

// UpdateLog returns some lines and a new offset from pmm-update-perform log starting from the given offset.
// It may return zero lines and the same offset. Caller is expected to handle this.
func (s *Service) UpdateLog(offset uint32) ([]string, uint32, error) {
	s.pmmUpdatePerformLogM.Lock()
	defer s.pmmUpdatePerformLogM.Unlock()

	f, err := os.Open(pmmUpdatePerformLog)
	if err != nil {
		return nil, 0, errors.WithStack(err)
	}
	defer f.Close() //nolint:errcheck,gosec

	if _, err = f.Seek(int64(offset), io.SeekStart); err != nil {
		return nil, 0, errors.WithStack(err)
	}

	lines := make([]string, 0, 10)
	reader := bufio.NewReader(f)
	newOffset := offset
	for {
		line, err := reader.ReadString('\n')
		if err == nil {
			newOffset += uint32(len(line))
			if newOffset-offset > s.gRPCMessageMaxSize {
				return lines, newOffset - uint32(len(line)), nil
			}
			lines = append(lines, strings.TrimSuffix(line, "\n"))
			continue
		}
		if err == io.EOF {
			err = nil
		}
		return lines, newOffset, errors.WithStack(err)
	}
}

// reload asks supervisord to reload configuration.
func (s *Service) reload(name string) error {
	if _, err := s.supervisorctl("reread"); err != nil {
		s.l.Warn(err)
	}
	_, err := s.supervisorctl("update", name)
	return err
}

func getValueFromENV(envName string, defaultValue string) string {
	value, ok := os.LookupEnv(envName)
	if !ok {
		value = defaultValue
	}
	return value
}

// marshalConfig marshals supervisord program configuration.
func (s *Service) marshalConfig(tmpl *template.Template, settings *models.Settings, ssoDetails *models.PerconaSSODetails) ([]byte, error) {
	clickhouseDatabase := getValueFromENV("PERCONA_TEST_PMM_CLICKHOUSE_DATABASE", defaultClickhouseDatabase)
	clickhouseAddr := getValueFromENV("PERCONA_TEST_PMM_CLICKHOUSE_ADDR", defaultClickhouseAddr)
	clickhouseDataSourceAddr := getValueFromENV("PERCONA_TEST_PMM_CLICKHOUSE_DATASOURCE_ADDR", defaultClickhouseDataSourceAddr)
	clickhousePoolSize := getValueFromENV("PERCONA_TEST_PMM_CLICKHOUSE_POOL_SIZE", "")
	clickhouseBlockSize := getValueFromENV("PERCONA_TEST_PMM_CLICKHOUSE_BLOCK_SIZE", "")
	clickhouseAddrPair := strings.SplitN(clickhouseAddr, ":", 2)

	templateParams := map[string]interface{}{
		"DataRetentionHours":       int(settings.DataRetention.Hours()),
		"DataRetentionDays":        int(settings.DataRetention.Hours() / 24),
		"VMAlertFlags":             s.vmParams.VMAlertFlags,
		"VMDBCacheDisable":         !settings.VictoriaMetrics.CacheEnabled,
		"VMURL":                    s.vmParams.URL(),
		"ExternalVM":               s.vmParams.ExternalVM(),
		"InterfaceToBind":          envvars.GetInterfaceToBind(),
		"ClickhouseAddr":           clickhouseAddr,
		"ClickhouseDataSourceAddr": clickhouseDataSourceAddr,
		"ClickhouseDatabase":       clickhouseDatabase,
		"ClickhousePoolSize":       clickhousePoolSize,
		"ClickhouseBlockSize":      clickhouseBlockSize,
		"ClickhouseHost":           clickhouseAddrPair[0],
		"ClickhousePort":           clickhouseAddrPair[1],
	}

	s.addPostgresParams(templateParams)
	s.addClusterParams(templateParams)

	templateParams["PMMServerHost"] = ""
	if settings.PMMPublicAddress != "" {
		publicURL, err := url.Parse(settings.PMMPublicAddress)
		if err != nil {
			return nil, errors.Wrap(err, "failed to parse PMM public address.")
		}
		if publicURL.Host == "" {
			if publicURL, err = url.Parse(fmt.Sprintf("https://%s", settings.PMMPublicAddress)); err != nil {
				return nil, errors.Wrap(err, "failed to parse PMM public address.")
			}
		}
		templateParams["PMMServerHost"] = publicURL.Host
	}
	if ssoDetails != nil {
		u, err := url.Parse(ssoDetails.IssuerURL)
		if err != nil {
			return nil, errors.Wrap(err, "failed to parse host of IssuerURL")
		}
		templateParams["PerconaSSODetails"] = ssoDetails
		templateParams["PMMServerAddress"] = settings.PMMPublicAddress
		templateParams["PMMServerID"] = settings.PMMServerID
		templateParams["IssuerDomain"] = u.Host
	} else {
		templateParams["PerconaSSODetails"] = nil
	}

	if err := addAlertManagerParams(settings.AlertManagerURL, templateParams); err != nil {
		return nil, errors.Wrap(err, "cannot add AlertManagerParams to supervisor template")
	}

	var buf bytes.Buffer
	if err := tmpl.Execute(&buf, templateParams); err != nil {
		return nil, errors.Wrapf(err, "failed to render template %q", tmpl.Name())
	}
	b := append([]byte("; Managed by pmm-managed. DO NOT EDIT.\n"), buf.Bytes()...)
	return b, nil
}

// addAlertManagerParams parses alertManagerURL
// and extracts url, username and password from it to templateParams.
func addAlertManagerParams(alertManagerURL string, templateParams map[string]interface{}) error {
	templateParams["AlertmanagerURL"] = "http://127.0.0.1:9093/alertmanager"
	templateParams["AlertManagerUser"] = ""
	templateParams["AlertManagerPassword"] = ""
	if alertManagerURL == "" {
		return nil
	}
	u, err := url.Parse(alertManagerURL)
	if err != nil {
		return errors.Wrap(err, "cannot parse AlertManagerURL")
	}
	if u.Opaque != "" || u.Host == "" {
		return errors.Errorf("AlertmanagerURL parsed incorrectly as %#v", u)
	}
	password, _ := u.User.Password()
	n := url.URL{
		Scheme:   u.Scheme,
		Host:     u.Host,
		Path:     u.Path,
		RawQuery: u.RawQuery,
		Fragment: u.Fragment,
	}
	templateParams["AlertManagerUser"] = fmt.Sprintf(",%s", u.User.Username())
	templateParams["AlertManagerPassword"] = fmt.Sprintf(",%s", strconv.Quote(password))
	templateParams["AlertmanagerURL"] = fmt.Sprintf("http://127.0.0.1:9093/alertmanager,%s", n.String())

	return nil
}

// addPostgresParams adds pmm-server postgres database params to template config for grafana.
func (s *Service) addPostgresParams(templateParams map[string]interface{}) {
	if s.pgParams == nil {
		return
	}
	templateParams["PostgresAddr"] = s.pgParams.Addr
	templateParams["PostgresDBName"] = s.pgParams.DBName
	templateParams["PostgresDBUsername"] = s.pgParams.DBUsername
	templateParams["PostgresDBPassword"] = s.pgParams.DBPassword
	templateParams["PostgresSSLMode"] = s.pgParams.SSLMode
	templateParams["PostgresSSLCAPath"] = s.pgParams.SSLCAPath
	templateParams["PostgresSSLKeyPath"] = s.pgParams.SSLKeyPath
	templateParams["PostgresSSLCertPath"] = s.pgParams.SSLCertPath
}

func (s *Service) addClusterParams(templateParams map[string]interface{}) {
	templateParams["HAEnabled"] = s.haParams.Enabled
	if s.haParams.Enabled {
		templateParams["GrafanaGossipPort"] = s.haParams.GrafanaGossipPort
		templateParams["HAAdvertiseAddress"] = s.haParams.AdvertiseAddress
		nodes := make([]string, len(s.haParams.Nodes))
		for i, node := range s.haParams.Nodes {
			nodes[i] = fmt.Sprintf("%s:%d", node, s.haParams.GrafanaGossipPort)
		}
		templateParams["HANodes"] = strings.Join(nodes, ",")
	}
	//- GF_UNIFIED_ALERTING_HA_ADVERTISE_ADDRESS=172.20.0.5:9095
	//- GF_UNIFIED_ALERTING_HA_PEERS=pmm-server-active:9095,pmm-server-passive:9095
}

// saveConfigAndReload saves given supervisord program configuration to file and reloads it.
// If configuration can't be reloaded for some reason, old file is restored, and configuration is reloaded again.
// Returns true if configuration was changed.
func (s *Service) saveConfigAndReload(name string, cfg []byte) (bool, error) {
	// read existing content
	path := filepath.Join(s.configDir, name+".ini")
	oldCfg, err := os.ReadFile(path) //nolint:gosec
	if os.IsNotExist(err) {
		err = nil
	}
	if err != nil {
		return false, errors.WithStack(err)
	}

	// compare with new config
	if reflect.DeepEqual(cfg, oldCfg) {
		s.l.Infof("%s configuration not changed, doing nothing.", name)
		return false, nil
	}

	// restore old content and reload in case of error
	restore := true
	defer func() {
		if restore {
			if err = os.WriteFile(path, oldCfg, 0o644); err != nil { //nolint:gosec
				s.l.Errorf("Failed to restore: %s.", err)
			}
			if err = s.reload(name); err != nil {
				s.l.Errorf("Failed to restore/reload: %s.", err)
			}
		}
	}()

	// write and reload
	if err = os.WriteFile(path, cfg, 0o644); err != nil { //nolint:gosec
		return false, errors.WithStack(err)
	}
	if err = s.reload(name); err != nil {
		return false, err
	}
	s.l.Infof("%s configuration reloaded.", name)
	restore = false
	return true, nil
}

// UpdateConfiguration updates Prometheus, Alertmanager, Grafana and qan-api2 configurations, restarting them if needed.
func (s *Service) UpdateConfiguration(settings *models.Settings, ssoDetails *models.PerconaSSODetails) error {
	if s.supervisorctlPath == "" {
		s.l.Errorf("supervisorctl not found, configuration updates are disabled.")
		return nil
	}

	s.supervisordConfigsM.Lock()
	defer s.supervisordConfigsM.Unlock()

	var err error

	err = s.vmParams.UpdateParams()
	if err != nil {
		return err
	}

	for _, tmpl := range templates.Templates() {
		if tmpl.Name() == "" || (tmpl.Name() == "victoriametrics" && s.vmParams.ExternalVM()) {
			continue
		}

		b, e := s.marshalConfig(tmpl, settings, ssoDetails)
		if e != nil {
			s.l.Errorf("Failed to marshal config: %s.", e)
			err = e
			continue
		}
		if _, e = s.saveConfigAndReload(tmpl.Name(), b); e != nil {
			s.l.Errorf("Failed to save/reload: %s.", e)
			err = e
			continue
		}
	}
	return err
}

// RestartSupervisedService restarts given service.
func (s *Service) RestartSupervisedService(serviceName string) error {
	_, err := s.supervisorctl("restart", serviceName)
	return err
}

// StartSupervisedService starts given service.
func (s *Service) StartSupervisedService(serviceName string) error {
	_, err := s.supervisorctl("start", serviceName)
	return err
}

// StopSupervisedService stops given service.
func (s *Service) StopSupervisedService(serviceName string) error {
	_, err := s.supervisorctl("stop", serviceName)
	return err
}

//nolint:lll
var templates = template.Must(template.New("").Option("missingkey=error").Parse(`

{{define "prometheus"}}
[program:prometheus]
command = /bin/echo Prometheus is substituted by VictoriaMetrics
user = pmm
autorestart = false
autostart = false
startretries = 10
startsecs = 1
stopsignal = TERM
stopwaitsecs = 300
stdout_logfile = /srv/logs/prometheus.log
stdout_logfile_maxbytes = 10MB
stdout_logfile_backups = 3
redirect_stderr = true
{{end}}

{{define "victoriametrics"}}
{{- if not .ExternalVM }}
[program:victoriametrics]
priority = 7
command =
	/usr/sbin/victoriametrics
		--promscrape.config=/etc/victoriametrics-promscrape.yml
		--retentionPeriod={{ .DataRetentionDays }}d
		--storageDataPath=/srv/victoriametrics/data
		--httpListenAddr={{ .InterfaceToBind }}:9090
		--search.disableCache={{ .VMDBCacheDisable }}
		--search.maxQueryLen=1MB
		--search.latencyOffset=5s
		--search.maxUniqueTimeseries=100000000
		--search.maxSamplesPerQuery=1500000000
		--search.maxQueueDuration=30s
		--search.logSlowQueryDuration=30s
		--search.maxQueryDuration=90s
		--promscrape.streamParse=true
		--prometheusDataPath=/srv/prometheus/data
		--http.pathPrefix=/prometheus
		--envflag.enable
		--envflag.prefix=VM_
user = pmm
autorestart = true
autostart = true
startretries = 10
startsecs = 1
stopsignal = INT
stopwaitsecs = 300
stdout_logfile = /srv/logs/victoriametrics.log
stdout_logfile_maxbytes = 10MB
stdout_logfile_backups = 3
redirect_stderr = true
{{end -}}
{{end}}

{{define "vmalert"}}
[program:vmalert]
priority = 7
command =
	/usr/sbin/vmalert
		--notifier.url="{{ .AlertmanagerURL }}"
		--notifier.basicAuth.password='{{ .AlertManagerPassword }}'
		--notifier.basicAuth.username="{{ .AlertManagerUser }}"
		--external.url={{ .VMURL }}
		--datasource.url={{ .VMURL }}
		--remoteRead.url={{ .VMURL }}
		--remoteRead.ignoreRestoreErrors=false
		--remoteWrite.url={{ .VMURL }}
		--rule=/srv/prometheus/rules/*.yml
		--httpListenAddr={{ .InterfaceToBind }}:8880
{{- range $index, $param := .VMAlertFlags }}
		{{ $param }}
{{- end }}
user = pmm
autorestart = true
autostart = true
startretries = 10
startsecs = 1
stopsignal = INT
stopwaitsecs = 300
stdout_logfile = /srv/logs/vmalert.log
stdout_logfile_maxbytes = 10MB
stdout_logfile_backups = 3
redirect_stderr = true
{{end}}

{{define "vmproxy"}}
[program:vmproxy]
priority = 9
command =
    /usr/sbin/vmproxy
      --target-url={{ .VMURL }}
      --listen-port=8430
      --listen-address={{ .InterfaceToBind }}
      --header-name=X-Proxy-Filter
user = pmm
autorestart = true
autostart = true
startretries = 10
startsecs = 1
stopsignal = INT
stopwaitsecs = 300
stdout_logfile = /srv/logs/vmproxy.log
stdout_logfile_maxbytes = 10MB
stdout_logfile_backups = 3
redirect_stderr = true
{{end}}

{{define "alertmanager"}}
[program:alertmanager]
priority = 8
command =
	/usr/sbin/alertmanager
		--config.file=/etc/alertmanager.yml
		--storage.path=/srv/alertmanager/data
		--data.retention={{ .DataRetentionHours }}h
		--web.external-url=http://localhost:9093/alertmanager/
		--web.listen-address={{ .InterfaceToBind }}:9093
		--cluster.listen-address=""
user = pmm
autorestart = true
autostart = true
startretries = 1000
startsecs = 1
stopsignal = TERM
stopwaitsecs = 10
stdout_logfile = /srv/logs/alertmanager.log
stdout_logfile_maxbytes = 10MB
stdout_logfile_backups = 3
redirect_stderr = true
{{end}}

{{define "qan-api2"}}
[program:qan-api2]
priority = 13
command =
	/usr/sbin/percona-qan-api2
		--data-retention={{ .DataRetentionDays }}
environment =
	PERCONA_TEST_PMM_CLICKHOUSE_ADDR="{{ .ClickhouseAddr }}",
	PERCONA_TEST_PMM_CLICKHOUSE_DATABASE="{{ .ClickhouseDatabase }}",
{{ if .ClickhousePoolSize }}	PERCONA_TEST_PMM_CLICKHOUSE_POOL_SIZE={{ .ClickhousePoolSize }},{{- end}}
{{ if .ClickhouseBlockSize }}	PERCONA_TEST_PMM_CLICKHOUSE_BLOCK_SIZE={{ .ClickhouseBlockSize }}{{- end}}
user = pmm
autorestart = true
autostart = true
startretries = 1000
startsecs = 1
stopsignal = TERM
stopwaitsecs = 10
stdout_logfile = /srv/logs/qan-api2.log
stdout_logfile_maxbytes = 10MB
stdout_logfile_backups = 3
redirect_stderr = true
{{end}}

{{define "grafana"}}
[program:grafana]
priority = 3
command =
    /usr/sbin/grafana server
        --homepath=/usr/share/grafana
        --config=/etc/grafana/grafana.ini
        {{- if .PMMServerHost}}
        cfg:default.server.domain="{{ .PMMServerHost }}"
        {{- end}}
        {{- if .PerconaSSODetails}}
        cfg:default.auth.generic_oauth.enabled=true
        cfg:default.auth.generic_oauth.name="Percona Account"
        cfg:default.auth.generic_oauth.client_id="{{ .PerconaSSODetails.GrafanaClientID }}"
        cfg:default.auth.generic_oauth.scopes="openid profile email offline_access percona"
        cfg:default.auth.generic_oauth.auth_url="{{ .PerconaSSODetails.IssuerURL }}/authorize"
        cfg:default.auth.generic_oauth.token_url="{{ .PerconaSSODetails.IssuerURL }}/token"
        cfg:default.auth.generic_oauth.api_url="{{ .PerconaSSODetails.IssuerURL }}/userinfo"
        cfg:default.auth.generic_oauth.role_attribute_path="(contains(portal_admin_orgs[*], '{{ .PerconaSSODetails.OrganizationID }}') || contains(pmm_demo_ids[*], '{{ .PMMServerID }}')) && 'Admin' || 'Viewer'"
        cfg:default.auth.generic_oauth.use_pkce="true"
        cfg:default.auth.oauth_allow_insecure_email_lookup="true"
        {{- end}}
environment =
    PERCONA_TEST_POSTGRES_ADDR="{{ .PostgresAddr }}",
    PERCONA_TEST_POSTGRES_DBNAME="{{ .PostgresDBName }}",
    PERCONA_TEST_POSTGRES_USERNAME="{{ .PostgresDBUsername }}",
    PERCONA_TEST_POSTGRES_DBPASSWORD="{{ .PostgresDBPassword }}",
    PERCONA_TEST_POSTGRES_SSL_MODE="{{ .PostgresSSLMode }}",
    PERCONA_TEST_POSTGRES_SSL_CA_PATH="{{ .PostgresSSLCAPath }}",
    PERCONA_TEST_POSTGRES_SSL_KEY_PATH="{{ .PostgresSSLKeyPath }}",
    PERCONA_TEST_POSTGRES_SSL_CERT_PATH="{{ .PostgresSSLCertPath }}",
    PERCONA_TEST_PMM_CLICKHOUSE_DATASOURCE_ADDR="{{ .ClickhouseDataSourceAddr }}",
    PERCONA_TEST_PMM_CLICKHOUSE_HOST="{{ .ClickhouseHost }}",
    PERCONA_TEST_PMM_CLICKHOUSE_PORT="{{ .ClickhousePort }}",
    {{- if .PerconaSSODetails}}
    GF_AUTH_SIGNOUT_REDIRECT_URL="https://{{ .IssuerDomain }}/login/signout?fromURI=https://{{ .PMMServerAddress }}/graph/login"
    {{- end}}
<<<<<<< HEAD
user = pmm
=======
    {{- if .HAEnabled}}
    GF_UNIFIED_ALERTING_HA_LISTEN_ADDRESS="0.0.0.0:{{ .GrafanaGossipPort }}",
    GF_UNIFIED_ALERTING_HA_ADVERTISE_ADDRESS="{{ .HAAdvertiseAddress }}:{{ .GrafanaGossipPort }}",
    GF_UNIFIED_ALERTING_HA_PEERS="{{ .HANodes }}"
    {{- end}}
user = grafana
>>>>>>> 2b250e65
directory = /usr/share/grafana
autorestart = true
autostart = true
startretries = 10
startsecs = 1
stopsignal = TERM
stopwaitsecs = 300
stdout_logfile = /srv/logs/grafana.log
stdout_logfile_maxbytes = 50MB
stdout_logfile_backups = 2
redirect_stderr = true
{{end}}
`))<|MERGE_RESOLUTION|>--- conflicted
+++ resolved
@@ -833,16 +833,12 @@
     {{- if .PerconaSSODetails}}
     GF_AUTH_SIGNOUT_REDIRECT_URL="https://{{ .IssuerDomain }}/login/signout?fromURI=https://{{ .PMMServerAddress }}/graph/login"
     {{- end}}
-<<<<<<< HEAD
-user = pmm
-=======
     {{- if .HAEnabled}}
     GF_UNIFIED_ALERTING_HA_LISTEN_ADDRESS="0.0.0.0:{{ .GrafanaGossipPort }}",
     GF_UNIFIED_ALERTING_HA_ADVERTISE_ADDRESS="{{ .HAAdvertiseAddress }}:{{ .GrafanaGossipPort }}",
     GF_UNIFIED_ALERTING_HA_PEERS="{{ .HANodes }}"
     {{- end}}
-user = grafana
->>>>>>> 2b250e65
+user = pmm
 directory = /usr/share/grafana
 autorestart = true
 autostart = true
