--- conflicted
+++ resolved
@@ -794,11 +794,7 @@
         cfg:default.auth.generic_oauth.auth_url="{{ .PerconaSSODetails.IssuerURL }}/authorize"
         cfg:default.auth.generic_oauth.token_url="{{ .PerconaSSODetails.IssuerURL }}/token"
         cfg:default.auth.generic_oauth.api_url="{{ .PerconaSSODetails.IssuerURL }}/userinfo"
-<<<<<<< HEAD
-        cfg:default.auth.generic_oauth.role_attribute_path="contains(portal_admin_orgs[*], '{{ .PerconaSSODetails.OrganizationID }}') && 'Admin' || 'Viewer'"
-=======
         cfg:default.auth.generic_oauth.role_attribute_path="(contains(portal_admin_orgs[*], '{{ .PerconaSSODetails.OrganizationID }}') || contains(pmm_demo_ids[*], '{{ .PMMServerID }}')) && 'Admin' || 'Viewer'"
->>>>>>> 3d4ed070
         cfg:default.auth.generic_oauth.use_pkce="true"
         {{- end}}
 environment =
@@ -806,11 +802,10 @@
     POSTGRES_DBNAME="{{ .PostgresDBName }}",
     POSTGRES_USERNAME="{{ .PostgresDBUsername }}",
     POSTGRES_DBPASSWORD="{{ .PostgresDBPassword }}",
-<<<<<<< HEAD
-    POSTGRES_SSL_MODE="{{ .PostgresSSLMode }}",
-    POSTGRES_SSL_CA_PATH="{{ .PostgresSSLCAPath }}",
-    POSTGRES_SSL_KEY_PATH="{{ .PostgresSSLKeyPath }}",
-    POSTGRES_SSL_CERT_PATH="{{ .PostgresSSLCertPath }}",
+    PERCONA_TEST_POSTGRES_SSL_MODE="{{ .PostgresSSLMode }}",
+    PERCONA_TEST_POSTGRES_SSL_CA_PATH="{{ .PostgresSSLCAPath }}",
+    PERCONA_TEST_POSTGRES_SSL_KEY_PATH="{{ .PostgresSSLKeyPath }}",
+    PERCONA_TEST_POSTGRES_SSL_CERT_PATH="{{ .PostgresSSLCertPath }}",
     GF_DATABASE_HOST="{{ .PostgresAddr }}",
     GF_DATABASE_USER="{{ .PostgresDBUsername }}",
     GF_DATABASE_PASSWORD="{{ .PostgresDBPassword }}",
@@ -818,12 +813,6 @@
     GF_DATABASE_CA_CERT_PATH="{{ .PostgresSSLCAPath }}",
     GF_DATABASE_CLIENT_KEY_PATH="{{ .PostgresSSLKeyPath }}",
     GF_DATABASE_CLIENT_CERT_PATH="{{ .PostgresSSLCertPath }}",
-=======
-    PERCONA_TEST_POSTGRES_SSL_MODE="{{ .PostgresSSLMode }}",
-    PERCONA_TEST_POSTGRES_SSL_CA_PATH="{{ .PostgresSSLCAPath }}",
-    PERCONA_TEST_POSTGRES_SSL_KEY_PATH="{{ .PostgresSSLKeyPath }}",
-    PERCONA_TEST_POSTGRES_SSL_CERT_PATH="{{ .PostgresSSLCertPath }}",
->>>>>>> 3d4ed070
     PERCONA_TEST_PMM_CLICKHOUSE_DATASOURCE_ADDR="{{ .ClickhouseDataSourceAddr }}",
     {{- if .PerconaSSODetails}}
     GF_AUTH_SIGNOUT_REDIRECT_URL="https://{{ .IssuerDomain }}/login/signout?fromURI=https://{{ .PMMServerAddress }}/graph/login"
