--- conflicted
+++ resolved
@@ -112,15 +112,10 @@
 	t.Run("UpdateConfiguration", func(t *testing.T) {
 		// logrus.SetLevel(logrus.DebugLevel)
 		checker := NewPMMUpdateChecker(logrus.WithField("test", t.Name()))
-<<<<<<< HEAD
 		vmParams, err := models.NewVictoriaMetricsParams(models.BasePrometheusConfigPath, models.VMBaseURL)
 		require.NoError(t, err)
 
-		s := New("/etc/supervisord.d", checker, vmParams, gRPCMessageMaxSize)
-=======
-		vmParams := &models.VictoriaMetricsParams{}
 		s := New("/etc/supervisord.d", checker, vmParams, models.PGParams{}, gRPCMessageMaxSize)
->>>>>>> 562a165d
 		require.NotEmpty(t, s.supervisorctlPath)
 
 		ctx, cancel := context.WithCancel(context.Background())
