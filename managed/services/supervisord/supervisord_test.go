// Copyright (C) 2017 Percona LLC
//
// This program is free software: you can redistribute it and/or modify
// it under the terms of the GNU Affero General Public License as published by
// the Free Software Foundation, either version 3 of the License, or
// (at your option) any later version.
//
// This program is distributed in the hope that it will be useful,
// but WITHOUT ANY WARRANTY; without even the implied warranty of
// MERCHANTABILITY or FITNESS FOR A PARTICULAR PURPOSE. See the
// GNU Affero General Public License for more details.
//
// You should have received a copy of the GNU Affero General Public License
// along with this program. If not, see <https://www.gnu.org/licenses/>.

package supervisord

import (
	"os"
	"path/filepath"
	"testing"
	"text/template"
	"time"

	"github.com/AlekSi/pointer"
	"github.com/sirupsen/logrus"
	"github.com/stretchr/testify/assert"
	"github.com/stretchr/testify/require"

	"github.com/percona/pmm/managed/models"
)

func TestConfig(t *testing.T) {
	t.Parallel()
	gRPCMessageMaxSize := uint32(100 * 1024 * 1024)

	pmmUpdateCheck := NewPMMUpdateChecker(logrus.WithField("component", "supervisord/pmm-update-checker_logs"))
	configDir := filepath.Join("..", "..", "testdata", "supervisord.d")
	vmParams, err := models.NewVictoriaMetricsParams(models.BasePrometheusConfigPath, models.VMBaseURL)
	require.NoError(t, err)
<<<<<<< HEAD
	pgParams := models.PGParams{
		Addr:        "127.0.0.1:5432",
		DBName:      "postgres",
		DBUsername:  "db_username",
		DBPassword:  "db_password",
		SSLMode:     "verify",
		SSLCAPath:   "path-to-CA-cert",
		SSLKeyPath:  "path-to-key",
		SSLCertPath: "path-to-cert",
	}
	s := New(configDir, pmmUpdateCheck, vmParams, pgParams, gRPCMessageMaxSize)
=======
	s := New(configDir, pmmUpdateCheck, vmParams, models.PGParams{}, gRPCMessageMaxSize)
>>>>>>> ffc66f09
	settings := &models.Settings{
		DataRetention:   30 * 24 * time.Hour,
		AlertManagerURL: "https://external-user:passw!,ord@external-alertmanager:6443/alerts",
	}
	settings.VictoriaMetrics.CacheEnabled = false

	for _, tmpl := range templates.Templates() {
		n := tmpl.Name()
		if n == "" || n == "dbaas-controller" {
			continue
		}

		tmpl := tmpl
		t.Run(tmpl.Name(), func(t *testing.T) {
			t.Parallel()
			expected, err := os.ReadFile(filepath.Join(configDir, tmpl.Name()+".ini")) //nolint:gosec
			require.NoError(t, err)
			actual, err := s.marshalConfig(tmpl, settings, nil)
			require.NoError(t, err)
			assert.Equal(t, string(expected), string(actual))
		})
	}
}

func TestDBaaSController(t *testing.T) {
	t.Parallel()
	gRPCMessageMaxSize := uint32(100 * 1024 * 1024)

	pmmUpdateCheck := NewPMMUpdateChecker(logrus.WithField("component", "supervisord/pmm-update-checker_logs"))
	configDir := filepath.Join("..", "..", "testdata", "supervisord.d")
	vmParams, err := models.NewVictoriaMetricsParams(models.BasePrometheusConfigPath, models.VMBaseURL)
	require.NoError(t, err)
	s := New(configDir, pmmUpdateCheck, vmParams, models.PGParams{}, gRPCMessageMaxSize)

	var tp *template.Template
	for _, tmpl := range templates.Templates() {
		if tmpl.Name() == "dbaas-controller" {
			tp = tmpl
			break
		}
	}

	tests := []struct {
		Enabled bool
		File    string
	}{
		{
			Enabled: true,
			File:    "dbaas-controller_enabled",
		},
		{
			Enabled: false,
			File:    "dbaas-controller_disabled",
		},
	}
	for _, test := range tests {
		st := models.Settings{
			DBaaS: struct {
				Enabled bool `json:"enabled"`
			}{
				Enabled: test.Enabled,
			},
		}

		expected, err := os.ReadFile(filepath.Join(configDir, test.File+".ini")) //nolint:gosec
		require.NoError(t, err)
		actual, err := s.marshalConfig(tp, &st, nil)
		require.NoError(t, err)
		assert.Equal(t, string(expected), string(actual))
	}
}

func TestParseStatus(t *testing.T) {
	t.Parallel()

	for str, expected := range map[string]*bool{
		`pmm-agent                        STOPPED   Sep 20 08:55 AM`:         pointer.ToBool(false),
		`pmm-managed                      RUNNING   pid 826, uptime 0:19:36`: pointer.ToBool(true),
		`pmm-update-perform               EXITED    Sep 20 07:42 AM`:         nil,
		`pmm-update-perform               STARTING`:                          pointer.ToBool(true), // no last column in that case
	} {
		assert.Equal(t, expected, parseStatus(str), "%q", str)
	}
}

func TestAddAlertManagerParam(t *testing.T) {
	t.Parallel()

	t.Run("empty alertmanager url", func(t *testing.T) {
		t.Parallel()
		params := make(map[string]interface{})
		err := addAlertManagerParams("", params)
		require.NoError(t, err)
		require.Equal(t, "http://127.0.0.1:9093/alertmanager", params["AlertmanagerURL"])
	})

	t.Run("simple alertmanager url", func(t *testing.T) {
		t.Parallel()
		params := make(map[string]interface{})
		err := addAlertManagerParams("https://some-alertmanager", params)
		require.NoError(t, err)
		require.Equal(t, "http://127.0.0.1:9093/alertmanager,https://some-alertmanager", params["AlertmanagerURL"])
	})

	t.Run("extract username and password from alertmanager url", func(t *testing.T) {
		t.Parallel()
		params := make(map[string]interface{})
		err := addAlertManagerParams("https://username1:PAsds!234@some-alertmanager", params)
		require.NoError(t, err)
		require.Equal(t, "http://127.0.0.1:9093/alertmanager,https://some-alertmanager", params["AlertmanagerURL"])
		require.Equal(t, ",username1", params["AlertManagerUser"])
		require.Equal(t, `,"PAsds!234"`, params["AlertManagerPassword"])
	})

	t.Run("incorrect alertmanager url", func(t *testing.T) {
		t.Parallel()
		params := make(map[string]interface{})
		err := addAlertManagerParams("*:9095", params)
		require.EqualError(t, err, `cannot parse AlertManagerURL: parse "*:9095": first path segment in URL cannot contain colon`)
		require.Equal(t, "http://127.0.0.1:9093/alertmanager", params["AlertmanagerURL"])
	})
}

func TestSavePMMConfig(t *testing.T) {
	t.Parallel()
	configDir := filepath.Join("..", "..", "testdata", "supervisord.d")
	tests := []struct {
		description string
		params      map[string]any
		file        string
	}{
		{
			description: "disable internal postgresql db",
			params:      map[string]any{"DisableInternalDB": true, "DisableSupervisor": false, "PassivePMM": false},
			file:        "pmm-db_disabled",
		},
		{
			description: "enable internal postgresql db",
			params:      map[string]any{"DisableInternalDB": false, "DisableSupervisor": false, "PassivePMM": false},
			file:        "pmm-db_enabled",
		},
		{
			description: "passive pmm",
			params:      map[string]any{"DisableInternalDB": true, "DisableSupervisor": false, "PassivePMM": true},
			file:        "pmm-passive",
		},
	}
	for _, test := range tests {
		test := test
		t.Run(test.description, func(t *testing.T) {
			t.Parallel()
			expected, err := os.ReadFile(filepath.Join(configDir, test.file+".ini")) //nolint:gosec
			require.NoError(t, err)
			actual, err := marshalConfig(test.params)
			require.NoError(t, err)
			assert.Equal(t, string(expected), string(actual))
		})
	}
}<|MERGE_RESOLUTION|>--- conflicted
+++ resolved
@@ -38,7 +38,6 @@
 	configDir := filepath.Join("..", "..", "testdata", "supervisord.d")
 	vmParams, err := models.NewVictoriaMetricsParams(models.BasePrometheusConfigPath, models.VMBaseURL)
 	require.NoError(t, err)
-<<<<<<< HEAD
 	pgParams := models.PGParams{
 		Addr:        "127.0.0.1:5432",
 		DBName:      "postgres",
@@ -50,9 +49,6 @@
 		SSLCertPath: "path-to-cert",
 	}
 	s := New(configDir, pmmUpdateCheck, vmParams, pgParams, gRPCMessageMaxSize)
-=======
-	s := New(configDir, pmmUpdateCheck, vmParams, models.PGParams{}, gRPCMessageMaxSize)
->>>>>>> ffc66f09
 	settings := &models.Settings{
 		DataRetention:   30 * 24 * time.Hour,
 		AlertManagerURL: "https://external-user:passw!,ord@external-alertmanager:6443/alerts",
