--- conflicted
+++ resolved
@@ -71,57 +71,6 @@
 	}
 }
 
-<<<<<<< HEAD
-=======
-func TestDBaaSController(t *testing.T) {
-	t.Parallel()
-	gRPCMessageMaxSize := uint32(100 * 1024 * 1024)
-
-	pmmUpdateCheck := NewPMMUpdateChecker(logrus.WithField("component", "supervisord/pmm-update-checker_logs"))
-	configDir := filepath.Join("..", "..", "testdata", "supervisord.d")
-	vmParams, err := models.NewVictoriaMetricsParams(models.BasePrometheusConfigPath, models.VMBaseURL)
-	require.NoError(t, err)
-	s := New(configDir, pmmUpdateCheck, &models.Params{VMParams: vmParams, PGParams: &models.PGParams{}, HAParams: &models.HAParams{}}, gRPCMessageMaxSize)
-
-	var tp *template.Template
-	for _, tmpl := range templates.Templates() {
-		if tmpl.Name() == "dbaas-controller" {
-			tp = tmpl
-			break
-		}
-	}
-
-	tests := []struct {
-		Enabled bool
-		File    string
-	}{
-		{
-			Enabled: true,
-			File:    "dbaas-controller_enabled",
-		},
-		{
-			Enabled: false,
-			File:    "dbaas-controller_disabled",
-		},
-	}
-	for _, test := range tests {
-		st := models.Settings{
-			DBaaS: struct {
-				Enabled bool `json:"enabled"`
-			}{
-				Enabled: test.Enabled,
-			},
-		}
-
-		expected, err := os.ReadFile(filepath.Join(configDir, test.File+".ini")) //nolint:gosec
-		require.NoError(t, err)
-		actual, err := s.marshalConfig(tp, &st, nil)
-		require.NoError(t, err)
-		assert.Equal(t, string(expected), string(actual))
-	}
-}
-
->>>>>>> 9db1746f
 func TestParseStatus(t *testing.T) {
 	t.Parallel()
 
