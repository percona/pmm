--- conflicted
+++ resolved
@@ -60,7 +60,14 @@
       - metric_name: "mysql_version_comment"
         label: "version_comment"
 
-<<<<<<< HEAD
+  - id: MySQLEngineRocksDBCount
+    source: VM
+    query: count({__name__="mysql_global_variables_rocksdb_block_cache_size"})
+    summary: "Number of monitored MySQL services with RocksDB Engine"
+    data:
+      - metric_name: "mysql_rocksdb_count"
+        value: 1
+
   - id: MySQLInnodbBufferPoolSize
     source: VM
     query: mysql_global_variables_innodb_buffer_pool_size
@@ -91,14 +98,6 @@
     summary: "Data usage of MySQL"
     data:
       - metric_name: "mysql_innodb_space_used"
-=======
-  - id: MySQLEngineRocksDBCount
-    source: VM
-    query: count({__name__="mysql_global_variables_rocksdb_block_cache_size"})
-    summary: "Number of monitored MySQL services with RocksDB Engine"
-    data:
-      - metric_name: "mysql_rocksdb_count"
->>>>>>> 80d19e3d
         value: 1
 
   - id: MongoDBVersion
