--- conflicted
+++ resolved
@@ -343,13 +343,8 @@
   # Nodes information - v2
   - id: NodesInfoPMMAgentV2
     source: PMMDB_SELECT
-<<<<<<< HEAD
     query: a.version, a.agent_type, COALESCE(a.runs_on_node_id, aa.runs_on_node_id) AS runs_on_node_id FROM agents a LEFT JOIN agents aa ON a.pmm_agent_id = aa.agent_id
-    summary: "Agents versions"
-=======
-    query: version, agent_type, runs_on_node_id FROM agents
     summary: "Agents version"
->>>>>>> 423e279c
     transform:
       type: JSON
       metric: pmm_server_agents_version
