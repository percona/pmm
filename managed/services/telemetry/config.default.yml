telemetry:
  # PMM - generic information
  - id: PMMServerIAEnabled
    source: PMMDB_SELECT
    query: (CASE WHEN alerting->'disabled' = 'false' THEN '1' ELSE '0' END) AS ia_enabled FROM settings s, jsonb_extract_path(s.settings, 'alerting') AS alerting
    summary: "PMM Server Integration Alerting feature enabled/disabled"
    data:
      - metric_name: "pmm_server_ia_enabled"
        column: "ia_enabled"

  - id: PMMServerAlertsFire
    source: VM
    query: max_over_time(grafana_alerting_alerts{state="alerting"}[24h])
    summary: "Maximum number of active concurrent alerts in the last 24 hours"
    data:
      - metric_name: "pmm_server_alerts_firing_max_24h"
        value: 1

  - id: PMMServerAlertRulesNumber
    source: VM
    query: grafana_alerting_schedule_alert_rules
    summary: "Number of Alerts configured"
    data:
      - metric_name: "pmm_server_alert_rules_number"
        value: 1

  - id: PMMServerSTTEnabled
    source: PMMDB_SELECT
    query: (CASE WHEN stt->'stt_disabled' = 'false' THEN '1' ELSE '0' END) AS stt_enabled FROM settings s, jsonb_extract_path(s.settings, 'sass') AS stt
    summary: "PMM Server Security Thread Tool feature enabled/disabled"
    data:
      - metric_name: "pmm_server_stt_enabled"
        column: "stt_enabled"

  - id: PMMServerAdvisorsDisabled
    source: PMMDB_SELECT
    query: (CASE WHEN stt->'stt_disabled' = 'true' THEN '1' ELSE '0' END) AS advisors_disabled FROM settings s, jsonb_extract_path(s.settings, 'sass') AS stt
    summary: "PMM Advisors Disabled"
    data:
      - metric_name: "pmm_server_advisors_disabled"
        column: "advisors_disabled"

  - id: PMMServerBackupManagementEnabled
    source: PMMDB_SELECT
    query: (CASE WHEN backup_management->'disabled' = 'false' THEN '1' ELSE '0' END) AS backup_management_enabled FROM settings s, jsonb_extract_path(s.settings, 'backup_management') AS backup_management
    summary: "PMM Server Backup Management feature enabled"
    data:
      - metric_name: "pmm_server_backup_management_enabled"
        column: "backup_management_enabled"

  - id: PMMServerAlertManagerUsed
    source: PMMDB_SELECT
    query: (CASE alert_manager_url WHEN '""' THEN 'false' ELSE 'true' END) as alert_manager_set FROM settings s, jsonb_extract_path(s.settings, 'alert_manager_url') AS alert_manager_url
    summary: "PMM Server alert manager integration  - used/not used"
    data:
      - metric_name: "pmm_server_alert_manager_enabled"
        column: "alert_manager_set"


  - id: PMMServerDBaaSEnabled
    source: PMMDB_SELECT
    query: (CASE WHEN dbaas->'enabled' = 'true' THEN '1' ELSE '0' END) AS dbaas_enabled FROM settings s, jsonb_extract_path(s.settings, 'dbaas') AS dbaas
    summary: "PMM Server DBaaS feature enabled/disabled"
    data:
      - metric_name: "pmm_server_dbaas_enabled"
        column: "dbaas_enabled"

  - id: PMMServerUpdatesDisabled
    source: PMMDB_SELECT
    query: (CASE WHEN updates->'disabled' = 'true' THEN '1' ELSE '0' END) AS updates_disabled FROM settings s, jsonb_extract_path(s.settings, 'updates') AS updates
    summary: "PMM Server Check Updates feature disabled"
    data:
      - metric_name: "pmm_server_updates_disabled"
        column: "updates_disabled"

  # Services Information
  - id: MySQLVersion
    source: VM
    query: mysql_version_info{service_type="mysql"}
    summary: "Detailed information about version and comment of monitored MySQL services"
    data:
      - metric_name: "mysql_version"
        label: "version"
      - metric_name: "mysql_version_comment"
        label: "version_comment"

  - id: MySQLPlugins
    source: VM
    query: mysql_plugin
    transform:
      type: JSON
      metric: mysql_plugins
    summary: "Plugins on the MySQL instance"
    data:
      - metric_name: "1"
        label: "library"
      - metric_name: "2"
        label: "license"
      - metric_name: "3"
        label: "name"
      - metric_name: "4"
        label: "status"
      - metric_name: "5"
        label: "type"

  - id: MySQLEngineRocksDBCount
    source: VM
    query: count({__name__="mysql_global_variables_rocksdb_block_cache_size"})
    summary: "Number of monitored MySQL services with RocksDB Engine"
    data:
      - metric_name: "mysql_rocksdb_count"
        value: 1

  - id: MySQLInnodbBufferPoolSize
    source: VM
    query: mysql_global_variables_innodb_buffer_pool_size
    summary: "InnoDB buffer pool size"
    data:
      - metric_name: "mysql_global_variables_innodb_buffer_pool_size"
        value: 1

  - id: MySQLAvgThreadsRunning
    source: VM
    query: avg by (service) (avg_over_time(mysql_global_status_threads_running[1d]))
    summary: "Average number of running threads for last day"
    data:
      - metric_name: "mysql_global_status_threads_running"
        value: 1

  - id: MySQLAvgQueriesRunning
    source: VM
    query: avg by (service_name) (rate(mysql_global_status_commands_total{command=~"select|delete|update|insert"}[1d]))
    summary: "Average number of running queries"
    data:
      - metric_name: "mysql_global_status_queries_running"
        value: 1

  - id: MySQLInnodbSpaceUsed
    source: VM
    query: sum(count(mysql_info_schema_table_version{engine="InnoDB"}) by (schema,table) * sum (mysql_info_schema_table_size{component=~"data_length|index_length"}) by (schema,table))
    summary: "Data usage of MySQL"
    data:
      - metric_name: "mysql_innodb_space_used"
        value: 1

  - id: MongoDBVersion
    source: VM
    query: mongodb_version_info{service_type="mongodb"}
    summary: "Monitored MongoDB services version"
    data:
      - metric_name: "mongodb_version"
        label: "mongodb"

  - id: MongoDBExporterMetricsGeneralStats
    source: VM
    query: collector_scrape_time_ms{exporter="mongodb",collector="general"}
    summary: "Runtime for general collector of MongoDB exporter"
    data:
      - metric_name: "mongodb_collector_scrape_time_general"
        value : 1

  - id: MongoDBExporterMetricsDiagnosticDataStats
    source: VM
    query: collector_scrape_time_ms{exporter="mongodb",collector="diagnostic_data"}
    summary: "Runtime for diagnostic data collector of MongoDB exporter"
    data:
      - metric_name: "mongodb_collector_scrape_time_diagnostic_data"
        value : 1

  - id: MongoDBExporterMetricsCollectionStats
    source: VM
    query: collector_scrape_time_ms{exporter="mongodb",collector="collstats"}
    summary: "Runtime for collection statistics collector of MongoDB exporter"
    data:
      - metric_name: "mongodb_collector_scrape_time_collstats"
        value : 1

  - id: MongoDBExporterMetricsDBStats
    source: VM
    query: collector_scrape_time_ms{exporter="mongodb",collector="dbstats"}
    summary: "Runtime for database statistics collector of MongoDB exporter"
    data:
      - metric_name: "mongodb_collector_scrape_time_dbstats"
        value : 1

  - id: MongoDBExporterMetricsIndexStats
    source: VM
    query: collector_scrape_time_ms{exporter="mongodb",collector="indexstats"}
    summary: "Runtime for index statistics collector of MongoDB exporter"
    data:
      - metric_name: "mongodb_collector_scrape_time_indexstats"
        value : 1

  - id: MongoDBExporterMetricsTopStats
    source: VM
    query: collector_scrape_time_ms{exporter="mongodb",collector="top"}
    summary: "Runtime for top metrics collector of MongoDB exporter"
    data:
      - metric_name: "mongodb_collector_scrape_time_top"
        value : 1

  - id: MongoDBExporterMetricsReplicationStatus
    source: VM
    query: collector_scrape_time_ms{exporter="mongodb",collector="replset_status"}
    summary: "Runtime for replication status collector of MongoDB exporter"
    data:
      - metric_name: "mongodb_collector_scrape_time_replset_status"
        value : 1

  - id: MongoDBEdition
    source: VM
    query: mongodb_version_info{service_type="mongodb"}
    summary: "Monitored MongoDB edition"
    data:
      - metric_name: "mongodb_edition"
        label: "edition"
      - metric_name: "mongodb_vendor"
        label: "vendor"

  - id: MongoDBMembersCountByReplicaSet
    source: VM
    # use group operator to remove duplicated labels, because several mongo instances
    # could be connected to PMM and send own metric `mongodb_members_id` which will be duplicated
    query: count(group(mongodb_members_id) by (member_idx, rs_nm)) by (rs_nm)
    summary: "Returns number of members in MongoDB replica set"
    data:
      - metric_name: "mongodb_replicaset_members_count"
        value: 1

  - id: MongoDBArbitersCountByReplicaSet
    source: VM
    query: count(group(mongodb_members_id{member_state="ARBITER"}) by (member_idx, rs_nm)) by (rs_nm)
    summary: "Returns number of arbiters in MongoDB replica set"
    data:
      - metric_name: "mongodb_replicaset_arbiters_count"
        value: 1

  - id: MongoDBShardsCount
    source: VM
    # group by mongo instances by cluster label, return mongodb_mongos_sharding_shards_total value if it's sharded and 0 if it's not
    query: (group(mongodb_up{cluster!=""}) by (cluster)) * on(cluster) group_left(cluster) mongodb_mongos_sharding_shards_total OR on (cluster) (group(mongodb_up{cluster!=""}) by (cluster)) - 1
    summary: "Returns number of shards in MongoDB cluster. If cluster is not sharded it returns 0"
    data:
      - metric_name: "mongodb_shards_count_in_cluster"
        value: 1

  - id: MongoDBEngineType # check for inmemory engine type
    source: VM
    query: mongodb_mongod_storage_engine
    summary: "Returns used engine type for MongoDB"
    data:
      - metric_name: "mongodb_storage_engine_type"
        label: engine

  - id: MongoDBIsEncryptionAtRestEnabled
    source: VM
    query: (group(mongodb_up) by (service_name)) * on(service_name) group_left(service_name) mongodb_security_encryption_enabled OR (group(mongodb_up) by (service_name)) - 1
    summary: "Returns 1 if encryption at rest is enabled on the mongo instance, otherwise returns 0"
    data:
      - metric_name: "mongodb_encryption_at_rest_enabled"
        value: 1

  - id: MongoDBEncryptionType
    source: VM
    query: mongodb_security_encryption_enabled
    summary: "Returns the type of how encryption at rest was enabled (using local file, kmip or vault)"
    data:
      - metric_name: "mongodb_encryption_at_rest_type"
        label: type

  - id: PMMPostgresDBVersion
    source: VM
    query: pg_static{service_name="pmm-server-postgresql", service_type="postgresql"}
    summary: "PostgreSQL version inside PMM server"
    data:
      - metric_name: "pmm_server_postgresql_version"
        label: "short_version"

  - id: PostgresDBVersion
    source: VM
    query: pg_static{service_name!="pmm-server-postgresql", service_type="postgresql"}
    summary: "Monitored PostgreSQL services version"
    data:
      - metric_name: "postgresql_version"
        label: "short_version"

  - id: HAProxyVersion
    source: VM
    query: haproxy_process_build_info
    summary: "Monitored HAProxy services version"
    data:
      - metric_name: "haproxy_version"
        label: "version"

  - id: ProxysqlVersion
    source: VM
    query: proxysql_info
    summary: "Monitored ProxySQL services version"
    data:
      - metric_name: "proxysql_version"
        label: "version"

  #
  - id: GrafanaStatTotalUsers
    source: VM
    query: grafana_stat_total_users
    summary: "Total Grafana users"
    data:
      - metric_name: "pmm_server_grafana_stat_total_users"
        value: 1

  # PMM - Usage
  - id: GrafanaStatMonthlyActiveUsers
    source: VM
    query: grafana_stat_active_users
    summary: "Monthly active users"
    data:
      - metric_name: "pmm_server_grafana_stat_active_users"
        value: 1

  - id: GrafanaStatDailyActiveUsers
    source: GRAFANADB_SELECT
    query: count(*) AS count FROM user WHERE last_seen_at > datetime('now', '-1 day')
    summary: "Daily active users"
    data:
      - metric_name: "pmm_server_grafana_stat_daily_active_users"
        column: "count"

  - id: GrafanaStatTotalOrgs
    source: VM
    query: grafana_stat_total_orgs
    summary: "Total Grafana organisations"
    data:
      - metric_name: "pmm_server_grafana_stat_total_orgs"
        value: 1

  - id: GrafanaStatTotalsAnnotations
    source: VM
    query: grafana_stat_totals_annotations
    summary: "Grafana annotation count"
    data:
      - metric_name: "pmm_server_grafana_stat_totals_annotations"
        value: 1

  - id: PMMDataRetentionPeriod
    source: PMMDB_SELECT
    query: data_retention FROM settings s, jsonb_extract_path(s.settings, 'data_retention') AS data_retention
    summary: "Data retention period"
    data:
      - metric_name: "pmm_server_data_retention_period"
        column: "data_retention"

  # PMM - Usage
  - id: PMMUsageNodesCount
    source: PMMDB_SELECT
    query: count(*) AS nodes_count FROM nodes where node_name != 'pmm-server'
    summary: "Monitored nodes count"
    data:
      - metric_name: "pmm_server_usage_nodes_count"
        column: "nodes_count"

  - id: PMMUsageServicesCount
    source: PMMDB_SELECT
    query: count(*) AS services_count FROM services where node_id != 'pmm-server'
    summary: "Monitored services count"
    data:
      - metric_name: "pmm_server_usage_services_count"
        column: "services_count"

  - id: PMMUsageEnvironmentsCount
    source: PMMDB_SELECT
    query: count(distinct environment) as environments_count from services where environment != ''
    summary: "Monitored environments count"
    data:
      - metric_name: "pmm_server_usage_environments_count"
        column: "environments_count"

  - id: PMMUsageClustersCount
    source: PMMDB_SELECT
    query: count(distinct cluster) as clusters_count from services where cluster != '';
    summary: "Monitored clusters count"
    data:
      - metric_name: "pmm_server_usage_clusters_count"
        column: "clusters_count"

  # Nodes information - v2
  - id: NodesInfoPMMAgentV2
    source: PMMDB_SELECT
    query: a.version, a.agent_type, COALESCE(a.runs_on_node_id, aa.runs_on_node_id) AS runs_on_node_id FROM agents a LEFT JOIN agents aa ON a.pmm_agent_id = aa.agent_id
    summary: "Agents version"
    transform:
      type: JSON
      metric: pmm_server_agents_version
    data:
      - metric_name: "1"
        column: "agent_type"
      - metric_name: "2"
        column: "runs_on_node_id"
      - metric_name: "3"
        column: "version"

  # Nodes information
  - id: NodesInfoPMMAgentEmbedded
    source: PMMDB_SELECT
    query: version FROM agents WHERE agent_type = 'pmm-agent' and runs_on_node_id = 'pmm-server'
    summary: "Agents version PMM_AGENT running on PMM server"
    data:
      - metric_name: "pmm_server_pmm_agent_version"
        column: "version"

  - id: NodesInfoPMMAgent
    source: PMMDB_SELECT
    query: version FROM agents WHERE agent_type = 'pmm-agent' and runs_on_node_id != 'pmm-server'
    summary: "Agents version PMM_AGENT"
    data:
      - metric_name: "pmm_client_pmm_agent_version"
        column: "version"

  - id: NodesInfoVMAgent
    source: PMMDB_SELECT
    query: version FROM agents WHERE agent_type = 'vmagent' and pmm_agent_id != 'pmm-server'
    summary: "Agents version VM_AGENT"
    data:
      - metric_name: "pmm_client_vm_agent_version"
        column: "version"

  - id: NodesInfoNodeExporter
    source: PMMDB_SELECT
    query: version FROM agents WHERE agent_type = 'node_exporter' and pmm_agent_id != 'pmm-server'
    summary: "Agents version NODE_EXPORTER"
    data:
      - metric_name: "pmm_client_node_exporter_version"
        column: "version"

  - id: NodesInfoMysqldExporter
    source: PMMDB_SELECT
    query: version FROM agents WHERE agent_type = 'mysqld_exporter' and pmm_agent_id != 'pmm-server'
    summary: "Agents version MYSQLD_EXPORTER"
    data:
      - metric_name: "pmm_client_mysqld_exporter_version"
        column: "version"

  - id: NodesInfoMongodbExporter
    source: PMMDB_SELECT
    query: version FROM agents WHERE agent_type = 'mongodb_exporter' and pmm_agent_id != 'pmm-server'
    summary: "Agents version MONGODB_EXPORTER"
    data:
      - metric_name: "pmm_client_mongodb_exporter_version"
        column: "version"

  - id: NodesInfoPostgresExporter
    source: PMMDB_SELECT
    query: version FROM agents WHERE agent_type = 'postgres_exporter' and pmm_agent_id != 'pmm-server'
    summary: "Agents version POSTGRES_EXPORTER"
    data:
      - metric_name: "pmm_client_postgres_exporter_version"
        column: "version"

  - id: NodesInfoProxysqlExporter
    source: PMMDB_SELECT
    query: version FROM agents WHERE agent_type = 'proxysql_exporter' and pmm_agent_id != 'pmm-server'
    summary: "Agents version PROXYSQL_EXPORTER"
    data:
      - metric_name: "pmm_client_proxysql_exporter_version"
        column: "version"

  - id: NodesInfoQANMysqlPerfschemaAgent
    source: PMMDB_SELECT
    query: version FROM agents WHERE agent_type = 'qan-mysql-perfschema-agent' and pmm_agent_id != 'pmm-server'
    summary: "Agents version QAN_MYSQL_PERFSCHEMA_AGENT"
    data:
      - metric_name: "pmm_client_qan_mysql_perfschema_agent_version"
        column: "version"

  - id: NodesInfoQANMysqlSlowlogAgent
    source: PMMDB_SELECT
    query: version FROM agents WHERE agent_type = 'qan-mysql-slowlog-agent' and pmm_agent_id != 'pmm-server'
    summary: "Agents version QAN_MYSQL_SLOWLOG_AGENT"
    data:
      - metric_name: "pmm_client_qan_mysql_slowlog_agent_version"
        column: "version"

  - id: NodesInfoQANMongodbProfilerAgent
    source: PMMDB_SELECT
    query: version FROM agents WHERE agent_type = 'qan-mongodb-profiler-agent' and pmm_agent_id != 'pmm-server'
    summary: "Agents version QAN_MONGODB_PROFILER_AGENT"
    data:
      - metric_name: "pmm_client_qan_mongodb_profiler_agent_version"
        column: "version"

  - id: NodesInfoQANPostgresqlPgstatementsAgent
    source: PMMDB_SELECT
    query: version FROM agents WHERE agent_type = 'qan-postgresql-pgstatements-agent' and pmm_agent_id != 'pmm-server'
    summary: "Agents version QAN_POSTGRESQL_PGSTATEMENTS_AGENT"
    data:
      - metric_name: "pmm_client_qan_postgresql_pgstatements_agent_version"
        column: "version"

  - id: NodesInfoQANPostgresqlPgstatmonitorAgent
    source: PMMDB_SELECT
    query: version FROM agents WHERE agent_type = 'qan-postgresql-pgstatmonitor-agent' and pmm_agent_id != 'pmm-server'
    summary: "Agents version QAN_POSTGRESQL_PGSTATMONITOR_AGENT"
    data:
      - metric_name: "pmm_client_qan_postgresql_pgstatmonitor_agent_version"
        column: "version"

  - id: NodesInfoRDSExporter
    source: PMMDB_SELECT
    query: version FROM agents WHERE agent_type = 'rds_exporter' and pmm_agent_id != 'pmm-server'
    summary: "Agents version RDS_EXPORTER"
    data:
      - metric_name: "pmm_client_rds_exporter_version"
        column: "version"

  - id: NodesInfoExternalExporter
    source: PMMDB_SELECT
    query: version FROM agents WHERE agent_type = 'external-exporter' and pmm_agent_id != 'pmm-server'
    summary: "Agents version EXTERNAL_EXPORTER"
    data:
      - metric_name: "pmm_client_external_exporter_version"
        column: "version"

  - id: NodesInfoAzureDatabaseExporter
    source: PMMDB_SELECT
    query: version FROM agents WHERE agent_type = 'azure_database_exporter' and pmm_agent_id != 'pmm-server'
    summary: "Agents version AZURE_DATABASE_EXPORTER"
    data:
      - metric_name: "pmm_client_azure_database_exporter_version"
        column: "version"

  - id: PMMNodesInfoNodeType
    source: PMMDB_SELECT
    query: node_type FROM nodes WHERE node_name = 'pmm-server'
    summary: "PMM Node type"
    data:
      - metric_name: "pmm_server_node_type"
        column: "node_type"

  - id: NodesInfoNodeType
    source: PMMDB_SELECT
    query: node_type FROM nodes WHERE node_name != 'pmm-server'
    summary: "Node type"
    data:
      - metric_name: "pmm_client_node_type"
        column: "node_type"

  - id: PMMNodeCPUUsage
    source: VM
    query: clamp_max(sum by () ((avg by (mode) (  (clamp_max(rate(node_cpu_seconds_total{node_name=~"pmm-server",mode!="idle",mode!="iowait"}[5m]),1)) or  (clamp_max(irate(node_cpu_seconds_total{node_name=~"pmm-server",mode!="idle",mode!="iowait"}[5m]),1)) )) *100 or  sum by () (avg_over_time(node_cpu_average{node_name=~"pmm-server",mode!="total",mode!="idle"}[5m]) or   avg_over_time(node_cpu_average{node_name=~"pmm-server",mode!="total",mode!="idle"}[5m])) unless   (avg_over_time(node_cpu_average{node_name=~"pmm-server",mode="total",job="rds-basic"}[5m]) or  avg_over_time(node_cpu_average{node_name=~"pmm-server",mode="total",job="rds-basic"}[5m]))   ),100)
    summary: "PMM node CPU Usage"
    data:
      - metric_name: "pmm_server_node_cpu_usage"
        value: 1

  - id: PMMNodeCPUArchitecture
    source: VM
    query: node_uname_info
    summary: "PMM node CPU Architecture"
    data:
      - metric_name: "pmm_server_node_cpu_architecture"
        label: "machine"

  - id: PMMNodeCPUCoreCount
    source: VM
    query: sum by (value) (count by(cpu) (node_cpu_seconds_total{mode="idle",node_id="pmm-server"}))
    summary: "PMM node CPU core count"
    data:
      - metric_name: "pmm_server_node_cpu_core_count"
        value: 1

  - id: PMMNodeMemorySize
    source: VM
    query: avg by (node_name) (avg_over_time(node_memory_MemTotal_bytes{node_name=~"pmm-server"}[5m]) or avg_over_time(node_memory_MemTotal_bytes{node_name=~"pmm-server"}[5m]))
    summary: "PMM node memory size"
    data:
      - metric_name: "pmm_server_node_memory_size"
        value: 1

  - id: PMMNodeMemoryUsage
    source: VM
    query: clamp_min(avg by (node_name) (((avg_over_time(node_memory_MemTotal_bytes{node_name=~"pmm-server"}[5m]) or avg_over_time(node_memory_MemTotal_bytes{node_name=~"pmm-server"}[5m])) - ((avg_over_time(node_memory_MemFree_bytes{node_name=~"pmm-server"}[5m]) or avg_over_time(node_memory_MemFree_bytes{node_name=~"pmm-server"}[5m]))+(avg_over_time(node_memory_Buffers_bytes{node_name=~"pmm-server"}[5m]) or avg_over_time(node_memory_Buffers_bytes{node_name=~"pmm-server"}[5m]))+(avg_over_time(node_memory_Cached_bytes{node_name=~"pmm-server"}[5m]) or avg_over_time(node_memory_Cached_bytes{node_name=~"pmm-server"}[5m]))))),0)
    summary: "PMM node memory usage"
    data:
      - metric_name: "pmm_server_node_memory_usage"
        value: 1

  - id: PMMNodeDiskCapacity
    source: VM
    query: sum(sum(avg(node_filesystem_size_bytes{node_name=~"pmm-server",fstype=~"(ext.|xfs|vfat|)"}) without (mountpoint)) without (device,fstype))
    summary: "PMM node disk capacity"
    data:
      - metric_name: "pmm_server_node_disk_capacity"
        value: 1

  - id: PMMNodeOSName
    source: VM
    query: node_uname_info{node_id=~"pmm-server"}
    summary: "PMM node OS name"
    data:
      - metric_name: "pmm_server_node_os_name"
        label: "sysname"

  - id: PMMNodeOSVersion
    source: VM
    query: node_uname_info{node_id=~"pmm-server"}
    summary: "PMM node OS version"
    data:
      - metric_name: "pmm_server_node_os_version"
        label: "release"

  # DBaaS
  - id: DBaaSServicesCount
    source: PMMDB_SELECT
    query: count(service_name) AS count from services where service_name ~ concat('default-', cluster,'-(pxc|rs0)-\d+')
    summary: "DBaaS Services Count"
    data:
      - metric_name: "dbaas_services_count"
        column: "count"

  - id: DBaaSClustersCount
    source: PMMDB_SELECT
    query: count(distinct cluster) AS count from services where service_name ~ concat('default-', cluster,'-(pxc|rs0)-\d+')
    summary: "DBaaS Clusters Count"
    data:
      - metric_name: "dbaas_clusters_count"
        column: "count"

  # K8s Clusters
  - id: K8sClustersCount
    source: PMMDB_SELECT
    query: count(*) AS count FROM kubernetes_clusters
    summary: "K8s Clusters Count"
    data:
      - metric_name: "k8s_clusters_count"
        column: "count"

  # Advisor
  - id: AdvisorChecksAvailable
    source: VM
    query: pmm_managed_advisor_checks_available
    transform:
      type: JSON
      metric: "advisor_checks_available"
    summary: "Advisor - number of available advisor checks in PMM"
    data:
      - metric_name: 1
        label: "check_name"
      - metric_name: 2
        value: 1

  - id: AdvisorChecksExecuted
    source: VM
    query: pmm_managed_advisor_checks_executed_total
    transform:
      type: JSON
      metric: "advisor_checks_executed_total"
    summary: "Advisor - total number of executed checks per name"
    data:
      - metric_name: 1
        label: "check_name"
      - metric_name: 2
        value: 1

  - id: AdvisorCheckInsights
    source: VM
    query: pmm_managed_advisor_check_insights
    transform:
      type: JSON
      metric: "advisor_check_insights"
    summary: "Advisor - number of advisor insights per name"
    data:
      - metric_name: 1
        label: "check_name"
      - metric_name: 2
        value: 1

  - id: AdvisorsChecksExecutionTime
    source: VM
    query: pmm_managed_advisor_check_execution_time_seconds
    summary: "Advisor - Time taken for advisor checks to execute"
    transform:
      type: JSON
      metric: "advisor_check_execution_time_seconds"
    data:
      - metric_name: 1
        label: "check_name"
      - metric_name: 2
        value: 1

  - id: AdvisorsChecksDisabled
    source: PMMDB_SELECT
    query: settings->'sass'->'disabled_stt_checks' as disabled_checks from settings;
    summary: "Advisor - Checks that are disabled on the PMM instance"
    transform:
      type: JSON
      metric: "advisor_checks_disabled"
    data:
      - metric_name: "advisor_checks_disabled"
        column: "disabled_checks"
      - metric_name: 2
        value: 1

  #Grafana
  - id: GrafanaUsersCount
    source: GRAFANADB_SELECT
    query: count(*) AS count FROM user
    summary: "Grafana Users Count"
    data:
      - metric_name: "grafana_users_count"
        column: "count"

  - id: GrafanaDarkThemeUsersCount
    source: GRAFANADB_SELECT
    query: count(u.id) as count from user u left join preferences p on p.user_id = u.id where p.theme = 'dark'
    summary: "Grafana Dark Theme Users Count"
    data:
      - metric_name: "grafana_dark_theme_users_count"
        column: "count"

  - id: GrafanaLightThemeUsersCount
    source: GRAFANADB_SELECT
    query: count(u.id) as count from user u left join preferences p on p.user_id = u.id where p.theme = 'light'
    summary: "Grafana Light Theme Users Count"
    data:
      - metric_name: "grafana_light_theme_users_count"
        column: "count"

  - id: GrafanaDefaultThemeUsersCount
    source: GRAFANADB_SELECT
    query: count(u.id) as count from user u left join preferences p on p.user_id = u.id where p.theme = '' or p.theme is null
    summary: "Grafana Default Theme Users Count"
    data:
      - metric_name: "grafana_default_theme_users_count"
        column: "count"

  - id: GrafanaCustomDashboardsCount
    source: GRAFANADB_SELECT
    query: count(*) as count from dashboard where created_by != -1 and is_folder = 0
    summary: "Grafana Custom Dashboards Count"
    data:
      - metric_name: "grafana_custom_dashboards_count"
        column: "count"

  - id: GrafanaCustomDashboardsPerPillar
    source: GRAFANADB_SELECT
    query: inn.title as pillar, count(d.title) as count from dashboard d left join dashboard inn ON d.folder_id =  inn.id where d.created_by != -1 and d.is_folder = 0 group by inn.title
    summary: "Grafana Custom Dashboards Count By Pillar"
    transform:
      type: JSON
      metric: grafana_custom_dashboards_pillar_combined
    data:
      - metric_name: "pillar"
        column: "pillar"
      - metric_name: "count"

  # API usage
  - id: APIUsageMetrics
    source: VM
    query: pmm_grpc_server_msg_received_total
    transform:
      type: JSON
      metric: pmm_server_api_usage
    summary: "PMM Server API usage"
    data:
      - metric_name: "1"
        label: "caller_origin" # internal / external
      - metric_name: "2"
        label: "grpc_method"
      - metric_name: "3"
        label: "grpc_service"
      - metric_name: "4"
        label: "grpc_type"
      - metric_name: "5" # pmm-managed / qan-api2
        label: "job"
      - metric_name: "6"
        value: 1

  # Backup Management information
  - id: BackupManagementStorageTypes
    source: PMMDB_SELECT
    query: type AS storage_type, count(*) AS count FROM backup_locations GROUP BY type
    transform:
      type: JSON
      metric: backup_management_storage_types
    summary: "How many storages configured by types"
    data:
      - metric_name: "1"
        column: "storage_type"
      - metric_name: "2"
        column: "count"

  - id: BackupManagementScheduledTasks
    source: PMMDB_SELECT
    query: type AS task_type, count(*) AS count FROM scheduled_tasks GROUP BY task_type
    transform:
      type: JSON
      metric: backup_management_scheduled_tasks
    summary: "How many backup tasks scheduled by types"
    data:
      - metric_name: "1"
        column: "task_type"
      - metric_name: "2"
        column: "count"

  - id: BackupManagementJobsPerformed
    source: PMMDB_SELECT
    query: >
      j.type bm_job_type,
      	coalesce(j.mod, 'N/A') bm_backup_mode,
      	coalesce(j.dm, 'N/A') bm_data_model,
      	coalesce(a_backup.type, 'N/A') bm_job_run_type,
      	j.job_status bm_job_status,
      	coalesce(bl_backup.type, bl_restore.type, 'N/A') bm_location_type,
      	count(*) count
      from (select type, 
      			"data"->"type"->>'mode' mod, 
      			"data"->"type"->>'data_model' dm, 
      			"data"->"type"->>'artifact_id' artifact_id,
      			"data"->"type"->>'restore_id' restore_id,
      			case error when '' then 'success' else 'failed' end job_status
      		from jobs 
      		where created_at BETWEEN NOW() - INTERVAL '24 HOURS' AND NOW() 
      			group by type, mod, dm, artifact_id, restore_id, job_status) j
      left join artifacts a_backup
      	on a_backup.id = j.artifact_id
      left join backup_locations bl_backup
      	on bl_backup.id = a_backup.location_id 
      left join restore_history rh
      	on rh.id = j.restore_id
      left join artifacts a_restore
      	on a_restore.id = rh.artifact_id
      left join backup_locations bl_restore
      	on bl_restore.id = a_restore.location_id
      group by 
      	bm_job_type, 
      	bm_backup_mode, 
      	bm_data_model, 
      	bm_job_run_type, 
      	bm_job_status, 
      	bm_location_type
    transform:
      type: JSON
      metric: backup_management_jobs_performed
    summary: "Backup/restore jobs sliced by different parameters"
    data:
      - metric_name: "1"
        column: "bm_job_type"
      - metric_name: "2"
        column: "bm_backup_mode"
      - metric_name: "3"
        column: "bm_data_model"
      - metric_name: "4"
        column: "bm_job_run_type"
      - metric_name: "5"
        column: "bm_job_status"
      - metric_name: "6"
        column: "bm_location_type"
      - metric_name: "7"
        column: "count"
  - id: PXCClusterNodesCount
    source: VM
    query: (min by (wsrep_cluster_state_uuid) (mysql_global_status_wsrep_cluster_size * on (service_id) group_left(wsrep_cluster_state_uuid) mysql_galera_status_info))
    summary: "Number of nodes for PXC cluster"
    data:
      - metric_name: "pxc_cluster_nodes_count"
<<<<<<< HEAD
        value: 1
=======
        value: 1

  # UI Events
  - id: UIEvents
    summary: "UI Events"
    extension: UIEventsExtension
>>>>>>> 7c72372c
<|MERGE_RESOLUTION|>--- conflicted
+++ resolved
@@ -857,19 +857,16 @@
         column: "bm_location_type"
       - metric_name: "7"
         column: "count"
+
   - id: PXCClusterNodesCount
     source: VM
     query: (min by (wsrep_cluster_state_uuid) (mysql_global_status_wsrep_cluster_size * on (service_id) group_left(wsrep_cluster_state_uuid) mysql_galera_status_info))
     summary: "Number of nodes for PXC cluster"
     data:
       - metric_name: "pxc_cluster_nodes_count"
-<<<<<<< HEAD
-        value: 1
-=======
         value: 1
 
   # UI Events
   - id: UIEvents
     summary: "UI Events"
-    extension: UIEventsExtension
->>>>>>> 7c72372c
+    extension: UIEventsExtension