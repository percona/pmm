--- conflicted
+++ resolved
@@ -866,10 +866,7 @@
       - metric_name: "pxc_cluster_nodes_count"
         value: 1
 
-<<<<<<< HEAD
   # UI Events
   - id: UIEvents
     summary: "UI Events"
-    extension: UIEventsExtension
-=======
->>>>>>> aeac1c56
+    extension: UIEventsExtension