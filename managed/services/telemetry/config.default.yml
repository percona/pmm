--- conflicted
+++ resolved
@@ -32,6 +32,7 @@
       - metric_name: "alert_manager_enabled"
         column: "alert_manager_set"
 
+
   - id: PMMServerDBaaSEnabled
     source: PMMDB_SELECT
     query: (CASE WHEN dbaas->'enabled' = 'true' THEN '1' ELSE '0' END) AS dbaas_enabled FROM settings s, jsonb_extract_path(s.settings, 'dbaas') AS dbaas
@@ -48,17 +49,6 @@
       - metric_name: "pmm_server_updates_disabled"
         column: "updates_disabled"
 
-<<<<<<< HEAD
-  - id: PMMServerBackupManagementEnabled
-    source: PMMDB_SELECT
-    query: backup_management->'enabled' AS backup_management_enabled FROM settings s, jsonb_extract_path(s.settings, 'backup_management') AS backup_management
-    summary: "PMM Server Backup Management feature enabled"
-    data:
-      - metric_name: "backup_management_enabled"
-        column: "backup_management_enabled"
-
-=======
->>>>>>> 3f1ab9ce
   # Services Information
   - id: MySQLVersion
     source: VM
@@ -103,7 +93,7 @@
       - metric_name: "pmm_server_grafana_stat_total_users"
         value: 1
 
-<<<<<<< HEAD
+  # PMM - Usage
   - id: GrafanaStatActiveMonthlyUsers
     source: VM
     query: grafana_stat_active_users
@@ -128,8 +118,6 @@
       - metric_name: "data_retention_period"
         column: "data_retention"
 
-=======
->>>>>>> 3f1ab9ce
   # PMM - Usage
   - id: PMMUsageNodesCount
     source: PMMDB_SELECT
@@ -148,9 +136,6 @@
         column: "services_count"
 
   # Nodes information
-<<<<<<< HEAD
-  - id: NodesInfoAgentsVersions
-=======
   - id: NodesInfoPMMAgentEmbedded
     source: PMMDB_SELECT
     query: version FROM agents WHERE agent_type = 'pmm-agent' and runs_on_node_id = 'pmm-server'
@@ -240,7 +225,6 @@
         column: "version"
 
   - id: NodesInfoQANPostgresqlPgstatementsAgent
->>>>>>> 3f1ab9ce
     source: PMMDB_SELECT
     query: version FROM agents WHERE agent_type = 'qan-postgresql-pgstatements-agent' and pmm_agent_id != 'pmm-server'
     summary: "Agents version QAN_POSTGRESQL_PGSTATEMENTS_AGENT"
