telemetry:
  # PMM - generic information
  - id: PMMServerIAEnabled
    source: PMMDB_SELECT
    query: (CASE WHEN alerting->'disabled' = 'false' THEN '1' ELSE '0' END) AS ia_enabled FROM settings s, jsonb_extract_path(s.settings, 'alerting') AS ia
    summary: "PMM Server Integration Alerting feature enabled/disabled"
    data:
      - metric_name: "pmm_server_ia_enabled"
        column: "ia_enabled"

  - id: PMMServerSTTEnabled
    source: PMMDB_SELECT
    query: (CASE WHEN stt->'stt_disabled' = 'false' THEN '1' ELSE '0' END) AS stt_enabled FROM settings s, jsonb_extract_path(s.settings, 'sass') AS stt
    summary: "PMM Server Security Thread Tool feature enabled/disabled"
    data:
      - metric_name: "pmm_server_stt_enabled"
        column: "stt_enabled"

  - id: PMMServerBackupManagementEnabled
    source: PMMDB_SELECT
    query: (CASE WHEN backup_management->'enabled' = 'true' THEN '1' ELSE '0' END) AS backup_management_enabled FROM settings s, jsonb_extract_path(s.settings, 'backup_management') AS backup_management
    summary: "PMM Server Backup Management feature enabled"
    data:
      - metric_name: "pmm_server_backup_management_enabled"
        column: "backup_management_enabled"

  - id: PMMServerAlertManagerUsed
    source: PMMDB_SELECT
    query: (CASE alert_manager_url WHEN '""' THEN 'false' ELSE 'true' END) as alert_manager_set FROM settings s, jsonb_extract_path(s.settings, 'alert_manager_url') AS alert_manager_url
    summary: "PMM Server alert manager integration  - used/not used"
    data:
      - metric_name: "pmm_server_alert_manager_enabled"
        column: "alert_manager_set"


  - id: PMMServerDBaaSEnabled
    source: PMMDB_SELECT
    query: (CASE WHEN dbaas->'enabled' = 'true' THEN '1' ELSE '0' END) AS dbaas_enabled FROM settings s, jsonb_extract_path(s.settings, 'dbaas') AS dbaas
    summary: "PMM Server DBaaS feature enabled/disabled"
    data:
      - metric_name: "pmm_server_dbaas_enabled"
        column: "dbaas_enabled"

  - id: PMMServerUpdatesDisabled
    source: PMMDB_SELECT
    query: (CASE WHEN updates->'disabled' = 'true' THEN '1' ELSE '0' END) AS updates_disabled FROM settings s, jsonb_extract_path(s.settings, 'updates') AS updates
    summary: "PMM Server Check Updates feature disabled"
    data:
      - metric_name: "pmm_server_updates_disabled"
        column: "updates_disabled"

  # Services Information
  - id: MySQLVersion
    source: VM
    query: mysql_version_info{service_type="mysql"}
    summary: "Detailed information about version and comment of monitored MySQL services"
    data:
      - metric_name: "mysql_version"
        label: "version"
      - metric_name: "mysql_version_comment"
        label: "version_comment"

  - id: MySQLEngineRocksDBCount
    source: VM
    query: count({__name__="mysql_global_variables_rocksdb_block_cache_size"})
    summary: "Number of monitored MySQL services with RocksDB Engine"
    data:
      - metric_name: "mysql_rocksdb_count"
        value: 1

  - id: MySQLInnodbBufferPoolSize
    source: VM
    query: mysql_global_variables_innodb_buffer_pool_size
    summary: "InnoDB buffer pool size"
    data:
      - metric_name: "mysql_global_variables_innodb_buffer_pool_size"
        value: 1

  - id: MySQLAvgThreadsRunning
    source: VM
    query: avg by (service) (avg_over_time(mysql_global_status_threads_running[1d]))
    summary: "Average number of running threads for last day"
    data:
      - metric_name: "mysql_global_status_threads_running"
        value: 1

  - id: MySQLAvgQueriesRunning
    source: VM
    query: avg by (service_name) (rate(mysql_global_status_commands_total{command=~"select|delete|update|insert"}[1d]))
    summary: "Average number of running queries"
    data:
      - metric_name: "mysql_global_status_queries_running"
        value: 1

  - id: MySQLInnodbSpaceUsed
    source: VM
    query: sum(count(mysql_info_schema_table_version{engine="InnoDB"}) by (schema,table) * sum (mysql_info_schema_table_size{component=~"data_length|index_length"}) by (schema,table))
    summary: "Data usage of MySQL"
    data:
      - metric_name: "mysql_innodb_space_used"
        value: 1

  - id: MongoDBVersion
    source: VM
    query: mongodb_version_info{service_type="mongodb"}
    summary: "Monitored MongoDB services version"
    data:
      - metric_name: "mongodb_version"
        label: "mongodb"

<<<<<<< HEAD
  - id: MongoDBEdition
    source: VM
    query: mongodb_version_info{service_type="mongodb"}
    summary: "Monitored MongoDB edition"
    data:
      - metric_name: "mongodb_edition"
        label: "edition"
      - metric_name: "mongodb_vendor"
        label: "vendor"
=======
  - id: MongoDBExporterMetricsGeneralStats
    source: VM
    query: collector_scrape_time_ms{exporter="mongodb",collector="general"}
    summary: "Runtime for general collector of MongoDB exporter"
    data:
      - metric_name: "mongodb_collector_scrape_time_general"
        value : 1

  - id: MongoDBExporterMetricsDiagnosticDataStats
    source: VM
    query: collector_scrape_time_ms{exporter="mongodb",collector="diagnostic_data"}
    summary: "Runtime for diagnostic data collector of MongoDB exporter"
    data:
      - metric_name: "mongodb_collector_scrape_time_diagnostic_data"
        value : 1

  - id: MongoDBExporterMetricsCollectionStats
    source: VM
    query: collector_scrape_time_ms{exporter="mongodb",collector="collstats"}
    summary: "Runtime for collection statistics collector of MongoDB exporter"
    data:
      - metric_name: "mongodb_collector_scrape_time_collstats"
        value : 1

  - id: MongoDBExporterMetricsDBStats
    source: VM
    query: collector_scrape_time_ms{exporter="mongodb",collector="dbstats"}
    summary: "Runtime for database statistics collector of MongoDB exporter"
    data:
      - metric_name: "mongodb_collector_scrape_time_dbstats"
        value : 1

  - id: MongoDBExporterMetricsIndexStats
    source: VM
    query: collector_scrape_time_ms{exporter="mongodb",collector="indexstats"}
    summary: "Runtime for index statistics collector of MongoDB exporter"
    data:
      - metric_name: "mongodb_collector_scrape_time_indexstats"
        value : 1

  - id: MongoDBExporterMetricsTopStats
    source: VM
    query: collector_scrape_time_ms{exporter="mongodb",collector="top"}
    summary: "Runtime for top metrics collector of MongoDB exporter"
    data:
      - metric_name: "mongodb_collector_scrape_time_top"
        value : 1

  - id: MongoDBExporterMetricsReplicationStatus
    source: VM
    query: collector_scrape_time_ms{exporter="mongodb",collector="replset_status"}
    summary: "Runtime for replication status collector of MongoDB exporter"
    data:
      - metric_name: "mongodb_collector_scrape_time_replset_status"
        value : 1
>>>>>>> a267d729

  - id: PMMPostgresDBVersion
    source: VM
    query: pg_static{service_name="pmm-server-postgresql", service_type="postgresql"}
    summary: "PostgreSQL version inside PMM server"
    data:
      - metric_name: "pmm_server_postgresql_version"
        label: "short_version"

  - id: PostgresDBVersion
    source: VM
    query: pg_static{service_name!="pmm-server-postgresql", service_type="postgresql"}
    summary: "Monitored PostgreSQL services version"
    data:
      - metric_name: "postgresql_version"
        label: "short_version"

  - id: HAProxyVersion
    source: VM
    query: haproxy_process_build_info
    summary: "Monitored HAProxy services version"
    data:
      - metric_name: "haproxy_version"
        label: "version"

  - id: ProxysqlVersion
    source: VM
    query: proxysql_info
    summary: "Monitored ProxySQL services version"
    data:
      - metric_name: "proxysql_version"
        label: "version"

  #
  - id: GrafanaStatTotalUsers
    source: VM
    query: grafana_stat_total_users
    summary: "Total Grafana users"
    data:
      - metric_name: "pmm_server_grafana_stat_total_users"
        value: 1

  # PMM - Usage
  - id: GrafanaStatActiveMonthlyUsers
    source: VM
    query: grafana_stat_active_users
    summary: "Active monthly users"
    data:
      - metric_name: "pmm_server_grafana_stat_active_users"
        value: 1

  - id: GrafanaStatTotalOrgs
    source: VM
    query: grafana_stat_total_orgs
    summary: "Total Grafana organisations"
    data:
      - metric_name: "pmm_server_grafana_stat_total_orgs"
        value: 1

  - id: GrafanaStatTotalsAnnotations
    source: VM
    query: grafana_stat_totals_annotations
    summary: "Grafana annotation count"
    data:
      - metric_name: "pmm_server_grafana_stat_totals_annotations"
        value: 1

  - id: PMMDataRetentionPeriod
    source: PMMDB_SELECT
    query: data_retention FROM settings s, jsonb_extract_path(s.settings, 'data_retention') AS data_retention
    summary: "Data retention period"
    data:
      - metric_name: "pmm_server_data_retention_period"
        column: "data_retention"

  # PMM - Usage
  - id: PMMUsageNodesCount
    source: PMMDB_SELECT
    query: count(*) AS nodes_count FROM nodes where node_name != 'pmm-server'
    summary: "Monitored nodes count"
    data:
      - metric_name: "pmm_server_usage_nodes_count"
        column: "nodes_count"

  - id: PMMUsageServicesCount
    source: PMMDB_SELECT
    query: count(*) AS services_count FROM services where node_id != 'pmm-server'
    summary: "Monitored services count"
    data:
      - metric_name: "pmm_server_usage_services_count"
        column: "services_count"

  - id: PMMUsageEnvironmentsCount
    source: PMMDB_SELECT
    query: count(distinct environment) as environments_count from services where environment != ''
    summary: "Monitored environments count"
    data:
      - metric_name: "pmm_server_usage_environments_count"
        column: "environments_count"

  - id: PMMUsageClustersCount
    source: PMMDB_SELECT
    query: count(distinct cluster) as clusters_count from services where cluster != '';
    summary: "Monitored clusters count"
    data:
      - metric_name: "pmm_server_usage_clusters_count"
        column: "clusters_count"

  # Nodes information
  - id: NodesInfoPMMAgentEmbedded
    source: PMMDB_SELECT
    query: version FROM agents WHERE agent_type = 'pmm-agent' and runs_on_node_id = 'pmm-server'
    summary: "Agents version PMM_AGENT running on PMM server"
    data:
      - metric_name: "pmm_server_pmm_agent_version"
        column: "version"

  - id: NodesInfoPMMAgent
    source: PMMDB_SELECT
    query: version FROM agents WHERE agent_type = 'pmm-agent' and runs_on_node_id != 'pmm-server'
    summary: "Agents version PMM_AGENT"
    data:
      - metric_name: "pmm_client_pmm_agent_version"
        column: "version"

  - id: NodesInfoVMAgent
    source: PMMDB_SELECT
    query: version FROM agents WHERE agent_type = 'vmagent' and pmm_agent_id != 'pmm-server'
    summary: "Agents version VM_AGENT"
    data:
      - metric_name: "pmm_client_vm_agent_version"
        column: "version"

  - id: NodesInfoNodeExporter
    source: PMMDB_SELECT
    query: version FROM agents WHERE agent_type = 'node_exporter' and pmm_agent_id != 'pmm-server'
    summary: "Agents version NODE_EXPORTER"
    data:
      - metric_name: "pmm_client_node_exporter_version"
        column: "version"

  - id: NodesInfoMysqldExporter
    source: PMMDB_SELECT
    query: version FROM agents WHERE agent_type = 'mysqld_exporter' and pmm_agent_id != 'pmm-server'
    summary: "Agents version MYSQLD_EXPORTER"
    data:
      - metric_name: "pmm_client_mysqld_exporter_version"
        column: "version"

  - id: NodesInfoMongodbExporter
    source: PMMDB_SELECT
    query: version FROM agents WHERE agent_type = 'mongodb_exporter' and pmm_agent_id != 'pmm-server'
    summary: "Agents version MONGODB_EXPORTER"
    data:
      - metric_name: "pmm_client_mongodb_exporter_version"
        column: "version"

  - id: NodesInfoPostgresExporter
    source: PMMDB_SELECT
    query: version FROM agents WHERE agent_type = 'postgres_exporter' and pmm_agent_id != 'pmm-server'
    summary: "Agents version POSTGRES_EXPORTER"
    data:
      - metric_name: "pmm_client_postgres_exporter_version"
        column: "version"

  - id: NodesInfoProxysqlExporter
    source: PMMDB_SELECT
    query: version FROM agents WHERE agent_type = 'proxysql_exporter' and pmm_agent_id != 'pmm-server'
    summary: "Agents version PROXYSQL_EXPORTER"
    data:
      - metric_name: "pmm_client_proxysql_exporter_version"
        column: "version"

  - id: NodesInfoQANMysqlPerfschemaAgent
    source: PMMDB_SELECT
    query: version FROM agents WHERE agent_type = 'qan-mysql-perfschema-agent' and pmm_agent_id != 'pmm-server'
    summary: "Agents version QAN_MYSQL_PERFSCHEMA_AGENT"
    data:
      - metric_name: "pmm_client_qan_mysql_perfschema_agent_version"
        column: "version"

  - id: NodesInfoQANMysqlSlowlogAgent
    source: PMMDB_SELECT
    query: version FROM agents WHERE agent_type = 'qan-mysql-slowlog-agent' and pmm_agent_id != 'pmm-server'
    summary: "Agents version QAN_MYSQL_SLOWLOG_AGENT"
    data:
      - metric_name: "pmm_client_qan_mysql_slowlog_agent_version"
        column: "version"

  - id: NodesInfoQANMongodbProfilerAgent
    source: PMMDB_SELECT
    query: version FROM agents WHERE agent_type = 'qan-mongodb-profiler-agent' and pmm_agent_id != 'pmm-server'
    summary: "Agents version QAN_MONGODB_PROFILER_AGENT"
    data:
      - metric_name: "pmm_client_qan_mongodb_profiler_agent_version"
        column: "version"

  - id: NodesInfoQANPostgresqlPgstatementsAgent
    source: PMMDB_SELECT
    query: version FROM agents WHERE agent_type = 'qan-postgresql-pgstatements-agent' and pmm_agent_id != 'pmm-server'
    summary: "Agents version QAN_POSTGRESQL_PGSTATEMENTS_AGENT"
    data:
      - metric_name: "pmm_client_qan_postgresql_pgstatements_agent_version"
        column: "version"

  - id: NodesInfoQANPostgresqlPgstatmonitorAgent
    source: PMMDB_SELECT
    query: version FROM agents WHERE agent_type = 'qan-postgresql-pgstatmonitor-agent' and pmm_agent_id != 'pmm-server'
    summary: "Agents version QAN_POSTGRESQL_PGSTATMONITOR_AGENT"
    data:
      - metric_name: "pmm_client_qan_postgresql_pgstatmonitor_agent_version"
        column: "version"

  - id: NodesInfoRDSExporter
    source: PMMDB_SELECT
    query: version FROM agents WHERE agent_type = 'rds_exporter' and pmm_agent_id != 'pmm-server'
    summary: "Agents version RDS_EXPORTER"
    data:
      - metric_name: "pmm_client_rds_exporter_version"
        column: "version"

  - id: NodesInfoExternalExporter
    source: PMMDB_SELECT
    query: version FROM agents WHERE agent_type = 'external-exporter' and pmm_agent_id != 'pmm-server'
    summary: "Agents version EXTERNAL_EXPORTER"
    data:
      - metric_name: "pmm_client_external_exporter_version"
        column: "version"

  - id: NodesInfoAzureDatabaseExporter
    source: PMMDB_SELECT
    query: version FROM agents WHERE agent_type = 'azure_database_exporter' and pmm_agent_id != 'pmm-server'
    summary: "Agents version AZURE_DATABASE_EXPORTER"
    data:
      - metric_name: "pmm_client_azure_database_exporter_version"
        column: "version"

  - id: PMMNodesInfoNodeType
    source: PMMDB_SELECT
    query: node_type FROM nodes WHERE node_name = 'pmm-server'
    summary: "PMM Node type"
    data:
      - metric_name: "pmm_server_node_type"
        column: "node_type"

  - id: NodesInfoNodeType
    source: PMMDB_SELECT
    query: node_type FROM nodes WHERE node_name != 'pmm-server'
    summary: "Node type"
    data:
      - metric_name: "pmm_client_node_type"
        column: "node_type"

  - id: PMMNodeCPUUsage
    source: VM
    query: clamp_max(sum by () ((avg by (mode) (  (clamp_max(rate(node_cpu_seconds_total{node_name=~"pmm-server",mode!="idle",mode!="iowait"}[5m]),1)) or  (clamp_max(irate(node_cpu_seconds_total{node_name=~"pmm-server",mode!="idle",mode!="iowait"}[5m]),1)) )) *100 or  sum by () (avg_over_time(node_cpu_average{node_name=~"pmm-server",mode!="total",mode!="idle"}[5m]) or   avg_over_time(node_cpu_average{node_name=~"pmm-server",mode!="total",mode!="idle"}[5m])) unless   (avg_over_time(node_cpu_average{node_name=~"pmm-server",mode="total",job="rds-basic"}[5m]) or  avg_over_time(node_cpu_average{node_name=~"pmm-server",mode="total",job="rds-basic"}[5m]))   ),100)
    summary: "PMM node CPU Usage"
    data:
      - metric_name: "pmm_server_node_cpu_usage"
        value: 1

  - id: PMMNodeCPUArchitecture
    source: VM
    query: node_uname_info
    summary: "PMM node CPU Architecture"
    data:
      - metric_name: "pmm_server_node_cpu_architecture"
        label: "machine"

  - id: PMMNodeCPUCoreCount
    source: VM
    query: sum by (value) (count by(cpu) (node_cpu_seconds_total{mode="idle",node_id="pmm-server"}))
    summary: "PMM node CPU core count"
    data:
      - metric_name: "pmm_server_node_cpu_core_count"
        value: 1

  - id: PMMNodeMemorySize
    source: VM
    query: avg by (node_name) (avg_over_time(node_memory_MemTotal_bytes{node_name=~"pmm-server"}[5m]) or avg_over_time(node_memory_MemTotal_bytes{node_name=~"pmm-server"}[5m]))
    summary: "PMM node memory size"
    data:
      - metric_name: "pmm_server_node_memory_size"
        value: 1

  - id: PMMNodeMemoryUsage
    source: VM
    query: clamp_min(avg by (node_name) (((avg_over_time(node_memory_MemTotal_bytes{node_name=~"pmm-server"}[5m]) or avg_over_time(node_memory_MemTotal_bytes{node_name=~"pmm-server"}[5m])) - ((avg_over_time(node_memory_MemFree_bytes{node_name=~"pmm-server"}[5m]) or avg_over_time(node_memory_MemFree_bytes{node_name=~"pmm-server"}[5m]))+(avg_over_time(node_memory_Buffers_bytes{node_name=~"pmm-server"}[5m]) or avg_over_time(node_memory_Buffers_bytes{node_name=~"pmm-server"}[5m]))+(avg_over_time(node_memory_Cached_bytes{node_name=~"pmm-server"}[5m]) or avg_over_time(node_memory_Cached_bytes{node_name=~"pmm-server"}[5m]))))),0)
    summary: "PMM node memory usage"
    data:
      - metric_name: "pmm_server_node_memory_usage"
        value: 1

  - id: PMMNodeDiskCapacity
    source: VM
    query: sum(sum(avg(node_filesystem_size_bytes{node_name=~"pmm-server",fstype=~"(ext.|xfs|vfat|)"}) without (mountpoint)) without (device,fstype))
    summary: "PMM node disk capacity"
    data:
      - metric_name: "pmm_server_node_disk_capacity"
        value: 1

  - id: PMMNodeOSName
    source: VM
    query: node_uname_info{node_id=~"pmm-server"}
    summary: "PMM node OS name"
    data:
      - metric_name: "pmm_server_node_os_name"
        label: "sysname"

  - id: PMMNodeOSVersion
    source: VM
    query: node_uname_info{node_id=~"pmm-server"}
    summary: "PMM node OS version"
    data:
      - metric_name: "pmm_server_node_os_version"
        label: "release"

  # DBaaS
  - id: DBaaSServicesCount
    source: PMMDB_SELECT
    query: count(service_name) AS count from services where service_name ~ concat('default-', cluster,'-(pxc|rs0)-\d+')
    summary: "DBaaS Services Count"
    data:
      - metric_name: "dbaas_services_count"
        column: "count"

  - id: DBaaSClustersCount
    source: PMMDB_SELECT
    query: count(distinct cluster) AS count from services where service_name ~ concat('default-', cluster,'-(pxc|rs0)-\d+')
    summary: "DBaaS Clusters Count"
    data:
      - metric_name: "dbaas_clusters_count"
        column: "count"

  # K8s Clusters
  - id: K8sClustersCount
    source: PMMDB_SELECT
    query: count(*) AS count FROM kubernetes_clusters
    summary: "K8s Clusters Count"
    data:
      - metric_name: "k8s_clusters_count"
        column: "count"<|MERGE_RESOLUTION|>--- conflicted
+++ resolved
@@ -108,7 +108,62 @@
       - metric_name: "mongodb_version"
         label: "mongodb"
 
-<<<<<<< HEAD
+  - id: MongoDBExporterMetricsGeneralStats
+    source: VM
+    query: collector_scrape_time_ms{exporter="mongodb",collector="general"}
+    summary: "Runtime for general collector of MongoDB exporter"
+    data:
+      - metric_name: "mongodb_collector_scrape_time_general"
+        value : 1
+
+  - id: MongoDBExporterMetricsDiagnosticDataStats
+    source: VM
+    query: collector_scrape_time_ms{exporter="mongodb",collector="diagnostic_data"}
+    summary: "Runtime for diagnostic data collector of MongoDB exporter"
+    data:
+      - metric_name: "mongodb_collector_scrape_time_diagnostic_data"
+        value : 1
+
+  - id: MongoDBExporterMetricsCollectionStats
+    source: VM
+    query: collector_scrape_time_ms{exporter="mongodb",collector="collstats"}
+    summary: "Runtime for collection statistics collector of MongoDB exporter"
+    data:
+      - metric_name: "mongodb_collector_scrape_time_collstats"
+        value : 1
+
+  - id: MongoDBExporterMetricsDBStats
+    source: VM
+    query: collector_scrape_time_ms{exporter="mongodb",collector="dbstats"}
+    summary: "Runtime for database statistics collector of MongoDB exporter"
+    data:
+      - metric_name: "mongodb_collector_scrape_time_dbstats"
+        value : 1
+
+  - id: MongoDBExporterMetricsIndexStats
+    source: VM
+    query: collector_scrape_time_ms{exporter="mongodb",collector="indexstats"}
+    summary: "Runtime for index statistics collector of MongoDB exporter"
+    data:
+      - metric_name: "mongodb_collector_scrape_time_indexstats"
+        value : 1
+
+  - id: MongoDBExporterMetricsTopStats
+    source: VM
+    query: collector_scrape_time_ms{exporter="mongodb",collector="top"}
+    summary: "Runtime for top metrics collector of MongoDB exporter"
+    data:
+      - metric_name: "mongodb_collector_scrape_time_top"
+        value : 1
+
+  - id: MongoDBExporterMetricsReplicationStatus
+    source: VM
+    query: collector_scrape_time_ms{exporter="mongodb",collector="replset_status"}
+    summary: "Runtime for replication status collector of MongoDB exporter"
+    data:
+      - metric_name: "mongodb_collector_scrape_time_replset_status"
+        value : 1
+
   - id: MongoDBEdition
     source: VM
     query: mongodb_version_info{service_type="mongodb"}
@@ -118,63 +173,6 @@
         label: "edition"
       - metric_name: "mongodb_vendor"
         label: "vendor"
-=======
-  - id: MongoDBExporterMetricsGeneralStats
-    source: VM
-    query: collector_scrape_time_ms{exporter="mongodb",collector="general"}
-    summary: "Runtime for general collector of MongoDB exporter"
-    data:
-      - metric_name: "mongodb_collector_scrape_time_general"
-        value : 1
-
-  - id: MongoDBExporterMetricsDiagnosticDataStats
-    source: VM
-    query: collector_scrape_time_ms{exporter="mongodb",collector="diagnostic_data"}
-    summary: "Runtime for diagnostic data collector of MongoDB exporter"
-    data:
-      - metric_name: "mongodb_collector_scrape_time_diagnostic_data"
-        value : 1
-
-  - id: MongoDBExporterMetricsCollectionStats
-    source: VM
-    query: collector_scrape_time_ms{exporter="mongodb",collector="collstats"}
-    summary: "Runtime for collection statistics collector of MongoDB exporter"
-    data:
-      - metric_name: "mongodb_collector_scrape_time_collstats"
-        value : 1
-
-  - id: MongoDBExporterMetricsDBStats
-    source: VM
-    query: collector_scrape_time_ms{exporter="mongodb",collector="dbstats"}
-    summary: "Runtime for database statistics collector of MongoDB exporter"
-    data:
-      - metric_name: "mongodb_collector_scrape_time_dbstats"
-        value : 1
-
-  - id: MongoDBExporterMetricsIndexStats
-    source: VM
-    query: collector_scrape_time_ms{exporter="mongodb",collector="indexstats"}
-    summary: "Runtime for index statistics collector of MongoDB exporter"
-    data:
-      - metric_name: "mongodb_collector_scrape_time_indexstats"
-        value : 1
-
-  - id: MongoDBExporterMetricsTopStats
-    source: VM
-    query: collector_scrape_time_ms{exporter="mongodb",collector="top"}
-    summary: "Runtime for top metrics collector of MongoDB exporter"
-    data:
-      - metric_name: "mongodb_collector_scrape_time_top"
-        value : 1
-
-  - id: MongoDBExporterMetricsReplicationStatus
-    source: VM
-    query: collector_scrape_time_ms{exporter="mongodb",collector="replset_status"}
-    summary: "Runtime for replication status collector of MongoDB exporter"
-    data:
-      - metric_name: "mongodb_collector_scrape_time_replset_status"
-        value : 1
->>>>>>> a267d729
 
   - id: PMMPostgresDBVersion
     source: VM
