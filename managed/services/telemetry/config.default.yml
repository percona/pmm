telemetry:
  # PMM - generic information
  - id: PMMServerIAEnabled
    source: PMMDB_SELECT
    query: (CASE WHEN alerting->'disabled' = 'false' THEN '1' ELSE '0' END) AS ia_enabled FROM settings s, jsonb_extract_path(s.settings, 'alerting') AS alerting
    summary: "PMM Server Integration Alerting feature enabled/disabled"
    data:
      - metric_name: "pmm_server_ia_enabled"
        column: "ia_enabled"

  - id: PMMServerAlertsFire
    source: VM
    query: max_over_time(grafana_alerting_alerts{state="alerting"}[24h])
    summary: "Maximum number of active concurrent alerts in the last 24 hours"
    data:
      - metric_name: "pmm_server_alerts_firing_max_24h"
        value: 1

  - id: PMMServerAlertRulesNumber
    source: VM
    query: grafana_alerting_schedule_alert_rules
    summary: "Number of Alerts configured"
    data:
      - metric_name: "pmm_server_alert_rules_number"
        value: 1

  - id: PMMServerSTTEnabled
    source: PMMDB_SELECT
    query: (CASE WHEN stt->'stt_disabled' = 'false' THEN '1' ELSE '0' END) AS stt_enabled FROM settings s, jsonb_extract_path(s.settings, 'sass') AS stt
    summary: "PMM Server Security Thread Tool feature enabled/disabled"
    data:
      - metric_name: "pmm_server_stt_enabled"
        column: "stt_enabled"

  - id: PMMServerBackupManagementEnabled
    source: PMMDB_SELECT
    query: (CASE WHEN backup_management->'enabled' = 'true' THEN '1' ELSE '0' END) AS backup_management_enabled FROM settings s, jsonb_extract_path(s.settings, 'backup_management') AS backup_management
    summary: "PMM Server Backup Management feature enabled"
    data:
      - metric_name: "pmm_server_backup_management_enabled"
        column: "backup_management_enabled"

  - id: PMMServerAlertManagerUsed
    source: PMMDB_SELECT
    query: (CASE alert_manager_url WHEN '""' THEN 'false' ELSE 'true' END) as alert_manager_set FROM settings s, jsonb_extract_path(s.settings, 'alert_manager_url') AS alert_manager_url
    summary: "PMM Server alert manager integration  - used/not used"
    data:
      - metric_name: "pmm_server_alert_manager_enabled"
        column: "alert_manager_set"


  - id: PMMServerDBaaSEnabled
    source: PMMDB_SELECT
    query: (CASE WHEN dbaas->'enabled' = 'true' THEN '1' ELSE '0' END) AS dbaas_enabled FROM settings s, jsonb_extract_path(s.settings, 'dbaas') AS dbaas
    summary: "PMM Server DBaaS feature enabled/disabled"
    data:
      - metric_name: "pmm_server_dbaas_enabled"
        column: "dbaas_enabled"

  - id: PMMServerUpdatesDisabled
    source: PMMDB_SELECT
    query: (CASE WHEN updates->'disabled' = 'true' THEN '1' ELSE '0' END) AS updates_disabled FROM settings s, jsonb_extract_path(s.settings, 'updates') AS updates
    summary: "PMM Server Check Updates feature disabled"
    data:
      - metric_name: "pmm_server_updates_disabled"
        column: "updates_disabled"

  # Services Information
  - id: MySQLVersion
    source: VM
    query: mysql_version_info{service_type="mysql"}
    summary: "Detailed information about version and comment of monitored MySQL services"
    data:
      - metric_name: "mysql_version"
        label: "version"
      - metric_name: "mysql_version_comment"
        label: "version_comment"

  - id: MySQLPlugins
    source: VM
    query: mysql_plugin
    transform:
      type: JSON
      metric: mysql_plugins
    summary: "Plugins on the MySQL instance"
    data:
      - metric_name: "1"
        label: "library"
      - metric_name: "2"
        label: "license"
      - metric_name: "3"
        label: "name"
      - metric_name: "4"
        label: "status"
      - metric_name: "5"
        label: "type"

  - id: MySQLEngineRocksDBCount
    source: VM
    query: count({__name__="mysql_global_variables_rocksdb_block_cache_size"})
    summary: "Number of monitored MySQL services with RocksDB Engine"
    data:
      - metric_name: "mysql_rocksdb_count"
        value: 1

  - id: MySQLInnodbBufferPoolSize
    source: VM
    query: mysql_global_variables_innodb_buffer_pool_size
    summary: "InnoDB buffer pool size"
    data:
      - metric_name: "mysql_global_variables_innodb_buffer_pool_size"
        value: 1

  - id: MySQLAvgThreadsRunning
    source: VM
    query: avg by (service) (avg_over_time(mysql_global_status_threads_running[1d]))
    summary: "Average number of running threads for last day"
    data:
      - metric_name: "mysql_global_status_threads_running"
        value: 1

  - id: MySQLAvgQueriesRunning
    source: VM
    query: avg by (service_name) (rate(mysql_global_status_commands_total{command=~"select|delete|update|insert"}[1d]))
    summary: "Average number of running queries"
    data:
      - metric_name: "mysql_global_status_queries_running"
        value: 1

  - id: MySQLInnodbSpaceUsed
    source: VM
    query: sum(count(mysql_info_schema_table_version{engine="InnoDB"}) by (schema,table) * sum (mysql_info_schema_table_size{component=~"data_length|index_length"}) by (schema,table))
    summary: "Data usage of MySQL"
    data:
      - metric_name: "mysql_innodb_space_used"
        value: 1

  - id: MongoDBVersion
    source: VM
    query: mongodb_version_info{service_type="mongodb"}
    summary: "Monitored MongoDB services version"
    data:
      - metric_name: "mongodb_version"
        label: "mongodb"

  - id: MongoDBExporterMetricsGeneralStats
    source: VM
    query: collector_scrape_time_ms{exporter="mongodb",collector="general"}
    summary: "Runtime for general collector of MongoDB exporter"
    data:
      - metric_name: "mongodb_collector_scrape_time_general"
        value : 1

  - id: MongoDBExporterMetricsDiagnosticDataStats
    source: VM
    query: collector_scrape_time_ms{exporter="mongodb",collector="diagnostic_data"}
    summary: "Runtime for diagnostic data collector of MongoDB exporter"
    data:
      - metric_name: "mongodb_collector_scrape_time_diagnostic_data"
        value : 1

  - id: MongoDBExporterMetricsCollectionStats
    source: VM
    query: collector_scrape_time_ms{exporter="mongodb",collector="collstats"}
    summary: "Runtime for collection statistics collector of MongoDB exporter"
    data:
      - metric_name: "mongodb_collector_scrape_time_collstats"
        value : 1

  - id: MongoDBExporterMetricsDBStats
    source: VM
    query: collector_scrape_time_ms{exporter="mongodb",collector="dbstats"}
    summary: "Runtime for database statistics collector of MongoDB exporter"
    data:
      - metric_name: "mongodb_collector_scrape_time_dbstats"
        value : 1

  - id: MongoDBExporterMetricsIndexStats
    source: VM
    query: collector_scrape_time_ms{exporter="mongodb",collector="indexstats"}
    summary: "Runtime for index statistics collector of MongoDB exporter"
    data:
      - metric_name: "mongodb_collector_scrape_time_indexstats"
        value : 1

  - id: MongoDBExporterMetricsTopStats
    source: VM
    query: collector_scrape_time_ms{exporter="mongodb",collector="top"}
    summary: "Runtime for top metrics collector of MongoDB exporter"
    data:
      - metric_name: "mongodb_collector_scrape_time_top"
        value : 1

  - id: MongoDBExporterMetricsReplicationStatus
    source: VM
    query: collector_scrape_time_ms{exporter="mongodb",collector="replset_status"}
    summary: "Runtime for replication status collector of MongoDB exporter"
    data:
      - metric_name: "mongodb_collector_scrape_time_replset_status"
        value : 1

  - id: MongoDBEdition
    source: VM
    query: mongodb_version_info{service_type="mongodb"}
    summary: "Monitored MongoDB edition"
    data:
      - metric_name: "mongodb_edition"
        label: "edition"
      - metric_name: "mongodb_vendor"
        label: "vendor"

  - id: MongoDBMembersCountByReplicaSet
    source: VM
    # use group operator to remove duplicated labels, because several mongo instances
    # could be connected to PMM and send own metric `mongodb_members_id` which will be duplicated
    query: count(group(mongodb_members_id) by (member_idx, rs_nm)) by (rs_nm)
    summary: "Returns number of members in MongoDB replica set"
    data:
      - metric_name: "mongodb_replicaset_members_count"
        value: 1

  - id: MongoDBArbitersCountByReplicaSet
    source: VM
    query: count(group(mongodb_members_id{member_state="ARBITER"}) by (member_idx, rs_nm)) by (rs_nm)
    summary: "Returns number of arbiters in MongoDB replica set"
    data:
      - metric_name: "mongodb_replicaset_arbiters_count"
        value: 1

  - id: MongoDBShardsCount
    source: VM
    # group by mongo instances by cluster label, return mongodb_mongos_sharding_shards_total value if it's sharded and 0 if it's not
    query: (group(mongodb_up{cluster!=""}) by (cluster)) * on(cluster) group_left(cluster) mongodb_mongos_sharding_shards_total OR on (cluster) (group(mongodb_up{cluster!=""}) by (cluster)) - 1
    summary: "Returns number of shards in MongoDB cluster. If cluster is not sharded it returns 0"
    data:
      - metric_name: "mongodb_shards_count_in_cluster"
        value: 1

  - id: MongoDBEngineType # check for inmemory engine type
    source: VM
    query: mongodb_mongod_storage_engine
    summary: "Returns used engine type for MongoDB"
    data:
      - metric_name: "mongodb_storage_engine_type"
        label: engine

  - id: MongoDBIsEncryptionAtRestEnabled
    source: VM
    query: (group(mongodb_up) by (service_name)) * on(service_name) group_left(service_name) mongodb_security_encryption_enabled OR (group(mongodb_up) by (service_name)) - 1
    summary: "Returns 1 if encryption at rest is enabled on the mongo instance, otherwise returns 0"
    data:
      - metric_name: "mongodb_encryption_at_rest_enabled"
        value: 1

  - id: MongoDBEncryptionType
    source: VM
    query: mongodb_security_encryption_enabled
    summary: "Returns the type of how encryption at rest was enabled (using local file, kmip or vault)"
    data:
      - metric_name: "mongodb_encryption_at_rest_type"
        label: type

  - id: PMMPostgresDBVersion
    source: VM
    query: pg_static{service_name="pmm-server-postgresql", service_type="postgresql"}
    summary: "PostgreSQL version inside PMM server"
    data:
      - metric_name: "pmm_server_postgresql_version"
        label: "short_version"

  - id: PostgresDBVersion
    source: VM
    query: pg_static{service_name!="pmm-server-postgresql", service_type="postgresql"}
    summary: "Monitored PostgreSQL services version"
    data:
      - metric_name: "postgresql_version"
        label: "short_version"

  - id: HAProxyVersion
    source: VM
    query: haproxy_process_build_info
    summary: "Monitored HAProxy services version"
    data:
      - metric_name: "haproxy_version"
        label: "version"

  - id: ProxysqlVersion
    source: VM
    query: proxysql_info
    summary: "Monitored ProxySQL services version"
    data:
      - metric_name: "proxysql_version"
        label: "version"

  #
  - id: GrafanaStatTotalUsers
    source: VM
    query: grafana_stat_total_users
    summary: "Total Grafana users"
    data:
      - metric_name: "pmm_server_grafana_stat_total_users"
        value: 1

  # PMM - Usage
  - id: GrafanaStatMonthlyActiveUsers
    source: VM
    query: grafana_stat_active_users
    summary: "Monthly active users"
    data:
      - metric_name: "pmm_server_grafana_stat_active_users"
        value: 1

  - id: GrafanaStatDailyActiveUsers
    source: GRAFANADB_SELECT
    query: count(*) AS count FROM user WHERE last_seen_at > datetime('now', '-1 day')
    summary: "Daily active users"
    data:
      - metric_name: "pmm_server_grafana_stat_daily_active_users"
        column: "count"

  - id: GrafanaStatTotalOrgs
    source: VM
    query: grafana_stat_total_orgs
    summary: "Total Grafana organisations"
    data:
      - metric_name: "pmm_server_grafana_stat_total_orgs"
        value: 1

  - id: GrafanaStatTotalsAnnotations
    source: VM
    query: grafana_stat_totals_annotations
    summary: "Grafana annotation count"
    data:
      - metric_name: "pmm_server_grafana_stat_totals_annotations"
        value: 1

  - id: PMMDataRetentionPeriod
    source: PMMDB_SELECT
    query: data_retention FROM settings s, jsonb_extract_path(s.settings, 'data_retention') AS data_retention
    summary: "Data retention period"
    data:
      - metric_name: "pmm_server_data_retention_period"
        column: "data_retention"

  # PMM - Usage
  - id: PMMUsageNodesCount
    source: PMMDB_SELECT
    query: count(*) AS nodes_count FROM nodes where node_name != 'pmm-server'
    summary: "Monitored nodes count"
    data:
      - metric_name: "pmm_server_usage_nodes_count"
        column: "nodes_count"

  - id: PMMUsageServicesCount
    source: PMMDB_SELECT
    query: count(*) AS services_count FROM services where node_id != 'pmm-server'
    summary: "Monitored services count"
    data:
      - metric_name: "pmm_server_usage_services_count"
        column: "services_count"

  - id: PMMUsageEnvironmentsCount
    source: PMMDB_SELECT
    query: count(distinct environment) as environments_count from services where environment != ''
    summary: "Monitored environments count"
    data:
      - metric_name: "pmm_server_usage_environments_count"
        column: "environments_count"

  - id: PMMUsageClustersCount
    source: PMMDB_SELECT
    query: count(distinct cluster) as clusters_count from services where cluster != '';
    summary: "Monitored clusters count"
    data:
      - metric_name: "pmm_server_usage_clusters_count"
        column: "clusters_count"

  # Nodes information - v2
  - id: NodesInfoPMMAgentV2
    source: PMMDB_SELECT
    query: a.version, a.agent_type, COALESCE(a.runs_on_node_id, aa.runs_on_node_id) AS runs_on_node_id FROM agents a LEFT JOIN agents aa ON a.pmm_agent_id = aa.agent_id
    summary: "Agents version"
    transform:
      type: JSON
      metric: pmm_server_agents_version
    data:
      - metric_name: "1"
        column: "agent_type"
      - metric_name: "2"
        column: "runs_on_node_id"
      - metric_name: "3"
        column: "version"

  # Nodes information
  - id: NodesInfoPMMAgentEmbedded
    source: PMMDB_SELECT
    query: version FROM agents WHERE agent_type = 'pmm-agent' and runs_on_node_id = 'pmm-server'
    summary: "Agents version PMM_AGENT running on PMM server"
    data:
      - metric_name: "pmm_server_pmm_agent_version"
        column: "version"

  - id: NodesInfoPMMAgent
    source: PMMDB_SELECT
    query: version FROM agents WHERE agent_type = 'pmm-agent' and runs_on_node_id != 'pmm-server'
    summary: "Agents version PMM_AGENT"
    data:
      - metric_name: "pmm_client_pmm_agent_version"
        column: "version"

  - id: NodesInfoVMAgent
    source: PMMDB_SELECT
    query: version FROM agents WHERE agent_type = 'vmagent' and pmm_agent_id != 'pmm-server'
    summary: "Agents version VM_AGENT"
    data:
      - metric_name: "pmm_client_vm_agent_version"
        column: "version"

  - id: NodesInfoNodeExporter
    source: PMMDB_SELECT
    query: version FROM agents WHERE agent_type = 'node_exporter' and pmm_agent_id != 'pmm-server'
    summary: "Agents version NODE_EXPORTER"
    data:
      - metric_name: "pmm_client_node_exporter_version"
        column: "version"

  - id: NodesInfoMysqldExporter
    source: PMMDB_SELECT
    query: version FROM agents WHERE agent_type = 'mysqld_exporter' and pmm_agent_id != 'pmm-server'
    summary: "Agents version MYSQLD_EXPORTER"
    data:
      - metric_name: "pmm_client_mysqld_exporter_version"
        column: "version"

  - id: NodesInfoMongodbExporter
    source: PMMDB_SELECT
    query: version FROM agents WHERE agent_type = 'mongodb_exporter' and pmm_agent_id != 'pmm-server'
    summary: "Agents version MONGODB_EXPORTER"
    data:
      - metric_name: "pmm_client_mongodb_exporter_version"
        column: "version"

  - id: NodesInfoPostgresExporter
    source: PMMDB_SELECT
    query: version FROM agents WHERE agent_type = 'postgres_exporter' and pmm_agent_id != 'pmm-server'
    summary: "Agents version POSTGRES_EXPORTER"
    data:
      - metric_name: "pmm_client_postgres_exporter_version"
        column: "version"

  - id: NodesInfoProxysqlExporter
    source: PMMDB_SELECT
    query: version FROM agents WHERE agent_type = 'proxysql_exporter' and pmm_agent_id != 'pmm-server'
    summary: "Agents version PROXYSQL_EXPORTER"
    data:
      - metric_name: "pmm_client_proxysql_exporter_version"
        column: "version"

  - id: NodesInfoQANMysqlPerfschemaAgent
    source: PMMDB_SELECT
    query: version FROM agents WHERE agent_type = 'qan-mysql-perfschema-agent' and pmm_agent_id != 'pmm-server'
    summary: "Agents version QAN_MYSQL_PERFSCHEMA_AGENT"
    data:
      - metric_name: "pmm_client_qan_mysql_perfschema_agent_version"
        column: "version"

  - id: NodesInfoQANMysqlSlowlogAgent
    source: PMMDB_SELECT
    query: version FROM agents WHERE agent_type = 'qan-mysql-slowlog-agent' and pmm_agent_id != 'pmm-server'
    summary: "Agents version QAN_MYSQL_SLOWLOG_AGENT"
    data:
      - metric_name: "pmm_client_qan_mysql_slowlog_agent_version"
        column: "version"

  - id: NodesInfoQANMongodbProfilerAgent
    source: PMMDB_SELECT
    query: version FROM agents WHERE agent_type = 'qan-mongodb-profiler-agent' and pmm_agent_id != 'pmm-server'
    summary: "Agents version QAN_MONGODB_PROFILER_AGENT"
    data:
      - metric_name: "pmm_client_qan_mongodb_profiler_agent_version"
        column: "version"

  - id: NodesInfoQANPostgresqlPgstatementsAgent
    source: PMMDB_SELECT
    query: version FROM agents WHERE agent_type = 'qan-postgresql-pgstatements-agent' and pmm_agent_id != 'pmm-server'
    summary: "Agents version QAN_POSTGRESQL_PGSTATEMENTS_AGENT"
    data:
      - metric_name: "pmm_client_qan_postgresql_pgstatements_agent_version"
        column: "version"

  - id: NodesInfoQANPostgresqlPgstatmonitorAgent
    source: PMMDB_SELECT
    query: version FROM agents WHERE agent_type = 'qan-postgresql-pgstatmonitor-agent' and pmm_agent_id != 'pmm-server'
    summary: "Agents version QAN_POSTGRESQL_PGSTATMONITOR_AGENT"
    data:
      - metric_name: "pmm_client_qan_postgresql_pgstatmonitor_agent_version"
        column: "version"

  - id: NodesInfoRDSExporter
    source: PMMDB_SELECT
    query: version FROM agents WHERE agent_type = 'rds_exporter' and pmm_agent_id != 'pmm-server'
    summary: "Agents version RDS_EXPORTER"
    data:
      - metric_name: "pmm_client_rds_exporter_version"
        column: "version"

  - id: NodesInfoExternalExporter
    source: PMMDB_SELECT
    query: version FROM agents WHERE agent_type = 'external-exporter' and pmm_agent_id != 'pmm-server'
    summary: "Agents version EXTERNAL_EXPORTER"
    data:
      - metric_name: "pmm_client_external_exporter_version"
        column: "version"

  - id: NodesInfoAzureDatabaseExporter
    source: PMMDB_SELECT
    query: version FROM agents WHERE agent_type = 'azure_database_exporter' and pmm_agent_id != 'pmm-server'
    summary: "Agents version AZURE_DATABASE_EXPORTER"
    data:
      - metric_name: "pmm_client_azure_database_exporter_version"
        column: "version"

  - id: PMMNodesInfoNodeType
    source: PMMDB_SELECT
    query: node_type FROM nodes WHERE node_name = 'pmm-server'
    summary: "PMM Node type"
    data:
      - metric_name: "pmm_server_node_type"
        column: "node_type"

  - id: NodesInfoNodeType
    source: PMMDB_SELECT
    query: node_type FROM nodes WHERE node_name != 'pmm-server'
    summary: "Node type"
    data:
      - metric_name: "pmm_client_node_type"
        column: "node_type"

  - id: PMMNodeCPUUsage
    source: VM
    query: clamp_max(sum by () ((avg by (mode) (  (clamp_max(rate(node_cpu_seconds_total{node_name=~"pmm-server",mode!="idle",mode!="iowait"}[5m]),1)) or  (clamp_max(irate(node_cpu_seconds_total{node_name=~"pmm-server",mode!="idle",mode!="iowait"}[5m]),1)) )) *100 or  sum by () (avg_over_time(node_cpu_average{node_name=~"pmm-server",mode!="total",mode!="idle"}[5m]) or   avg_over_time(node_cpu_average{node_name=~"pmm-server",mode!="total",mode!="idle"}[5m])) unless   (avg_over_time(node_cpu_average{node_name=~"pmm-server",mode="total",job="rds-basic"}[5m]) or  avg_over_time(node_cpu_average{node_name=~"pmm-server",mode="total",job="rds-basic"}[5m]))   ),100)
    summary: "PMM node CPU Usage"
    data:
      - metric_name: "pmm_server_node_cpu_usage"
        value: 1

  - id: PMMNodeCPUArchitecture
    source: VM
    query: node_uname_info
    summary: "PMM node CPU Architecture"
    data:
      - metric_name: "pmm_server_node_cpu_architecture"
        label: "machine"

  - id: PMMNodeCPUCoreCount
    source: VM
    query: sum by (value) (count by(cpu) (node_cpu_seconds_total{mode="idle",node_id="pmm-server"}))
    summary: "PMM node CPU core count"
    data:
      - metric_name: "pmm_server_node_cpu_core_count"
        value: 1

  - id: PMMNodeMemorySize
    source: VM
    query: avg by (node_name) (avg_over_time(node_memory_MemTotal_bytes{node_name=~"pmm-server"}[5m]) or avg_over_time(node_memory_MemTotal_bytes{node_name=~"pmm-server"}[5m]))
    summary: "PMM node memory size"
    data:
      - metric_name: "pmm_server_node_memory_size"
        value: 1

  - id: PMMNodeMemoryUsage
    source: VM
    query: clamp_min(avg by (node_name) (((avg_over_time(node_memory_MemTotal_bytes{node_name=~"pmm-server"}[5m]) or avg_over_time(node_memory_MemTotal_bytes{node_name=~"pmm-server"}[5m])) - ((avg_over_time(node_memory_MemFree_bytes{node_name=~"pmm-server"}[5m]) or avg_over_time(node_memory_MemFree_bytes{node_name=~"pmm-server"}[5m]))+(avg_over_time(node_memory_Buffers_bytes{node_name=~"pmm-server"}[5m]) or avg_over_time(node_memory_Buffers_bytes{node_name=~"pmm-server"}[5m]))+(avg_over_time(node_memory_Cached_bytes{node_name=~"pmm-server"}[5m]) or avg_over_time(node_memory_Cached_bytes{node_name=~"pmm-server"}[5m]))))),0)
    summary: "PMM node memory usage"
    data:
      - metric_name: "pmm_server_node_memory_usage"
        value: 1

  - id: PMMNodeDiskCapacity
    source: VM
    query: sum(sum(avg(node_filesystem_size_bytes{node_name=~"pmm-server",fstype=~"(ext.|xfs|vfat|)"}) without (mountpoint)) without (device,fstype))
    summary: "PMM node disk capacity"
    data:
      - metric_name: "pmm_server_node_disk_capacity"
        value: 1

  - id: PMMNodeOSName
    source: VM
    query: node_uname_info{node_id=~"pmm-server"}
    summary: "PMM node OS name"
    data:
      - metric_name: "pmm_server_node_os_name"
        label: "sysname"

  - id: PMMNodeOSVersion
    source: VM
    query: node_uname_info{node_id=~"pmm-server"}
    summary: "PMM node OS version"
    data:
      - metric_name: "pmm_server_node_os_version"
        label: "release"

  # DBaaS
  - id: DBaaSServicesCount
    source: PMMDB_SELECT
    query: count(service_name) AS count from services where service_name ~ concat('default-', cluster,'-(pxc|rs0)-\d+')
    summary: "DBaaS Services Count"
    data:
      - metric_name: "dbaas_services_count"
        column: "count"

  - id: DBaaSClustersCount
    source: PMMDB_SELECT
    query: count(distinct cluster) AS count from services where service_name ~ concat('default-', cluster,'-(pxc|rs0)-\d+')
    summary: "DBaaS Clusters Count"
    data:
      - metric_name: "dbaas_clusters_count"
        column: "count"

  # K8s Clusters
  - id: K8sClustersCount
    source: PMMDB_SELECT
    query: count(*) AS count FROM kubernetes_clusters
    summary: "K8s Clusters Count"
    data:
      - metric_name: "k8s_clusters_count"
        column: "count"

  # Advisor
  - id: AdvisorChecksDownloadedCount
    source: VM
    query: pmm_managed_checks_checks_downloaded_total
    transform:
      type: JSON
      metric: "advisor_checks_downloaded"
    summary: "Advisor - number of downloaded checks per name"
    data:
      - metric_name: 1
        label: "check_name"
      - metric_name: 2
        value: 1

  - id: AdvisorChecksExecutedCount
    source: VM
    query: pmm_managed_checks_scripts_executed_total
    transform:
      type: JSON
      metric: "advisor_checks_executed"
    summary: "Advisor - number of executed checks per name"
    data:
      - metric_name: 1
        label: "check_name"
      - metric_name: 2
        value: 1

  - id: AdvisorChecksFailedCount
    source: VM
    query: pmm_managed_checks_alerts_generated_total
    transform:
      type: JSON
      metric: "advisor_checks_generated_fails"
    summary: "Advisor - number of failed checks per name"
    data:
      - metric_name: 1
        label: "check_name"
      - metric_name: 2
        value: 1

  - id: GrafanaUsersCount
    source: GRAFANADB_SELECT
    query: count(*) AS count FROM user
    summary: "Grafana Users Count"
    data:
      - metric_name: "grafana_users_count"
        column: "count"

  - id: GrafanaDarkThemeUsersCount
    source: GRAFANADB_SELECT
    query: count(u.id) as count from user u left join preferences p on p.user_id = u.id where p.theme = 'dark'
    summary: "Grafana Dark Theme Users Count"
    data:
      - metric_name: "grafana_dark_theme_users_count"
        column: "count"

  - id: GrafanaLightThemeUsersCount
    source: GRAFANADB_SELECT
    query: count(u.id) as count from user u left join preferences p on p.user_id = u.id where p.theme = 'light'
    summary: "Grafana Light Theme Users Count"
    data:
      - metric_name: "grafana_light_theme_users_count"
        column: "count"

  - id: GrafanaDefaultThemeUsersCount
    source: GRAFANADB_SELECT
    query: count(u.id) as count from user u left join preferences p on p.user_id = u.id where p.theme = '' or p.theme is null
    summary: "Grafana Default Theme Users Count"
    data:
      - metric_name: "grafana_default_theme_users_count"
        column: "count"

  - id: GrafanaCustomDashboardsCount
    source: GRAFANADB_SELECT
    query: count(*) as count from dashboard where created_by != -1 and is_folder = 0
    summary: "Grafana Custom Dashboards Count"
    data:
      - metric_name: "grafana_custom_dashboards_count"
        column: "count"

  - id: GrafanaCustomDashboardsPerPillar
    source: GRAFANADB_SELECT
    query: inn.title as pillar, count(d.title) as count from dashboard d left join dashboard inn ON d.folder_id =  inn.id where d.created_by != -1 and d.is_folder = 0 group by inn.title
    summary: "Grafana Custom Dashboards Count By Pillar"
    transform:
      type: JSON
      metric: grafana_custom_dashboards_pillar_combined
    data:
      - metric_name: "pillar"
        column: "pillar"
      - metric_name: "count"

  # API usage
  - id: APIUsageMetrics
    source: VM
    query: grpc_server_msg_received_total
    transform:
      type: JSON
      metric: pmm_server_api_usage
    summary: "PMM Server API usage"
    data:
      - metric_name: "1"
        label: "caller_origin" # internal / external
      - metric_name: "2"
        label: "grpc_method"
      - metric_name: "3"
        label: "grpc_service"
      - metric_name: "4"
        label: "grpc_type"
      - metric_name: "5" # pmm-managed / qan-api2
        label: "job"
      - metric_name: "6"
        value: 1

<<<<<<< HEAD
  - id: PxcClustersPerNodeCount
    source: VM
    query: label_keep(label_replace(count_values("value", (min by (wsrep_cluster_state_uuid) (mysql_global_status_wsrep_cluster_size * on (service_id) group_left(wsrep_cluster_state_uuid) mysql_galera_status_info))), "node_count", "$1", "value", "(.*)"), "node_count")
    transform:
      type: JSON
      metric: "pxc_clusters_per_node_count"
    summary: "Number of PXC clusters per node count"
    data:
      - metric_name: 1
        label: "node_count"
      - metric_name: 2
        value: 1
=======
  # Backup Management information
  - id: BackupManagementStorageTypes
    source: PMMDB_SELECT
    query: type AS storage_type, count(*) AS count FROM backup_locations GROUP BY type
    transform:
      type: JSON
      metric: backup_management_storage_types
    summary: "How many storages configured by types"
    data:
      - metric_name: "1"
        column: "storage_type"
      - metric_name: "2"
        column: "count"

  - id: BackupManagementScheduledTasks
    source: PMMDB_SELECT
    query: type AS task_type, count(*) AS count FROM scheduled_tasks GROUP BY task_type
    transform:
      type: JSON
      metric: backup_management_scheduled_tasks
    summary: "How many backup tasks scheduled by types"
    data:
      - metric_name: "1"
        column: "task_type"
      - metric_name: "2"
        column: "count"

  - id: BackupManagementJobsPerformed
    source: PMMDB_SELECT
    query: >
      j.type bm_job_type,
      	coalesce(j.mod, 'N/A') bm_backup_mode,
      	coalesce(j.dm, 'N/A') bm_data_model,
      	coalesce(a_backup.type, 'N/A') bm_job_run_type,
      	j.job_status bm_job_status,
      	coalesce(bl_backup.type, bl_restore.type, 'N/A') bm_location_type,
      	count(*) count
      from (select type, 
      			"data"->"type"->>'mode' mod, 
      			"data"->"type"->>'data_model' dm, 
      			"data"->"type"->>'artifact_id' artifact_id,
      			"data"->"type"->>'restore_id' restore_id,
      			case error when '' then 'success' else 'failed' end job_status
      		from jobs 
      		where created_at BETWEEN NOW() - INTERVAL '24 HOURS' AND NOW() 
      			group by type, mod, dm, artifact_id, restore_id, job_status) j
      left join artifacts a_backup
      	on a_backup.id = j.artifact_id
      left join backup_locations bl_backup
      	on bl_backup.id = a_backup.location_id 
      left join restore_history rh
      	on rh.id = j.restore_id
      left join artifacts a_restore
      	on a_restore.id = rh.artifact_id
      left join backup_locations bl_restore
      	on bl_restore.id = a_restore.location_id
      group by 
      	bm_job_type, 
      	bm_backup_mode, 
      	bm_data_model, 
      	bm_job_run_type, 
      	bm_job_status, 
      	bm_location_type
    transform:
      type: JSON
      metric: backup_management_jobs_performed
    summary: "Backup/restore jobs sliced by different parameters"
    data:
      - metric_name: "1"
        column: "bm_job_type"
      - metric_name: "2"
        column: "bm_backup_mode"
      - metric_name: "3"
        column: "bm_data_model"
      - metric_name: "4"
        column: "bm_job_run_type"
      - metric_name: "5"
        column: "bm_job_status"
      - metric_name: "6"
        column: "bm_location_type"
      - metric_name: "7"
        column: "count"
>>>>>>> f841ed35
<|MERGE_RESOLUTION|>--- conflicted
+++ resolved
@@ -740,20 +740,6 @@
       - metric_name: "6"
         value: 1
 
-<<<<<<< HEAD
-  - id: PxcClustersPerNodeCount
-    source: VM
-    query: label_keep(label_replace(count_values("value", (min by (wsrep_cluster_state_uuid) (mysql_global_status_wsrep_cluster_size * on (service_id) group_left(wsrep_cluster_state_uuid) mysql_galera_status_info))), "node_count", "$1", "value", "(.*)"), "node_count")
-    transform:
-      type: JSON
-      metric: "pxc_clusters_per_node_count"
-    summary: "Number of PXC clusters per node count"
-    data:
-      - metric_name: 1
-        label: "node_count"
-      - metric_name: 2
-        value: 1
-=======
   # Backup Management information
   - id: BackupManagementStorageTypes
     source: PMMDB_SELECT
@@ -836,4 +822,16 @@
         column: "bm_location_type"
       - metric_name: "7"
         column: "count"
->>>>>>> f841ed35
+
+  - id: PxcClustersPerNodeCount
+    source: VM
+    query: label_keep(label_replace(count_values("value", (min by (wsrep_cluster_state_uuid) (mysql_global_status_wsrep_cluster_size * on (service_id) group_left(wsrep_cluster_state_uuid) mysql_galera_status_info))), "node_count", "$1", "value", "(.*)"), "node_count")
+    transform:
+      type: JSON
+      metric: "pxc_clusters_per_node_count"
+    summary: "Number of PXC clusters per node count"
+    data:
+      - metric_name: 1
+        label: "node_count"
+      - metric_name: 2
+        value: 1