--- conflicted
+++ resolved
@@ -856,17 +856,11 @@
       - metric_name: "6"
         column: "bm_location_type"
       - metric_name: "7"
-<<<<<<< HEAD
-        column: "count"
-=======
-        column: "count"
-
+        column: "count"
   - id: PXCClusterNodesCount
     source: VM
     query: (min by (wsrep_cluster_state_uuid) (mysql_global_status_wsrep_cluster_size * on (service_id) group_left(wsrep_cluster_state_uuid) mysql_galera_status_info))
     summary: "Number of nodes for PXC cluster"
     data:
       - metric_name: "pxc_cluster_nodes_count"
-        value: 1
-
->>>>>>> aeac1c56
+        value: 1