--- conflicted
+++ resolved
@@ -261,7 +261,6 @@
 
 		telemetryMetric.Metrics = append(telemetryMetric.Metrics, metrics...)
 	}
-<<<<<<< HEAD
 
 	// datasources disposal
 	for sourceName, dataSource := range initializedDataSources {
@@ -271,9 +270,8 @@
 			continue
 		}
 	}
-=======
+
 	telemetryMetric.Metrics = removeEmpty(telemetryMetric.Metrics)
->>>>>>> e203984c
 
 	s.l.Debugf("fetching all metrics took [%s]", totalTime)
 
