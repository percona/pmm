--- conflicted
+++ resolved
@@ -41,40 +41,27 @@
 	dsVM              = DataSourceName("VM")
 	dsQANDBSelect     = DataSourceName("QANDB_SELECT")
 	dsPMMDBSelect     = DataSourceName("PMMDB_SELECT")
-	dsGrafanaDBSelect = DataSourceName("GRAFANADB_SELECT")
+	dsGRAFANADBSelect = DataSourceName("GRAFANADB_SELECT")
 	dsEnvVars         = DataSourceName("ENV_VARS")
 )
 
 // DataSources holds all possible data source types.
 type DataSources struct {
-	VM              *DataSourceVictoriaMetrics `yaml:"VM"`
-	QanDBSelect     *DSConfigQAN               `yaml:"QANDB_SELECT"`
-	PmmDBSelect     *DSConfigPMMDB             `yaml:"PMMDB_SELECT"`
-	GrafanaDBSelect *DSGrafanaSqliteDB         `yaml:"GRAFANADB_SELECT"`
-	EnvVars         *DSConfigEnvVars           `yaml:"ENV_VARS"`
+	VM              *DSVictoriaMetrics `yaml:"VM"`
+	QanDBSelect     *DSConfigQAN       `yaml:"QANDB_SELECT"`
+	PmmDBSelect     *DSConfigPMMDB     `yaml:"PMMDB_SELECT"`
+	GrafanaDBSelect *DSConfigGrafanaDB `yaml:"GRAFANADB_SELECT"`
+	EnvVars         *DSConfigEnvVars   `yaml:"ENV_VARS"`
 }
 
 // ServiceConfig telemetry config.
 type ServiceConfig struct {
 	l            *logrus.Entry
-<<<<<<< HEAD
-	Enabled      bool     `yaml:"enabled"`
-	telemetry    []Config `yaml:"-"`
-	SaasHostname string   `yaml:"saas_hostname"`
-	DataSources  struct {
-		VM              *DSVictoriaMetrics `yaml:"VM"`
-		QanDBSelect     *DSConfigQAN       `yaml:"QANDB_SELECT"`
-		PmmDBSelect     *DSConfigPMMDB     `yaml:"PMMDB_SELECT"`
-		GrafanaDBSelect *DSConfigGrafanaDB `yaml:"GRAFANADB_SELECT"`
-	} `yaml:"datasources"`
-	Reporting ReportingConfig `yaml:"reporting"`
-=======
 	Enabled      bool            `yaml:"enabled"`
 	telemetry    []Config        `yaml:"-"`
 	SaasHostname string          `yaml:"saas_hostname"`
 	DataSources  DataSources     `yaml:"datasources"`
 	Reporting    ReportingConfig `yaml:"reporting"`
->>>>>>> 58efa809
 }
 
 // FileConfig top level telemetry config element.
@@ -118,18 +105,15 @@
 	} `yaml:"separate_credentials"`
 }
 
-<<<<<<< HEAD
 // DSConfigGrafanaDB is a Grafana telemetry config.
 type DSConfigGrafanaDB DSConfigPMMDB
 
-// Config telemetry config.
-=======
+// DSConfigEnvVars is an env variable telemetry config.
 type DSConfigEnvVars struct {
 	Enabled bool `yaml:"enabled"`
 }
 
-// Config is a telemetry config.
->>>>>>> 58efa809
+// Config telemetry config.
 type Config struct {
 	ID        string           `yaml:"id"`
 	Source    string           `yaml:"source"`
