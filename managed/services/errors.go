// Copyright (C) 2023 Percona LLC
//
// This program is free software: you can redistribute it and/or modify
// it under the terms of the GNU Affero General Public License as published by
// the Free Software Foundation, either version 3 of the License, or
// (at your option) any later version.
//
// This program is distributed in the hope that it will be useful,
// but WITHOUT ANY WARRANTY; without even the implied warranty of
// MERCHANTABILITY or FITNESS FOR A PARTICULAR PURPOSE. See the
// GNU Affero General Public License for more details.
//
// You should have received a copy of the GNU Affero General Public License
// along with this program. If not, see <https://www.gnu.org/licenses/>.

package services

import "github.com/pkg/errors"

var (
	// ErrAdvisorsDisabled means that advisors checks are disabled and can't be executed.
	ErrAdvisorsDisabled = errors.New("Advisor checks are disabled")
	// ErrLocationFolderPairAlreadyUsed returned when location-folder pair already in use and cannot be used for backup.
	ErrLocationFolderPairAlreadyUsed = errors.New("location-folder pair already used")

<<<<<<< HEAD
// ErrAlertingDisabled means Percona Alerting is disabled and its APIs can't be executed.
var ErrAlertingDisabled = errors.New("Alerting is disabled")
=======
	// ErrAlertingDisabled means Integrated Alerting is disabled and IA APIs can't be executed.
	ErrAlertingDisabled = errors.New("Alerting is disabled") // TODO Looks like this error is unused.
)
>>>>>>> bbb794fa
<|MERGE_RESOLUTION|>--- conflicted
+++ resolved
@@ -20,14 +20,10 @@
 var (
 	// ErrAdvisorsDisabled means that advisors checks are disabled and can't be executed.
 	ErrAdvisorsDisabled = errors.New("Advisor checks are disabled")
+
 	// ErrLocationFolderPairAlreadyUsed returned when location-folder pair already in use and cannot be used for backup.
 	ErrLocationFolderPairAlreadyUsed = errors.New("location-folder pair already used")
 
-<<<<<<< HEAD
-// ErrAlertingDisabled means Percona Alerting is disabled and its APIs can't be executed.
-var ErrAlertingDisabled = errors.New("Alerting is disabled")
-=======
-	// ErrAlertingDisabled means Integrated Alerting is disabled and IA APIs can't be executed.
-	ErrAlertingDisabled = errors.New("Alerting is disabled") // TODO Looks like this error is unused.
-)
->>>>>>> bbb794fa
+	// ErrAlertingDisabled means Percona Alerting is disabled and its APIs can't be executed.
+	ErrAlertingDisabled = errors.New("Alerting is disabled")
+)