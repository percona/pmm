--- conflicted
+++ resolved
@@ -60,13 +60,6 @@
 	telemetryService     telemetryService
 	awsInstanceChecker   *AWSInstanceChecker
 	grafanaClient        grafanaClient
-<<<<<<< HEAD
-=======
-	rulesService         rulesService
-	dbaasInitializer     dbaasInitializer
-	emailer              emailer
-	haService            haService
->>>>>>> 9db1746f
 
 	l *logrus.Entry
 
@@ -99,13 +92,6 @@
 	TelemetryService     telemetryService
 	AwsInstanceChecker   *AWSInstanceChecker
 	GrafanaClient        grafanaClient
-<<<<<<< HEAD
-=======
-	RulesService         rulesService
-	DBaaSInitializer     dbaasInitializer
-	Emailer              emailer
-	HAService            haService
->>>>>>> 9db1746f
 }
 
 // NewServer returns new server for Server service.
@@ -129,13 +115,6 @@
 		telemetryService:     params.TelemetryService,
 		awsInstanceChecker:   params.AwsInstanceChecker,
 		grafanaClient:        params.GrafanaClient,
-<<<<<<< HEAD
-=======
-		rulesService:         params.RulesService,
-		dbaasInitializer:     params.DBaaSInitializer,
-		emailer:              params.Emailer,
-		haService:            params.HAService,
->>>>>>> 9db1746f
 		l:                    logrus.WithField("component", "server"),
 		pmmUpdateAuthFile:    path,
 		envSettings:          &models.ChangeSettingsParams{},
