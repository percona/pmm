--- conflicted
+++ resolved
@@ -190,17 +190,6 @@
 		res.Managed.Timestamp = timestamppb.New(t)
 	}
 
-<<<<<<< HEAD
-	if v := s.supervisord.InstalledPMMVersion(ctx); v != nil {
-		res.Version = v.Version
-		res.Server = &serverv1.VersionInfo{
-			Version:     v.Version,
-			FullVersion: v.FullVersion,
-		}
-		if v.BuildTime != nil {
-			res.Server.Timestamp = timestamppb.New(*v.BuildTime)
-		}
-=======
 	v := s.updater.InstalledPMMVersion()
 	res.Version = v.Version
 	res.Server = &serverpb.VersionInfo{
@@ -209,7 +198,6 @@
 	}
 	if v.BuildTime != nil {
 		res.Server.Timestamp = timestamppb.New(*v.BuildTime)
->>>>>>> 9493eecd
 	}
 
 	return res, nil
@@ -300,15 +288,9 @@
 			FullVersion: v.Installed.FullVersion,
 			Timestamp:   timestamppb.New(*v.Installed.BuildTime),
 		},
-<<<<<<< HEAD
-		Latest: &serverv1.VersionInfo{
-			Version:     v.Latest.Version,
-			FullVersion: v.Latest.FullVersion,
-=======
-		Latest: &serverpb.DockerVersionInfo{
+		Latest: &serverv1.DockerVersionInfo{
 			Version: v.Latest.Version.String(),
 			Tag:     v.Latest.DockerImage,
->>>>>>> 9493eecd
 		},
 		UpdateAvailable: v.Latest.DockerImage != "",
 		LatestNewsUrl:   v.LatestNewsURL,
