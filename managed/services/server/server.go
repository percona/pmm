--- conflicted
+++ resolved
@@ -236,7 +236,6 @@
 	return nil, status.Error(codes.FailedPrecondition, "this PMM Server isn't the leader")
 }
 
-<<<<<<< HEAD
 func (s *Server) onlyInstalledVersionResponse(ctx context.Context) *serverv1.CheckUpdatesResponse {
 	v := s.supervisord.InstalledPMMVersion(ctx)
 	r := &serverv1.CheckUpdatesResponse{
@@ -256,8 +255,6 @@
 	return r
 }
 
-=======
->>>>>>> 39dce063
 // CheckUpdates checks PMM Server updates availability.
 func (s *Server) CheckUpdates(ctx context.Context, req *serverv1.CheckUpdatesRequest) (*serverv1.CheckUpdatesResponse, error) {
 	s.envRW.RLock()
@@ -317,13 +314,8 @@
 	updatesEnabled := s.envSettings.EnableUpdates
 	s.envRW.RUnlock()
 
-<<<<<<< HEAD
 	if updatesEnabled != nil && !*updatesEnabled {
 		return nil, status.Error(codes.FailedPrecondition, "Updates are disabled via PMM_ENABLE_UPDATES environment variable.")
-=======
-	if updatesDisabled {
-		return nil, status.Error(codes.FailedPrecondition, "Updates are disabled via PMM_DISABLE_UPDATES environment variable.")
->>>>>>> 39dce063
 	}
 
 	err := s.updater.StartUpdate(ctx, req.GetNewImage())
@@ -492,36 +484,20 @@
 
 	// check request parameters compatibility with environment variables
 
-<<<<<<< HEAD
 	if req.EnableUpdates != nil && s.envSettings.EnableUpdates != nil && *req.EnableUpdates != *s.envSettings.EnableUpdates {
 		return status.Error(codes.FailedPrecondition, "Updates are configured via PMM_ENABLE_UPDATES environment variable.")
 	}
 
 	if req.EnableTelemetry != nil && s.envSettings.EnableTelemetry != nil && *req.EnableTelemetry != *s.envSettings.EnableTelemetry {
 		return status.Error(codes.FailedPrecondition, "Telemetry is configured via PMM_ENABLE_TELEMETRY environment variable.")
-=======
-	if req.EnableUpdates && s.envSettings.DisableUpdates {
-		return status.Error(codes.FailedPrecondition, "Updates are disabled via PMM_DISABLE_UPDATES environment variable.")
-	}
-
-	// ignore req.DisableTelemetry and req.DisableStt even if they are present since that will not change anything
-	if req.EnableTelemetry && s.envSettings.DisableTelemetry {
-		return status.Error(codes.FailedPrecondition, "Telemetry is disabled via PMM_DISABLE_TELEMETRY environment variable.")
->>>>>>> 39dce063
 	}
 
 	if req.EnableAlerting != nil && s.envSettings.EnableAlerting != nil && *req.EnableAlerting != *s.envSettings.EnableAlerting {
 		return status.Error(codes.FailedPrecondition, "Alerting is configured via ENABLE_ALERTING environment variable.")
 	}
 
-<<<<<<< HEAD
 	if req.EnableAzurediscover != nil && s.envSettings.EnableAzurediscover != nil && *req.EnableAzurediscover != *s.envSettings.EnableAzurediscover {
 		return status.Error(codes.FailedPrecondition, "Azure Discover is configured via PMM_ENABLE_AZURE_DISCOVER environment variable.")
-=======
-	// ignore req.DisableAzurediscover even if they are present since that will not change anything
-	if req.DisableAzurediscover && s.envSettings.EnableAzurediscover {
-		return status.Error(codes.FailedPrecondition, "Azure Discover is enabled via PMM_ENABLE_AZURE_DISCOVER environment variable.")
->>>>>>> 39dce063
 	}
 
 	if !canUpdateDurationSetting(metricsRes.GetHr().AsDuration(), s.envSettings.MetricsResolutions.HR) {
