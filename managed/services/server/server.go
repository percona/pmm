// Copyright (C) 2023 Percona LLC
//
// This program is free software: you can redistribute it and/or modify
// it under the terms of the GNU Affero General Public License as published by
// the Free Software Foundation, either version 3 of the License, or
// (at your option) any later version.
//
// This program is distributed in the hope that it will be useful,
// but WITHOUT ANY WARRANTY; without even the implied warranty of
// MERCHANTABILITY or FITNESS FOR A PARTICULAR PURPOSE. See the
// GNU Affero General Public License for more details.
//
// You should have received a copy of the GNU Affero General Public License
// along with this program. If not, see <https://www.gnu.org/licenses/>.

// Package server implements pmm-managed Server API.
package server

import (
	"context"
	"crypto/subtle"
	"encoding/json"
	"fmt"
	"os"
	"os/user"
	"path"
	"path/filepath"
	"strconv"
	"strings"
	"sync"
	"time"

	"github.com/AlekSi/pointer"
	"github.com/google/uuid"
	"github.com/pkg/errors"
	"github.com/sirupsen/logrus"
	"golang.org/x/crypto/ssh"
	"google.golang.org/grpc/codes"
	"google.golang.org/grpc/status"
	"google.golang.org/protobuf/types/known/durationpb"
	"google.golang.org/protobuf/types/known/timestamppb"
	"gopkg.in/reform.v1"

	serverv1 "github.com/percona/pmm/api/server/v1"
	"github.com/percona/pmm/managed/models"
	"github.com/percona/pmm/managed/services"
	"github.com/percona/pmm/managed/utils/distribution"
	"github.com/percona/pmm/managed/utils/envvars"
	"github.com/percona/pmm/version"
)

// Server represents service for checking PMM Server status and changing settings.
type Server struct {
	db                   *reform.DB
	vmdb                 prometheusService
	agentsState          agentsStateUpdater
	vmalert              vmAlertService
	vmalertExternalRules vmAlertExternalRules
	checksService        checksService
	templatesService     templatesService
	supervisord          supervisordService
	telemetryService     telemetryService
	grafanaClient        grafanaClient
	haService            haService
	updater              *Updater
	nomad                nomadService

	l *logrus.Entry

	pmmUpdateAuthFileM sync.Mutex
	pmmUpdateAuthFile  string

	envRW       sync.RWMutex
	envSettings *models.ChangeSettingsParams

	sshKeyM sync.Mutex

	serverv1.UnimplementedServerServiceServer
}

type pmmUpdateAuth struct {
	AuthToken string `json:"auth_token"`
}

// Params holds the parameters needed to create a new service.
type Params struct {
	DB                   *reform.DB
	AgentsStateUpdater   agentsStateUpdater
	VMDB                 prometheusService
	VMAlert              prometheusService
	ChecksService        checksService
	TemplatesService     templatesService
	VMAlertExternalRules vmAlertExternalRules
	Supervisord          supervisordService
	TelemetryService     telemetryService
	GrafanaClient        grafanaClient
	Updater              *Updater
	Dus                  *distribution.Service
<<<<<<< HEAD
	HAService            haService
=======
	Nomad                nomadService
>>>>>>> 60423861
}

// NewServer returns new server for Server service.
func NewServer(params *Params) (*Server, error) {
	path := "/srv"
	if _, err := os.Stat(path); err != nil {
		return nil, errors.WithStack(err)
	}
	path = filepath.Join(path, "pmm-update.json")

	s := &Server{
		db:                   params.DB,
		vmdb:                 params.VMDB,
		agentsState:          params.AgentsStateUpdater,
		vmalert:              params.VMAlert,
		checksService:        params.ChecksService,
		templatesService:     params.TemplatesService,
		vmalertExternalRules: params.VMAlertExternalRules,
		supervisord:          params.Supervisord,
		telemetryService:     params.TelemetryService,
		grafanaClient:        params.GrafanaClient,
		updater:              params.Updater,
<<<<<<< HEAD
		haService:            params.HAService,
=======
		nomad:                params.Nomad,
>>>>>>> 60423861
		l:                    logrus.WithField("component", "server"),
		pmmUpdateAuthFile:    path,
		envSettings:          &models.ChangeSettingsParams{},
	}
	return s, nil
}

// UpdateSettingsFromEnv updates settings in the database with environment variables values.
// It returns only validation or database errors; invalid environment variables are logged and skipped.
func (s *Server) UpdateSettingsFromEnv(ctx context.Context, env []string) []error {
	s.envRW.Lock()
	defer s.envRW.Unlock()

	envSettings, errs, warns := envvars.ParseEnvVars(env)
	for _, w := range warns {
		s.l.Warnln(w)
	}
	if len(errs) != 0 {
		return errs
	}

	err := s.db.InTransaction(func(tx *reform.TX) error {
		_, err := models.UpdateSettings(tx, envSettings)
		return err
	})
	if err != nil {
		return []error{err}
	}
	s.envSettings = envSettings
	err = s.UpdateConfigurations(ctx)
	if err != nil {
		return []error{err}
	}
	return nil
}

// Version returns PMM Server version.
func (s *Server) Version(_ context.Context, req *serverv1.VersionRequest) (*serverv1.VersionResponse, error) {
	// for API testing of authentication, panic handling, etc.
	if req.Dummy != "" {
		switch {
		case strings.HasPrefix(req.Dummy, "panic-"):
			switch req.Dummy {
			case "panic-error":
				panic(errors.New("panic-error"))
			case "panic-fmterror":
				panic(fmt.Errorf("panic-fmterror"))
			default:
				panic(req.Dummy)
			}

		case strings.HasPrefix(req.Dummy, "grpccode-"):
			code, err := strconv.Atoi(strings.TrimPrefix(req.Dummy, "grpccode-"))
			if err != nil {
				return nil, err
			}
			grpcCode := codes.Code(code)
			return nil, status.Errorf(grpcCode, "gRPC code %d (%s)", grpcCode, grpcCode)
		}
	}

	res := &serverv1.VersionResponse{
		// always return something in this field:
		// it is used by PMM 1.x's pmm-client for compatibility checking
		Version: version.Version,

		Managed: &serverv1.VersionInfo{
			Version:     version.Version,
			FullVersion: version.FullCommit,
		},

		DistributionMethod: s.telemetryService.DistributionMethod(),
	}
	if t, err := version.Time(); err == nil {
		res.Managed.Timestamp = timestamppb.New(t)
	}

	v := s.updater.InstalledPMMVersion()
	res.Version = v.Version
	res.Server = &serverv1.VersionInfo{
		Version:     v.Version,
		FullVersion: v.FullVersion,
	}
	if v.BuildTime != nil {
		res.Server.Timestamp = timestamppb.New(*v.BuildTime)
	}

	return res, nil
}

// Readiness returns an error when some PMM Server component is not ready yet or is being restarted.
// It can be used as for Docker health check or Kubernetes readiness probe.
func (s *Server) Readiness(ctx context.Context, req *serverv1.ReadinessRequest) (*serverv1.ReadinessResponse, error) { //nolint:revive
	var notReady bool
	for n, svc := range map[string]healthChecker{
		"grafana":         s.grafanaClient,
		"victoriametrics": s.vmdb,
		"vmalert":         s.vmalert,
	} {
		if err := svc.IsReady(ctx); err != nil {
			s.l.Errorf("%s readiness check failed: %+v", n, err)
			notReady = true
		}
	}

	if notReady {
		return nil, status.Error(codes.Internal, "PMM Server is not ready yet.")
	}

	return &serverv1.ReadinessResponse{}, nil
}

// LeaderHealthCheck checks if the instance is the leader in a cluster.
// Returns an error if the instance isn't the leader.
// It's used for HA purpose.
func (s *Server) LeaderHealthCheck(ctx context.Context, req *serverv1.LeaderHealthCheckRequest) (*serverv1.LeaderHealthCheckResponse, error) { //nolint:revive
	if s.haService.IsLeader() {
		return &serverv1.LeaderHealthCheckResponse{}, nil
	}
	return nil, status.Error(codes.FailedPrecondition, "this PMM Server isn't the leader")
}

// CheckUpdates checks PMM Server updates availability.
func (s *Server) CheckUpdates(ctx context.Context, req *serverv1.CheckUpdatesRequest) (*serverv1.CheckUpdatesResponse, error) {
	s.envRW.RLock()
	updatesEnabled := s.envSettings.EnableUpdates
	s.envRW.RUnlock()

	if req.OnlyInstalledVersion {
		installedPMMVersion := s.updater.InstalledPMMVersion()
		return &serverv1.CheckUpdatesResponse{
			Installed: &serverv1.VersionInfo{
				Version:     installedPMMVersion.Version,
				FullVersion: installedPMMVersion.FullVersion,
				Timestamp:   timestamppb.New(*installedPMMVersion.BuildTime),
			},
		}, nil
	}

	if req.Force {
		if err := s.updater.ForceCheckUpdates(ctx); err != nil {
			return nil, err
		}
	}

	v, lastCheck := s.updater.LastCheckUpdatesResult(ctx)
	if v == nil {
		return nil, status.Error(codes.Unavailable, "failed to check for updates")
	}

	res := &serverv1.CheckUpdatesResponse{
		Installed: &serverv1.VersionInfo{
			Version:     v.Installed.Version,
			FullVersion: v.Installed.FullVersion,
			Timestamp:   timestamppb.New(*v.Installed.BuildTime),
		},
		Latest: &serverv1.DockerVersionInfo{
			Version:          v.Latest.Version.String(),
			Tag:              v.Latest.DockerImage,
			ReleaseNotesUrl:  v.Latest.ReleaseNotesURL,
			ReleaseNotesText: v.Latest.ReleaseNotesText,
		},
		UpdateAvailable: v.Latest.DockerImage != "",
		LatestNewsUrl:   v.LatestNewsURL,
	}

	if updatesEnabled != nil && !*updatesEnabled {
		res.UpdateAvailable = false
	}

	res.LastCheck = timestamppb.New(lastCheck)

	if v.Installed.BuildTime != nil {
		t := v.Installed.BuildTime.UTC().Truncate(24 * time.Hour) // return only date
		res.Installed.Timestamp = timestamppb.New(t)
	}

	if v.Latest.DockerImage != "" {
		t := v.Latest.BuildTime.UTC().Truncate(24 * time.Hour) // return only date
		res.Latest.Timestamp = timestamppb.New(t)
	}

	return res, nil
}

// ListChangeLogs lists PMM versions between currently installed version and the latest one.
func (s *Server) ListChangeLogs(ctx context.Context, req *serverv1.ListChangeLogsRequest) (*serverv1.ListChangeLogsResponse, error) {
	versions, err := s.updater.ListUpdates(ctx)
	if err != nil {
		// if we got a grpc error, return as it is.
		if _, ok := status.FromError(err); ok {
			return nil, err
		}
		return nil, status.Error(codes.Unavailable, "failed to list available updates")
	}

	updates := make([]*serverv1.DockerVersionInfo, 0, len(versions))
	for _, v := range versions {
		updates = append(updates, &serverv1.DockerVersionInfo{
			Version:          v.Version.String(),
			Tag:              v.DockerImage,
			ReleaseNotesText: v.ReleaseNotesText,
			ReleaseNotesUrl:  v.ReleaseNotesURL,
		})
	}
	res := &serverv1.ListChangeLogsResponse{
		Updates:   updates,
		LastCheck: timestamppb.Now(),
	}

	return res, nil
}

// StartUpdate starts PMM Server update.
func (s *Server) StartUpdate(ctx context.Context, req *serverv1.StartUpdateRequest) (*serverv1.StartUpdateResponse, error) {
	s.envRW.RLock()
	updatesEnabled := s.envSettings.EnableUpdates
	s.envRW.RUnlock()

	if updatesEnabled != nil && !*updatesEnabled {
		return nil, status.Error(codes.FailedPrecondition, "Updates are disabled via PMM_ENABLE_UPDATES environment variable.")
	}

	newImage := req.GetNewImage()
	if newImage == "" {
		_, latest, err := s.updater.latest(ctx)
		if err != nil {
			if errors.Is(err, services.ErrPMMUpdatesDisabled) {
				return nil, status.Error(codes.FailedPrecondition, "PMM updates are disabled")
			}
			s.l.WithError(err).Error("Failed to get latest version")
			return nil, status.Error(codes.Unavailable, "Failed to get latest version")
		} else if latest == nil {
			s.l.Info("No new version to update to.")
			return nil, status.Error(codes.FailedPrecondition, "No new version to update to.")
		} else {
			newImage = latest.DockerImage
		}
	}
	err := s.updater.StartUpdate(ctx, newImage)
	if err != nil {
		return nil, err
	}

	authToken := uuid.New().String()
	if err := s.writeUpdateAuthToken(authToken); err != nil {
		return nil, err
	}

	return &serverv1.StartUpdateResponse{
		AuthToken: authToken,
		LogOffset: 0,
	}, nil
}

// UpdateStatus returns PMM Server update status.
func (s *Server) UpdateStatus(ctx context.Context, req *serverv1.UpdateStatusRequest) (*serverv1.UpdateStatusResponse, error) {
	if _, err := os.Stat(s.pmmUpdateAuthFile); err != nil && os.IsNotExist(err) {
		return &serverv1.UpdateStatusResponse{
			Done: true,
		}, nil
	}

	token, err := s.readUpdateAuthToken()
	if err != nil {
		return nil, err
	}
	if subtle.ConstantTimeCompare([]byte(req.AuthToken), []byte(token)) == 0 {
		return nil, status.Error(codes.PermissionDenied, "Invalid authentication token.")
	}

	// wait up to 30 seconds for new log lines
	var lines []string
	var newOffset uint32
	ctx, cancel := context.WithTimeout(ctx, 30*time.Second)
	defer cancel()
	for ctx.Err() == nil {
		if !s.updater.IsRunning() {
			// give supervisord a second to flush logs to file
			time.Sleep(time.Second)
		}

		lines, newOffset, err = s.updater.UpdateLog(req.GetLogOffset())
		if err != nil {
			s.l.Warn(err)
		}

		if len(lines) != 0 {
			break
		}

		time.Sleep(200 * time.Millisecond)
	}

	return &serverv1.UpdateStatusResponse{
		LogLines:  lines,
		LogOffset: newOffset,
		Done:      false,
	}, nil
}

// writeUpdateAuthToken writes authentication token for getting update status and logs to the file.
//
// We can't rely on Grafana for authentication or on PostgreSQL for storage as their configuration
// is being changed during update.
func (s *Server) writeUpdateAuthToken(token string) error {
	s.pmmUpdateAuthFileM.Lock()
	defer s.pmmUpdateAuthFileM.Unlock()

	a := &pmmUpdateAuth{
		AuthToken: token,
	}
	f, err := os.OpenFile(s.pmmUpdateAuthFile, os.O_WRONLY|os.O_CREATE|os.O_TRUNC, 0o600|os.ModeExclusive)
	if err != nil {
		return errors.WithStack(err)
	}
	defer func() {
		if err = f.Close(); err != nil {
			s.l.Error(err)
		}
	}()

	return errors.WithStack(json.NewEncoder(f).Encode(a))
}

// readUpdateAuthToken reads authentication token for getting update status and logs from the file.
func (s *Server) readUpdateAuthToken() (string, error) {
	s.pmmUpdateAuthFileM.Lock()
	defer s.pmmUpdateAuthFileM.Unlock()

	f, err := os.OpenFile(s.pmmUpdateAuthFile, os.O_RDONLY, os.ModeExclusive)
	if err != nil {
		return "", errors.WithStack(err)
	}
	defer func() {
		if err = f.Close(); err != nil {
			s.l.Error(err)
		}
	}()

	var a pmmUpdateAuth
	err = json.NewDecoder(f).Decode(&a)
	return a.AuthToken, errors.WithStack(err)
}

// convertSettings merges database settings and settings from environment variables into API response.
// Checking if PMM is connected to Platform is separated from settings for security and concurrency reasons.
func (s *Server) convertSettings(settings *models.Settings, connectedToPlatform bool) *serverv1.Settings {
	res := &serverv1.Settings{
		UpdatesEnabled:   settings.IsUpdatesEnabled(),
		TelemetryEnabled: settings.IsTelemetryEnabled(),
		MetricsResolutions: &serverv1.MetricsResolutions{
			Hr: durationpb.New(settings.MetricsResolutions.HR),
			Mr: durationpb.New(settings.MetricsResolutions.MR),
			Lr: durationpb.New(settings.MetricsResolutions.LR),
		},
		AdvisorRunIntervals: &serverv1.AdvisorRunIntervals{
			RareInterval:     durationpb.New(settings.SaaS.AdvisorRunIntervals.RareInterval),
			StandardInterval: durationpb.New(settings.SaaS.AdvisorRunIntervals.StandardInterval),
			FrequentInterval: durationpb.New(settings.SaaS.AdvisorRunIntervals.FrequentInterval),
		},
		DataRetention:        durationpb.New(settings.DataRetention),
		SshKey:               settings.SSHKey,
		AwsPartitions:        settings.AWSPartitions,
		AdvisorEnabled:       settings.IsAdvisorsEnabled(),
		AzurediscoverEnabled: settings.IsAzureDiscoverEnabled(),
		PmmPublicAddress:     settings.PMMPublicAddress,

		AlertingEnabled:         settings.IsAlertingEnabled(),
		BackupManagementEnabled: settings.IsBackupManagementEnabled(),
		ConnectedToPlatform:     connectedToPlatform,

		TelemetrySummaries: s.telemetryService.GetSummaries(),

		EnableAccessControl: settings.IsAccessControlEnabled(),
		DefaultRoleId:       uint32(settings.DefaultRoleID),
	}

	return res
}

// convertReadOnlySettings creates a subset of database settings for non-admin roles.
func (s *Server) convertReadOnlySettings(settings *models.Settings) *serverv1.ReadOnlySettings {
	res := &serverv1.ReadOnlySettings{
		UpdatesEnabled:          settings.IsUpdatesEnabled(),
		TelemetryEnabled:        settings.IsTelemetryEnabled(),
		AdvisorEnabled:          settings.IsAdvisorsEnabled(),
		AlertingEnabled:         settings.IsAlertingEnabled(),
		PmmPublicAddress:        settings.PMMPublicAddress,
		BackupManagementEnabled: settings.IsBackupManagementEnabled(),
		AzurediscoverEnabled:    settings.IsAzureDiscoverEnabled(),
		EnableAccessControl:     settings.IsAccessControlEnabled(),
	}

	return res
}

// GetSettings returns current PMM Server settings.
func (s *Server) GetSettings(ctx context.Context, req *serverv1.GetSettingsRequest) (*serverv1.GetSettingsResponse, error) { //nolint:revive
	s.envRW.RLock()
	defer s.envRW.RUnlock()

	settings, err := models.GetSettings(s.db)
	if err != nil {
		return nil, err
	}

	_, err = models.GetPerconaSSODetails(ctx, s.db.Querier)

	return &serverv1.GetSettingsResponse{
		Settings: s.convertSettings(settings, err == nil),
	}, nil
}

// GetReadOnlySettings returns current PMM Server settings .
func (s *Server) GetReadOnlySettings(ctx context.Context, req *serverv1.GetReadOnlySettingsRequest) (*serverv1.GetReadOnlySettingsResponse, error) { //nolint:revive
	s.envRW.RLock()
	defer s.envRW.RUnlock()

	settings, err := models.GetSettings(s.db)
	if err != nil {
		return nil, err
	}

	return &serverv1.GetReadOnlySettingsResponse{
		Settings: s.convertReadOnlySettings(settings),
	}, nil
}

func (s *Server) validateChangeSettingsRequest(ctx context.Context, req *serverv1.ChangeSettingsRequest) error {
	metricsRes := req.MetricsResolutions

	if req.SshKey != nil {
		if err := s.validateSSHKey(ctx, *req.SshKey); err != nil {
			return err
		}
	}

	// check request parameters compatibility with environment variables

	if req.EnableUpdates != nil && s.envSettings.EnableUpdates != nil && *req.EnableUpdates != *s.envSettings.EnableUpdates {
		return status.Error(codes.FailedPrecondition, "Updates are configured via PMM_ENABLE_UPDATES environment variable.")
	}

	if req.EnableTelemetry != nil && s.envSettings.EnableTelemetry != nil && *req.EnableTelemetry != *s.envSettings.EnableTelemetry {
		return status.Error(codes.FailedPrecondition, "Telemetry is configured via PMM_ENABLE_TELEMETRY environment variable.")
	}

	if req.EnableAlerting != nil && s.envSettings.EnableAlerting != nil && *req.EnableAlerting != *s.envSettings.EnableAlerting {
		return status.Error(codes.FailedPrecondition, "Alerting is configured via ENABLE_ALERTING environment variable.")
	}

	if req.EnableAzurediscover != nil && s.envSettings.EnableAzurediscover != nil && *req.EnableAzurediscover != *s.envSettings.EnableAzurediscover {
		return status.Error(codes.FailedPrecondition, "Azure Discover is configured via PMM_ENABLE_AZURE_DISCOVER environment variable.")
	}

	if !canUpdateDurationSetting(metricsRes.GetHr().AsDuration(), s.envSettings.MetricsResolutions.HR) {
		return status.Error(codes.FailedPrecondition, "High resolution for metrics is set via PMM_METRICS_RESOLUTION_HR (or PMM_METRICS_RESOLUTION) environment variable.") //nolint:lll
	}

	if !canUpdateDurationSetting(metricsRes.GetMr().AsDuration(), s.envSettings.MetricsResolutions.MR) {
		return status.Error(codes.FailedPrecondition, "Medium resolution for metrics is set via PMM_METRICS_RESOLUTION_MR environment variable.")
	}

	if !canUpdateDurationSetting(metricsRes.GetLr().AsDuration(), s.envSettings.MetricsResolutions.LR) {
		return status.Error(codes.FailedPrecondition, "Low resolution for metrics is set via PMM_METRICS_RESOLUTION_LR environment variable.")
	}

	if !canUpdateDurationSetting(req.DataRetention.AsDuration(), s.envSettings.DataRetention) {
		return status.Error(codes.FailedPrecondition, "Data retention for queries is set via PMM_DATA_RETENTION environment variable.")
	}

	return nil
}

// ChangeSettings changes PMM Server settings.
func (s *Server) ChangeSettings(ctx context.Context, req *serverv1.ChangeSettingsRequest) (*serverv1.ChangeSettingsResponse, error) {
	s.envRW.RLock()
	defer s.envRW.RUnlock()
	if err := s.validateChangeSettingsRequest(ctx, req); err != nil {
		return nil, err
	}

	var newSettings, oldSettings *models.Settings
	errTX := s.db.InTransactionContext(ctx, nil, func(tx *reform.TX) error {
		var err error
		if oldSettings, err = models.GetSettings(tx); err != nil {
			return errors.WithStack(err)
		}

		metricsRes := req.MetricsResolutions
		advisorsRunInterval := req.AdvisorRunIntervals
		settingsParams := &models.ChangeSettingsParams{
			EnableUpdates:          req.EnableUpdates,
			EnableTelemetry:        req.EnableTelemetry,
			EnableAdvisors:         req.EnableAdvisor,
			EnableAzurediscover:    req.EnableAzurediscover,
			PMMPublicAddress:       req.PmmPublicAddress,
			EnableAlerting:         req.EnableAlerting,
			EnableBackupManagement: req.EnableBackupManagement,
			EnableAccessControl:    req.EnableAccessControl,
			AdvisorsRunInterval: models.AdvisorsRunIntervals{
				RareInterval:     advisorsRunInterval.GetRareInterval().AsDuration(),
				StandardInterval: advisorsRunInterval.GetStandardInterval().AsDuration(),
				FrequentInterval: advisorsRunInterval.GetFrequentInterval().AsDuration(),
			},
			MetricsResolutions: models.MetricsResolutions{
				HR: metricsRes.GetHr().AsDuration(),
				MR: metricsRes.GetMr().AsDuration(),
				LR: metricsRes.GetLr().AsDuration(),
			},
			DataRetention: req.DataRetention.AsDuration(),
			SSHKey:        req.SshKey,
		}

		if req.AwsPartitions != nil {
			// Nil treated as "do not change", empty slice treated as "reset to default"
			settingsParams.AWSPartitions = req.AwsPartitions.Values
		}

		var errInvalidArgument *models.InvalidArgumentError
		newSettings, err = models.UpdateSettings(tx, settingsParams)
		switch {
		case err == nil:
		case errors.As(err, &errInvalidArgument):
			return status.Errorf(codes.InvalidArgument, "Invalid argument: %s.", errInvalidArgument.Details)
		default:
			return errors.WithStack(err)
		}

		// absent value means "do not change"
		if req.SshKey != nil {
			if err = s.writeSSHKey(pointer.GetString(req.SshKey)); err != nil {
				s.l.Error(errors.WithStack(err))
				return status.Error(codes.Internal, err.Error())
			}
		}

		return nil
	})
	if errTX != nil {
		return nil, errTX
	}
	if err := s.UpdateConfigurations(ctx); err != nil {
		return nil, err
	}

	// If Advisors run intervals are changed reset timers.
	if oldSettings.SaaS.AdvisorRunIntervals != newSettings.SaaS.AdvisorRunIntervals {
		s.checksService.UpdateIntervals(
			newSettings.SaaS.AdvisorRunIntervals.RareInterval,
			newSettings.SaaS.AdvisorRunIntervals.StandardInterval,
			newSettings.SaaS.AdvisorRunIntervals.FrequentInterval)
	}

	// When Advisor is moved from disabled to enabled state, force checks download and execution.
	var advisorsStarted bool
	if !oldSettings.IsAdvisorsEnabled() && newSettings.IsAdvisorsEnabled() {
		advisorsStarted = true
		if err := s.checksService.StartChecks(nil); err != nil {
			s.l.Error(err)
		}
	}

	// When Advisor is moved from enabled to disabled state, drop all existing alerts.
	if oldSettings.IsAdvisorsEnabled() && !newSettings.IsAdvisorsEnabled() {
		s.checksService.CleanupAlerts()
	}

	// When telemetry state is switched force alert templates and Advisor check files collection.
	// If telemetry switched off that will drop previously downloaded files.
	if oldSettings.IsTelemetryEnabled() != newSettings.IsTelemetryEnabled() {
		s.templatesService.CollectTemplates(ctx)
		if !advisorsStarted {
			s.checksService.CollectAdvisors(ctx)
		}
	}

	_, err := models.GetPerconaSSODetails(ctx, s.db.Querier)

	return &serverv1.ChangeSettingsResponse{
		Settings: s.convertSettings(newSettings, err == nil),
	}, nil
}

// UpdateConfigurations updates supervisor config and requests configuration update for VictoriaMetrics components.
func (s *Server) UpdateConfigurations(ctx context.Context) error {
	settings, err := models.GetSettings(s.db)
	if err != nil {
		return errors.Wrap(err, "failed to get settings")
	}
	ssoDetails, err := models.GetPerconaSSODetails(ctx, s.db.Querier)
	if err != nil {
		if !errors.Is(err, models.ErrNotConnectedToPortal) {
			return errors.Wrap(err, "failed to get SSO details")
		}
	}

	if err := s.nomad.UpdateConfiguration(settings); err != nil {
		return errors.Wrap(err, "failed to update nomad configuration")
	}
	if err := s.supervisord.UpdateConfiguration(settings, ssoDetails); err != nil {
		return errors.Wrap(err, "failed to update supervisord configuration")
	}
	s.vmdb.RequestConfigurationUpdate()
	s.vmalert.RequestConfigurationUpdate()

	if err := s.agentsState.UpdateAgentsState(ctx); err != nil {
		return errors.Wrap(err, "failed to update agents state")
	}
	return nil
}

func (s *Server) validateSSHKey(_ context.Context, sshKey string) error {
	_, _, _, _, err := ssh.ParseAuthorizedKey([]byte(sshKey)) //nolint:dogsled
	if err != nil {
		return status.Errorf(codes.InvalidArgument, "Invalid SSH key.")
	}

	return nil
}

func (s *Server) writeSSHKey(sshKey string) error {
	s.sshKeyM.Lock()
	defer s.sshKeyM.Unlock()

	distributionMethod := s.telemetryService.DistributionMethod()
	if distributionMethod != serverv1.DistributionMethod_DISTRIBUTION_METHOD_AMI && distributionMethod != serverv1.DistributionMethod_DISTRIBUTION_METHOD_OVF {
		return errors.New("SSH key can be set only on AMI and OVF distributions")
	}

	username := "pmm"
	usr, err := user.Lookup(username)
	if err != nil {
		return errors.WithStack(err)
	}
	sshDirPath := path.Join(usr.HomeDir, ".ssh")
	if err = os.MkdirAll(sshDirPath, 0o700); err != nil {
		return errors.WithStack(err)
	}

	keysPath := path.Join(sshDirPath, "authorized_keys")
	if err = os.WriteFile(keysPath, []byte(sshKey), 0o600); err != nil {
		return errors.WithStack(err)
	}
	return nil
}

func canUpdateDurationSetting(newValue, envValue time.Duration) bool {
	if newValue == 0 || envValue == 0 || newValue == envValue {
		return true
	}

	return false
}

// check interfaces.
var (
	_ serverv1.ServerServiceServer = (*Server)(nil)
)<|MERGE_RESOLUTION|>--- conflicted
+++ resolved
@@ -96,11 +96,8 @@
 	GrafanaClient        grafanaClient
 	Updater              *Updater
 	Dus                  *distribution.Service
-<<<<<<< HEAD
 	HAService            haService
-=======
 	Nomad                nomadService
->>>>>>> 60423861
 }
 
 // NewServer returns new server for Server service.
@@ -123,11 +120,8 @@
 		telemetryService:     params.TelemetryService,
 		grafanaClient:        params.GrafanaClient,
 		updater:              params.Updater,
-<<<<<<< HEAD
 		haService:            params.HAService,
-=======
 		nomad:                params.Nomad,
->>>>>>> 60423861
 		l:                    logrus.WithField("component", "server"),
 		pmmUpdateAuthFile:    path,
 		envSettings:          &models.ChangeSettingsParams{},
