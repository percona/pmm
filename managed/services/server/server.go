// Copyright (C) 2023 Percona LLC
//
// This program is free software: you can redistribute it and/or modify
// it under the terms of the GNU Affero General Public License as published by
// the Free Software Foundation, either version 3 of the License, or
// (at your option) any later version.
//
// This program is distributed in the hope that it will be useful,
// but WITHOUT ANY WARRANTY; without even the implied warranty of
// MERCHANTABILITY or FITNESS FOR A PARTICULAR PURPOSE. See the
// GNU Affero General Public License for more details.
//
// You should have received a copy of the GNU Affero General Public License
// along with this program. If not, see <https://www.gnu.org/licenses/>.

// Package server implements pmm-managed Server API.
package server

import (
	"context"
	"crypto/subtle"
	"encoding/json"
	"fmt"
	"os"
	"os/user"
	"path"
	"path/filepath"
	"strconv"
	"strings"
	"sync"
	"time"

	"github.com/AlekSi/pointer"
	"github.com/google/uuid"
	"github.com/pkg/errors"
	"github.com/sirupsen/logrus"
	"golang.org/x/crypto/ssh"
	"google.golang.org/grpc/codes"
	"google.golang.org/grpc/status"
	"google.golang.org/protobuf/types/known/durationpb"
	"google.golang.org/protobuf/types/known/timestamppb"
	"gopkg.in/reform.v1"

	serverv1 "github.com/percona/pmm/api/server/v1"
	"github.com/percona/pmm/managed/models"
	"github.com/percona/pmm/managed/utils/envvars"
	"github.com/percona/pmm/version"
)

// Server represents service for checking PMM Server status and changing settings.
type Server struct {
	db                   *reform.DB
	vmdb                 prometheusService
	agentsState          agentsStateUpdater
	vmalert              vmAlertService
	vmalertExternalRules vmAlertExternalRules
	checksService        checksService
	templatesService     templatesService
	supervisord          supervisordService
	telemetryService     telemetryService
	awsInstanceChecker   *AWSInstanceChecker
	grafanaClient        grafanaClient
	haService            haService

	l *logrus.Entry

	pmmUpdateAuthFileM sync.Mutex
	pmmUpdateAuthFile  string

	envRW       sync.RWMutex
	envSettings *models.ChangeSettingsParams

	sshKeyM sync.Mutex

	serverv1.UnimplementedServerServiceServer
}

type pmmUpdateAuth struct {
	AuthToken string `json:"auth_token"`
}

// Params holds the parameters needed to create a new service.
type Params struct {
	DB                   *reform.DB
	AgentsStateUpdater   agentsStateUpdater
	VMDB                 prometheusService
	VMAlert              prometheusService
	ChecksService        checksService
	TemplatesService     templatesService
	VMAlertExternalRules vmAlertExternalRules
	Supervisord          supervisordService
	TelemetryService     telemetryService
	AwsInstanceChecker   *AWSInstanceChecker
	GrafanaClient        grafanaClient
}

// NewServer returns new server for Server service.
func NewServer(params *Params) (*Server, error) {
	path := os.TempDir()
	if _, err := os.Stat(path); err != nil {
		return nil, errors.WithStack(err)
	}
	path = filepath.Join(path, "pmm-update.json")

	s := &Server{
		db:                   params.DB,
		vmdb:                 params.VMDB,
		agentsState:          params.AgentsStateUpdater,
		vmalert:              params.VMAlert,
		checksService:        params.ChecksService,
		templatesService:     params.TemplatesService,
		vmalertExternalRules: params.VMAlertExternalRules,
		supervisord:          params.Supervisord,
		telemetryService:     params.TelemetryService,
		awsInstanceChecker:   params.AwsInstanceChecker,
		grafanaClient:        params.GrafanaClient,
		l:                    logrus.WithField("component", "server"),
		pmmUpdateAuthFile:    path,
		envSettings:          &models.ChangeSettingsParams{},
	}
	return s, nil
}

// UpdateSettingsFromEnv updates settings in the database with environment variables values.
// It returns only validation or database errors; invalid environment variables are logged and skipped.
func (s *Server) UpdateSettingsFromEnv(env []string) []error {
	s.envRW.Lock()
	defer s.envRW.Unlock()

	envSettings, errs, warns := envvars.ParseEnvVars(env)
	for _, w := range warns {
		s.l.Warnln(w)
	}
	if len(errs) != 0 {
		return errs
	}

	err := s.db.InTransaction(func(tx *reform.TX) error {
		_, err := models.UpdateSettings(tx, envSettings)
		return err
	})
	if err != nil {
		return []error{err}
	}
	s.envSettings = envSettings
	return nil
}

// Version returns PMM Server version.
func (s *Server) Version(ctx context.Context, req *serverv1.VersionRequest) (*serverv1.VersionResponse, error) {
	// for API testing of authentication, panic handling, etc.
	if req.Dummy != "" {
		switch {
		case strings.HasPrefix(req.Dummy, "panic-"):
			switch req.Dummy {
			case "panic-error":
				panic(errors.New("panic-error"))
			case "panic-fmterror":
				panic(fmt.Errorf("panic-fmterror"))
			default:
				panic(req.Dummy)
			}

		case strings.HasPrefix(req.Dummy, "grpccode-"):
			code, err := strconv.Atoi(strings.TrimPrefix(req.Dummy, "grpccode-"))
			if err != nil {
				return nil, err
			}
			grpcCode := codes.Code(code)
			return nil, status.Errorf(grpcCode, "gRPC code %d (%s)", grpcCode, grpcCode)
		}
	}

	res := &serverv1.VersionResponse{
		// always return something in this field:
		// it is used by PMM 1.x's pmm-client for compatibility checking
		Version: version.Version,

		Managed: &serverv1.VersionInfo{
			Version:     version.Version,
			FullVersion: version.FullCommit,
		},

		DistributionMethod: s.telemetryService.DistributionMethod(),
	}
	if t, err := version.Time(); err == nil {
		res.Managed.Timestamp = timestamppb.New(t)
	}

	if v := s.supervisord.InstalledPMMVersion(ctx); v != nil {
		res.Version = v.Version
		res.Server = &serverv1.VersionInfo{
			Version:     v.Version,
			FullVersion: v.FullVersion,
		}
		if v.BuildTime != nil {
			res.Server.Timestamp = timestamppb.New(*v.BuildTime)
		}
	}

	return res, nil
}

// Readiness returns an error when some PMM Server component is not ready yet or is being restarted.
// It can be used as for Docker health check or Kubernetes readiness probe.
<<<<<<< HEAD
func (s *Server) Readiness(ctx context.Context, req *serverv1.ReadinessRequest) (*serverv1.ReadinessResponse, error) {
=======
func (s *Server) Readiness(ctx context.Context, req *serverpb.ReadinessRequest) (*serverpb.ReadinessResponse, error) { //nolint:revive
>>>>>>> c8caec61
	var notReady bool
	for n, svc := range map[string]healthChecker{
		"grafana":         s.grafanaClient,
		"victoriametrics": s.vmdb,
		"vmalert":         s.vmalert,
	} {
		if err := svc.IsReady(ctx); err != nil {
			s.l.Errorf("%s readiness check failed: %+v", n, err)
			notReady = true
		}
	}

	if notReady {
		return nil, status.Error(codes.Internal, "PMM Server is not ready yet.")
	}

	return &serverv1.ReadinessResponse{}, nil
}

// LeaderHealthCheck checks if the instance is the leader in a cluster.
// Returns an error if the instance isn't the leader.
// It's used for HA purpose.
<<<<<<< HEAD
func (s *Server) LeaderHealthCheck(ctx context.Context, req *serverv1.LeaderHealthCheckRequest) (*serverv1.LeaderHealthCheckResponse, error) {
=======
func (s *Server) LeaderHealthCheck(ctx context.Context, req *serverpb.LeaderHealthCheckRequest) (*serverpb.LeaderHealthCheckResponse, error) { //nolint:revive
>>>>>>> c8caec61
	if s.haService.IsLeader() {
		return &serverv1.LeaderHealthCheckResponse{}, nil
	}
	return nil, status.Error(codes.FailedPrecondition, "this PMM Server isn't the leader")
}

func (s *Server) onlyInstalledVersionResponse(ctx context.Context) *serverv1.CheckUpdatesResponse {
	v := s.supervisord.InstalledPMMVersion(ctx)
	r := &serverv1.CheckUpdatesResponse{
		Installed: &serverv1.VersionInfo{
			Version:     v.Version,
			FullVersion: v.FullVersion,
		},
	}

	if v.BuildTime != nil {
		t := v.BuildTime.UTC().Truncate(24 * time.Hour) // return only date
		r.Installed.Timestamp = timestamppb.New(t)
	}

	r.LastCheck = timestamppb.New(time.Now())

	return r
}

// CheckUpdates checks PMM Server updates availability.
func (s *Server) CheckUpdates(ctx context.Context, req *serverv1.CheckUpdatesRequest) (*serverv1.CheckUpdatesResponse, error) {
	s.envRW.RLock()
	updatesEnabled := s.envSettings.EnableUpdates
	s.envRW.RUnlock()

	if req.OnlyInstalledVersion {
		return s.onlyInstalledVersionResponse(ctx), nil
	}

	if req.Force {
		if err := s.supervisord.ForceCheckUpdates(ctx); err != nil {
			return nil, err
		}
	}

	v, lastCheck := s.supervisord.LastCheckUpdatesResult(ctx)
	if v == nil {
		return nil, status.Error(codes.Unavailable, "failed to check for updates")
	}

	res := &serverv1.CheckUpdatesResponse{
		Installed: &serverv1.VersionInfo{
			Version:     v.Installed.Version,
			FullVersion: v.Installed.FullVersion,
		},
		Latest: &serverv1.VersionInfo{
			Version:     v.Latest.Version,
			FullVersion: v.Latest.FullVersion,
		},
		UpdateAvailable: v.UpdateAvailable,
		LatestNewsUrl:   v.LatestNewsURL,
	}

	if updatesEnabled != nil && !*updatesEnabled {
		res.UpdateAvailable = false
	}

	res.LastCheck = timestamppb.New(lastCheck)

	if v.Installed.BuildTime != nil {
		t := v.Installed.BuildTime.UTC().Truncate(24 * time.Hour) // return only date
		res.Installed.Timestamp = timestamppb.New(t)
	}

	if v.Latest.BuildTime != nil {
		t := v.Latest.BuildTime.UTC().Truncate(24 * time.Hour) // return only date
		res.Latest.Timestamp = timestamppb.New(t)
	}

	return res, nil
}

// StartUpdate starts PMM Server update.
<<<<<<< HEAD
func (s *Server) StartUpdate(ctx context.Context, req *serverv1.StartUpdateRequest) (*serverv1.StartUpdateResponse, error) {
=======
func (s *Server) StartUpdate(ctx context.Context, req *serverpb.StartUpdateRequest) (*serverpb.StartUpdateResponse, error) { //nolint:revive
>>>>>>> c8caec61
	s.envRW.RLock()
	updatesEnabled := s.envSettings.EnableUpdates
	s.envRW.RUnlock()

	if updatesEnabled != nil && !*updatesEnabled {
		return nil, status.Error(codes.FailedPrecondition, "Updates are disabled via ENABLE_UPDATES environment variable.")
	}

	offset, err := s.supervisord.StartUpdate()
	if err != nil {
		return nil, err
	}

	authToken := uuid.New().String()
	if err = s.writeUpdateAuthToken(authToken); err != nil {
		return nil, err
	}

	return &serverv1.StartUpdateResponse{
		AuthToken: authToken,
		LogOffset: offset,
	}, nil
}

// UpdateStatus returns PMM Server update status.
func (s *Server) UpdateStatus(ctx context.Context, req *serverv1.UpdateStatusRequest) (*serverv1.UpdateStatusResponse, error) {
	token, err := s.readUpdateAuthToken()
	if err != nil {
		return nil, err
	}
	if subtle.ConstantTimeCompare([]byte(req.AuthToken), []byte(token)) == 0 {
		return nil, status.Error(codes.PermissionDenied, "Invalid authentication token.")
	}

	// wait up to 30 seconds for new log lines
	var lines []string
	var newOffset uint32
	var done bool
	ctx, cancel := context.WithTimeout(ctx, 30*time.Second)
	defer cancel()
	for ctx.Err() == nil {
		done = !s.supervisord.UpdateRunning()
		if done {
			// give supervisord a second to flush logs to file
			time.Sleep(time.Second)
		}

		lines, newOffset, err = s.supervisord.UpdateLog(req.LogOffset)
		if err != nil {
			s.l.Warn(err)
		}

		if len(lines) != 0 || done {
			break
		}

		time.Sleep(200 * time.Millisecond)
	}

	return &serverv1.UpdateStatusResponse{
		LogLines:  lines,
		LogOffset: newOffset,
		Done:      done,
	}, nil
}

// writeUpdateAuthToken writes authentication token for getting update status and logs to the file.
//
// We can't rely on Grafana for authentication or on PostgreSQL for storage as their configuration
// is being changed during update.
func (s *Server) writeUpdateAuthToken(token string) error {
	s.pmmUpdateAuthFileM.Lock()
	defer s.pmmUpdateAuthFileM.Unlock()

	a := &pmmUpdateAuth{
		AuthToken: token,
	}
	f, err := os.OpenFile(s.pmmUpdateAuthFile, os.O_WRONLY|os.O_CREATE|os.O_TRUNC, 0o600|os.ModeExclusive)
	if err != nil {
		return errors.WithStack(err)
	}
	defer func() {
		if err = f.Close(); err != nil {
			s.l.Error(err)
		}
	}()

	return errors.WithStack(json.NewEncoder(f).Encode(a))
}

// readUpdateAuthToken reads authentication token for getting update status and logs from the file.
func (s *Server) readUpdateAuthToken() (string, error) {
	s.pmmUpdateAuthFileM.Lock()
	defer s.pmmUpdateAuthFileM.Unlock()

	f, err := os.OpenFile(s.pmmUpdateAuthFile, os.O_RDONLY, os.ModeExclusive)
	if err != nil {
		return "", errors.WithStack(err)
	}
	defer func() {
		if err = f.Close(); err != nil {
			s.l.Error(err)
		}
	}()

	var a pmmUpdateAuth
	err = json.NewDecoder(f).Decode(&a)
	return a.AuthToken, errors.WithStack(err)
}

// convertSettings merges database settings and settings from environment variables into API response.
// Checking if PMM is connected to Platform is separated from settings for security and concurrency reasons.
func (s *Server) convertSettings(settings *models.Settings, connectedToPlatform bool) *serverv1.Settings {
	res := &serverv1.Settings{
		UpdatesEnabled:   settings.IsUpdatesEnabled(),
		TelemetryEnabled: settings.IsTelemetryEnabled(),
		MetricsResolutions: &serverv1.MetricsResolutions{
			Hr: durationpb.New(settings.MetricsResolutions.HR),
			Mr: durationpb.New(settings.MetricsResolutions.MR),
			Lr: durationpb.New(settings.MetricsResolutions.LR),
		},
		AdvisorRunIntervals: &serverv1.AdvisorRunIntervals{
			RareInterval:     durationpb.New(settings.SaaS.AdvisorRunIntervals.RareInterval),
			StandardInterval: durationpb.New(settings.SaaS.AdvisorRunIntervals.StandardInterval),
			FrequentInterval: durationpb.New(settings.SaaS.AdvisorRunIntervals.FrequentInterval),
		},
		DataRetention:        durationpb.New(settings.DataRetention),
		SshKey:               settings.SSHKey,
		AwsPartitions:        settings.AWSPartitions,
		AdvisorEnabled:       settings.IsAdvisorsEnabled(),
		AzurediscoverEnabled: settings.IsAzureDiscoverEnabled(),
		PmmPublicAddress:     settings.PMMPublicAddress,

		AlertingEnabled:         settings.IsAlertingEnabled(),
		BackupManagementEnabled: settings.IsBackupManagementEnabled(),
		ConnectedToPlatform:     connectedToPlatform,

		TelemetrySummaries: s.telemetryService.GetSummaries(),

		EnableAccessControl: settings.IsAccessControlEnabled(),
		DefaultRoleId:       uint32(settings.DefaultRoleID),
	}

	return res
}

// GetSettings returns current PMM Server settings.
<<<<<<< HEAD
func (s *Server) GetSettings(ctx context.Context, req *serverv1.GetSettingsRequest) (*serverv1.GetSettingsResponse, error) {
=======
func (s *Server) GetSettings(ctx context.Context, req *serverpb.GetSettingsRequest) (*serverpb.GetSettingsResponse, error) { //nolint:revive
>>>>>>> c8caec61
	s.envRW.RLock()
	defer s.envRW.RUnlock()

	settings, err := models.GetSettings(s.db)
	if err != nil {
		return nil, err
	}

	_, err = models.GetPerconaSSODetails(ctx, s.db.Querier)

	return &serverv1.GetSettingsResponse{
		Settings: s.convertSettings(settings, err == nil),
	}, nil
}

func (s *Server) validateChangeSettingsRequest(ctx context.Context, req *serverv1.ChangeSettingsRequest) error {
	metricsRes := req.MetricsResolutions

	if req.SshKey != nil {
		if err := s.validateSSHKey(ctx, *req.SshKey); err != nil {
			return err
		}
	}

	// check request parameters compatibility with environment variables

	if req.EnableUpdates != nil && s.envSettings.EnableUpdates != nil && *req.EnableUpdates != *s.envSettings.EnableUpdates {
		return status.Error(codes.FailedPrecondition, "Updates are configured via ENABLE_UPDATES environment variable.")
	}

	if req.EnableTelemetry != nil && s.envSettings.EnableTelemetry != nil && *req.EnableTelemetry != *s.envSettings.EnableTelemetry {
		return status.Error(codes.FailedPrecondition, "Telemetry is configured via ENABLE_TELEMETRY environment variable.")
	}

	if req.EnableAlerting != nil && s.envSettings.EnableAlerting != nil && *req.EnableAlerting != *s.envSettings.EnableAlerting {
		return status.Error(codes.FailedPrecondition, "Alerting is configured via ENABLE_ALERTING environment variable.")
	}

	if req.EnableAzurediscover != nil && s.envSettings.EnableAzurediscover != nil && *req.EnableAzurediscover != *s.envSettings.EnableAzurediscover {
		return status.Error(codes.FailedPrecondition, "Azure Discover is configured via ENABLE_AZUREDISCOVER environment variable.")
	}

	if !canUpdateDurationSetting(metricsRes.GetHr().AsDuration(), s.envSettings.MetricsResolutions.HR) {
		return status.Error(codes.FailedPrecondition, "High resolution for metrics is set via METRICS_RESOLUTION_HR (or METRICS_RESOLUTION) environment variable.")
	}

	if !canUpdateDurationSetting(metricsRes.GetMr().AsDuration(), s.envSettings.MetricsResolutions.MR) {
		return status.Error(codes.FailedPrecondition, "Medium resolution for metrics is set via METRICS_RESOLUTION_MR environment variable.")
	}

	if !canUpdateDurationSetting(metricsRes.GetLr().AsDuration(), s.envSettings.MetricsResolutions.LR) {
		return status.Error(codes.FailedPrecondition, "Low resolution for metrics is set via METRICS_RESOLUTION_LR environment variable.")
	}

	if !canUpdateDurationSetting(req.DataRetention.AsDuration(), s.envSettings.DataRetention) {
		return status.Error(codes.FailedPrecondition, "Data retention for queries is set via DATA_RETENTION environment variable.")
	}

	return nil
}

// ChangeSettings changes PMM Server settings.
func (s *Server) ChangeSettings(ctx context.Context, req *serverv1.ChangeSettingsRequest) (*serverv1.ChangeSettingsResponse, error) {
	s.envRW.RLock()
	defer s.envRW.RUnlock()
	if err := s.validateChangeSettingsRequest(ctx, req); err != nil {
		return nil, err
	}

	var newSettings, oldSettings *models.Settings
	errTX := s.db.InTransaction(func(tx *reform.TX) error {
		var err error
		if oldSettings, err = models.GetSettings(tx); err != nil {
			return errors.WithStack(err)
		}

		metricsRes := req.MetricsResolutions
		advisorsRunInterval := req.AdvisorRunIntervals
		settingsParams := &models.ChangeSettingsParams{
			EnableUpdates:          req.EnableUpdates,
			EnableTelemetry:        req.EnableTelemetry,
			EnableAdvisors:         req.EnableAdvisor,
			EnableAzurediscover:    req.EnableAzurediscover,
			PMMPublicAddress:       req.PmmPublicAddress,
			EnableAlerting:         req.EnableAlerting,
			EnableBackupManagement: req.EnableBackupManagement,
			EnableAccessControl:    req.EnableAccessControl,
			AdvisorsRunInterval: models.AdvisorsRunIntervals{
				RareInterval:     advisorsRunInterval.GetRareInterval().AsDuration(),
				StandardInterval: advisorsRunInterval.GetStandardInterval().AsDuration(),
				FrequentInterval: advisorsRunInterval.GetFrequentInterval().AsDuration(),
			},
			MetricsResolutions: models.MetricsResolutions{
				HR: metricsRes.GetHr().AsDuration(),
				MR: metricsRes.GetMr().AsDuration(),
				LR: metricsRes.GetLr().AsDuration(),
			},
			DataRetention: req.DataRetention.AsDuration(),
			SSHKey:        req.SshKey,
		}

		if req.AwsPartitions != nil {
			// Nil treated as "do not change", empty slice treated as "reset to default"
			settingsParams.AWSPartitions = req.AwsPartitions.Values
		}

		var errInvalidArgument *models.InvalidArgumentError
		newSettings, err = models.UpdateSettings(tx, settingsParams)
		switch {
		case err == nil:
		case errors.As(err, &errInvalidArgument):
			return status.Errorf(codes.InvalidArgument, "Invalid argument: %s.", errInvalidArgument.Details)
		default:
			return errors.WithStack(err)
		}

		// absent value means "do not change"
		if req.SshKey != nil {
			if err = s.writeSSHKey(pointer.GetString(req.SshKey)); err != nil {
				return errors.WithStack(err)
			}
		}

		return nil
	})
	if errTX != nil {
		return nil, errTX
	}

	if err := s.UpdateConfigurations(ctx); err != nil {
		return nil, err
	}

	// If Advisors run intervals are changed reset timers.
	if oldSettings.SaaS.AdvisorRunIntervals != newSettings.SaaS.AdvisorRunIntervals {
		s.checksService.UpdateIntervals(
			newSettings.SaaS.AdvisorRunIntervals.RareInterval,
			newSettings.SaaS.AdvisorRunIntervals.StandardInterval,
			newSettings.SaaS.AdvisorRunIntervals.FrequentInterval)
	}

	// When Advisor is moved from disabled to enabled state, force checks download and execution.
	var advisorsStarted bool
	if !oldSettings.IsAdvisorsEnabled() && newSettings.IsAdvisorsEnabled() {
		advisorsStarted = true
		if err := s.checksService.StartChecks(nil); err != nil {
			s.l.Error(err)
		}
	}

	// When Advisor is moved from enabled to disabled state, drop all existing alerts.
	if oldSettings.IsAdvisorsEnabled() && !newSettings.IsAdvisorsEnabled() {
		s.checksService.CleanupAlerts()
	}

	// When telemetry state is switched force alert templates and Advisor check files collection.
	// If telemetry switched off that will drop previously downloaded files.
	if oldSettings.IsTelemetryEnabled() != newSettings.IsTelemetryEnabled() {
		s.templatesService.CollectTemplates(ctx)
		if !advisorsStarted {
			s.checksService.CollectAdvisors(ctx)
		}
	}

	if isAgentsStateUpdateNeeded(req.MetricsResolutions) {
		if err := s.agentsState.UpdateAgentsState(ctx); err != nil {
			return nil, err
		}
	}

	_, err := models.GetPerconaSSODetails(ctx, s.db.Querier)

	return &serverv1.ChangeSettingsResponse{
		Settings: s.convertSettings(newSettings, err == nil),
	}, nil
}

// UpdateConfigurations updates supervisor config and requests configuration update for VictoriaMetrics components.
func (s *Server) UpdateConfigurations(ctx context.Context) error {
	settings, err := models.GetSettings(s.db)
	if err != nil {
		return errors.Wrap(err, "failed to get settings")
	}
	ssoDetails, err := models.GetPerconaSSODetails(ctx, s.db.Querier)
	if err != nil {
		if !errors.Is(err, models.ErrNotConnectedToPortal) {
			return errors.Wrap(err, "failed to get SSO details")
		}
	}
	if err := s.supervisord.UpdateConfiguration(settings, ssoDetails); err != nil {
		return errors.Wrap(err, "failed to update supervisord configuration")
	}
	s.vmdb.RequestConfigurationUpdate()
	s.vmalert.RequestConfigurationUpdate()
	return nil
}

func (s *Server) validateSSHKey(_ context.Context, sshKey string) error {
	_, _, _, _, err := ssh.ParseAuthorizedKey([]byte(sshKey)) //nolint:dogsled
	if err != nil {
		return status.Errorf(codes.InvalidArgument, "Invalid SSH key.")
	}

	return nil
}

func (s *Server) writeSSHKey(sshKey string) error {
	s.sshKeyM.Lock()
	defer s.sshKeyM.Unlock()

	username := "pmm"
	usr, err := user.Lookup(username)
	if err != nil {
		return errors.WithStack(err)
	}
	sshDirPath := path.Join(usr.HomeDir, ".ssh")
	if err = os.MkdirAll(sshDirPath, 0o700); err != nil {
		return errors.WithStack(err)
	}

	uid, err := strconv.Atoi(usr.Uid)
	if err != nil {
		return errors.WithStack(err)
	}
	gid, err := strconv.Atoi(usr.Gid)
	if err != nil {
		return errors.WithStack(err)
	}
	if err = os.Chown(sshDirPath, uid, gid); err != nil {
		return errors.WithStack(err)
	}
	keysPath := path.Join(sshDirPath, "authorized_keys")
	if err = os.WriteFile(keysPath, []byte(sshKey), 0o600); err != nil {
		return errors.WithStack(err)
	}
	if err = os.Chown(keysPath, uid, gid); err != nil {
		return errors.WithStack(err)
	}
	return nil
}

// AWSInstanceCheck checks AWS EC2 instance ID.
<<<<<<< HEAD
func (s *Server) AWSInstanceCheck(ctx context.Context, req *serverv1.AWSInstanceCheckRequest) (*serverv1.AWSInstanceCheckResponse, error) {
=======
func (s *Server) AWSInstanceCheck(ctx context.Context, req *serverpb.AWSInstanceCheckRequest) (*serverpb.AWSInstanceCheckResponse, error) { //nolint:revive
>>>>>>> c8caec61
	if err := s.awsInstanceChecker.check(req.InstanceId); err != nil {
		return nil, err
	}
	return &serverv1.AWSInstanceCheckResponse{}, nil
}

// isAgentsStateUpdateNeeded - checks metrics resolution changes,
// if it was changed, agents state must be updated.
func isAgentsStateUpdateNeeded(mr *serverv1.MetricsResolutions) bool {
	if mr == nil {
		return false
	}
	if mr.Lr == nil && mr.Hr == nil && mr.Mr == nil {
		return false
	}
	return true
}

func canUpdateDurationSetting(newValue, envValue time.Duration) bool {
	if newValue == 0 || envValue == 0 || newValue == envValue {
		return true
	}

	return false
}

// check interfaces.
var (
	_ serverv1.ServerServiceServer = (*Server)(nil)
)<|MERGE_RESOLUTION|>--- conflicted
+++ resolved
@@ -203,11 +203,7 @@
 
 // Readiness returns an error when some PMM Server component is not ready yet or is being restarted.
 // It can be used as for Docker health check or Kubernetes readiness probe.
-<<<<<<< HEAD
-func (s *Server) Readiness(ctx context.Context, req *serverv1.ReadinessRequest) (*serverv1.ReadinessResponse, error) {
-=======
-func (s *Server) Readiness(ctx context.Context, req *serverpb.ReadinessRequest) (*serverpb.ReadinessResponse, error) { //nolint:revive
->>>>>>> c8caec61
+func (s *Server) Readiness(ctx context.Context, req *serverv1.ReadinessRequest) (*serverv1.ReadinessResponse, error) { //nolint:revive
 	var notReady bool
 	for n, svc := range map[string]healthChecker{
 		"grafana":         s.grafanaClient,
@@ -230,11 +226,7 @@
 // LeaderHealthCheck checks if the instance is the leader in a cluster.
 // Returns an error if the instance isn't the leader.
 // It's used for HA purpose.
-<<<<<<< HEAD
-func (s *Server) LeaderHealthCheck(ctx context.Context, req *serverv1.LeaderHealthCheckRequest) (*serverv1.LeaderHealthCheckResponse, error) {
-=======
-func (s *Server) LeaderHealthCheck(ctx context.Context, req *serverpb.LeaderHealthCheckRequest) (*serverpb.LeaderHealthCheckResponse, error) { //nolint:revive
->>>>>>> c8caec61
+func (s *Server) LeaderHealthCheck(ctx context.Context, req *serverv1.LeaderHealthCheckRequest) (*serverv1.LeaderHealthCheckResponse, error) { //nolint:revive
 	if s.haService.IsLeader() {
 		return &serverv1.LeaderHealthCheckResponse{}, nil
 	}
@@ -314,11 +306,7 @@
 }
 
 // StartUpdate starts PMM Server update.
-<<<<<<< HEAD
-func (s *Server) StartUpdate(ctx context.Context, req *serverv1.StartUpdateRequest) (*serverv1.StartUpdateResponse, error) {
-=======
-func (s *Server) StartUpdate(ctx context.Context, req *serverpb.StartUpdateRequest) (*serverpb.StartUpdateResponse, error) { //nolint:revive
->>>>>>> c8caec61
+func (s *Server) StartUpdate(ctx context.Context, req *serverv1.StartUpdateRequest) (*serverv1.StartUpdateResponse, error) { //nolint:revive
 	s.envRW.RLock()
 	updatesEnabled := s.envSettings.EnableUpdates
 	s.envRW.RUnlock()
@@ -466,11 +454,7 @@
 }
 
 // GetSettings returns current PMM Server settings.
-<<<<<<< HEAD
-func (s *Server) GetSettings(ctx context.Context, req *serverv1.GetSettingsRequest) (*serverv1.GetSettingsResponse, error) {
-=======
-func (s *Server) GetSettings(ctx context.Context, req *serverpb.GetSettingsRequest) (*serverpb.GetSettingsResponse, error) { //nolint:revive
->>>>>>> c8caec61
+func (s *Server) GetSettings(ctx context.Context, req *serverv1.GetSettingsRequest) (*serverv1.GetSettingsResponse, error) { //nolint:revive
 	s.envRW.RLock()
 	defer s.envRW.RUnlock()
 
@@ -713,11 +697,7 @@
 }
 
 // AWSInstanceCheck checks AWS EC2 instance ID.
-<<<<<<< HEAD
-func (s *Server) AWSInstanceCheck(ctx context.Context, req *serverv1.AWSInstanceCheckRequest) (*serverv1.AWSInstanceCheckResponse, error) {
-=======
-func (s *Server) AWSInstanceCheck(ctx context.Context, req *serverpb.AWSInstanceCheckRequest) (*serverpb.AWSInstanceCheckResponse, error) { //nolint:revive
->>>>>>> c8caec61
+func (s *Server) AWSInstanceCheck(ctx context.Context, req *serverv1.AWSInstanceCheckRequest) (*serverv1.AWSInstanceCheckResponse, error) { //nolint:revive
 	if err := s.awsInstanceChecker.check(req.InstanceId); err != nil {
 		return nil, err
 	}
