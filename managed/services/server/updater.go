// Copyright (C) 2023 Percona LLC
//
// This program is free software: you can redistribute it and/or modify
// it under the terms of the GNU Affero General Public License as published by
// the Free Software Foundation, either version 3 of the License, or
// (at your option) any later version.
//
// This program is distributed in the hope that it will be useful,
// but WITHOUT ANY WARRANTY; without even the implied warranty of
// MERCHANTABILITY or FITNESS FOR A PARTICULAR PURPOSE. See the
// GNU Affero General Public License for more details.
//
// You should have received a copy of the GNU Affero General Public License
// along with this program. If not, see <https://www.gnu.org/licenses/>.

package server

import (
	"bufio"
	"context"
	"encoding/json"
	"fmt"
	"io"
	"net"
	"net/http"
	"net/url"
	"os"
	"sort"
	"strings"
	"sync"
	"time"

	"github.com/pkg/errors"
	"github.com/sirupsen/logrus"
	"google.golang.org/grpc/codes"
	grpcstatus "google.golang.org/grpc/status"

	"github.com/percona/pmm/managed/utils/envvars"
	"github.com/percona/pmm/version"
)

const (
<<<<<<< HEAD
	defaultLatestPMMImage        = "perconalab/pmm-server:3-dev-latest"
	pmmUpdateLog                 = "/srv/logs/pmm-update.log"
	defaultVersionServiceAddress = "https://check-dev.percona.com"
	updateCheckInterval          = 24 * time.Hour
	updateCheckResultFresh       = updateCheckInterval + 10*time.Minute
	updateDefaultTimeout         = 30 * time.Second
	envfilePath                  = "/home/pmm/update/pmm-server.env"
=======
	pmmUpdatePerformLog    = "/srv/logs/pmm-update-perform-init.log"
	updateCheckInterval    = 24 * time.Hour
	updateCheckResultFresh = updateCheckInterval + 10*time.Minute
	updateDefaultTimeout   = 30 * time.Second
	envfilePath            = "/home/pmm/update/pmm-server.env"
>>>>>>> 45998f91
)

var fileName = "/etc/pmm-server-update-version.json"

// Updater is a service to check for updates and trigger the update process.
type Updater struct {
	l                  *logrus.Entry
	watchtowerHost     *url.URL
	gRPCMessageMaxSize uint32

	performM sync.Mutex
	running  bool

	checkRW         sync.RWMutex
	lastCheckResult *version.DockerVersionInfo
	lastCheckTime   time.Time

	// releaseNotes holds a map of PMM server versions to their release notes.
	releaseNotes   map[string]string
	releaseNotesRW sync.RWMutex
}

// NewUpdater creates a new Updater service.
func NewUpdater(watchtowerHost *url.URL, gRPCMessageMaxSize uint32) *Updater {
	u := &Updater{
		l:                  logrus.WithField("service", "updater"),
		watchtowerHost:     watchtowerHost,
		gRPCMessageMaxSize: gRPCMessageMaxSize,
		releaseNotes:       make(map[string]string),
	}
	return u
}

// Run runs check for updates loop until ctx is canceled.
func (up *Updater) Run(ctx context.Context) {
	up.l.Info("Starting...")
	ticker := time.NewTicker(updateCheckInterval)
	defer ticker.Stop()

	for {
		_ = up.check(ctx)

		select {
		case <-ticker.C:
			// continue with next loop iteration
		case <-ctx.Done():
			up.l.Info("Done.")
			return
		}
	}
}

func (up *Updater) sendRequestToWatchtower(ctx context.Context, newImageName string) error {
	hostname, err := os.Hostname()
	if err != nil {
		return errors.Wrap(err, "failed to get hostname")
	}

	u, err := up.watchtowerHost.Parse("/v1/update")
	if err != nil {
		return errors.Wrap(err, "failed to parse URL")
	}
	q := u.Query()
	q.Set("hostname", hostname)
	q.Set("newImageName", newImageName)
	u.RawQuery = q.Encode()

	// Create a new request
	req, err := http.NewRequestWithContext(ctx, http.MethodGet, u.String(), nil)
	if err != nil {
		return errors.Wrap(err, "failed to create request")
	}

	// Add the token to the request header
	token := os.Getenv("PMM_WATCHTOWER_TOKEN")
	if token != "" {
		req.Header.Set("Authorization", "Bearer "+token)
	}

	// Send the request
	client := &http.Client{}
	resp, err := client.Do(req)
	if err != nil {
		return errors.Wrap(err, "failed to send request")
	}
	defer resp.Body.Close() //nolint:errcheck

	if resp.StatusCode == http.StatusBadRequest {
		bytes, err := io.ReadAll(resp.Body)
		if err != nil {
			return errors.Wrap(err, "failed to read response body")
		}
		return grpcstatus.Error(codes.FailedPrecondition, string(bytes))
	}
	// Check the response
	if resp.StatusCode != http.StatusOK {
		return errors.Errorf("received non-OK response: %v", resp.StatusCode)
	}

	up.l.Info("Successfully triggered update")
	return nil
}

func (up *Updater) currentVersion() *version.Parsed {
	return version.MustParse(version.Version)
}

// StartUpdate triggers the update process.
func (up *Updater) StartUpdate(ctx context.Context, newImageName string) error {
	up.performM.Lock()
	defer up.performM.Unlock()
	if up.running {
		return grpcstatus.Error(codes.FailedPrecondition, "update already in progress")
	}
	up.running = true
	if newImageName == "" {
		up.running = false
		return errors.New("newImageName is empty")
	}

	err := up.checkWatchtowerHost()
	if err != nil {
		up.running = false
		up.l.WithError(err).Error("Failed to check watchtower host")
		return grpcstatus.Errorf(codes.FailedPrecondition, "failed to check watchtower host")
	}

	if _, e := os.Stat(envfilePath); e == nil {
		err := up.updatePodmanEnvironmentVariables(envfilePath, newImageName)
		if err != nil {
			up.running = false
			up.l.WithError(err).Error("Failed to update environment variables file")
			return errors.Wrap(err, "failed to update environment variables file")
		}
	} else if !os.IsNotExist(e) {
		up.running = false
		up.l.WithError(e).Error("Failed to check environment variables file")
		return errors.Wrap(e, "failed to check environment variables file")
	}

	if err := up.sendRequestToWatchtower(ctx, newImageName); err != nil {
		up.running = false
		up.l.WithError(err).Error("Failed to trigger update")
		return err
	}
	return nil
}

// ForceCheckUpdates forces an update check.
func (up *Updater) ForceCheckUpdates(ctx context.Context) error {
	return up.check(ctx)
}

// LastCheckUpdatesResult returns the result of the last update check.
func (up *Updater) LastCheckUpdatesResult(ctx context.Context) (*version.UpdateCheckResult, time.Time) {
	var latest version.DockerVersionInfo
	installed := up.InstalledPMMVersion()
	vi, lastCheckTime := up.checkResult(ctx)
	if vi != nil {
		latest = *vi
	}
	return &version.UpdateCheckResult{
		Installed:       installed,
		Latest:          latest,
		UpdateAvailable: latest.DockerImage != "",
		LatestNewsURL:   "https://per.co.na/pmm/" + latest.Version.String(),
	}, lastCheckTime
}

// ListUpdates returns the list of available versions between installed and latest.
func (up *Updater) ListUpdates(ctx context.Context) ([]*version.DockerVersionInfo, error) {
	all, _, err := up.latest(ctx)
	if err != nil {
		return nil, err
	}
	return all, nil
}

func (up *Updater) latest(ctx context.Context) ([]*version.DockerVersionInfo, *version.DockerVersionInfo, error) {
	info, err := up.readFromFile()
	if err != nil {
		return nil, nil, errors.Wrap(err, "failed to read from file")
	}
	if info != nil {
		return nil, info, nil
	}
	if os.Getenv("PMM_DEV_UPDATE_DOCKER_IMAGE") != "" {
		return up.parseDockerTag(os.Getenv("PMM_DEV_UPDATE_DOCKER_IMAGE"))
	}

	// If file does not exist, and ENV variable is not set, go get the latest versions from Percona version service.
	return up.latestAvailableFromVersionService(ctx)
}

func (up *Updater) readFromFile() (*version.DockerVersionInfo, error) {
	content, err := os.ReadFile(fileName)
	if err != nil && !os.IsNotExist(err) {
		up.l.WithError(err).Error("Failed to read file")
		return nil, errors.Wrap(err, "failed to read file")
	}
	if os.IsNotExist(err) {
		return nil, nil //nolint:nilnil
	}
	info := version.DockerVersionInfo{}
	err = json.Unmarshal(content, &info)
	if err != nil {
		up.l.WithError(err).Error("Failed to unmarshal file")
		return nil, errors.Wrap(err, "failed to unmarshal file")
	}
	return &info, nil
}

type result struct {
	Version   string    `json:"version"`
	ImageInfo imageInfo `json:"imageInfo"`
}

type imageInfo struct {
	ImagePath             string    `json:"imagePath"`
	ImageReleaseTimestamp time.Time `json:"imageReleaseTimestamp"`
}

// MetadataResponse is a response from the metadata endpoint on Percona version service.
type MetadataResponse struct {
	Versions []result `json:"versions"`
}

// ReleaseNotesResponse is a response from the release-notes endpoint on Percona version service.
type ReleaseNotesResponse struct {
	ReleaseNote string `json:"releaseNote"`
}

// latestAvailableFromVersionService queries Percona version service and returns:
// - list of versions between the installed version and the latest version (inclusive)
// - the latest available version (i.e., the latest minor version for the current major version).
// If the current version is the latest minor version, it returns the next major version as the latest.
// If the current version is the latest version, it returns the current version as the latest.
func (up *Updater) latestAvailableFromVersionService(ctx context.Context) ([]*version.DockerVersionInfo, *version.DockerVersionInfo, error) {
	versionServiceURL, err := envvars.GetPlatformAddress()
	if err != nil {
		up.l.WithError(err).Error("Failed to get version service address")
		return nil, nil, errors.Wrap(err, "failed to get version service address")
	}
	u := versionServiceURL + "/metadata/v2/pmm-server"
	req, err := http.NewRequestWithContext(ctx, http.MethodGet, u, nil)
	if err != nil {
		up.l.WithError(err).Error("Failed to create request")
		return nil, nil, errors.Wrap(err, "failed to create request")
	}
	resp, err := http.DefaultClient.Do(req)
	if err != nil {
		up.l.WithError(err).Error("Failed to get PMM server versions")
		return nil, nil, errors.Wrap(err, "failed to get PMM server versions")
	}
	defer resp.Body.Close() //nolint:errcheck

	var metadataResponse MetadataResponse
	if err := json.NewDecoder(resp.Body).Decode(&metadataResponse); err != nil {
		up.l.WithError(err).Error("Failed to decode response")
		return nil, nil, errors.Wrap(err, "failed to decode response")
	}

	if len(metadataResponse.Versions) != 0 {
		up.l.Debugf("Found %d versions", len(metadataResponse.Versions))
		updates, next := up.next(*up.currentVersion(), metadataResponse.Versions)
		return updates, next, err
	}
	up.l.Debug("No new PMM version available")
	return nil, nil, nil
}

func (up *Updater) parseDockerTag(tag string) ([]*version.DockerVersionInfo, *version.DockerVersionInfo, error) {
	splitTag := strings.Split(tag, ":")
	if len(splitTag) != 2 {
		return nil, nil, fmt.Errorf("invalid tag: %s", tag)
	}
	parsed, err := version.Parse(splitTag[1])
	if err != nil {
		up.l.Debugf("Failed to parse version: %s", splitTag[1])
		return nil, &version.DockerVersionInfo{DockerImage: tag}, nil //nolint:nilerr
	}
	return nil, &version.DockerVersionInfo{
		Version:     *parsed,
		DockerImage: tag,
	}, nil
}

func (up *Updater) next(currentVersion version.Parsed, results []result) ([]*version.DockerVersionInfo, *version.DockerVersionInfo) {
	repo := os.Getenv("PMM_DEV_UPDATE_DOCKER_REPO")
	if repo == "" {
		repo = "percona/pmm-server"
	}
	nextMinor := &version.DockerVersionInfo{
		Version: currentVersion,
	}
	updates := version.DockerVersionsInfo{}
	var nextMajor *version.DockerVersionInfo
	for _, result := range results {
		v, err := version.Parse(result.Version)
		if err != nil {
			up.l.Debugf("Failed to parse version: %s", result.Version)
			continue
		}
		if !currentVersion.Less(v) {
			continue
		}
		releaseNotesURL := "https://per.co.na/pmm/" + v.String()
		releaseNote, err := up.getReleaseNotesText(context.Background(), *v)
		if err != nil {
			up.l.Errorf("Failed to get release notes for version: %s, %s", v.String(), err.Error())
		}

		dockerImage := result.ImageInfo.ImagePath
		if dockerImage == "" {
			dockerImage = repo + ":" + result.Version
		}
		// versions with pre-lease labels (e.g 2.40.1-rc) are not considered for the update diffs
		if v.Rest == "" && currentVersion.Less(v) {
			updates = append(updates, &version.DockerVersionInfo{
				Version:          *v,
				DockerImage:      dockerImage,
				BuildTime:        result.ImageInfo.ImageReleaseTimestamp,
				ReleaseNotesURL:  releaseNotesURL,
				ReleaseNotesText: releaseNote,
			})
		}

		if v.Major == currentVersion.Major && nextMinor.Version.Less(v) {
			nextMinor = &version.DockerVersionInfo{
				Version:          *v,
				DockerImage:      dockerImage,
				BuildTime:        result.ImageInfo.ImageReleaseTimestamp,
				ReleaseNotesURL:  releaseNotesURL,
				ReleaseNotesText: releaseNote,
			}
		}
		if v.Major > currentVersion.Major &&
			(nextMajor == nil || (nextMajor.Version.Less(v) && nextMajor.Version.Major == v.Major) || v.Major < nextMajor.Version.Major) {
			nextMajor = &version.DockerVersionInfo{
				Version:          *v,
				DockerImage:      dockerImage,
				BuildTime:        result.ImageInfo.ImageReleaseTimestamp,
				ReleaseNotesURL:  releaseNotesURL,
				ReleaseNotesText: releaseNote,
			}
		}
	}

	sort.Sort(updates)
	if nextMinor.Version == currentVersion && nextMajor != nil {
		return updates, nextMajor
	}
	return updates, nextMinor
}

// InstalledPMMVersion returns the currently installed PMM version.
func (up *Updater) InstalledPMMVersion() version.PackageInfo {
	t, _ := version.Time()
	return version.PackageInfo{
		Version:     version.Version,
		FullVersion: version.PMMVersion,
		BuildTime:   &t,
	}
}

// IsRunning returns true if the update process is running.
func (up *Updater) IsRunning() bool {
	up.performM.Lock()
	defer up.performM.Unlock()
	return up.running
}

// UpdateLog returns the log of the update process.
func (up *Updater) UpdateLog(offset uint32) ([]string, uint32, error) {
	up.performM.Lock()
	defer up.performM.Unlock()

	f, err := os.Open(pmmUpdateLog)
	if err != nil {
		return nil, 0, errors.WithStack(err)
	}
	defer f.Close() //nolint:errcheck,gosec,nolintlint

	if _, err = f.Seek(int64(offset), io.SeekStart); err != nil {
		return nil, 0, errors.WithStack(err)
	}

	lines := make([]string, 0, 10)
	reader := bufio.NewReader(f)
	newOffset := offset
	for {
		line, err := reader.ReadString('\n')
		if err == nil {
			newOffset += uint32(len(line))
			if newOffset-offset > up.gRPCMessageMaxSize {
				return lines, newOffset - uint32(len(line)), nil
			}
			lines = append(lines, strings.TrimSuffix(line, "\n"))
			continue
		}
		if err == io.EOF {
			err = nil
		}
		return lines, newOffset, errors.WithStack(err)
	}
}

// checkResult returns the result of the last update check.
// It may force re-check if last result is empty or too old.
func (up *Updater) checkResult(ctx context.Context) (*version.DockerVersionInfo, time.Time) {
	up.checkRW.RLock()
	defer up.checkRW.RUnlock()

	if time.Since(up.lastCheckTime) > updateCheckResultFresh {
		up.checkRW.RUnlock()
		_ = up.check(ctx)
		up.checkRW.RLock()
	}

	return up.lastCheckResult, up.lastCheckTime
}

// check performs update check.
func (up *Updater) check(ctx context.Context) error {
	up.checkRW.Lock()
	defer up.checkRW.Unlock()

	_, latest, err := up.latest(ctx)
	if err != nil {
		return errors.Wrap(err, "failed to get latest version")
	}
	up.lastCheckResult = latest
	up.lastCheckTime = time.Now()
	return nil
}

func (up *Updater) checkWatchtowerHost() error {
	// Check if watchtower host is available
	if up.watchtowerHost == nil {
		return errors.New("watchtower host is not set")
	}
	if !isHostAvailable(up.watchtowerHost.Hostname(), up.watchtowerHost.Port(), updateDefaultTimeout) {
		return errors.New("watchtower host is not available")
	}
	return nil
}

func (up *Updater) updatePodmanEnvironmentVariables(filename string, name string) error {
	if len(strings.Split(name, "/")) < 3 {
		name = "docker.io/" + name
	}
	file, err := os.ReadFile(filename)
	if err != nil {
		return errors.Wrap(err, "failed to read file")
	}
	lines := strings.Split(string(file), "\n")
	for i, line := range lines {
		if strings.Contains(line, "PMM_IMAGE") {
			lines[i] = fmt.Sprintf("PMM_IMAGE=%s", name)
		}
	}
	err = os.WriteFile(filename, []byte(strings.Join(lines, "\n")), 0o644)
	if err != nil {
		return errors.Wrap(err, "failed to write file")
	}
	return nil
}

func isHostAvailable(host string, port string, timeout time.Duration) bool {
	conn, err := net.DialTimeout("tcp", net.JoinHostPort(host, port), timeout)
	if err != nil {
		return false
	}
	if conn != nil {
		defer conn.Close() //nolint:errcheck
		return true
	}
	return false
}

// getReleaseNotesText is a placeholder for getting release notes in MarkDown format
// until we finalize the implementation on version service.
func (up *Updater) getReleaseNotesText(ctx context.Context, version version.Parsed) (string, error) {
	if version.Rest != "" {
		version.Rest = ""
	}

	up.releaseNotesRW.Lock()
	defer up.releaseNotesRW.Unlock()
	versionString := version.String()
	if releaseNotes, ok := up.releaseNotes[versionString]; ok {
		return releaseNotes, nil
	}

	versionServiceURL, err := envvars.GetPlatformAddress()
	if err != nil {
		up.l.WithError(err).Error("Failed to get version service address")
		return "", errors.Wrap(err, "failed to get version service address")
	}
	u := versionServiceURL + "/release-notes/v1/pmm/" + versionString
	req, err := http.NewRequestWithContext(ctx, http.MethodGet, u, nil)
	if err != nil {
		up.l.WithError(err).Error("Failed to create request")
		return "", errors.Wrap(err, "failed to create request")
	}
	resp, err := http.DefaultClient.Do(req)
	if err != nil {
		up.l.WithError(err).Errorf("Failed to get release note for version: %s", versionString)
		return "", errors.Wrapf(err, "failed to get release notes for version: %s", versionString)
	}

	if resp.StatusCode != http.StatusOK {
		up.l.Errorf("Failed to get release notes for PMM %s, got HTTP %d", version.String(), resp.StatusCode)
		return "", nil
	}
	defer resp.Body.Close() //nolint:errcheck
	var rnResponse ReleaseNotesResponse
	if err := json.NewDecoder(resp.Body).Decode(&rnResponse); err != nil {
		up.l.WithError(err).Error("Failed to decode response")
		return "", errors.Wrap(err, "failed to decode response")
	}

	up.releaseNotes[versionString] = rnResponse.ReleaseNote
	return rnResponse.ReleaseNote, nil
}<|MERGE_RESOLUTION|>--- conflicted
+++ resolved
@@ -40,21 +40,11 @@
 )
 
 const (
-<<<<<<< HEAD
-	defaultLatestPMMImage        = "perconalab/pmm-server:3-dev-latest"
-	pmmUpdateLog                 = "/srv/logs/pmm-update.log"
-	defaultVersionServiceAddress = "https://check-dev.percona.com"
-	updateCheckInterval          = 24 * time.Hour
-	updateCheckResultFresh       = updateCheckInterval + 10*time.Minute
-	updateDefaultTimeout         = 30 * time.Second
-	envfilePath                  = "/home/pmm/update/pmm-server.env"
-=======
-	pmmUpdatePerformLog    = "/srv/logs/pmm-update-perform-init.log"
+	pmmUpdateLog           = "/srv/logs/pmm-update.log"
 	updateCheckInterval    = 24 * time.Hour
 	updateCheckResultFresh = updateCheckInterval + 10*time.Minute
 	updateDefaultTimeout   = 30 * time.Second
 	envfilePath            = "/home/pmm/update/pmm-server.env"
->>>>>>> 45998f91
 )
 
 var fileName = "/etc/pmm-server-update-version.json"
