--- conflicted
+++ resolved
@@ -41,21 +41,13 @@
 
 // defaultLatestPMMImage is the default image name to use when the latest version cannot be determined.
 const (
-<<<<<<< HEAD
-	defaultLatestPMMImage  = "perconalab/pmm-server:3-dev-latest"
-	pmmUpdatePerformLog    = "/srv/logs/pmm-update-perform-init.log"
-	updateCheckInterval    = 24 * time.Hour
-	updateCheckResultFresh = updateCheckInterval + 10*time.Minute
-	updateDefaultTimeout   = 30 * time.Second
-	envfilePath            = "/home/pmm/update/pmm-server.env"
-=======
 	defaultLatestPMMImage        = "perconalab/pmm-server:3-dev-latest"
 	pmmUpdatePerformLog          = "/srv/logs/pmm-update-perform-init.log"
 	defaultVersionServiceAddress = "https://check-dev.percona.com"
 	updateCheckInterval          = 24 * time.Hour
 	updateCheckResultFresh       = updateCheckInterval + 10*time.Minute
 	updateDefaultTimeout         = 30 * time.Second
->>>>>>> 9f00573e
+	envfilePath                  = "/home/pmm/update/pmm-server.env"
 )
 
 var fileName = "/etc/pmm-server-update-version.json"
