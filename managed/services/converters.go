--- conflicted
+++ resolved
@@ -24,12 +24,8 @@
 	"google.golang.org/protobuf/types/known/durationpb"
 	"gopkg.in/reform.v1"
 
-<<<<<<< HEAD
+	"github.com/percona/pmm/api/common"
 	inventoryv1 "github.com/percona/pmm/api/inventory/v1"
-=======
-	"github.com/percona/pmm/api/common"
-	"github.com/percona/pmm/api/inventorypb"
->>>>>>> 77b31a6f
 	"github.com/percona/pmm/managed/models"
 )
 
@@ -442,12 +438,8 @@
 			EnhancedMetricsDisabled: agent.RDSEnhancedMetricsDisabled,
 			PushMetricsEnabled:      agent.PushMetrics,
 			ProcessExecPath:         processExecPath,
-<<<<<<< HEAD
 			LogLevel:                inventoryv1.LogLevel(inventoryv1.LogLevel_value[pointer.GetString(agent.LogLevel)]),
-=======
-			LogLevel:                inventorypb.LogLevel(inventorypb.LogLevel_value[pointer.GetString(agent.LogLevel)]),
 			MetricsResolutions:      ConvertMetricsResolutions(agent.MetricsResolutions),
->>>>>>> 77b31a6f
 		}, nil
 
 	case models.ExternalExporterType:
@@ -484,12 +476,8 @@
 			ListenPort:                  uint32(pointer.GetUint16(agent.ListenPort)),
 			CustomLabels:                labels,
 			ProcessExecPath:             processExecPath,
-<<<<<<< HEAD
 			LogLevel:                    inventoryv1.LogLevel(inventoryv1.LogLevel_value[pointer.GetString(agent.LogLevel)]),
-=======
-			LogLevel:                    inventorypb.LogLevel(inventorypb.LogLevel_value[pointer.GetString(agent.LogLevel)]),
 			MetricsResolutions:          ConvertMetricsResolutions(agent.MetricsResolutions),
->>>>>>> 77b31a6f
 		}, nil
 
 	case models.VMAgentType:
