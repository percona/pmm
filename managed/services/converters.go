--- conflicted
+++ resolved
@@ -236,12 +236,8 @@
 			PushMetricsEnabled: agent.PushMetrics,
 			DisabledCollectors: agent.DisabledCollectors,
 			ProcessExecPath:    processExecPath,
-<<<<<<< HEAD
 			LogLevel:           inventoryv1.LogLevel(inventoryv1.LogLevel_value[pointer.GetString(agent.LogLevel)]),
-=======
-			LogLevel:           inventorypb.LogLevel(inventorypb.LogLevel_value[pointer.GetString(agent.LogLevel)]),
 			ExposeExporter:     agent.ExposeExporter,
->>>>>>> a2c12ca5
 		}, nil
 
 	case models.MySQLdExporterType:
@@ -261,12 +257,8 @@
 			PushMetricsEnabled:        agent.PushMetrics,
 			DisabledCollectors:        agent.DisabledCollectors,
 			ProcessExecPath:           processExecPath,
-<<<<<<< HEAD
 			LogLevel:                  inventoryv1.LogLevel(inventoryv1.LogLevel_value[pointer.GetString(agent.LogLevel)]),
-=======
-			LogLevel:                  inventorypb.LogLevel(inventorypb.LogLevel_value[pointer.GetString(agent.LogLevel)]),
 			ExposeExporter:            agent.ExposeExporter,
->>>>>>> a2c12ca5
 		}, nil
 
 	case models.MongoDBExporterType:
@@ -284,12 +276,8 @@
 			PushMetricsEnabled: agent.PushMetrics,
 			DisabledCollectors: agent.DisabledCollectors,
 			ProcessExecPath:    processExecPath,
-<<<<<<< HEAD
 			LogLevel:           inventoryv1.LogLevel(inventoryv1.LogLevel_value[pointer.GetString(agent.LogLevel)]),
-=======
-			LogLevel:           inventorypb.LogLevel(inventorypb.LogLevel_value[pointer.GetString(agent.LogLevel)]),
 			ExposeExporter:     agent.ExposeExporter,
->>>>>>> a2c12ca5
 		}
 		if agent.MongoDBOptions != nil {
 			exporter.StatsCollections = agent.MongoDBOptions.StatsCollections
@@ -299,11 +287,7 @@
 		return exporter, nil
 
 	case models.PostgresExporterType:
-<<<<<<< HEAD
-		return &inventoryv1.PostgresExporter{
-=======
-		exporter := &inventorypb.PostgresExporter{
->>>>>>> a2c12ca5
+		exporter := &inventoryv1.PostgresExporter{
 			AgentId:            agent.AgentID,
 			PmmAgentId:         pointer.GetString(agent.PMMAgentID),
 			ServiceId:          serviceID,
@@ -317,19 +301,13 @@
 			PushMetricsEnabled: agent.PushMetrics,
 			DisabledCollectors: agent.DisabledCollectors,
 			ProcessExecPath:    processExecPath,
-<<<<<<< HEAD
 			LogLevel:           inventoryv1.LogLevel(inventoryv1.LogLevel_value[pointer.GetString(agent.LogLevel)]),
-		}, nil
-
-=======
-			LogLevel:           inventorypb.LogLevel(inventorypb.LogLevel_value[pointer.GetString(agent.LogLevel)]),
 			ExposeExporter:     agent.ExposeExporter,
 		}
 		if agent.PostgreSQLOptions != nil {
 			exporter.AutoDiscoveryLimit = agent.PostgreSQLOptions.AutoDiscoveryLimit
 		}
 		return exporter, nil
->>>>>>> a2c12ca5
 	case models.QANMySQLPerfSchemaAgentType:
 		return &inventoryv1.QANMySQLPerfSchemaAgent{
 			AgentId:                agent.AgentID,
@@ -398,12 +376,8 @@
 			PushMetricsEnabled: agent.PushMetrics,
 			DisabledCollectors: agent.DisabledCollectors,
 			ProcessExecPath:    processExecPath,
-<<<<<<< HEAD
 			LogLevel:           inventoryv1.LogLevel(inventoryv1.LogLevel_value[pointer.GetString(agent.LogLevel)]),
-=======
-			LogLevel:           inventorypb.LogLevel(inventorypb.LogLevel_value[pointer.GetString(agent.LogLevel)]),
 			ExposeExporter:     agent.ExposeExporter,
->>>>>>> a2c12ca5
 		}, nil
 
 	case models.QANPostgreSQLPgStatementsAgentType:
