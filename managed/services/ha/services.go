// Copyright (C) 2023 Percona LLC
//
// This program is free software: you can redistribute it and/or modify
// it under the terms of the GNU Affero General Public License as published by
// the Free Software Foundation, either version 3 of the License, or
// (at your option) any later version.
//
// This program is distributed in the hope that it will be useful,
// but WITHOUT ANY WARRANTY; without even the implied warranty of
// MERCHANTABILITY or FITNESS FOR A PARTICULAR PURPOSE. See the
// GNU Affero General Public License for more details.
//
// You should have received a copy of the GNU Affero General Public License
// along with this program. If not, see <https://www.gnu.org/licenses/>.

package ha

import (
	"context"
	"fmt"
	"sync"

	"github.com/sirupsen/logrus"
)

type services struct {
	wg sync.WaitGroup

	rw      sync.Mutex
	all     map[string]LeaderService
	running map[string]LeaderService

	refresh chan struct{}

	l *logrus.Entry
}

func newServices() *services {
	return &services{
		all:     make(map[string]LeaderService),
		running: make(map[string]LeaderService),
		refresh: make(chan struct{}, 1),
		l:       logrus.WithField("component", "ha-services"),
	}
}

func (s *services) Add(service LeaderService) error {
	s.rw.Lock()
	defer s.rw.Unlock()

	id := service.ID()
	if _, ok := s.all[id]; ok {
		return fmt.Errorf("service with id %s is already exist", id)
	}
	s.all[id] = service
	select {
	case s.refresh <- struct{}{}:
	default:
	}
	return nil
}

func (s *services) StartAllServices(ctx context.Context) {
	s.rw.Lock()
	defer s.rw.Unlock()

	for id, service := range s.all {
		if _, ok := s.running[id]; !ok {
			s.wg.Add(1)
			s.running[id] = service
<<<<<<< HEAD
			s.l.Infoln("Starting ", service.ID())
			err := service.Start(ctx)
			if err != nil {
				s.l.Errorln(err)
			}
=======
			go func() {
				s.l.Infoln("Starting", service.ID())
				err := service.Start(ctx)
				if err != nil {
					s.l.Errorln(err)
				}
			}()
>>>>>>> 7ee1437c
		}
	}
}

func (s *services) StopRunningServices() {
	s.rw.Lock()
	defer s.rw.Unlock()

	for id, service := range s.running {
		s.l.Infoln("Stopping", service.ID())
		service.Stop()
<<<<<<< HEAD
		delete(s.running, id)
		s.wg.Done()
=======
		s.wg.Done()
		delete(s.running, id)
>>>>>>> 7ee1437c
	}
}

func (s *services) Refresh() chan struct{} {
	return s.refresh
}

func (s *services) Wait() {
	s.wg.Wait()
}<|MERGE_RESOLUTION|>--- conflicted
+++ resolved
@@ -68,13 +68,6 @@
 		if _, ok := s.running[id]; !ok {
 			s.wg.Add(1)
 			s.running[id] = service
-<<<<<<< HEAD
-			s.l.Infoln("Starting ", service.ID())
-			err := service.Start(ctx)
-			if err != nil {
-				s.l.Errorln(err)
-			}
-=======
 			go func() {
 				s.l.Infoln("Starting", service.ID())
 				err := service.Start(ctx)
@@ -82,7 +75,6 @@
 					s.l.Errorln(err)
 				}
 			}()
->>>>>>> 7ee1437c
 		}
 	}
 }
@@ -94,13 +86,8 @@
 	for id, service := range s.running {
 		s.l.Infoln("Stopping", service.ID())
 		service.Stop()
-<<<<<<< HEAD
 		delete(s.running, id)
 		s.wg.Done()
-=======
-		s.wg.Done()
-		delete(s.running, id)
->>>>>>> 7ee1437c
 	}
 }
 
