--- conflicted
+++ resolved
@@ -426,11 +426,10 @@
 			defaultCollectors = append(defaultCollectors, "currentopmetrics")
 		}
 		if !params.pmmAgentVersion.Less(version.MustParse("2.43.0-0")) {
-<<<<<<< HEAD
 			defaultCollectors = append(defaultCollectors, "fcv")
-=======
+    }
+		if !params.pmmAgentVersion.Less(version.MustParse("2.43.0-0")) {
 			defaultCollectors = append(defaultCollectors, "pbm")
->>>>>>> cbfaffc3
 		}
 
 		lr, err := scrapeConfigForStandardExporter("lr", params.metricsResolution.LR, params, defaultCollectors)
