--- conflicted
+++ resolved
@@ -207,14 +207,15 @@
 			},
 
 			&models.Agent{
-<<<<<<< HEAD
 				AgentID:      "fd2dcf41-0718-4319-9fa9-b7a509787c98",
 				AgentType:    models.ValkeyExporterType,
 				PMMAgentID:   pointer.ToString("217907dc-d34d-4e2e-aa84-a1b765d49853"),
 				ServiceID:    pointer.ToString("a04c391a-b3d0-40c2-95c5-3cfec462c8e5"),
 				CustomLabels: []byte(`{"_agent_label": "valkey-baz"}`),
 				ListenPort:   pointer.ToUint16(12345),
-=======
+			},
+
+			&models.Agent{
 				AgentID:       "75bb30d3-ef4a-4147-97a8-621a996612dd",
 				AgentType:     models.ExternalExporterType,
 				PMMAgentID:    pointer.ToString("217907dc-d34d-4e2e-aa84-a1b765d49853"),
@@ -222,7 +223,6 @@
 				CustomLabels:  []byte(`{"_agent_label": "baz"}`),
 				ListenPort:    pointer.ToUint16(22345),
 				TLSSkipVerify: true,
->>>>>>> 1b5aae01
 			},
 
 			// disabled
