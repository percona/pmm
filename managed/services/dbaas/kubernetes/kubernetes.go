--- conflicted
+++ resolved
@@ -89,11 +89,7 @@
 	}, nil
 }
 
-<<<<<<< HEAD
-// New returns new Kubernetes object.
-=======
 // NewEmpty returns new Kubernetes object.
->>>>>>> 18198986
 func NewEmpty() *Kubernetes {
 	return &Kubernetes{
 		client: &client.Client{},
@@ -108,13 +104,8 @@
 	}
 }
 
-<<<<<<< HEAD
-// New returns new Kubernetes object.
-func (k *Kubernetes) ChangeKubeconfig(ctx context.Context, kubeconfig string) error {
-=======
 // SetKubeconfig changes kubeconfig for active client
 func (k *Kubernetes) SetKubeconfig(ctx context.Context, kubeconfig string) error {
->>>>>>> 18198986
 	k.lock.Lock()
 	defer k.lock.Unlock()
 	client, err := client.NewFromKubeConfigString(kubeconfig)
@@ -158,10 +149,7 @@
 	return k.client.GetDatabaseCluster(ctx, name)
 }
 
-<<<<<<< HEAD
-=======
 // RestartDatabaseCluster restarts database cluster
->>>>>>> 18198986
 func (k *Kubernetes) RestartDatabaseCluster(ctx context.Context, name string) error {
 	k.lock.Lock()
 	defer k.lock.Unlock()
@@ -175,31 +163,21 @@
 	return k.client.ApplyObject(ctx, cluster)
 }
 
-<<<<<<< HEAD
-// PatchDatabaseCluster patches CR of managed PXC cluster.
-=======
 // PatchDatabaseCluster patches CR of managed Database cluster.
->>>>>>> 18198986
 func (k *Kubernetes) PatchDatabaseCluster(ctx context.Context, cluster *dbaasv1.DatabaseCluster) error {
 	k.lock.Lock()
 	defer k.lock.Unlock()
 	return k.client.ApplyObject(ctx, cluster)
 }
 
-<<<<<<< HEAD
-=======
 // CreateDatabase cluster creates database cluster
->>>>>>> 18198986
 func (k *Kubernetes) CreateDatabaseCluster(ctx context.Context, cluster *dbaasv1.DatabaseCluster) error {
 	k.lock.Lock()
 	defer k.lock.Unlock()
 	return k.client.ApplyObject(ctx, cluster)
 }
 
-<<<<<<< HEAD
-=======
 // DeleteDatabaseCluster deletes database cluster
->>>>>>> 18198986
 func (k *Kubernetes) DeleteDatabaseCluster(ctx context.Context, name string) error {
 	k.lock.Lock()
 	defer k.lock.Unlock()
@@ -212,10 +190,7 @@
 	return k.client.DeleteObject(ctx, cluster)
 }
 
-<<<<<<< HEAD
-=======
 // GetDefaultStorageClassName returns first storageClassName from kubernetes cluster
->>>>>>> 18198986
 func (k *Kubernetes) GetDefaultStorageClassName(ctx context.Context) (string, error) {
 	k.lock.RLock()
 	defer k.lock.RUnlock()
@@ -229,10 +204,7 @@
 	return "", errors.New("no storage classes available")
 }
 
-<<<<<<< HEAD
-=======
 // GetOperatorVersion parses operator version from operator deployment
->>>>>>> 18198986
 func (k *Kubernetes) GetOperatorVersion(ctx context.Context, name string) (string, error) {
 	k.lock.RLock()
 	defer k.lock.RUnlock()
@@ -243,30 +215,21 @@
 	return strings.Split(deployment.Spec.Template.Spec.Containers[0].Image, ":")[1], nil
 }
 
-<<<<<<< HEAD
-=======
 // GetPSMDBOperatorVersion parses PSMDB operator version from operator deployment
->>>>>>> 18198986
 func (k *Kubernetes) GetPSMDBOperatorVersion(ctx context.Context) (string, error) {
 	k.lock.RLock()
 	defer k.lock.RUnlock()
 	return k.GetOperatorVersion(ctx, psmdbDeploymentName)
 }
 
-<<<<<<< HEAD
-=======
 // GetPXCOperatorVersion parses PXC operator version from operator deployment
->>>>>>> 18198986
 func (k *Kubernetes) GetPXCOperatorVersion(ctx context.Context) (string, error) {
 	k.lock.RLock()
 	defer k.lock.RUnlock()
 	return k.GetOperatorVersion(ctx, pxcDeploymentName)
 }
 
-<<<<<<< HEAD
-=======
 // GetSecret returns secret by name
->>>>>>> 18198986
 func (k *Kubernetes) GetSecret(ctx context.Context, name string) (*corev1.Secret, error) {
 	k.lock.RLock()
 	defer k.lock.RUnlock()
