// Copyright (C) 2017 Percona LLC
//
// This program is free software: you can redistribute it and/or modify
// it under the terms of the GNU Affero General Public License as published by
// the Free Software Foundation, either version 3 of the License, or
// (at your option) any later version.
//
// This program is distributed in the hope that it will be useful,
// but WITHOUT ANY WARRANTY; without even the implied warranty of
// MERCHANTABILITY or FITNESS FOR A PARTICULAR PURPOSE. See the
// GNU Affero General Public License for more details.
//
// You should have received a copy of the GNU Affero General Public License
// along with this program. If not, see <https://www.gnu.org/licenses/>.

package client

import (
	"context"
	"encoding/json"
	"fmt"
	"os"

	dbaasv1 "github.com/percona/dbaas-operator/api/v1"
	"github.com/pkg/errors"
	"gopkg.in/yaml.v3"
	appsv1 "k8s.io/api/apps/v1"
	corev1 "k8s.io/api/core/v1"
	storagev1 "k8s.io/api/storage/v1"
	"k8s.io/apimachinery/pkg/api/meta"
	metav1 "k8s.io/apimachinery/pkg/apis/meta/v1"
	"k8s.io/apimachinery/pkg/runtime"
	"k8s.io/apimachinery/pkg/runtime/schema"
	"k8s.io/apimachinery/pkg/version"
	"k8s.io/cli-runtime/pkg/resource"
	"k8s.io/client-go/kubernetes"
	_ "k8s.io/client-go/plugin/pkg/client/auth" // load all auth plugins
	"k8s.io/client-go/rest"
	"k8s.io/client-go/restmapper"
	"k8s.io/client-go/tools/clientcmd"

	"github.com/percona/pmm/managed/services/dbaas/kubernetes/client/database"
)

const (
	configKind  = "Config"
	apiVersion  = "v1"
	defaultName = "default"

	dbaasToolPath = "/opt/dbaas-tools/bin"

	defaultQPSLimit   = 100
	defaultBurstLimit = 150

	defaultAPIURIPath  = "/api"
	defaultAPIsURIPath = "/apis"
)

var (
	inClusterConfig = rest.InClusterConfig
	newForConfig    = func(c *rest.Config) (kubernetes.Interface, error) {
		return kubernetes.NewForConfig(c)
	}
)

// Client is the internal client for Kubernetes.
type Client struct {
	clientset       kubernetes.Interface
	dbClusterClient *database.DatabaseClusterClient
	restConfig      *rest.Config
	namespace       string
}

// NewFromInCluster returns a client object which uses the service account
// kubernetes gives to pods. It's intended for clients that expect to be
// running inside a pod running on kubernetes. It will return ErrNotInCluster
// if called from a process not running in a kubernetes environment.
func NewFromInCluster() (*Client, error) {
	config, err := inClusterConfig()
	if err != nil {
		return nil, err
	}
	config.QPS = defaultQPSLimit
	config.Burst = defaultBurstLimit
	clientset, err := newForConfig(config)
	if err != nil {
		return nil, err
	}
	c := &Client{
		clientset:  clientset,
		restConfig: config,
	}
	err = c.setup()
	return c, err
}

// NewFromKubeConfigString creates a new client for the given config string.
// It's intended for clients that expect to be running outside of a cluster
func NewFromKubeConfigString(kubeconfig string) (*Client, error) {
	config, err := clientcmd.BuildConfigFromKubeconfigGetter("", NewConfigGetter(kubeconfig).loadFromString)
	if err != nil {
		return nil, err
	}
	config.QPS = defaultQPSLimit
	config.Burst = defaultBurstLimit
	clientset, err := newForConfig(config)
	if err != nil {
		return nil, err
	}
	c := &Client{
		clientset:  clientset,
		restConfig: config,
	}
	err = c.setup()
	return c, err
}

func (c *Client) setup() error {
	namespace := "default"
	if space := os.Getenv("NAMESPACE"); space != "" {
		namespace = space
	}
	// Set PATH variable to make aws-iam-authenticator executable
	path := fmt.Sprintf("%s:%s", os.Getenv("PATH"), dbaasToolPath)
	os.Setenv("PATH", path)
	c.namespace = namespace
	return c.initOperatorClients()
}

<<<<<<< HEAD
=======
// Initializes clients for operators
>>>>>>> 18198986
func (c *Client) initOperatorClients() error {
	dbClusterClient, err := database.NewForConfig(c.restConfig)
	if err != nil {
		return err
	}
	c.dbClusterClient = dbClusterClient
	_, err = c.GetServerVersion(context.Background())
	return err
}

// GetSecretsForServiceAccount returns secret by given service account name
func (c *Client) GetSecretsForServiceAccount(ctx context.Context, accountName string) (*corev1.Secret, error) {
	serviceAccount, err := c.clientset.CoreV1().ServiceAccounts(c.namespace).Get(ctx, accountName, metav1.GetOptions{})
	if err != nil {
		return nil, err
	}

	if len(serviceAccount.Secrets) == 0 {
		return nil, errors.Errorf("no secrets available for namespace %s", c.namespace)
	}

	return c.clientset.CoreV1().Secrets(c.namespace).Get(
		ctx,
		serviceAccount.Secrets[0].Name,
		metav1.GetOptions{})
}

// GenerateKubeConfig generates kubeconfig
func (c *Client) GenerateKubeConfig(secret *corev1.Secret) ([]byte, error) {
	conf := &Config{
		Kind:           configKind,
		APIVersion:     apiVersion,
		CurrentContext: defaultName,
	}
	conf.Clusters = []ClusterInfo{
		{
			Name: defaultName,
			Cluster: Cluster{
				CertificateAuthorityData: secret.Data["ca.crt"],
				Server:                   c.restConfig.Host,
			},
		},
	}
	conf.Contexts = []ContextInfo{
		{
			Name: defaultName,
			Context: Context{
				Cluster:   defaultName,
				User:      "pmm-service-account",
				Namespace: defaultName,
			},
		},
	}
	conf.Users = []UserInfo{
		{
			Name: "pmm-service-account",
			User: User{
				Token: string(secret.Data["token"]),
			},
		},
	}

	return c.marshalKubeConfig(conf)
}

<<<<<<< HEAD
=======
// GetServerVersion returns server version
>>>>>>> 18198986
func (c *Client) GetServerVersion(ctx context.Context) (*version.Info, error) {
	return c.clientset.Discovery().ServerVersion()
}

// ListDatabaseClusters returns list of managed PCX clusters.
func (c *Client) ListDatabaseClusters(ctx context.Context) (*dbaasv1.DatabaseClusterList, error) {
	return c.dbClusterClient.DBClusters(c.namespace).List(ctx, metav1.ListOptions{})
}

// GetDatabaseCluster returns PXC clusters by provided name.
func (c *Client) GetDatabaseCluster(ctx context.Context, name string) (*dbaasv1.DatabaseCluster, error) {
	cluster, err := c.dbClusterClient.DBClusters(c.namespace).Get(ctx, name, metav1.GetOptions{})
	if err != nil {
		return nil, err
	}
	return cluster, nil
}

// GetStorageClasses returns all storage classes available in the cluster
func (c *Client) GetStorageClasses(ctx context.Context) (*storagev1.StorageClassList, error) {
	return c.clientset.StorageV1().StorageClasses().List(ctx, metav1.ListOptions{})
}

<<<<<<< HEAD
=======
// GetDeployment returns deployment by name
>>>>>>> 18198986
func (c *Client) GetDeployment(ctx context.Context, name string) (*appsv1.Deployment, error) {
	return c.clientset.AppsV1().Deployments(c.namespace).Get(ctx, name, metav1.GetOptions{})
}

<<<<<<< HEAD
=======
// GetSecret returns secret by name
>>>>>>> 18198986
func (c *Client) GetSecret(ctx context.Context, name string) (*corev1.Secret, error) {
	return c.clientset.CoreV1().Secrets(c.namespace).Get(ctx, name, metav1.GetOptions{})
}

// Delete deletes object from the k8s cluster
func (c *Client) DeleteObject(ctx context.Context, obj runtime.Object) error {
	groupResources, err := restmapper.GetAPIGroupResources(c.clientset.Discovery())
	if err != nil {
		return err
	}
	mapper := restmapper.NewDiscoveryRESTMapper(groupResources)

	gvk := obj.GetObjectKind().GroupVersionKind()
	gk := schema.GroupKind{Group: gvk.Group, Kind: gvk.Kind}
	mapping, err := mapper.RESTMapping(gk, gvk.Version)
	if err != nil {
		return err
	}
	namespace, name, err := c.retrieveMetaFromObject(obj)
	if err != nil {
		return err
	}
	cli, err := c.resourceClient(mapping.GroupVersionKind.GroupVersion())
	if err != nil {
		return err
	}
	helper := resource.NewHelper(cli, mapping)
	err = deleteObject(helper, namespace, name)
	return err
}

<<<<<<< HEAD
// TODO Refactor it
=======
>>>>>>> 18198986
func deleteObject(helper *resource.Helper, namespace, name string) error {
	if _, err := helper.Get(namespace, name); err == nil {
		_, err = helper.Delete(namespace, name)
		if err != nil {
			return err
		}
	}
	return nil
}

func (c *Client) ApplyObject(ctx context.Context, obj runtime.Object) error {
	groupResources, err := restmapper.GetAPIGroupResources(c.clientset.Discovery())
	if err != nil {
		return err
	}
	mapper := restmapper.NewDiscoveryRESTMapper(groupResources)

	gvk := obj.GetObjectKind().GroupVersionKind()
	gk := schema.GroupKind{Group: gvk.Group, Kind: gvk.Kind}
	mapping, err := mapper.RESTMapping(gk, gvk.Version)
	if err != nil {
		return err
	}
	namespace, name, err := c.retrieveMetaFromObject(obj)
	if err != nil {
		return err
	}
	cli, err := c.resourceClient(mapping.GroupVersionKind.GroupVersion())
	if err != nil {
		return err
	}
	helper := resource.NewHelper(cli, mapping)
	return c.applyObject(helper, namespace, name, obj)
}

func (c *Client) applyObject(helper *resource.Helper, namespace, name string, obj runtime.Object) error {
	if _, err := helper.Get(namespace, name); err != nil {
		_, err = helper.Create(namespace, false, obj)
		if err != nil {
			return err
		}
	} else {
		_, err = helper.Replace(namespace, name, true, obj)
		if err != nil {
			return err
		}
	}
	return nil
}

func (c *Client) retrieveMetaFromObject(obj runtime.Object) (namespace, name string, err error) {
	name, err = meta.NewAccessor().Name(obj)
	if err != nil {
		return
	}
	namespace, err = meta.NewAccessor().Namespace(obj)
	if err != nil {
		return
	}
	if namespace == "" {
		namespace = c.namespace
	}
	return
}

func (c *Client) resourceClient(gv schema.GroupVersion) (rest.Interface, error) {
	cfg := c.restConfig
	cfg.ContentConfig = resource.UnstructuredPlusDefaultContentConfig()
	cfg.GroupVersion = &gv
	if len(gv.Group) == 0 {
		cfg.APIPath = defaultAPIURIPath
	} else {
		cfg.APIPath = defaultAPIsURIPath
	}
	return rest.RESTClientFor(cfg)
}

func (c *Client) marshalKubeConfig(conf *Config) ([]byte, error) {
	config, err := json.Marshal(&conf)
	if err != nil {
		return nil, err
	}

	var jsonObj interface{}
	err = yaml.Unmarshal(config, &jsonObj)
	if err != nil {
		return nil, err
	}

	return yaml.Marshal(jsonObj)
}<|MERGE_RESOLUTION|>--- conflicted
+++ resolved
@@ -127,10 +127,7 @@
 	return c.initOperatorClients()
 }
 
-<<<<<<< HEAD
-=======
 // Initializes clients for operators
->>>>>>> 18198986
 func (c *Client) initOperatorClients() error {
 	dbClusterClient, err := database.NewForConfig(c.restConfig)
 	if err != nil {
@@ -196,10 +193,7 @@
 	return c.marshalKubeConfig(conf)
 }
 
-<<<<<<< HEAD
-=======
 // GetServerVersion returns server version
->>>>>>> 18198986
 func (c *Client) GetServerVersion(ctx context.Context) (*version.Info, error) {
 	return c.clientset.Discovery().ServerVersion()
 }
@@ -223,18 +217,12 @@
 	return c.clientset.StorageV1().StorageClasses().List(ctx, metav1.ListOptions{})
 }
 
-<<<<<<< HEAD
-=======
 // GetDeployment returns deployment by name
->>>>>>> 18198986
 func (c *Client) GetDeployment(ctx context.Context, name string) (*appsv1.Deployment, error) {
 	return c.clientset.AppsV1().Deployments(c.namespace).Get(ctx, name, metav1.GetOptions{})
 }
 
-<<<<<<< HEAD
-=======
 // GetSecret returns secret by name
->>>>>>> 18198986
 func (c *Client) GetSecret(ctx context.Context, name string) (*corev1.Secret, error) {
 	return c.clientset.CoreV1().Secrets(c.namespace).Get(ctx, name, metav1.GetOptions{})
 }
@@ -266,10 +254,6 @@
 	return err
 }
 
-<<<<<<< HEAD
-// TODO Refactor it
-=======
->>>>>>> 18198986
 func deleteObject(helper *resource.Helper, namespace, name string) error {
 	if _, err := helper.Get(namespace, name); err == nil {
 		_, err = helper.Delete(namespace, name)
