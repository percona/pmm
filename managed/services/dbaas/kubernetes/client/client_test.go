--- conflicted
+++ resolved
@@ -148,7 +148,6 @@
 	require.NotNil(t, err, "error is nil")
 }
 
-<<<<<<< HEAD
 func TestGetServerVersion(t *testing.T) {
 	clientset := fake.NewSimpleClientset()
 	client := &Client{clientset: clientset, namespace: "default"}
@@ -156,7 +155,7 @@
 	expectedVersion := &version.Info{}
 	require.NoError(t, err)
 	assert.Equal(t, expectedVersion.Minor, ver.Minor)
-=======
+}
 func TestGetPods(t *testing.T) {
 	t.Parallel()
 
@@ -229,5 +228,4 @@
 			}
 		}(test))
 	}
->>>>>>> 706542e2
 }