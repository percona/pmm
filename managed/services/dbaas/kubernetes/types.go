--- conflicted
+++ resolved
@@ -39,13 +39,10 @@
 	DatabaseTypePXC dbaasv1.EngineType = "pxc"
 	// DatabaseTypePSMDB is a psmdb database
 	DatabaseTypePSMDB dbaasv1.EngineType = "psmdb"
-<<<<<<< HEAD
 	externalNLB       string             = "external"
-=======
 
 	dbTemplateKindAnnotationKey = "dbaas.percona.com/dbtemplate-kind"
 	dbTemplateNameAnnotationKey = "dbaas.percona.com/dbtemplate-name"
->>>>>>> fdb6686b
 )
 
 var errSimultaneous = errors.New("field suspend and resume cannot be true simultaneously")
