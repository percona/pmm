--- conflicted
+++ resolved
@@ -39,14 +39,7 @@
 	DatabaseTypePXC dbaasv1.EngineType = "pxc"
 	// DatabaseTypePSMDB is a psmdb database
 	DatabaseTypePSMDB dbaasv1.EngineType = "psmdb"
-<<<<<<< HEAD
 	externalNLB       string             = "external"
-
-	memorySmallSize  = int64(2) * 1000 * 1000 * 1000
-	memoryMediumSize = int64(8) * 1000 * 1000 * 1000
-	memoryLargeSize  = int64(32) * 1000 * 1000 * 1000
-=======
->>>>>>> 49ebaa3c
 )
 
 var errSimultaneous = errors.New("field suspend and resume cannot be true simultaneously")
