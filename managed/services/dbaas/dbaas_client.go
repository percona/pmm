// Copyright (C) 2017 Percona LLC
//
// This program is free software: you can redistribute it and/or modify
// it under the terms of the GNU Affero General Public License as published by
// the Free Software Foundation, either version 3 of the License, or
// (at your option) any later version.
//
// This program is distributed in the hope that it will be useful,
// but WITHOUT ANY WARRANTY; without even the implied warranty of
// MERCHANTABILITY or FITNESS FOR A PARTICULAR PURPOSE. See the
// GNU Affero General Public License for more details.
//
// You should have received a copy of the GNU Affero General Public License
// along with this program. If not, see <https://www.gnu.org/licenses/>.

// Package dbaas contains logic related to communication with dbaas-controller.
//
//nolint:lll
package dbaas

import (
	"context"
	"sync"
	"time"

	controllerv1beta1 "github.com/percona-platform/dbaas-api/gen/controller"
	"github.com/pkg/errors"
	"github.com/sirupsen/logrus"
	"google.golang.org/grpc"
	"google.golang.org/grpc/backoff"
	"google.golang.org/grpc/credentials/insecure"

	"github.com/percona/pmm/managed/services/dbaas/kubernetes"
	"github.com/percona/pmm/version"
)

// Client is a client for dbaas-controller.
type Client struct {
	l                         *logrus.Entry
	kubernetesClient          controllerv1beta1.KubernetesClusterAPIClient
	pxcClusterClient          controllerv1beta1.PXCClusterAPIClient
	psmdbClusterClient        controllerv1beta1.PSMDBClusterAPIClient
	logsClient                controllerv1beta1.LogsAPIClient
	pxcOperatorClient         controllerv1beta1.PXCOperatorAPIClient
	psmdbOperatorClient       controllerv1beta1.PSMDBOperatorAPIClient
	connM                     sync.RWMutex
	conn                      *grpc.ClientConn
	dbaasControllerAPIAddress string
}

// NewClient creates new Client object.
func NewClient(dbaasControllerAPIAddress string) *Client {
	c := &Client{
		l:                         logrus.WithField("component", "dbaas.Client"),
		dbaasControllerAPIAddress: dbaasControllerAPIAddress,
	}
	return c
}

// Connect connects the client to dbaas-controller API.
func (c *Client) Connect(ctx context.Context) error {
	c.connM.Lock()
	defer c.connM.Unlock()
	c.l.Infof("Connecting to dbaas-controller API on %s.", c.dbaasControllerAPIAddress)
	if c.conn != nil {
		c.l.Warnf("Trying to connect to dbaas-controller API but connection is already up.")
		return nil
	}
	backoffConfig := backoff.DefaultConfig
	backoffConfig.MaxDelay = 10 * time.Second
	opts := []grpc.DialOption{
		grpc.WithBlock(), // Dial blocks, we do not connect in background.
		grpc.WithTransportCredentials(insecure.NewCredentials()),
		grpc.WithConnectParams(grpc.ConnectParams{Backoff: backoffConfig, MinConnectTimeout: 10 * time.Second}),
		grpc.WithUserAgent("pmm-managed/" + version.Version),
	}

	conn, err := grpc.DialContext(ctx, c.dbaasControllerAPIAddress, opts...)
	if err != nil {
		return errors.Errorf("failed to connect to dbaas-controller API: %v", err)
	}
	c.conn = conn

	c.kubernetesClient = controllerv1beta1.NewKubernetesClusterAPIClient(conn)
	c.pxcClusterClient = controllerv1beta1.NewPXCClusterAPIClient(conn)
	c.psmdbClusterClient = controllerv1beta1.NewPSMDBClusterAPIClient(conn)
	c.logsClient = controllerv1beta1.NewLogsAPIClient(conn)
	c.psmdbOperatorClient = controllerv1beta1.NewPSMDBOperatorAPIClient(conn)
	c.pxcOperatorClient = controllerv1beta1.NewPXCOperatorAPIClient(conn)

	c.l.Info("Connected to dbaas-controller API.")
	return nil
}

// Disconnect disconnects the client from dbaas-controller API.
func (c *Client) Disconnect() error {
	c.connM.Lock()
	defer c.connM.Unlock()
	c.l.Info("Disconnecting from dbaas-controller API.")

	if c.conn == nil {
		c.l.Warnf("Trying to disconnect from dbaas-controller API but the connection is not up.")
		return nil
	}

	if err := c.conn.Close(); err != nil {
		return errors.Errorf("failed to close conn to dbaas-controller API: %v", err)
	}
	c.conn = nil
	c.l.Info("Disconected from dbaas-controller API.")
	return nil
}

// CheckKubernetesClusterConnection checks connection with kubernetes cluster.
func (c *Client) CheckKubernetesClusterConnection(ctx context.Context, kubeConfig string) (*controllerv1beta1.CheckKubernetesClusterConnectionResponse, error) { //nolint:unparam
	c.connM.RLock()
	defer c.connM.RUnlock()
	in := &controllerv1beta1.CheckKubernetesClusterConnectionRequest{
		KubeAuth: &controllerv1beta1.KubeAuth{
			Kubeconfig: kubeConfig,
		},
	}
	return c.kubernetesClient.CheckKubernetesClusterConnection(ctx, in)
}

// GetLogs gets logs out of cluster containers and events out of pods.
func (c *Client) GetLogs(ctx context.Context, in *controllerv1beta1.GetLogsRequest, opts ...grpc.CallOption) (*controllerv1beta1.GetLogsResponse, error) {
	c.connM.RLock()
	defer c.connM.RUnlock()
	return c.logsClient.GetLogs(ctx, in, opts...)
}

// GetResources returns all and available resources of a Kubernetes cluster.
func (c *Client) GetResources(ctx context.Context, in *controllerv1beta1.GetResourcesRequest, opts ...grpc.CallOption) (*controllerv1beta1.GetResourcesResponse, error) {
	c.connM.RLock()
	defer c.connM.RUnlock()
	return c.kubernetesClient.GetResources(ctx, in, opts...)
}

// InstallPXCOperator installs kubernetes pxc operator.
func (c *Client) InstallPXCOperator(ctx context.Context, in *controllerv1beta1.InstallPXCOperatorRequest, opts ...grpc.CallOption) (*controllerv1beta1.InstallPXCOperatorResponse, error) {
	c.connM.RLock()
	defer c.connM.RUnlock()
	return c.pxcOperatorClient.InstallPXCOperator(ctx, in, opts...)
}

// InstallPSMDBOperator installs kubernetes PSMDB operator.
func (c *Client) InstallPSMDBOperator(ctx context.Context, in *controllerv1beta1.InstallPSMDBOperatorRequest, opts ...grpc.CallOption) (*controllerv1beta1.InstallPSMDBOperatorResponse, error) {
	c.connM.RLock()
	defer c.connM.RUnlock()
	return c.psmdbOperatorClient.InstallPSMDBOperator(ctx, in, opts...)
}

// StartMonitoring sets up victoria metrics operator to monitor kubernetes cluster.
func (c *Client) StartMonitoring(ctx context.Context, in *controllerv1beta1.StartMonitoringRequest, opts ...grpc.CallOption) (*controllerv1beta1.StartMonitoringResponse, error) {
	c.connM.RLock()
	defer c.connM.RUnlock()
	return c.kubernetesClient.StartMonitoring(ctx, in, opts...)
}

// StopMonitoring removes victoria metrics operator from the kubernetes cluster.
func (c *Client) StopMonitoring(ctx context.Context, in *controllerv1beta1.StopMonitoringRequest, opts ...grpc.CallOption) (*controllerv1beta1.StopMonitoringResponse, error) {
	c.connM.RLock()
	defer c.connM.RUnlock()
	return c.kubernetesClient.StopMonitoring(ctx, in, opts...)
}

func (c *Client) GetKubeConfig(ctx context.Context, _ *controllerv1beta1.GetKubeconfigRequest, _ ...grpc.CallOption) (*controllerv1beta1.GetKubeconfigResponse, error) {
	c.connM.RLock()
	defer c.connM.RUnlock()

<<<<<<< HEAD
	kClient, err := kubernetes.NewIncluster(ctx)
	if err != nil {
		c.l.Errorf("failed creating kubernetes client: %v", err)
=======
	kClient, err := kubernetes.NewIncluster()
	if err != nil {
>>>>>>> 482b7bb8
		return nil, err
	}

	kubeConfig, err := kClient.GetKubeconfig(ctx)
	return &controllerv1beta1.GetKubeconfigResponse{
		Kubeconfig: kubeConfig,
	}, err
}<|MERGE_RESOLUTION|>--- conflicted
+++ resolved
@@ -169,14 +169,9 @@
 	c.connM.RLock()
 	defer c.connM.RUnlock()
 
-<<<<<<< HEAD
 	kClient, err := kubernetes.NewIncluster(ctx)
 	if err != nil {
 		c.l.Errorf("failed creating kubernetes client: %v", err)
-=======
-	kClient, err := kubernetes.NewIncluster()
-	if err != nil {
->>>>>>> 482b7bb8
 		return nil, err
 	}
 
