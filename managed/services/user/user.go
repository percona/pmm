--- conflicted
+++ resolved
@@ -55,42 +55,16 @@
 	return &s
 }
 
-<<<<<<< HEAD
-// GetUser creates a new user.
-func (s *Service) GetUser(ctx context.Context, req *userpb.UserDetailsRequest) (*userpb.UserDetailsResponse, error) {
-=======
 // GetUser creates a new user
 func (s *Service) GetUser(ctx context.Context, _ *userpb.UserDetailsRequest) (*userpb.UserDetailsResponse, error) {
->>>>>>> e8caa859
 	userID, err := s.c.GetUserID(ctx)
 	if err != nil {
 		return nil, err
 	}
 
-<<<<<<< HEAD
 	userInfo, err := models.GetOrCreateUser(s.db.Querier, userID)
 	if err != nil {
 		return nil, err
-=======
-	userInfo := &models.UserDetails{}
-	e := s.db.InTransaction(func(tx *reform.TX) error {
-		var err error
-		userInfo, err = models.FindUser(tx.Querier, userID)
-		if errors.Is(err, models.ErrNotFound) {
-			// User entry missing; create entry
-			params := &models.CreateUserParams{
-				UserID: userID,
-			}
-			userInfo, err = models.CreateUser(tx.Querier, params)
-			return err
-		}
-
-		return nil
-	})
-
-	if e != nil {
-		return nil, e
->>>>>>> e8caa859
 	}
 
 	resp := &userpb.UserDetailsResponse{
