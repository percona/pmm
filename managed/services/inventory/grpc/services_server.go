--- conflicted
+++ resolved
@@ -140,24 +140,20 @@
 	return res, nil
 }
 
-<<<<<<< HEAD
-// AddMySQLService adds MySQL Service.
-func (s *servicesServer) AddMySQLService(ctx context.Context, req *inventoryv1.AddMySQLServiceRequest) (*inventoryv1.AddMySQLServiceResponse, error) {
-=======
 // AddService adds any type of Service.
-func (s *servicesServer) AddService(ctx context.Context, req *inventorypb.AddServiceRequest) (*inventorypb.AddServiceResponse, error) {
+func (s *servicesServer) AddService(ctx context.Context, req *inventoryv1.AddServiceRequest) (*inventoryv1.AddServiceResponse, error) {
 	switch req.Service.(type) {
-	case *inventorypb.AddServiceRequest_Mysql:
+	case *inventoryv1.AddServiceRequest_Mysql:
 		return s.addMySQLService(ctx, req.GetMysql())
-	case *inventorypb.AddServiceRequest_Mongodb:
+	case *inventoryv1.AddServiceRequest_Mongodb:
 		return s.addMongoDBService(ctx, req.GetMongodb())
-	case *inventorypb.AddServiceRequest_Postgresql:
+	case *inventoryv1.AddServiceRequest_Postgresql:
 		return s.addPostgreSQLService(ctx, req.GetPostgresql())
-	case *inventorypb.AddServiceRequest_Proxysql:
+	case *inventoryv1.AddServiceRequest_Proxysql:
 		return s.addProxySQLService(ctx, req.GetProxysql())
-	case *inventorypb.AddServiceRequest_Haproxy:
+	case *inventoryv1.AddServiceRequest_Haproxy:
 		return s.addHAProxyService(ctx, req.GetHaproxy())
-	case *inventorypb.AddServiceRequest_External:
+	case *inventoryv1.AddServiceRequest_External:
 		return s.addExternalService(ctx, req.GetExternal())
 	default:
 		return nil, errors.Errorf("invalid request %v", req.Service)
@@ -165,8 +161,7 @@
 }
 
 // addMySQLService adds MySQL Service.
-func (s *servicesServer) addMySQLService(ctx context.Context, params *inventorypb.AddMySQLServiceParams) (*inventorypb.AddServiceResponse, error) {
->>>>>>> d2215459
+func (s *servicesServer) addMySQLService(ctx context.Context, params *inventoryv1.AddMySQLServiceParams) (*inventoryv1.AddServiceResponse, error) {
 	service, err := s.s.AddMySQL(ctx, &models.AddDBMSServiceParams{
 		ServiceName:    params.ServiceName,
 		NodeID:         params.NodeId,
@@ -182,24 +177,15 @@
 		return nil, err
 	}
 
-<<<<<<< HEAD
-	res := &inventoryv1.AddMySQLServiceResponse{
-		Mysql: service,
-=======
-	res := &inventorypb.AddServiceResponse{
-		Service: &inventorypb.AddServiceResponse_Mysql{
+	res := &inventoryv1.AddServiceResponse{
+		Service: &inventoryv1.AddServiceResponse_Mysql{
 			Mysql: service,
 		},
->>>>>>> d2215459
-	}
-	return res, nil
-}
-
-<<<<<<< HEAD
-func (s *servicesServer) AddMongoDBService(ctx context.Context, req *inventoryv1.AddMongoDBServiceRequest) (*inventoryv1.AddMongoDBServiceResponse, error) {
-=======
-func (s *servicesServer) addMongoDBService(ctx context.Context, params *inventorypb.AddMongoDBServiceParams) (*inventorypb.AddServiceResponse, error) {
->>>>>>> d2215459
+	}
+	return res, nil
+}
+
+func (s *servicesServer) addMongoDBService(ctx context.Context, params *inventoryv1.AddMongoDBServiceParams) (*inventoryv1.AddServiceResponse, error) {
 	service, err := s.s.AddMongoDB(ctx, &models.AddDBMSServiceParams{
 		ServiceName:    params.ServiceName,
 		NodeID:         params.NodeId,
@@ -215,24 +201,15 @@
 		return nil, err
 	}
 
-<<<<<<< HEAD
-	res := &inventoryv1.AddMongoDBServiceResponse{
-		Mongodb: service,
-=======
-	res := &inventorypb.AddServiceResponse{
-		Service: &inventorypb.AddServiceResponse_Mongodb{
+	res := &inventoryv1.AddServiceResponse{
+		Service: &inventoryv1.AddServiceResponse_Mongodb{
 			Mongodb: service,
 		},
->>>>>>> d2215459
-	}
-	return res, nil
-}
-
-<<<<<<< HEAD
-func (s *servicesServer) AddPostgreSQLService(ctx context.Context, req *inventoryv1.AddPostgreSQLServiceRequest) (*inventoryv1.AddPostgreSQLServiceResponse, error) {
-=======
-func (s *servicesServer) addPostgreSQLService(ctx context.Context, params *inventorypb.AddPostgreSQLServiceParams) (*inventorypb.AddServiceResponse, error) {
->>>>>>> d2215459
+	}
+	return res, nil
+}
+
+func (s *servicesServer) addPostgreSQLService(ctx context.Context, params *inventoryv1.AddPostgreSQLServiceParams) (*inventoryv1.AddServiceResponse, error) {
 	service, err := s.s.AddPostgreSQL(ctx, &models.AddDBMSServiceParams{
 		ServiceName:    params.ServiceName,
 		NodeID:         params.NodeId,
@@ -248,24 +225,15 @@
 		return nil, err
 	}
 
-<<<<<<< HEAD
-	res := &inventoryv1.AddPostgreSQLServiceResponse{
-		Postgresql: service,
-=======
-	res := &inventorypb.AddServiceResponse{
-		Service: &inventorypb.AddServiceResponse_Postgresql{
+	res := &inventoryv1.AddServiceResponse{
+		Service: &inventoryv1.AddServiceResponse_Postgresql{
 			Postgresql: service,
 		},
->>>>>>> d2215459
-	}
-	return res, nil
-}
-
-<<<<<<< HEAD
-func (s *servicesServer) AddProxySQLService(ctx context.Context, req *inventoryv1.AddProxySQLServiceRequest) (*inventoryv1.AddProxySQLServiceResponse, error) {
-=======
-func (s *servicesServer) addProxySQLService(ctx context.Context, params *inventorypb.AddProxySQLServiceParams) (*inventorypb.AddServiceResponse, error) {
->>>>>>> d2215459
+	}
+	return res, nil
+}
+
+func (s *servicesServer) addProxySQLService(ctx context.Context, params *inventoryv1.AddProxySQLServiceParams) (*inventoryv1.AddServiceResponse, error) {
 	service, err := s.s.AddProxySQL(ctx, &models.AddDBMSServiceParams{
 		ServiceName:    params.ServiceName,
 		NodeID:         params.NodeId,
@@ -281,24 +249,15 @@
 		return nil, err
 	}
 
-<<<<<<< HEAD
-	res := &inventoryv1.AddProxySQLServiceResponse{
-		Proxysql: service,
-=======
-	res := &inventorypb.AddServiceResponse{
-		Service: &inventorypb.AddServiceResponse_Proxysql{
+	res := &inventoryv1.AddServiceResponse{
+		Service: &inventoryv1.AddServiceResponse_Proxysql{
 			Proxysql: service,
 		},
->>>>>>> d2215459
-	}
-	return res, nil
-}
-
-<<<<<<< HEAD
-func (s *servicesServer) AddHAProxyService(ctx context.Context, req *inventoryv1.AddHAProxyServiceRequest) (*inventoryv1.AddHAProxyServiceResponse, error) {
-=======
-func (s *servicesServer) addHAProxyService(ctx context.Context, params *inventorypb.AddHAProxyServiceParams) (*inventorypb.AddServiceResponse, error) {
->>>>>>> d2215459
+	}
+	return res, nil
+}
+
+func (s *servicesServer) addHAProxyService(ctx context.Context, params *inventoryv1.AddHAProxyServiceParams) (*inventoryv1.AddServiceResponse, error) {
 	service, err := s.s.AddHAProxyService(ctx, &models.AddDBMSServiceParams{
 		ServiceName:    params.ServiceName,
 		NodeID:         params.NodeId,
@@ -311,24 +270,15 @@
 		return nil, err
 	}
 
-<<<<<<< HEAD
-	res := &inventoryv1.AddHAProxyServiceResponse{
-		Haproxy: service,
-=======
-	res := &inventorypb.AddServiceResponse{
-		Service: &inventorypb.AddServiceResponse_Haproxy{
+	res := &inventoryv1.AddServiceResponse{
+		Service: &inventoryv1.AddServiceResponse_Haproxy{
 			Haproxy: service,
 		},
->>>>>>> d2215459
-	}
-	return res, nil
-}
-
-<<<<<<< HEAD
-func (s *servicesServer) AddExternalService(ctx context.Context, req *inventoryv1.AddExternalServiceRequest) (*inventoryv1.AddExternalServiceResponse, error) {
-=======
-func (s *servicesServer) addExternalService(ctx context.Context, params *inventorypb.AddExternalServiceParams) (*inventorypb.AddServiceResponse, error) {
->>>>>>> d2215459
+	}
+	return res, nil
+}
+
+func (s *servicesServer) addExternalService(ctx context.Context, params *inventoryv1.AddExternalServiceParams) (*inventoryv1.AddServiceResponse, error) {
 	service, err := s.s.AddExternalService(ctx, &models.AddDBMSServiceParams{
 		ServiceName:    params.ServiceName,
 		NodeID:         params.NodeId,
@@ -342,15 +292,10 @@
 		return nil, err
 	}
 
-<<<<<<< HEAD
-	res := &inventoryv1.AddExternalServiceResponse{
-		External: service,
-=======
-	res := &inventorypb.AddServiceResponse{
-		Service: &inventorypb.AddServiceResponse_External{
+	res := &inventoryv1.AddServiceResponse{
+		Service: &inventoryv1.AddServiceResponse_External{
 			External: service,
 		},
->>>>>>> d2215459
 	}
 	return res, nil
 }
