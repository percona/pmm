// Copyright (C) 2023 Percona LLC
//
// This program is free software: you can redistribute it and/or modify
// it under the terms of the GNU Affero General Public License as published by
// the Free Software Foundation, either version 3 of the License, or
// (at your option) any later version.
//
// This program is distributed in the hope that it will be useful,
// but WITHOUT ANY WARRANTY; without even the implied warranty of
// MERCHANTABILITY or FITNESS FOR A PARTICULAR PURPOSE. See the
// GNU Affero General Public License for more details.
//
// You should have received a copy of the GNU Affero General Public License
// along with this program. If not, see <https://www.gnu.org/licenses/>.

package grpc

import (
	"context"
	"fmt"

	inventoryv1 "github.com/percona/pmm/api/inventory/v1"
	"github.com/percona/pmm/managed/models"
	"github.com/percona/pmm/managed/services/inventory"
)

type nodesServer struct {
	svc *inventory.NodesService

	inventoryv1.UnimplementedNodesServiceServer
}

// NewNodesServer returns Inventory API handler for managing Nodes.
func NewNodesServer(svc *inventory.NodesService) inventoryv1.NodesServiceServer { //nolint:ireturn
	return &nodesServer{svc: svc}
}

var nodeTypes = map[inventoryv1.NodeType]models.NodeType{
	inventoryv1.NodeType_NODE_TYPE_GENERIC_NODE:               models.GenericNodeType,
	inventoryv1.NodeType_NODE_TYPE_CONTAINER_NODE:             models.ContainerNodeType,
	inventoryv1.NodeType_NODE_TYPE_REMOTE_NODE:                models.RemoteNodeType,
	inventoryv1.NodeType_NODE_TYPE_REMOTE_RDS_NODE:            models.RemoteRDSNodeType,
	inventoryv1.NodeType_NODE_TYPE_REMOTE_AZURE_DATABASE_NODE: models.RemoteAzureDatabaseNodeType,
}

func nodeType(nodeType inventoryv1.NodeType) *models.NodeType {
	if nodeType == inventoryv1.NodeType_NODE_TYPE_UNSPECIFIED {
		return nil
	}
	result := nodeTypes[nodeType]
	return &result
}

// ListNodes returns a list of all Nodes.
func (s *nodesServer) ListNodes(ctx context.Context, req *inventoryv1.ListNodesRequest) (*inventoryv1.ListNodesResponse, error) {
	filters := models.NodeFilters{
		NodeType: nodeType(req.NodeType),
	}
	nodes, err := s.svc.List(ctx, filters)
	if err != nil {
		return nil, err
	}

	res := &inventoryv1.ListNodesResponse{}
	for _, node := range nodes {
		switch node := node.(type) {
		case *inventoryv1.GenericNode:
			res.Generic = append(res.Generic, node)
		case *inventoryv1.ContainerNode:
			res.Container = append(res.Container, node)
		case *inventoryv1.RemoteNode:
			res.Remote = append(res.Remote, node)
		case *inventoryv1.RemoteRDSNode:
			res.RemoteRds = append(res.RemoteRds, node)
		case *inventoryv1.RemoteAzureDatabaseNode:
			res.RemoteAzureDatabase = append(res.RemoteAzureDatabase, node)
		default:
			panic(fmt.Errorf("unhandled inventory Node type %T", node))
		}
	}
	return res, nil
}

// GetNode returns a single Node by ID.
func (s *nodesServer) GetNode(ctx context.Context, req *inventoryv1.GetNodeRequest) (*inventoryv1.GetNodeResponse, error) {
	node, err := s.svc.Get(ctx, req)
	if err != nil {
		return nil, err
	}

	res := &inventoryv1.GetNodeResponse{}
	switch node := node.(type) {
	case *inventoryv1.GenericNode:
		res.Node = &inventoryv1.GetNodeResponse_Generic{Generic: node}
	case *inventoryv1.ContainerNode:
		res.Node = &inventoryv1.GetNodeResponse_Container{Container: node}
	case *inventoryv1.RemoteNode:
		res.Node = &inventoryv1.GetNodeResponse_Remote{Remote: node}
	case *inventoryv1.RemoteRDSNode:
		res.Node = &inventoryv1.GetNodeResponse_RemoteRds{RemoteRds: node}
	case *inventoryv1.RemoteAzureDatabaseNode:
		res.Node = &inventoryv1.GetNodeResponse_RemoteAzureDatabase{RemoteAzureDatabase: node}
	default:
		panic(fmt.Errorf("unhandled inventory Node type %T", node))
	}
	return res, nil
}

func (s *nodesServer) AddNode(ctx context.Context, req *inventoryv1.AddNodeRequest) (*inventoryv1.AddNodeResponse, error) {
	return s.svc.AddNode(ctx, req)
}

<<<<<<< HEAD
// AddGenericNode adds Generic Node.
func (s *nodesServer) AddGenericNode(ctx context.Context, req *inventoryv1.AddGenericNodeRequest) (*inventoryv1.AddGenericNodeResponse, error) {
	node, err := s.svc.AddGenericNode(ctx, req)
	if err != nil {
		return nil, err
	}

	res := &inventoryv1.AddGenericNodeResponse{Generic: node}
	return res, nil
}

// AddContainerNode adds Container Node.
func (s *nodesServer) AddContainerNode(ctx context.Context, req *inventoryv1.AddContainerNodeRequest) (*inventoryv1.AddContainerNodeResponse, error) {
	node, err := s.svc.AddContainerNode(ctx, req)
	if err != nil {
		return nil, err
	}

	res := &inventoryv1.AddContainerNodeResponse{Container: node}
	return res, nil
}

// AddRemoteNode adds Remote Node.
func (s *nodesServer) AddRemoteNode(ctx context.Context, req *inventoryv1.AddRemoteNodeRequest) (*inventoryv1.AddRemoteNodeResponse, error) {
	node, err := s.svc.AddRemoteNode(ctx, req)
	if err != nil {
		return nil, err
	}

	res := &inventoryv1.AddRemoteNodeResponse{Remote: node}
	return res, nil
}

// AddRemoteRDSNode adds Remote RDS Node.
func (s *nodesServer) AddRemoteRDSNode(ctx context.Context, req *inventoryv1.AddRemoteRDSNodeRequest) (*inventoryv1.AddRemoteRDSNodeResponse, error) {
	node, err := s.svc.AddRemoteRDSNode(ctx, req)
	if err != nil {
		return nil, err
	}

	res := &inventoryv1.AddRemoteRDSNodeResponse{RemoteRds: node}
	return res, nil
}

// AddRemoteAzureDatabaseNode adds Remote Azure database Node.
func (s *nodesServer) AddRemoteAzureDatabaseNode(
	ctx context.Context,
	req *inventoryv1.AddRemoteAzureDatabaseNodeRequest,
) (*inventoryv1.AddRemoteAzureDatabaseNodeResponse, error) {
	node, err := s.svc.AddRemoteAzureDatabaseNode(ctx, req)
	if err != nil {
		return nil, err
	}

	res := &inventoryv1.AddRemoteAzureDatabaseNodeResponse{RemoteAzureDatabase: node}
	return res, nil
}

=======
>>>>>>> 95043ea9
// RemoveNode removes Node.
func (s *nodesServer) RemoveNode(ctx context.Context, req *inventoryv1.RemoveNodeRequest) (*inventoryv1.RemoveNodeResponse, error) {
	if err := s.svc.Remove(ctx, req.NodeId, req.Force); err != nil {
		return nil, err
	}

	return &inventoryv1.RemoveNodeResponse{}, nil
}<|MERGE_RESOLUTION|>--- conflicted
+++ resolved
@@ -110,67 +110,6 @@
 	return s.svc.AddNode(ctx, req)
 }
 
-<<<<<<< HEAD
-// AddGenericNode adds Generic Node.
-func (s *nodesServer) AddGenericNode(ctx context.Context, req *inventoryv1.AddGenericNodeRequest) (*inventoryv1.AddGenericNodeResponse, error) {
-	node, err := s.svc.AddGenericNode(ctx, req)
-	if err != nil {
-		return nil, err
-	}
-
-	res := &inventoryv1.AddGenericNodeResponse{Generic: node}
-	return res, nil
-}
-
-// AddContainerNode adds Container Node.
-func (s *nodesServer) AddContainerNode(ctx context.Context, req *inventoryv1.AddContainerNodeRequest) (*inventoryv1.AddContainerNodeResponse, error) {
-	node, err := s.svc.AddContainerNode(ctx, req)
-	if err != nil {
-		return nil, err
-	}
-
-	res := &inventoryv1.AddContainerNodeResponse{Container: node}
-	return res, nil
-}
-
-// AddRemoteNode adds Remote Node.
-func (s *nodesServer) AddRemoteNode(ctx context.Context, req *inventoryv1.AddRemoteNodeRequest) (*inventoryv1.AddRemoteNodeResponse, error) {
-	node, err := s.svc.AddRemoteNode(ctx, req)
-	if err != nil {
-		return nil, err
-	}
-
-	res := &inventoryv1.AddRemoteNodeResponse{Remote: node}
-	return res, nil
-}
-
-// AddRemoteRDSNode adds Remote RDS Node.
-func (s *nodesServer) AddRemoteRDSNode(ctx context.Context, req *inventoryv1.AddRemoteRDSNodeRequest) (*inventoryv1.AddRemoteRDSNodeResponse, error) {
-	node, err := s.svc.AddRemoteRDSNode(ctx, req)
-	if err != nil {
-		return nil, err
-	}
-
-	res := &inventoryv1.AddRemoteRDSNodeResponse{RemoteRds: node}
-	return res, nil
-}
-
-// AddRemoteAzureDatabaseNode adds Remote Azure database Node.
-func (s *nodesServer) AddRemoteAzureDatabaseNode(
-	ctx context.Context,
-	req *inventoryv1.AddRemoteAzureDatabaseNodeRequest,
-) (*inventoryv1.AddRemoteAzureDatabaseNodeResponse, error) {
-	node, err := s.svc.AddRemoteAzureDatabaseNode(ctx, req)
-	if err != nil {
-		return nil, err
-	}
-
-	res := &inventoryv1.AddRemoteAzureDatabaseNodeResponse{RemoteAzureDatabase: node}
-	return res, nil
-}
-
-=======
->>>>>>> 95043ea9
 // RemoveNode removes Node.
 func (s *nodesServer) RemoveNode(ctx context.Context, req *inventoryv1.RemoveNodeRequest) (*inventoryv1.RemoveNodeResponse, error) {
 	if err := s.svc.Remove(ctx, req.NodeId, req.Force); err != nil {
