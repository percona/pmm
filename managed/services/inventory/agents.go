--- conflicted
+++ resolved
@@ -59,6 +59,7 @@
 	GetEnable() bool
 	GetEnablePushMetrics() bool
 	GetCustomLabels() *common.StringMap
+	GetMetricsResolutions() *common.MetricsResolutions
 }
 
 func toInventoryAgent(q *reform.Querier, row *models.Agent, registry agentsRegistry) (inventoryv1.Agent, error) { //nolint:ireturn
@@ -74,32 +75,31 @@
 }
 
 // changeAgent changes common parameters for given Agent.
-func (as *AgentsService) changeAgent(ctx context.Context, agentID string, params *models.ChangeCommonAgentParams) (inventoryv1.Agent, error) { //nolint:ireturn
+func (as *AgentsService) changeAgent(ctx context.Context, agentID string, common commonAgentParams) (inventoryv1.Agent, error) { //nolint:ireturn
 	var agent inventoryv1.Agent
 	e := as.db.InTransactionContext(ctx, nil, func(tx *reform.TX) error {
-<<<<<<< HEAD
-=======
 		params := &models.ChangeCommonAgentParams{
-			Enabled:           common.Enable,
-			EnablePushMetrics: common.EnablePushMetrics,
-			CustomLabels:      &common.CustomLabels.Values,
-		}
-
-		if common.MetricsResolutions != nil {
-			if hr := common.MetricsResolutions.GetHr(); hr != nil {
+			Enabled:           pointer.ToBool(common.GetEnable()),
+			EnablePushMetrics: pointer.ToBool(common.GetEnablePushMetrics()),
+		}
+		if common.GetCustomLabels() != nil {
+			params.CustomLabels = &common.GetCustomLabels().Values
+		}
+
+		if mrs := common.GetMetricsResolutions(); mrs != nil {
+			if hr := mrs.GetHr(); hr != nil {
 				params.MetricsResolutions.HR = pointer.ToDuration(hr.AsDuration())
 			}
 
-			if mr := common.MetricsResolutions.GetMr(); mr != nil {
+			if mr := mrs.GetMr(); mr != nil {
 				params.MetricsResolutions.MR = pointer.ToDuration(mr.AsDuration())
 			}
 
-			if lr := common.MetricsResolutions.GetLr(); lr != nil {
+			if lr := mrs.GetLr(); lr != nil {
 				params.MetricsResolutions.LR = pointer.ToDuration(lr.AsDuration())
 			}
 		}
 
->>>>>>> 483ba4dc
 		row, err := models.ChangeAgent(tx.Querier, agentID, params)
 		if err != nil {
 			return err
@@ -233,23 +233,9 @@
 	return res, nil
 }
 
-func commonParams(p commonAgentParams) *models.ChangeCommonAgentParams {
-	params := &models.ChangeCommonAgentParams{
-		Enabled:           pointer.ToBool(p.GetEnable()),
-		EnablePushMetrics: pointer.ToBool(p.GetEnablePushMetrics()),
-	}
-
-	if p.GetCustomLabels() != nil {
-		val := p.GetCustomLabels().Values
-		params.CustomLabels = &val
-	}
-
-	return params
-}
-
 // ChangeNodeExporter updates node_exporter Agent with given parameters.
 func (as *AgentsService) ChangeNodeExporter(ctx context.Context, agentID string, p *inventoryv1.ChangeNodeExporterParams) (*inventoryv1.ChangeAgentResponse, error) {
-	ag, err := as.changeAgent(ctx, agentID, commonParams(p))
+	ag, err := as.changeAgent(ctx, agentID, p)
 	if err != nil {
 		return nil, err
 	}
@@ -330,7 +316,7 @@
 
 // ChangeMySQLdExporter updates mysqld_exporter Agent with given parameters.
 func (as *AgentsService) ChangeMySQLdExporter(ctx context.Context, agentID string, p *inventoryv1.ChangeMySQLdExporterParams) (*inventoryv1.ChangeAgentResponse, error) {
-	ag, err := as.changeAgent(ctx, agentID, commonParams(p))
+	ag, err := as.changeAgent(ctx, agentID, p)
 	if err != nil {
 		return nil, err
 	}
@@ -408,7 +394,7 @@
 
 // ChangeMongoDBExporter updates mongo_exporter Agent with given parameters.
 func (as *AgentsService) ChangeMongoDBExporter(ctx context.Context, agentID string, p *inventoryv1.ChangeMongoDBExporterParams) (*inventoryv1.ChangeAgentResponse, error) { //nolint:lll
-	ag, err := as.changeAgent(ctx, agentID, commonParams(p))
+	ag, err := as.changeAgent(ctx, agentID, p)
 	if err != nil {
 		return nil, err
 	}
@@ -481,7 +467,7 @@
 
 // ChangeQANMySQLPerfSchemaAgent updates MySQL PerfSchema QAN Agent with given parameters.
 func (as *AgentsService) ChangeQANMySQLPerfSchemaAgent(ctx context.Context, agentID string, p *inventoryv1.ChangeQANMySQLPerfSchemaAgentParams) (*inventoryv1.ChangeAgentResponse, error) { //nolint:lll
-	ag, err := as.changeAgent(ctx, agentID, commonParams(p))
+	ag, err := as.changeAgent(ctx, agentID, p)
 	if err != nil {
 		return nil, err
 	}
@@ -560,7 +546,7 @@
 
 // ChangeQANMySQLSlowlogAgent updates MySQL Slowlog QAN Agent with given parameters.
 func (as *AgentsService) ChangeQANMySQLSlowlogAgent(ctx context.Context, agentID string, p *inventoryv1.ChangeQANMySQLSlowlogAgentParams) (*inventoryv1.ChangeAgentResponse, error) { //nolint:lll
-	ag, err := as.changeAgent(ctx, agentID, commonParams(p))
+	ag, err := as.changeAgent(ctx, agentID, p)
 	if err != nil {
 		return nil, err
 	}
@@ -637,7 +623,7 @@
 
 // ChangePostgresExporter updates postgres_exporter Agent with given parameters.
 func (as *AgentsService) ChangePostgresExporter(ctx context.Context, agentID string, p *inventoryv1.ChangePostgresExporterParams) (*inventoryv1.ChangeAgentResponse, error) { //nolint:lll
-	ag, err := as.changeAgent(ctx, agentID, commonParams(p))
+	ag, err := as.changeAgent(ctx, agentID, p)
 	if err != nil {
 		return nil, err
 	}
@@ -711,7 +697,7 @@
 //
 //nolint:lll,dupl
 func (as *AgentsService) ChangeQANMongoDBProfilerAgent(ctx context.Context, agentID string, p *inventoryv1.ChangeQANMongoDBProfilerAgentParams) (*inventoryv1.ChangeAgentResponse, error) {
-	ag, err := as.changeAgent(ctx, agentID, commonParams(p))
+	ag, err := as.changeAgent(ctx, agentID, p)
 	if err != nil {
 		return nil, err
 	}
@@ -787,7 +773,7 @@
 
 // ChangeProxySQLExporter updates proxysql_exporter Agent with given parameters.
 func (as *AgentsService) ChangeProxySQLExporter(ctx context.Context, agentID string, p *inventoryv1.ChangeProxySQLExporterParams) (*inventoryv1.ChangeAgentResponse, error) { //nolint:lll
-	ag, err := as.changeAgent(ctx, agentID, commonParams(p))
+	ag, err := as.changeAgent(ctx, agentID, p)
 	if err != nil {
 		return nil, err
 	}
@@ -858,7 +844,7 @@
 
 // ChangeQANPostgreSQLPgStatementsAgent updates PostgreSQL Pg stat statements QAN Agent with given parameters.
 func (as *AgentsService) ChangeQANPostgreSQLPgStatementsAgent(ctx context.Context, agentID string, p *inventoryv1.ChangeQANPostgreSQLPgStatementsAgentParams) (*inventoryv1.ChangeAgentResponse, error) { //nolint:lll
-	ag, err := as.changeAgent(ctx, agentID, commonParams(p))
+	ag, err := as.changeAgent(ctx, agentID, p)
 	if err != nil {
 		return nil, err
 	}
@@ -930,7 +916,7 @@
 
 // ChangeQANPostgreSQLPgStatMonitorAgent updates PostgreSQL Pg stat monitor QAN Agent with given parameters.
 func (as *AgentsService) ChangeQANPostgreSQLPgStatMonitorAgent(ctx context.Context, agentID string, p *inventoryv1.ChangeQANPostgreSQLPgStatMonitorAgentParams) (*inventoryv1.ChangeAgentResponse, error) { //nolint:lll
-	ag, err := as.changeAgent(ctx, agentID, commonParams(p))
+	ag, err := as.changeAgent(ctx, agentID, p)
 	if err != nil {
 		return nil, err
 	}
@@ -994,7 +980,7 @@
 
 // ChangeRDSExporter updates rds_exporter Agent with given parameters.
 func (as *AgentsService) ChangeRDSExporter(ctx context.Context, agentID string, p *inventoryv1.ChangeRDSExporterParams) (*inventoryv1.ChangeAgentResponse, error) {
-	ag, err := as.changeAgent(ctx, agentID, commonParams(p))
+	ag, err := as.changeAgent(ctx, agentID, p)
 	if err != nil {
 		return nil, err
 	}
@@ -1063,7 +1049,7 @@
 
 // ChangeExternalExporter updates external-exporter Agent with given parameters.
 func (as *AgentsService) ChangeExternalExporter(ctx context.Context, agentID string, p *inventoryv1.ChangeExternalExporterParams) (*inventoryv1.ChangeAgentResponse, error) { //nolint:lll
-	ag, err := as.changeAgent(ctx, agentID, commonParams(p))
+	ag, err := as.changeAgent(ctx, agentID, p)
 	if err != nil {
 		return nil, err
 	}
@@ -1127,7 +1113,7 @@
 	agentID string,
 	p *inventoryv1.ChangeAzureDatabaseExporterParams,
 ) (*inventoryv1.ChangeAgentResponse, error) {
-	ag, err := as.changeAgent(ctx, agentID, commonParams(p))
+	ag, err := as.changeAgent(ctx, agentID, p)
 	if err != nil {
 		return nil, err
 	}
