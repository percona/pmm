// Copyright (C) 2023 Percona LLC
//
// This program is free software: you can redistribute it and/or modify
// it under the terms of the GNU Affero General Public License as published by
// the Free Software Foundation, either version 3 of the License, or
// (at your option) any later version.
//
// This program is distributed in the hope that it will be useful,
// but WITHOUT ANY WARRANTY; without even the implied warranty of
// MERCHANTABILITY or FITNESS FOR A PARTICULAR PURPOSE. See the
// GNU Affero General Public License for more details.
//
// You should have received a copy of the GNU Affero General Public License
// along with this program. If not, see <https://www.gnu.org/licenses/>.

package inventory

import (
	"context"

	"github.com/AlekSi/pointer"
	"gopkg.in/reform.v1"

	inventoryv1 "github.com/percona/pmm/api/inventory/v1"
	"github.com/percona/pmm/managed/models"
	"github.com/percona/pmm/managed/services"
	"github.com/percona/pmm/managed/services/management/common"
)

// ServicesService works with inventory API Services.
type ServicesService struct {
	db    *reform.DB
	r     agentsRegistry
	state agentsStateUpdater
	vmdb  prometheusService
	vc    versionCache
}

// NewServicesService creates new ServicesService.
func NewServicesService(
	db *reform.DB,
	r agentsRegistry,
	state agentsStateUpdater,
	vmdb prometheusService,
	vc versionCache,
) *ServicesService {
	return &ServicesService{
		db:    db,
		r:     r,
		state: state,
		vmdb:  vmdb,
		vc:    vc,
	}
}

// List selects all Services in a stable order.
<<<<<<< HEAD
//
//nolint:unparam
func (ss *ServicesService) List(ctx context.Context, filters models.ServiceFilters) ([]inventoryv1.Service, error) {
=======
func (ss *ServicesService) List(ctx context.Context, filters models.ServiceFilters) ([]inventorypb.Service, error) {
>>>>>>> d2215459
	var servicesM []*models.Service
	e := ss.db.InTransactionContext(ctx, nil, func(tx *reform.TX) error {
		var err error
		servicesM, err = models.FindServices(tx.Querier, filters)
		return err
	})
	if e != nil {
		return nil, e
	}

	res := make([]inventoryv1.Service, len(servicesM))
	for i, s := range servicesM {
		res[i], e = services.ToAPIService(s)
		if e != nil {
			return nil, e
		}
	}
	return res, nil
}

// ListActiveServiceTypes lists all active Service Types
<<<<<<< HEAD
//
//nolint:unparam
func (ss *ServicesService) ListActiveServiceTypes(ctx context.Context) ([]inventoryv1.ServiceType, error) {
=======
func (ss *ServicesService) ListActiveServiceTypes(ctx context.Context) ([]inventorypb.ServiceType, error) {
>>>>>>> d2215459
	var types []models.ServiceType
	e := ss.db.InTransactionContext(ctx, nil, func(tx *reform.TX) error {
		var err error
		types, err = models.FindActiveServiceTypes(tx.Querier)
		return err
	})
	if e != nil {
		return nil, e
	}

	res := make([]inventoryv1.ServiceType, 0, len(types))
	for _, t := range types {
		switch t {
		case models.MySQLServiceType:
			res = append(res, inventoryv1.ServiceType_SERVICE_TYPE_MYSQL_SERVICE) //nolint:nosnakecase
		case models.MongoDBServiceType:
			res = append(res, inventoryv1.ServiceType_SERVICE_TYPE_MONGODB_SERVICE) //nolint:nosnakecase
		case models.PostgreSQLServiceType:
			res = append(res, inventoryv1.ServiceType_SERVICE_TYPE_POSTGRESQL_SERVICE) //nolint:nosnakecase
		case models.ProxySQLServiceType:
			res = append(res, inventoryv1.ServiceType_SERVICE_TYPE_PROXYSQL_SERVICE) //nolint:nosnakecase
		case models.HAProxyServiceType:
			res = append(res, inventoryv1.ServiceType_SERVICE_TYPE_HAPROXY_SERVICE) //nolint:nosnakecase
		case models.ExternalServiceType:
			res = append(res, inventoryv1.ServiceType_SERVICE_TYPE_EXTERNAL_SERVICE) //nolint:nosnakecase
		}
	}
	return res, nil
}

// Get selects a single Service by ID.
func (ss *ServicesService) Get(ctx context.Context, id string) (inventoryv1.Service, error) { //nolint:unparam,ireturn
	service := &models.Service{}
	e := ss.db.InTransactionContext(ctx, nil, func(tx *reform.TX) error {
		var err error
		service, err = models.FindServiceByID(tx.Querier, id)
		if err != nil {
			return err
		}
		return nil
	})

	if e != nil {
		return nil, e
	}

	return services.ToAPIService(service)
}

// AddMySQL inserts MySQL Service with given parameters.
//
<<<<<<< HEAD
//nolint:dupl,unparam
func (ss *ServicesService) AddMySQL(ctx context.Context, params *models.AddDBMSServiceParams) (*inventoryv1.MySQLService, error) {
=======
//nolint:dupl
func (ss *ServicesService) AddMySQL(ctx context.Context, params *models.AddDBMSServiceParams) (*inventorypb.MySQLService, error) {
>>>>>>> d2215459
	service := &models.Service{}
	e := ss.db.InTransactionContext(ctx, nil, func(tx *reform.TX) error {
		var err error
		service, err = models.AddNewService(tx.Querier, models.MySQLServiceType, params)
		if err != nil {
			return err
		}
		return nil
	})
	if e != nil {
		return nil, e
	}

	res, err := services.ToAPIService(service)
	if err != nil {
		return nil, err
	}

	ss.vc.RequestSoftwareVersionsUpdate()

	return res.(*inventoryv1.MySQLService), nil //nolint:forcetypeassert
}

// AddMongoDB inserts MongoDB Service with given parameters.
//
<<<<<<< HEAD
//nolint:dupl,unparam
func (ss *ServicesService) AddMongoDB(ctx context.Context, params *models.AddDBMSServiceParams) (*inventoryv1.MongoDBService, error) {
=======
//nolint:dupl
func (ss *ServicesService) AddMongoDB(ctx context.Context, params *models.AddDBMSServiceParams) (*inventorypb.MongoDBService, error) {
>>>>>>> d2215459
	service := &models.Service{}
	e := ss.db.InTransactionContext(ctx, nil, func(tx *reform.TX) error {
		var err error
		service, err = models.AddNewService(tx.Querier, models.MongoDBServiceType, params)
		if err != nil {
			return err
		}
		return nil
	})
	if e != nil {
		return nil, e
	}

	res, err := services.ToAPIService(service)
	if err != nil {
		return nil, err
	}
	return res.(*inventoryv1.MongoDBService), nil //nolint:forcetypeassert
}

// AddPostgreSQL inserts PostgreSQL Service with given parameters.
//
<<<<<<< HEAD
//nolint:dupl,unparam
func (ss *ServicesService) AddPostgreSQL(ctx context.Context, params *models.AddDBMSServiceParams) (*inventoryv1.PostgreSQLService, error) {
=======
//nolint:dupl
func (ss *ServicesService) AddPostgreSQL(ctx context.Context, params *models.AddDBMSServiceParams) (*inventorypb.PostgreSQLService, error) {
>>>>>>> d2215459
	service := &models.Service{}
	e := ss.db.InTransactionContext(ctx, nil, func(tx *reform.TX) error {
		var err error
		service, err = models.AddNewService(tx.Querier, models.PostgreSQLServiceType, params)
		if err != nil {
			return err
		}
		return nil
	})
	if e != nil {
		return nil, e
	}

	res, err := services.ToAPIService(service)
	if err != nil {
		return nil, err
	}
	return res.(*inventoryv1.PostgreSQLService), nil //nolint:forcetypeassert
}

// AddProxySQL inserts ProxySQL Service with given parameters.
//
<<<<<<< HEAD
//nolint:dupl,unparam
func (ss *ServicesService) AddProxySQL(ctx context.Context, params *models.AddDBMSServiceParams) (*inventoryv1.ProxySQLService, error) {
=======
//nolint:dupl
func (ss *ServicesService) AddProxySQL(ctx context.Context, params *models.AddDBMSServiceParams) (*inventorypb.ProxySQLService, error) {
>>>>>>> d2215459
	service := &models.Service{}
	e := ss.db.InTransactionContext(ctx, nil, func(tx *reform.TX) error {
		var err error
		service, err = models.AddNewService(tx.Querier, models.ProxySQLServiceType, params)
		return err
	})
	if e != nil {
		return nil, e
	}

	res, err := services.ToAPIService(service)
	if err != nil {
		return nil, err
	}
	return res.(*inventoryv1.ProxySQLService), nil //nolint:forcetypeassert
}

// AddHAProxyService inserts HAProxy Service with given parameters.
<<<<<<< HEAD
func (ss *ServicesService) AddHAProxyService(_ context.Context, params *models.AddDBMSServiceParams) (*inventoryv1.HAProxyService, error) {
=======
func (ss *ServicesService) AddHAProxyService(ctx context.Context, params *models.AddDBMSServiceParams) (*inventorypb.HAProxyService, error) {
>>>>>>> d2215459
	service := &models.Service{}
	e := ss.db.InTransactionContext(ctx, nil, func(tx *reform.TX) error {
		var err error
		service, err = models.AddNewService(tx.Querier, models.HAProxyServiceType, params)
		if err != nil {
			return err
		}
		return nil
	})
	if e != nil {
		return nil, e
	}

	res, err := services.ToAPIService(service)
	if err != nil {
		return nil, err
	}
	return res.(*inventoryv1.HAProxyService), nil //nolint:forcetypeassert
}

// AddExternalService inserts External Service with given parameters.
//
<<<<<<< HEAD
//nolint:dupl,unparam
func (ss *ServicesService) AddExternalService(ctx context.Context, params *models.AddDBMSServiceParams) (*inventoryv1.ExternalService, error) {
=======
//nolint:dupl
func (ss *ServicesService) AddExternalService(ctx context.Context, params *models.AddDBMSServiceParams) (*inventorypb.ExternalService, error) {
>>>>>>> d2215459
	service := &models.Service{}
	e := ss.db.InTransactionContext(ctx, nil, func(tx *reform.TX) error {
		var err error
		service, err = models.AddNewService(tx.Querier, models.ExternalServiceType, params)
		if err != nil {
			return err
		}
		return nil
	})
	if e != nil {
		return nil, e
	}

	res, err := services.ToAPIService(service)
	if err != nil {
		return nil, err
	}
	return res.(*inventoryv1.ExternalService), nil //nolint:forcetypeassert
}

// Remove removes Service without any Agents.
// Removes Service with the Agents if force == true.
// Returns an error if force == false and Service has Agents.
func (ss *ServicesService) Remove(ctx context.Context, id string, force bool) error {
	pmmAgentIds := make(map[string]struct{})

	if e := ss.db.InTransactionContext(ctx, nil, func(tx *reform.TX) error {
		service, err := models.FindServiceByID(tx.Querier, id)
		if err != nil {
			return err
		}

		mode := models.RemoveRestrict
		if force {
			mode = models.RemoveCascade

			agents, err := models.FindPMMAgentsForService(tx.Querier, id)
			if err != nil {
				return err
			}

			for _, agent := range agents {
				pmmAgentIds[agent.AgentID] = struct{}{}
			}
		}

		err = models.RemoveService(tx.Querier, id, mode)
		if err != nil {
			return err
		}

		if force {
			node, err := models.FindNodeByID(tx.Querier, service.NodeID)
			if err != nil {
				return err
			}

			// For RDS and Azure remove also node.
			if node.NodeType == models.RemoteRDSNodeType || node.NodeType == models.RemoteAzureDatabaseNodeType {
				agents, err := models.FindAgents(tx.Querier, models.AgentFilters{NodeID: node.NodeID})
				if err != nil {
					return err
				}
				for _, agent := range agents {
					if agent.PMMAgentID != nil {
						pmmAgentIds[pointer.GetString(agent.PMMAgentID)] = struct{}{}
					}
				}

				if len(pmmAgentIds) <= 1 {
					if err = models.RemoveNode(tx.Querier, node.NodeID, models.RemoveCascade); err != nil {
						return err
					}
				}
			}
		}

		return nil
	}); e != nil {
		return e
	}

	for pmmAgentID := range pmmAgentIds {
		ss.state.RequestStateUpdate(ctx, pmmAgentID)
	}

	if force {
		// It's required to regenerate victoriametrics config file for the agents which aren't run by pmm-agent.
		ss.vmdb.RequestConfigurationUpdate()
	}

	return nil
}

// AddCustomLabels adds or replaces (if key exists) custom labels for a service.
func (ss *ServicesService) AddCustomLabels(ctx context.Context, req *inventoryv1.AddCustomLabelsRequest) (*inventoryv1.AddCustomLabelsResponse, error) {
	errTx := ss.db.InTransactionContext(ctx, nil, func(tx *reform.TX) error {
		service, err := models.FindServiceByID(tx.Querier, req.ServiceId)
		if err != nil {
			return err
		}

		labels, err := service.GetCustomLabels()
		if err != nil {
			return err
		}
		if labels == nil {
			labels = req.CustomLabels
		} else {
			for k, v := range req.CustomLabels {
				labels[k] = v
			}
		}

		err = service.SetCustomLabels(labels)
		if err != nil {
			return err
		}

		err = tx.UpdateColumns(service, "custom_labels")
		if err != nil {
			return err
		}

		return nil
	})
	if errTx != nil {
		return nil, errTx
	}

	if err := ss.updateScrapeConfig(ctx, req.ServiceId); err != nil {
		return nil, err
	}

	return &inventoryv1.AddCustomLabelsResponse{}, nil
}

// RemoveCustomLabels removes custom labels from a service.
func (ss *ServicesService) RemoveCustomLabels(ctx context.Context, req *inventoryv1.RemoveCustomLabelsRequest) (*inventoryv1.RemoveCustomLabelsResponse, error) {
	errTx := ss.db.InTransactionContext(ctx, nil, func(tx *reform.TX) error {
		service, err := models.FindServiceByID(tx.Querier, req.ServiceId)
		if err != nil {
			return err
		}

		labels, err := service.GetCustomLabels()
		if err != nil {
			return err
		}
		if labels == nil {
			return nil
		}

		for _, k := range req.CustomLabelKeys {
			delete(labels, k)
		}

		err = service.SetCustomLabels(labels)
		if err != nil {
			return err
		}

		err = tx.UpdateColumns(service, "custom_labels")
		if err != nil {
			return err
		}

		return nil
	})
	if errTx != nil {
		return nil, errTx
	}

	if err := ss.updateScrapeConfig(ctx, req.ServiceId); err != nil {
		return nil, err
	}

	return &inventoryv1.RemoveCustomLabelsResponse{}, nil
}

// ChangeService changes service configuration.
func (ss *ServicesService) ChangeService(ctx context.Context, mgmtServices common.MgmtServices, params *models.ChangeStandardLabelsParams) error {
	if err := mgmtServices.RemoveScheduledTasks(ctx, ss.db, params); err != nil {
		return err
	}

	errTx := ss.db.InTransactionContext(ctx, nil, func(tx *reform.TX) error {
		err := models.ChangeStandardLabels(tx.Querier, params.ServiceID, models.ServiceStandardLabelsParams{
			Cluster:        params.Cluster,
			Environment:    params.Environment,
			ReplicationSet: params.ReplicationSet,
			ExternalGroup:  params.ExternalGroup,
		})
		return err
	})
	if errTx != nil {
		return errTx
	}

	if err := ss.updateScrapeConfig(ctx, params.ServiceID); err != nil {
		return err
	}

	return nil
}

func (ss *ServicesService) updateScrapeConfig(ctx context.Context, serviceID string) error {
	ss.vmdb.RequestConfigurationUpdate()

	agents, err := models.FindPMMAgentsForService(ss.db.Querier, serviceID)
	if err != nil {
		return err
	}

	for _, a := range agents {
		ss.state.RequestStateUpdate(ctx, a.AgentID)
	}

	return nil
}<|MERGE_RESOLUTION|>--- conflicted
+++ resolved
@@ -54,13 +54,7 @@
 }
 
 // List selects all Services in a stable order.
-<<<<<<< HEAD
-//
-//nolint:unparam
 func (ss *ServicesService) List(ctx context.Context, filters models.ServiceFilters) ([]inventoryv1.Service, error) {
-=======
-func (ss *ServicesService) List(ctx context.Context, filters models.ServiceFilters) ([]inventorypb.Service, error) {
->>>>>>> d2215459
 	var servicesM []*models.Service
 	e := ss.db.InTransactionContext(ctx, nil, func(tx *reform.TX) error {
 		var err error
@@ -82,13 +76,7 @@
 }
 
 // ListActiveServiceTypes lists all active Service Types
-<<<<<<< HEAD
-//
-//nolint:unparam
 func (ss *ServicesService) ListActiveServiceTypes(ctx context.Context) ([]inventoryv1.ServiceType, error) {
-=======
-func (ss *ServicesService) ListActiveServiceTypes(ctx context.Context) ([]inventorypb.ServiceType, error) {
->>>>>>> d2215459
 	var types []models.ServiceType
 	e := ss.db.InTransactionContext(ctx, nil, func(tx *reform.TX) error {
 		var err error
@@ -140,155 +128,126 @@
 
 // AddMySQL inserts MySQL Service with given parameters.
 //
-<<<<<<< HEAD
-//nolint:dupl,unparam
+//nolint:dupl
 func (ss *ServicesService) AddMySQL(ctx context.Context, params *models.AddDBMSServiceParams) (*inventoryv1.MySQLService, error) {
-=======
+	service := &models.Service{}
+	e := ss.db.InTransactionContext(ctx, nil, func(tx *reform.TX) error {
+		var err error
+		service, err = models.AddNewService(tx.Querier, models.MySQLServiceType, params)
+		if err != nil {
+			return err
+		}
+		return nil
+	})
+	if e != nil {
+		return nil, e
+	}
+
+	res, err := services.ToAPIService(service)
+	if err != nil {
+		return nil, err
+	}
+
+	ss.vc.RequestSoftwareVersionsUpdate()
+
+	return res.(*inventoryv1.MySQLService), nil //nolint:forcetypeassert
+}
+
+// AddMongoDB inserts MongoDB Service with given parameters.
+//
 //nolint:dupl
-func (ss *ServicesService) AddMySQL(ctx context.Context, params *models.AddDBMSServiceParams) (*inventorypb.MySQLService, error) {
->>>>>>> d2215459
-	service := &models.Service{}
-	e := ss.db.InTransactionContext(ctx, nil, func(tx *reform.TX) error {
-		var err error
-		service, err = models.AddNewService(tx.Querier, models.MySQLServiceType, params)
-		if err != nil {
-			return err
-		}
-		return nil
-	})
-	if e != nil {
-		return nil, e
-	}
-
-	res, err := services.ToAPIService(service)
-	if err != nil {
-		return nil, err
-	}
-
-	ss.vc.RequestSoftwareVersionsUpdate()
-
-	return res.(*inventoryv1.MySQLService), nil //nolint:forcetypeassert
-}
-
-// AddMongoDB inserts MongoDB Service with given parameters.
-//
-<<<<<<< HEAD
-//nolint:dupl,unparam
 func (ss *ServicesService) AddMongoDB(ctx context.Context, params *models.AddDBMSServiceParams) (*inventoryv1.MongoDBService, error) {
-=======
+	service := &models.Service{}
+	e := ss.db.InTransactionContext(ctx, nil, func(tx *reform.TX) error {
+		var err error
+		service, err = models.AddNewService(tx.Querier, models.MongoDBServiceType, params)
+		if err != nil {
+			return err
+		}
+		return nil
+	})
+	if e != nil {
+		return nil, e
+	}
+
+	res, err := services.ToAPIService(service)
+	if err != nil {
+		return nil, err
+	}
+	return res.(*inventoryv1.MongoDBService), nil //nolint:forcetypeassert
+}
+
+// AddPostgreSQL inserts PostgreSQL Service with given parameters.
+//
 //nolint:dupl
-func (ss *ServicesService) AddMongoDB(ctx context.Context, params *models.AddDBMSServiceParams) (*inventorypb.MongoDBService, error) {
->>>>>>> d2215459
-	service := &models.Service{}
-	e := ss.db.InTransactionContext(ctx, nil, func(tx *reform.TX) error {
-		var err error
-		service, err = models.AddNewService(tx.Querier, models.MongoDBServiceType, params)
-		if err != nil {
-			return err
-		}
-		return nil
-	})
-	if e != nil {
-		return nil, e
-	}
-
-	res, err := services.ToAPIService(service)
-	if err != nil {
-		return nil, err
-	}
-	return res.(*inventoryv1.MongoDBService), nil //nolint:forcetypeassert
-}
-
-// AddPostgreSQL inserts PostgreSQL Service with given parameters.
-//
-<<<<<<< HEAD
-//nolint:dupl,unparam
 func (ss *ServicesService) AddPostgreSQL(ctx context.Context, params *models.AddDBMSServiceParams) (*inventoryv1.PostgreSQLService, error) {
-=======
+	service := &models.Service{}
+	e := ss.db.InTransactionContext(ctx, nil, func(tx *reform.TX) error {
+		var err error
+		service, err = models.AddNewService(tx.Querier, models.PostgreSQLServiceType, params)
+		if err != nil {
+			return err
+		}
+		return nil
+	})
+	if e != nil {
+		return nil, e
+	}
+
+	res, err := services.ToAPIService(service)
+	if err != nil {
+		return nil, err
+	}
+	return res.(*inventoryv1.PostgreSQLService), nil //nolint:forcetypeassert
+}
+
+// AddProxySQL inserts ProxySQL Service with given parameters.
+//
 //nolint:dupl
-func (ss *ServicesService) AddPostgreSQL(ctx context.Context, params *models.AddDBMSServiceParams) (*inventorypb.PostgreSQLService, error) {
->>>>>>> d2215459
-	service := &models.Service{}
-	e := ss.db.InTransactionContext(ctx, nil, func(tx *reform.TX) error {
-		var err error
-		service, err = models.AddNewService(tx.Querier, models.PostgreSQLServiceType, params)
-		if err != nil {
-			return err
-		}
-		return nil
-	})
-	if e != nil {
-		return nil, e
-	}
-
-	res, err := services.ToAPIService(service)
-	if err != nil {
-		return nil, err
-	}
-	return res.(*inventoryv1.PostgreSQLService), nil //nolint:forcetypeassert
-}
-
-// AddProxySQL inserts ProxySQL Service with given parameters.
-//
-<<<<<<< HEAD
-//nolint:dupl,unparam
 func (ss *ServicesService) AddProxySQL(ctx context.Context, params *models.AddDBMSServiceParams) (*inventoryv1.ProxySQLService, error) {
-=======
+	service := &models.Service{}
+	e := ss.db.InTransactionContext(ctx, nil, func(tx *reform.TX) error {
+		var err error
+		service, err = models.AddNewService(tx.Querier, models.ProxySQLServiceType, params)
+		return err
+	})
+	if e != nil {
+		return nil, e
+	}
+
+	res, err := services.ToAPIService(service)
+	if err != nil {
+		return nil, err
+	}
+	return res.(*inventoryv1.ProxySQLService), nil //nolint:forcetypeassert
+}
+
+// AddHAProxyService inserts HAProxy Service with given parameters.
+func (ss *ServicesService) AddHAProxyService(ctx context.Context, params *models.AddDBMSServiceParams) (*inventoryv1.HAProxyService, error) {
+	service := &models.Service{}
+	e := ss.db.InTransactionContext(ctx, nil, func(tx *reform.TX) error {
+		var err error
+		service, err = models.AddNewService(tx.Querier, models.HAProxyServiceType, params)
+		if err != nil {
+			return err
+		}
+		return nil
+	})
+	if e != nil {
+		return nil, e
+	}
+
+	res, err := services.ToAPIService(service)
+	if err != nil {
+		return nil, err
+	}
+	return res.(*inventoryv1.HAProxyService), nil //nolint:forcetypeassert
+}
+
+// AddExternalService inserts External Service with given parameters.
+//
 //nolint:dupl
-func (ss *ServicesService) AddProxySQL(ctx context.Context, params *models.AddDBMSServiceParams) (*inventorypb.ProxySQLService, error) {
->>>>>>> d2215459
-	service := &models.Service{}
-	e := ss.db.InTransactionContext(ctx, nil, func(tx *reform.TX) error {
-		var err error
-		service, err = models.AddNewService(tx.Querier, models.ProxySQLServiceType, params)
-		return err
-	})
-	if e != nil {
-		return nil, e
-	}
-
-	res, err := services.ToAPIService(service)
-	if err != nil {
-		return nil, err
-	}
-	return res.(*inventoryv1.ProxySQLService), nil //nolint:forcetypeassert
-}
-
-// AddHAProxyService inserts HAProxy Service with given parameters.
-<<<<<<< HEAD
-func (ss *ServicesService) AddHAProxyService(_ context.Context, params *models.AddDBMSServiceParams) (*inventoryv1.HAProxyService, error) {
-=======
-func (ss *ServicesService) AddHAProxyService(ctx context.Context, params *models.AddDBMSServiceParams) (*inventorypb.HAProxyService, error) {
->>>>>>> d2215459
-	service := &models.Service{}
-	e := ss.db.InTransactionContext(ctx, nil, func(tx *reform.TX) error {
-		var err error
-		service, err = models.AddNewService(tx.Querier, models.HAProxyServiceType, params)
-		if err != nil {
-			return err
-		}
-		return nil
-	})
-	if e != nil {
-		return nil, e
-	}
-
-	res, err := services.ToAPIService(service)
-	if err != nil {
-		return nil, err
-	}
-	return res.(*inventoryv1.HAProxyService), nil //nolint:forcetypeassert
-}
-
-// AddExternalService inserts External Service with given parameters.
-//
-<<<<<<< HEAD
-//nolint:dupl,unparam
 func (ss *ServicesService) AddExternalService(ctx context.Context, params *models.AddDBMSServiceParams) (*inventoryv1.ExternalService, error) {
-=======
-//nolint:dupl
-func (ss *ServicesService) AddExternalService(ctx context.Context, params *models.AddDBMSServiceParams) (*inventorypb.ExternalService, error) {
->>>>>>> d2215459
 	service := &models.Service{}
 	e := ss.db.InTransactionContext(ctx, nil, func(tx *reform.TX) error {
 		var err error
