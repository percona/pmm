// Copyright (C) 2017 Percona LLC
//
// This program is free software: you can redistribute it and/or modify
// it under the terms of the GNU Affero General Public License as published by
// the Free Software Foundation, either version 3 of the License, or
// (at your option) any later version.
//
// This program is distributed in the hope that it will be useful,
// but WITHOUT ANY WARRANTY; without even the implied warranty of
// MERCHANTABILITY or FITNESS FOR A PARTICULAR PURPOSE. See the
// GNU Affero General Public License for more details.
//
// You should have received a copy of the GNU Affero General Public License
// along with this program. If not, see <https://www.gnu.org/licenses/>.

package inventory

import (
	"context"

	"github.com/AlekSi/pointer"
	"gopkg.in/reform.v1"

	"github.com/percona/pmm/api/inventorypb"
	"github.com/percona/pmm/managed/models"
	"github.com/percona/pmm/managed/services"
	"github.com/percona/pmm/managed/services/management/common"
)

// ServicesService works with inventory API Services.
type ServicesService struct {
	db    *reform.DB
	r     agentsRegistry
	state agentsStateUpdater
	vmdb  prometheusService
	vc    versionCache
}

// NewServicesService creates new ServicesService.
func NewServicesService(
	db *reform.DB,
	r agentsRegistry,
	state agentsStateUpdater,
	vmdb prometheusService,
	vc versionCache,
) *ServicesService {
	return &ServicesService{
		db:    db,
		r:     r,
		state: state,
		vmdb:  vmdb,
		vc:    vc,
	}
}

// List selects all Services in a stable order.
//
//nolint:unparam
func (ss *ServicesService) List(ctx context.Context, filters models.ServiceFilters) ([]inventorypb.Service, error) {
	var servicesM []*models.Service
	e := ss.db.InTransaction(func(tx *reform.TX) error {
		var err error
		servicesM, err = models.FindServices(tx.Querier, filters)
		return err
	})
	if e != nil {
		return nil, e
	}

	res := make([]inventorypb.Service, len(servicesM))
	for i, s := range servicesM {
		res[i], e = services.ToAPIService(s)
		if e != nil {
			return nil, e
		}
	}
	return res, nil
}

// ListActiveServiceTypes lists all active Service Types
//
//nolint:unparam
func (ss *ServicesService) ListActiveServiceTypes(ctx context.Context) ([]inventorypb.ServiceType, error) {
	var types []models.ServiceType
	e := ss.db.InTransaction(func(tx *reform.TX) error {
		var err error
		types, err = models.FindActiveServiceTypes(tx.Querier)
		return err
	})
	if e != nil {
		return nil, e
	}

	res := make([]inventorypb.ServiceType, 0, len(types))
	for _, t := range types {
		switch t {
		case models.MySQLServiceType:
			res = append(res, inventorypb.ServiceType_MYSQL_SERVICE) //nolint:nosnakecase
		case models.MongoDBServiceType:
			res = append(res, inventorypb.ServiceType_MONGODB_SERVICE) //nolint:nosnakecase
		case models.PostgreSQLServiceType:
			res = append(res, inventorypb.ServiceType_POSTGRESQL_SERVICE) //nolint:nosnakecase
		case models.ProxySQLServiceType:
			res = append(res, inventorypb.ServiceType_PROXYSQL_SERVICE) //nolint:nosnakecase
		case models.HAProxyServiceType:
			res = append(res, inventorypb.ServiceType_HAPROXY_SERVICE) //nolint:nosnakecase
		case models.ExternalServiceType:
			res = append(res, inventorypb.ServiceType_EXTERNAL_SERVICE) //nolint:nosnakecase
		}
	}
	return res, nil
}

// Get selects a single Service by ID.
//
//nolint:unparam
func (ss *ServicesService) Get(ctx context.Context, id string) (inventorypb.Service, error) {
	service := &models.Service{}
	e := ss.db.InTransaction(func(tx *reform.TX) error {
		var err error
		service, err = models.FindServiceByID(tx.Querier, id)
		if err != nil {
			return err
		}
		return nil
	})

	if e != nil {
		return nil, e
	}

	return services.ToAPIService(service)
}

// AddMySQL inserts MySQL Service with given parameters.
//
//nolint:dupl,unparam
func (ss *ServicesService) AddMySQL(ctx context.Context, params *models.AddDBMSServiceParams) (*inventorypb.MySQLService, error) {
	service := &models.Service{}
	e := ss.db.InTransaction(func(tx *reform.TX) error {
		var err error
		service, err = models.AddNewService(tx.Querier, models.MySQLServiceType, params)
		if err != nil {
			return err
		}
		return nil
	})
	if e != nil {
		return nil, e
	}

	res, err := services.ToAPIService(service)
	if err != nil {
		return nil, err
	}

	ss.vc.RequestSoftwareVersionsUpdate()

	return res.(*inventorypb.MySQLService), nil
}

// AddMongoDB inserts MongoDB Service with given parameters.
//
//nolint:dupl,unparam
func (ss *ServicesService) AddMongoDB(ctx context.Context, params *models.AddDBMSServiceParams) (*inventorypb.MongoDBService, error) {
	service := &models.Service{}
	e := ss.db.InTransaction(func(tx *reform.TX) error {
		var err error
		service, err = models.AddNewService(tx.Querier, models.MongoDBServiceType, params)
		if err != nil {
			return err
		}
		return nil
	})
	if e != nil {
		return nil, e
	}

	res, err := services.ToAPIService(service)
	if err != nil {
		return nil, err
	}
	return res.(*inventorypb.MongoDBService), nil
}

// AddPostgreSQL inserts PostgreSQL Service with given parameters.
//
//nolint:dupl,unparam
func (ss *ServicesService) AddPostgreSQL(ctx context.Context, params *models.AddDBMSServiceParams) (*inventorypb.PostgreSQLService, error) {
	service := &models.Service{}
	e := ss.db.InTransaction(func(tx *reform.TX) error {
		var err error
		service, err = models.AddNewService(tx.Querier, models.PostgreSQLServiceType, params)
		if err != nil {
			return err
		}
		return nil
	})
	if e != nil {
		return nil, e
	}

	res, err := services.ToAPIService(service)
	if err != nil {
		return nil, err
	}
	return res.(*inventorypb.PostgreSQLService), nil
}

// AddProxySQL inserts ProxySQL Service with given parameters.
//
//nolint:dupl,unparam
func (ss *ServicesService) AddProxySQL(ctx context.Context, params *models.AddDBMSServiceParams) (*inventorypb.ProxySQLService, error) {
	service := &models.Service{}
	e := ss.db.InTransaction(func(tx *reform.TX) error {
		var err error
		service, err = models.AddNewService(tx.Querier, models.ProxySQLServiceType, params)
		return err
	})
	if e != nil {
		return nil, e
	}

	res, err := services.ToAPIService(service)
	if err != nil {
		return nil, err
	}
	return res.(*inventorypb.ProxySQLService), nil
}

// AddHAProxyService inserts HAProxy Service with given parameters.
func (ss *ServicesService) AddHAProxyService(_ context.Context, params *models.AddDBMSServiceParams) (*inventorypb.HAProxyService, error) {
	service := &models.Service{}
	e := ss.db.InTransaction(func(tx *reform.TX) error {
		var err error
		service, err = models.AddNewService(tx.Querier, models.HAProxyServiceType, params)
		if err != nil {
			return err
		}
		return nil
	})
	if e != nil {
		return nil, e
	}

	res, err := services.ToAPIService(service)
	if err != nil {
		return nil, err
	}
	return res.(*inventorypb.HAProxyService), nil
}

// AddExternalService inserts External Service with given parameters.
//
//nolint:dupl,unparam
func (ss *ServicesService) AddExternalService(ctx context.Context, params *models.AddDBMSServiceParams) (*inventorypb.ExternalService, error) {
	service := &models.Service{}
	e := ss.db.InTransaction(func(tx *reform.TX) error {
		var err error
		service, err = models.AddNewService(tx.Querier, models.ExternalServiceType, params)
		if err != nil {
			return err
		}
		return nil
	})
	if e != nil {
		return nil, e
	}

	res, err := services.ToAPIService(service)
	if err != nil {
		return nil, err
	}
	return res.(*inventorypb.ExternalService), nil
}

// Remove removes Service without any Agents.
// Removes Service with the Agents if force == true.
// Returns an error if force == false and Service has Agents.
func (ss *ServicesService) Remove(ctx context.Context, id string, force bool) error {
	pmmAgentIds := make(map[string]struct{})

	if e := ss.db.InTransaction(func(tx *reform.TX) error {
		service, err := models.FindServiceByID(tx.Querier, id)
		if err != nil {
			return err
		}

		mode := models.RemoveRestrict
		if force {
			mode = models.RemoveCascade

			agents, err := models.FindPMMAgentsForService(tx.Querier, id)
			if err != nil {
				return err
			}

			for _, agent := range agents {
				pmmAgentIds[agent.AgentID] = struct{}{}
			}
		}

		err = models.RemoveService(tx.Querier, id, mode)
		if err != nil {
			return err
		}

		if force {
			node, err := models.FindNodeByID(tx.Querier, service.NodeID)
			if err != nil {
				return err
			}

			// For RDS and Azure remove also node.
			if node.NodeType == models.RemoteRDSNodeType || node.NodeType == models.RemoteAzureDatabaseNodeType {
				agents, err := models.FindAgents(tx.Querier, models.AgentFilters{NodeID: node.NodeID})
				if err != nil {
					return err
				}
				for _, agent := range agents {
					if agent.PMMAgentID != nil {
						pmmAgentIds[pointer.GetString(agent.PMMAgentID)] = struct{}{}
					}
				}

				if len(pmmAgentIds) <= 1 {
					if err = models.RemoveNode(tx.Querier, node.NodeID, models.RemoveCascade); err != nil {
						return err
					}
				}
			}
		}

		return nil
	}); e != nil {
		return e
	}

	for pmmAgentID := range pmmAgentIds {
		ss.state.RequestStateUpdate(ctx, pmmAgentID)
	}

	if force {
		// It's required to regenerate victoriametrics config file for the agents which aren't run by pmm-agent.
		ss.vmdb.RequestConfigurationUpdate()
	}

	return nil
}

// AddCustomLabels adds or replaces (if key exists) custom labels for a service.
func (ss *ServicesService) AddCustomLabels(ctx context.Context, req *inventorypb.AddCustomLabelsRequest) (*inventorypb.AddCustomLabelsResponse, error) {
	errTx := ss.db.InTransactionContext(ctx, nil, func(tx *reform.TX) error {
		service, err := models.FindServiceByID(tx.Querier, req.ServiceId)
		if err != nil {
			return err
		}

		labels, err := service.GetCustomLabels()
		if err != nil {
			return err
		}
		if labels == nil {
			labels = req.CustomLabels
		} else {
			for k, v := range req.CustomLabels {
				labels[k] = v
			}
		}

		err = service.SetCustomLabels(labels)
		if err != nil {
			return err
		}

		err = tx.UpdateColumns(service, "custom_labels")
		if err != nil {
			return err
		}

		return nil
	})
	if errTx != nil {
		return nil, errTx
	}

	if err := ss.updateScrapeConfig(ctx, req.ServiceId); err != nil {
		return nil, err
	}

	return &inventorypb.AddCustomLabelsResponse{}, nil
}

// RemoveCustomLabels removes custom labels from a service.
func (ss *ServicesService) RemoveCustomLabels(ctx context.Context, req *inventorypb.RemoveCustomLabelsRequest) (*inventorypb.RemoveCustomLabelsResponse, error) {
	errTx := ss.db.InTransactionContext(ctx, nil, func(tx *reform.TX) error {
		service, err := models.FindServiceByID(tx.Querier, req.ServiceId)
		if err != nil {
			return err
		}

		labels, err := service.GetCustomLabels()
		if err != nil {
			return err
		}
		if labels == nil {
			return nil
		}

		for _, k := range req.CustomLabelKeys {
			delete(labels, k)
		}

		err = service.SetCustomLabels(labels)
		if err != nil {
			return err
		}

		err = tx.UpdateColumns(service, "custom_labels")
		if err != nil {
			return err
		}

		return nil
	})
	if errTx != nil {
		return nil, errTx
	}

	if err := ss.updateScrapeConfig(ctx, req.ServiceId); err != nil {
		return nil, err
	}

	return &inventorypb.RemoveCustomLabelsResponse{}, nil
}

// ChangeService changes service configuration.
<<<<<<< HEAD
func (ss *ServicesService) ChangeService(ctx context.Context, mgmtServices common.MgmtServices, params *models.ChangeStandardLabelsParams) error {
	if err := mgmtServices.RemoveScheduledTasks(ctx, ss.db, params); err != nil {
		return err
	}

=======
func (ss *ServicesService) ChangeService(ctx context.Context, params *models.ChangeStandardLabelsParams) (*inventorypb.ChangeServiceResponse, error) {
>>>>>>> a9716c82
	errTx := ss.db.InTransactionContext(ctx, nil, func(tx *reform.TX) error {
		err := models.ChangeStandardLabels(tx.Querier, params.ServiceID, models.ServiceStandardLabelsParams{
			Cluster:        params.Cluster,
			Environment:    params.Environment,
			ReplicationSet: params.ReplicationSet,
			ExternalGroup:  params.ExternalGroup,
		})
<<<<<<< HEAD
		if err != nil {
			return err
		}

		return nil
	})
	if errTx != nil {
		return errTx
	}

	if err := ss.updateScrapeConfig(ctx, params.ServiceID); err != nil {
		return err
	}

	return nil
=======
		return err
	})
	if errTx != nil {
		return nil, errTx
	}

	if err := ss.updateScrapeConfig(ctx, params.ServiceID); err != nil {
		return nil, err
	}

	return &inventorypb.ChangeServiceResponse{}, nil
>>>>>>> a9716c82
}

func (ss *ServicesService) updateScrapeConfig(ctx context.Context, serviceID string) error {
	ss.vmdb.RequestConfigurationUpdate()

	agents, err := models.FindPMMAgentsForService(ss.db.Querier, serviceID)
	if err != nil {
		return err
	}

	for _, a := range agents {
		ss.state.RequestStateUpdate(ctx, a.AgentID)
	}

	return nil
}<|MERGE_RESOLUTION|>--- conflicted
+++ resolved
@@ -435,15 +435,11 @@
 }
 
 // ChangeService changes service configuration.
-<<<<<<< HEAD
 func (ss *ServicesService) ChangeService(ctx context.Context, mgmtServices common.MgmtServices, params *models.ChangeStandardLabelsParams) error {
 	if err := mgmtServices.RemoveScheduledTasks(ctx, ss.db, params); err != nil {
 		return err
 	}
 
-=======
-func (ss *ServicesService) ChangeService(ctx context.Context, params *models.ChangeStandardLabelsParams) (*inventorypb.ChangeServiceResponse, error) {
->>>>>>> a9716c82
 	errTx := ss.db.InTransactionContext(ctx, nil, func(tx *reform.TX) error {
 		err := models.ChangeStandardLabels(tx.Querier, params.ServiceID, models.ServiceStandardLabelsParams{
 			Cluster:        params.Cluster,
@@ -451,12 +447,7 @@
 			ReplicationSet: params.ReplicationSet,
 			ExternalGroup:  params.ExternalGroup,
 		})
-<<<<<<< HEAD
-		if err != nil {
-			return err
-		}
-
-		return nil
+		return err
 	})
 	if errTx != nil {
 		return errTx
@@ -467,19 +458,6 @@
 	}
 
 	return nil
-=======
-		return err
-	})
-	if errTx != nil {
-		return nil, errTx
-	}
-
-	if err := ss.updateScrapeConfig(ctx, params.ServiceID); err != nil {
-		return nil, err
-	}
-
-	return &inventorypb.ChangeServiceResponse{}, nil
->>>>>>> a9716c82
 }
 
 func (ss *ServicesService) updateScrapeConfig(ctx context.Context, serviceID string) error {
