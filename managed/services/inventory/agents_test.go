// Copyright (C) 2023 Percona LLC
//
// This program is free software: you can redistribute it and/or modify
// it under the terms of the GNU Affero General Public License as published by
// the Free Software Foundation, either version 3 of the License, or
// (at your option) any later version.
//
// This program is distributed in the hope that it will be useful,
// but WITHOUT ANY WARRANTY; without even the implied warranty of
// MERCHANTABILITY or FITNESS FOR A PARTICULAR PURPOSE. See the
// GNU Affero General Public License for more details.
//
// You should have received a copy of the GNU Affero General Public License
// along with this program. If not, see <https://www.gnu.org/licenses/>.

package inventory

import (
	"reflect"
	"testing"
	"time"

	"github.com/AlekSi/pointer"
	"github.com/stretchr/testify/assert"
	"github.com/stretchr/testify/mock"
	"github.com/stretchr/testify/require"
	"google.golang.org/grpc/codes"
	"google.golang.org/grpc/status"
	"google.golang.org/protobuf/types/known/durationpb"
	"gopkg.in/reform.v1"

	"github.com/percona/pmm/api/common"
	inventoryv1 "github.com/percona/pmm/api/inventory/v1"
	"github.com/percona/pmm/managed/models"
	"github.com/percona/pmm/managed/utils/tests"
)

func TestAgents(t *testing.T) {
	t.Run("Basic", func(t *testing.T) {
		ss, as, _, teardown, ctx, _ := setup(t)
		t.Cleanup(func() { teardown(t) })

		var (
			pmmAgentID                   string
			ms                           *inventoryv1.MySQLService
			ps                           *inventoryv1.PostgreSQLService
			expectedNodeExporter         *inventoryv1.NodeExporter
			expectedMySQLdExporter       *inventoryv1.MySQLdExporter
			expectedMongoDBExporter      *inventoryv1.MongoDBExporter
			expectedQANMySQLSlowlogAgent *inventoryv1.QANMySQLSlowlogAgent
			expectedPostgresExporter     *inventoryv1.PostgresExporter
			expectedExternalExporter     *inventoryv1.ExternalExporter
		)

		t.Run("AddPMMAgent", func(t *testing.T) {
			as.r.(*mockAgentsRegistry).On("IsConnected", models.PMMServerAgentID).Return(true)
			actualAgents, err := as.List(ctx, models.AgentFilters{})
			require.NoError(t, err)
			require.Len(t, actualAgents, 4) // PMM Server's pmm-agent, node_exporter, postgres_exporter, PostgreSQL QAN

			as.r.(*mockAgentsRegistry).On("IsConnected", "00000000-0000-4000-8000-000000000005").Return(true)
			as.state.(*mockAgentsStateUpdater).On("RequestStateUpdate", ctx, "00000000-0000-4000-8000-000000000005")
			as.cc.(*mockConnectionChecker).On("CheckConnectionToService", ctx,
				mock.AnythingOfType(reflect.TypeOf(&reform.TX{}).Name()),
				mock.AnythingOfType(reflect.TypeOf(&models.Service{}).Name()),
				mock.AnythingOfType(reflect.TypeOf(&models.Agent{}).Name())).Return(nil)
			as.sib.(*mockServiceInfoBroker).On("GetInfoFromService", ctx,
				mock.AnythingOfType(reflect.TypeOf(&reform.TX{}).Name()),
				mock.AnythingOfType(reflect.TypeOf(&models.Service{}).Name()),
				mock.AnythingOfType(reflect.TypeOf(&models.Agent{}).Name())).Return(nil)
			as.vmdb.(*mockPrometheusService).On("RequestConfigurationUpdate").Return()

			pmmAgent, err := as.AddPMMAgent(ctx, &inventoryv1.AddPMMAgentParams{
				RunsOnNodeId: models.PMMServerNodeID,
			})

			pmmAgentID = pmmAgent.GetPmmAgent().AgentId
			require.NoError(t, err)
			expectedPMMAgent := &inventoryv1.PMMAgent{
				AgentId:      "00000000-0000-4000-8000-000000000005",
				RunsOnNodeId: models.PMMServerNodeID,
				Connected:    true,
			}
			assert.Equal(t, expectedPMMAgent, pmmAgent.GetPmmAgent())
		})

		t.Run("AddNodeExporter", func(t *testing.T) {
			actualNodeExporter, err := as.AddNodeExporter(ctx, &inventoryv1.AddNodeExporterParams{
				PmmAgentId:   pmmAgentID,
				CustomLabels: map[string]string{"cluster": "test-cluster", "environment": "test-env"},
			})
			require.NoError(t, err)
			expectedNodeExporter := &inventoryv1.NodeExporter{
				AgentId:    "00000000-0000-4000-8000-000000000006",
				PmmAgentId: "00000000-0000-4000-8000-000000000005",
				Status:     inventoryv1.AgentStatus_AGENT_STATUS_UNKNOWN,
				CustomLabels: map[string]string{
					"cluster":     "test-cluster",
					"environment": "test-env",
				},
			}
			assert.Equal(t, expectedNodeExporter, actualNodeExporter.GetNodeExporter())
		})

		t.Run("ChangeNodeExporterAndRemoveCustomLabels", func(t *testing.T) {
<<<<<<< HEAD
			actualNodeExporter, err := as.ChangeNodeExporter(
				ctx,
				"/agent_id/00000000-0000-4000-8000-000000000006",
				&inventoryv1.ChangeNodeExporterParams{
=======
			actualNodeExporter, err := as.ChangeNodeExporter(ctx, &inventoryv1.ChangeNodeExporterParams{
				AgentId: "00000000-0000-4000-8000-000000000006",
				Common: &inventoryv1.ChangeCommonAgentParams{
>>>>>>> 108972fb
					Enable: pointer.ToBool(false),
					// passing an empty map to remove custom labels
					CustomLabels: &common.StringMap{},
					MetricsResolutions: &common.MetricsResolutions{
						Hr: durationpb.New(10 * time.Second),
					},
				},
			)
			require.NoError(t, err)
			expectedNodeExporter = &inventoryv1.NodeExporter{
				AgentId:    "00000000-0000-4000-8000-000000000006",
				PmmAgentId: "00000000-0000-4000-8000-000000000005",
				Disabled:   true,
				Status:     inventoryv1.AgentStatus_AGENT_STATUS_UNKNOWN,
				MetricsResolutions: &common.MetricsResolutions{
					Hr: durationpb.New(10 * time.Second),
				},
			}
			assert.Equal(t, expectedNodeExporter, actualNodeExporter.GetNodeExporter())

			actualAgent, err := as.Get(ctx, "00000000-0000-4000-8000-000000000006")
			require.NoError(t, err)
			assert.Equal(t, expectedNodeExporter, actualAgent.(*inventoryv1.NodeExporter))
		})

		t.Run("AddMySQLExporter", func(t *testing.T) {
			var err error
			ss.vc.(*mockVersionCache).On("RequestSoftwareVersionsUpdate").Once()
			ms, err = ss.AddMySQL(ctx, &models.AddDBMSServiceParams{
				ServiceName: "test-mysql",
				NodeID:      models.PMMServerNodeID,
				Address:     pointer.ToString("127.0.0.1"),
				Port:        pointer.ToUint16(3306),
			})
			require.NoError(t, err)

			actualAgent, err := as.AddMySQLdExporter(ctx, &inventoryv1.AddMySQLdExporterParams{
				PmmAgentId: pmmAgentID,
				ServiceId:  ms.ServiceId,
				Username:   "username",
			})
			require.NoError(t, err)
			expectedMySQLdExporter = &inventoryv1.MySQLdExporter{
				AgentId:    "00000000-0000-4000-8000-000000000008",
				PmmAgentId: "00000000-0000-4000-8000-000000000005",
				ServiceId:  ms.ServiceId,
				Username:   "username",
				Status:     inventoryv1.AgentStatus_AGENT_STATUS_UNKNOWN,
			}
			assert.Equal(t, expectedMySQLdExporter, actualAgent.GetMysqldExporter())

			exporter, err := as.Get(ctx, "00000000-0000-4000-8000-000000000008")
			require.NoError(t, err)
			assert.Equal(t, expectedMySQLdExporter, exporter.(*inventoryv1.MySQLdExporter))
		})

		t.Run("AddMongoDBExporter", func(t *testing.T) {
			ms, err := ss.AddMongoDB(ctx, &models.AddDBMSServiceParams{
				ServiceName: "test-mongo",
				NodeID:      models.PMMServerNodeID,
				Address:     pointer.ToString("127.0.0.1"),
				Port:        pointer.ToUint16(27017),
			})
			require.NoError(t, err)

			actualAgent, err := as.AddMongoDBExporter(ctx, &inventoryv1.AddMongoDBExporterParams{
				PmmAgentId:       pmmAgentID,
				ServiceId:        ms.ServiceId,
				Username:         "username",
				StatsCollections: nil,
				CollectionsLimit: 0, // no limit
			})
			require.NoError(t, err)
			expectedMongoDBExporter = &inventoryv1.MongoDBExporter{
				AgentId:    "00000000-0000-4000-8000-00000000000a",
				PmmAgentId: pmmAgentID,
				ServiceId:  ms.ServiceId,
				Username:   "username",
				Status:     inventoryv1.AgentStatus_AGENT_STATUS_UNKNOWN,
			}
			assert.Equal(t, expectedMongoDBExporter, actualAgent.GetMongodbExporter())

			exporter, err := as.Get(ctx, "00000000-0000-4000-8000-00000000000a")
			require.NoError(t, err)
			assert.Equal(t, expectedMongoDBExporter, exporter.(*inventoryv1.MongoDBExporter))
		})

		t.Run("AddQANMySQLSlowlogAgent", func(t *testing.T) {
			actualAgent, err := as.AddQANMySQLSlowlogAgent(ctx, &inventoryv1.AddQANMySQLSlowlogAgentParams{
				PmmAgentId: pmmAgentID,
				ServiceId:  ms.ServiceId,
				Username:   "username",
			})
			require.NoError(t, err)
			expectedQANMySQLSlowlogAgent = &inventoryv1.QANMySQLSlowlogAgent{
				AgentId:    "00000000-0000-4000-8000-00000000000b",
				PmmAgentId: pmmAgentID,
				ServiceId:  ms.ServiceId,
				Username:   "username",
				Status:     inventoryv1.AgentStatus_AGENT_STATUS_UNKNOWN,
			}
			assert.Equal(t, expectedQANMySQLSlowlogAgent, actualAgent.GetQanMysqlSlowlogAgent())

			exporter, err := as.Get(ctx, "00000000-0000-4000-8000-00000000000b")
			require.NoError(t, err)
			assert.Equal(t, expectedQANMySQLSlowlogAgent, exporter.(*inventoryv1.QANMySQLSlowlogAgent))
		})

		t.Run("AddPostgreSQLExporter", func(t *testing.T) {
			var err error
			ps, err = ss.AddPostgreSQL(ctx, &models.AddDBMSServiceParams{
				ServiceName: "test-postgres",
				NodeID:      models.PMMServerNodeID,
				Address:     pointer.ToString("127.0.0.1"),
				Port:        pointer.ToUint16(5432),
			})
			require.NoError(t, err)

			actualAgent, err := as.AddPostgresExporter(ctx, &inventoryv1.AddPostgresExporterParams{
				PmmAgentId: pmmAgentID,
				ServiceId:  ps.ServiceId,
				Username:   "username",
			})
			require.NoError(t, err)
			expectedPostgresExporter = &inventoryv1.PostgresExporter{
				AgentId:    "00000000-0000-4000-8000-00000000000d",
				PmmAgentId: pmmAgentID,
				ServiceId:  ps.ServiceId,
				Username:   "username",
				Status:     inventoryv1.AgentStatus_AGENT_STATUS_UNKNOWN,
			}
			assert.Equal(t, expectedPostgresExporter, actualAgent.GetPostgresExporter())

			exporter, err := as.Get(ctx, "00000000-0000-4000-8000-00000000000d")
			require.NoError(t, err)
			assert.Equal(t, expectedPostgresExporter, exporter.(*inventoryv1.PostgresExporter))
		})

		t.Run("AddExternalExporter", func(t *testing.T) {
			actualAgent, err := as.AddExternalExporter(ctx, &inventoryv1.AddExternalExporterParams{
				RunsOnNodeId: models.PMMServerNodeID,
				ServiceId:    ps.ServiceId,
				Username:     "username",
				ListenPort:   9222,
			})
			require.NoError(t, err)
			expectedExternalExporter = &inventoryv1.ExternalExporter{
				AgentId:      "00000000-0000-4000-8000-00000000000e",
				RunsOnNodeId: models.PMMServerNodeID,
				ServiceId:    ps.ServiceId,
				Username:     "username",
				Scheme:       "http",
				MetricsPath:  "/metrics",
				ListenPort:   9222,
			}
			assert.Equal(t, expectedExternalExporter, actualAgent.GetExternalExporter())
		})

		var actualAgents []inventoryv1.Agent
		t.Run("ListAllAgents", func(t *testing.T) {
			actualAgents, err := as.List(ctx, models.AgentFilters{})
			require.NoError(t, err)
			for i, a := range actualAgents {
				t.Logf("%d: %T %s", i, a, a)
			}
			require.Len(t, actualAgents, 11)

			// TODO: fix protobuf equality https://jira.percona.com/browse/PMM-6743
			assert.Equal(t, pmmAgentID, actualAgents[3].(*inventoryv1.PMMAgent).AgentId)
			assert.Equal(t, expectedNodeExporter.AgentId, actualAgents[4].(*inventoryv1.NodeExporter).AgentId)
			assert.Equal(t, expectedMySQLdExporter.AgentId, actualAgents[5].(*inventoryv1.MySQLdExporter).AgentId)
			assert.Equal(t, expectedMongoDBExporter.AgentId, actualAgents[6].(*inventoryv1.MongoDBExporter).AgentId)
			assert.Equal(t, expectedQANMySQLSlowlogAgent.AgentId, actualAgents[7].(*inventoryv1.QANMySQLSlowlogAgent).AgentId)
			assert.Equal(t, expectedPostgresExporter.AgentId, actualAgents[8].(*inventoryv1.PostgresExporter).AgentId)
			assert.Equal(t, expectedExternalExporter.AgentId, actualAgents[9].(*inventoryv1.ExternalExporter).AgentId)
		})

		t.Run("FilterByServiceID", func(t *testing.T) {
			actualAgents, err := as.List(ctx, models.AgentFilters{ServiceID: ms.ServiceId})
			require.NoError(t, err)
			require.Len(t, actualAgents, 2)
			assert.Equal(t, expectedMySQLdExporter, actualAgents[0])
			assert.Equal(t, expectedQANMySQLSlowlogAgent, actualAgents[1])
		})

		t.Run("FilterByPMMAgent", func(t *testing.T) {
			actualAgents, err := as.List(ctx, models.AgentFilters{PMMAgentID: pmmAgentID})
			require.NoError(t, err)
			require.Len(t, actualAgents, 5)
			assert.Equal(t, expectedNodeExporter, actualAgents[0])
			assert.Equal(t, expectedMySQLdExporter, actualAgents[1])
			assert.Equal(t, expectedMongoDBExporter, actualAgents[2])
			assert.Equal(t, expectedQANMySQLSlowlogAgent, actualAgents[3])
			assert.Equal(t, expectedPostgresExporter, actualAgents[4])
		})

		t.Run("FilterByNode", func(t *testing.T) {
			actualAgents, err := as.List(ctx, models.AgentFilters{NodeID: models.PMMServerNodeID})
			require.NoError(t, err)
			require.Len(t, actualAgents, 2)
			assert.Equal(t, expectedNodeExporter, actualAgents[1])
		})

		t.Run("FilterByAgentType", func(t *testing.T) {
			agentType := models.ExternalExporterType
			actualAgents, err := as.List(ctx, models.AgentFilters{AgentType: &agentType})
			require.NoError(t, err)
			require.Len(t, actualAgents, 1)
			assert.Equal(t, expectedExternalExporter, actualAgents[0])
		})

		t.Run("FilterByMultipleFields", func(t *testing.T) {
			actualAgents, err := as.List(ctx, models.AgentFilters{PMMAgentID: pmmAgentID, NodeID: models.PMMServerNodeID})
			tests.AssertGRPCError(t, status.New(codes.InvalidArgument, `expected at most one param: pmm_agent_id, node_id or service_id`), err)
			assert.Nil(t, actualAgents)
		})

		t.Run("RemovePMMAgent", func(t *testing.T) {
			as.r.(*mockAgentsRegistry).On("Kick", ctx, "00000000-0000-4000-8000-000000000005").Return(true)
			err := as.Remove(ctx, "00000000-0000-4000-8000-000000000005", true)
			require.NoError(t, err)
<<<<<<< HEAD
			actualAgent, err := as.Get(ctx, "/agent_id/00000000-0000-4000-8000-000000000005")
			tests.AssertGRPCError(t, status.New(codes.NotFound, `Agent with ID /agent_id/00000000-0000-4000-8000-000000000005 not found.`), err)
=======
			actualAgent, err := as.Get(ctx, "00000000-0000-4000-8000-000000000005")
			tests.AssertGRPCError(t, status.New(codes.NotFound, `Agent with ID "00000000-0000-4000-8000-000000000005" not found.`), err)
>>>>>>> 108972fb
			assert.Nil(t, actualAgent)

			actualAgents, err = as.List(ctx, models.AgentFilters{})
			require.NoError(t, err)
			require.Len(t, actualAgents, 5) // PMM Server's pmm-agent, node_exporter, postgres_exporter, PostgreSQL QAN, External exporter
		})
	})

	t.Run("GetEmptyID", func(t *testing.T) {
		_, as, _, teardown, ctx, _ := setup(t)
		t.Cleanup(func() { teardown(t) })

		actualNode, err := as.Get(ctx, "")
		tests.AssertGRPCError(t, status.New(codes.InvalidArgument, `Empty Agent ID.`), err)
		assert.Nil(t, actualNode)
	})

	t.Run("AddPMMAgent", func(t *testing.T) {
		_, as, _, teardown, ctx, _ := setup(t)
		t.Cleanup(func() { teardown(t) })

		as.r.(*mockAgentsRegistry).On("IsConnected", "00000000-0000-4000-8000-000000000005").Return(false)
		actualAgent, err := as.AddPMMAgent(ctx, &inventoryv1.AddPMMAgentParams{
			RunsOnNodeId: models.PMMServerNodeID,
		})
		require.NoError(t, err)
		expectedPMMAgent := &inventoryv1.PMMAgent{
			AgentId:      "00000000-0000-4000-8000-000000000005",
			RunsOnNodeId: models.PMMServerNodeID,
			Connected:    false,
		}
		assert.Equal(t, expectedPMMAgent, actualAgent.GetPmmAgent())

		as.r.(*mockAgentsRegistry).On("IsConnected", "00000000-0000-4000-8000-000000000006").Return(true)
		actualAgent, err = as.AddPMMAgent(ctx, &inventoryv1.AddPMMAgentParams{
			RunsOnNodeId: models.PMMServerNodeID,
		})
		require.NoError(t, err)
		expectedPMMAgent = &inventoryv1.PMMAgent{
			AgentId:      "00000000-0000-4000-8000-000000000006",
			RunsOnNodeId: models.PMMServerNodeID,
			Connected:    true,
		}
		assert.Equal(t, expectedPMMAgent, actualAgent.GetPmmAgent())
	})

	t.Run("AddPmmAgentNotFound", func(t *testing.T) {
		_, as, _, teardown, ctx, _ := setup(t)
		t.Cleanup(func() { teardown(t) })

		_, err := as.AddNodeExporter(ctx, &inventoryv1.AddNodeExporterParams{
			PmmAgentId: "no-such-id",
		})
		tests.AssertGRPCError(t, status.New(codes.NotFound, `Agent with ID no-such-id not found.`), err)
	})

	t.Run("AddRDSExporter", func(t *testing.T) {
		_, as, ns, teardown, ctx, _ := setup(t)
		t.Cleanup(func() { teardown(t) })

		node, err := ns.AddRemoteRDSNode(ctx, &inventoryv1.AddRemoteRDSNodeParams{
			NodeName:     "rds1",
			Address:      "rds-mysql57",
			NodeModel:    "db.t3.micro",
			Region:       "us-east-1",
			Az:           "us-east-1b",
			CustomLabels: map[string]string{"foo": "bar"},
		})
		require.NoError(t, err)
		expectedNode := &inventoryv1.RemoteRDSNode{
			NodeId:       "00000000-0000-4000-8000-000000000005",
			NodeName:     "rds1",
			Address:      "rds-mysql57",
			NodeModel:    "db.t3.micro",
			Region:       "us-east-1",
			Az:           "us-east-1b",
			CustomLabels: map[string]string{"foo": "bar"},
		}
		assert.Equal(t, expectedNode, node)

		as.state.(*mockAgentsStateUpdater).On("RequestStateUpdate", ctx, "pmm-server")

		agent, err := as.AddRDSExporter(ctx, &inventoryv1.AddRDSExporterParams{
			PmmAgentId:   "pmm-server",
			NodeId:       node.NodeId,
			AwsAccessKey: "EXAMPLE_ACCESS_KEY",
			AwsSecretKey: "EXAMPLE_SECRET_KEY",
			CustomLabels: map[string]string{"baz": "qux"},
		})
		require.NoError(t, err)
		expectedAgent := &inventoryv1.RDSExporter{
			AgentId:      "00000000-0000-4000-8000-000000000006",
			PmmAgentId:   "pmm-server",
			NodeId:       "00000000-0000-4000-8000-000000000005",
			AwsAccessKey: "EXAMPLE_ACCESS_KEY",
			CustomLabels: map[string]string{"baz": "qux"},
			Status:       inventoryv1.AgentStatus_AGENT_STATUS_UNKNOWN,
		}
		assert.Equal(t, expectedAgent, agent.GetRdsExporter())
	})

	t.Run("AddExternalExporter", func(t *testing.T) {
		ss, as, _, teardown, ctx, _ := setup(t)
		t.Cleanup(func() { teardown(t) })

		as.vmdb.(*mockPrometheusService).On("RequestConfigurationUpdate").Return()

		service, err := ss.AddExternalService(ctx, &models.AddDBMSServiceParams{
			ServiceName:   "External service",
			NodeID:        models.PMMServerNodeID,
			ExternalGroup: "external",
		})
		require.NoError(t, err)
		require.NotNil(t, service)

		agent, err := as.AddExternalExporter(ctx, &inventoryv1.AddExternalExporterParams{
			RunsOnNodeId: models.PMMServerNodeID,
			ServiceId:    service.ServiceId,
			Username:     "username",
			ListenPort:   12345,
		})
		require.NoError(t, err)
		expectedExternalExporter := &inventoryv1.ExternalExporter{
			AgentId:      "00000000-0000-4000-8000-000000000006",
			RunsOnNodeId: models.PMMServerNodeID,
			ServiceId:    service.ServiceId,
			Username:     "username",
			Scheme:       "http",
			MetricsPath:  "/metrics",
			ListenPort:   12345,
		}
		assert.Equal(t, expectedExternalExporter, agent.GetExternalExporter())

		actualAgent, err := as.Get(ctx, "00000000-0000-4000-8000-000000000006")
		require.NoError(t, err)
		assert.Equal(t, expectedExternalExporter, actualAgent)
	})

	t.Run("AddServiceNotFound", func(t *testing.T) {
		_, as, _, teardown, ctx, _ := setup(t)
		t.Cleanup(func() { teardown(t) })

		as.r.(*mockAgentsRegistry).On("IsConnected", "00000000-0000-4000-8000-000000000005").Return(true)
		pmmAgent, err := as.AddPMMAgent(ctx, &inventoryv1.AddPMMAgentParams{
			RunsOnNodeId: models.PMMServerNodeID,
		})
		require.NoError(t, err)

		_, err = as.AddMySQLdExporter(ctx, &inventoryv1.AddMySQLdExporterParams{
			PmmAgentId: pmmAgent.GetPmmAgent().AgentId,
			ServiceId:  "no-such-id",
		})
		tests.AssertGRPCError(t, status.New(codes.NotFound, `Service with ID "no-such-id" not found.`), err)
	})

	t.Run("RemoveNotFound", func(t *testing.T) {
		_, as, _, teardown, ctx, _ := setup(t)
		t.Cleanup(func() { teardown(t) })

		err := as.Remove(ctx, "no-such-id", false)
		tests.AssertGRPCError(t, status.New(codes.NotFound, `Agent with ID no-such-id not found.`), err)
	})

	t.Run("PushMetricsMongodbExporter", func(t *testing.T) {
		ss, as, _, teardown, ctx, _ := setup(t)
		t.Cleanup(func() { teardown(t) })

		as.r.(*mockAgentsRegistry).On("IsConnected", models.PMMServerAgentID).Return(true)
		actualAgents, err := as.List(ctx, models.AgentFilters{})
		require.NoError(t, err)
		require.Len(t, actualAgents, 4) // PMM Server's pmm-agent, node_exporter, postgres_exporter, PostgreSQL QAN

		as.r.(*mockAgentsRegistry).On("IsConnected", "00000000-0000-4000-8000-000000000005").Return(true)
		as.state.(*mockAgentsStateUpdater).On("RequestStateUpdate", ctx, "00000000-0000-4000-8000-000000000005")
		as.cc.(*mockConnectionChecker).On("CheckConnectionToService", ctx,
			mock.AnythingOfType(reflect.TypeOf(&reform.TX{}).Name()),
			mock.AnythingOfType(reflect.TypeOf(&models.Service{}).Name()),
			mock.AnythingOfType(reflect.TypeOf(&models.Agent{}).Name())).Return(nil)
		as.sib.(*mockServiceInfoBroker).On("GetInfoFromService", ctx,
			mock.AnythingOfType(reflect.TypeOf(&reform.TX{}).Name()),
			mock.AnythingOfType(reflect.TypeOf(&models.Service{}).Name()),
			mock.AnythingOfType(reflect.TypeOf(&models.Agent{}).Name())).Return(nil)

		pmmAgent, err := as.AddPMMAgent(ctx, &inventoryv1.AddPMMAgentParams{
			RunsOnNodeId: models.PMMServerNodeID,
		})
		require.NoError(t, err)
		expectedPMMAgent := &inventoryv1.PMMAgent{
			AgentId:      "00000000-0000-4000-8000-000000000005",
			RunsOnNodeId: models.PMMServerNodeID,
			Connected:    true,
		}
		assert.Equal(t, expectedPMMAgent, pmmAgent.GetPmmAgent())
		ms, err := ss.AddMongoDB(ctx, &models.AddDBMSServiceParams{
			ServiceName: "test-mongo",
			NodeID:      models.PMMServerNodeID,
			Address:     pointer.ToString("127.0.0.1"),
			Port:        pointer.ToUint16(27017),
		})
		require.NoError(t, err)
		actualAgent, err := as.AddMongoDBExporter(ctx, &inventoryv1.AddMongoDBExporterParams{
			PmmAgentId:  pmmAgent.GetPmmAgent().AgentId,
			ServiceId:   ms.ServiceId,
			Username:    "username",
			PushMetrics: true,
		})
		require.NoError(t, err)
		expectedMongoDBExporter := &inventoryv1.MongoDBExporter{
			AgentId:            "00000000-0000-4000-8000-000000000007",
			PmmAgentId:         pmmAgent.GetPmmAgent().AgentId,
			ServiceId:          ms.ServiceId,
			Username:           "username",
			PushMetricsEnabled: true,
			Status:             inventoryv1.AgentStatus_AGENT_STATUS_UNKNOWN,
		}
		assert.Equal(t, expectedMongoDBExporter, actualAgent.GetMongodbExporter())
	})

	t.Run("PushMetricsNodeExporter", func(t *testing.T) {
		_, as, _, teardown, ctx, _ := setup(t)
		t.Cleanup(func() { teardown(t) })

		as.r.(*mockAgentsRegistry).On("IsConnected", models.PMMServerAgentID).Return(true)
		actualAgents, err := as.List(ctx, models.AgentFilters{})
		require.NoError(t, err)
		require.Len(t, actualAgents, 4) // PMM Server's pmm-agent, node_exporter, postgres_exporter, PostgreSQL QAN

		as.r.(*mockAgentsRegistry).On("IsConnected", "00000000-0000-4000-8000-000000000005").Return(true)
		as.state.(*mockAgentsStateUpdater).On("RequestStateUpdate", ctx, "00000000-0000-4000-8000-000000000005")

		pmmAgent, err := as.AddPMMAgent(ctx, &inventoryv1.AddPMMAgentParams{
			RunsOnNodeId: models.PMMServerNodeID,
		})
		require.NoError(t, err)
		expectedPMMAgent := &inventoryv1.PMMAgent{
			AgentId:      "00000000-0000-4000-8000-000000000005",
			RunsOnNodeId: models.PMMServerNodeID,
			Connected:    true,
		}
		assert.Equal(t, expectedPMMAgent, pmmAgent.GetPmmAgent())

		actualNodeExporter, err := as.AddNodeExporter(ctx, &inventoryv1.AddNodeExporterParams{
			PmmAgentId:  pmmAgent.GetPmmAgent().AgentId,
			PushMetrics: true,
		})
		require.NoError(t, err)
		expectedNodeExporter := &inventoryv1.NodeExporter{
			AgentId:            "00000000-0000-4000-8000-000000000006",
			PmmAgentId:         "00000000-0000-4000-8000-000000000005",
			PushMetricsEnabled: true,
			Status:             inventoryv1.AgentStatus_AGENT_STATUS_UNKNOWN,
		}
		assert.Equal(t, expectedNodeExporter, actualNodeExporter.GetNodeExporter())
	})

	t.Run("PushMetricsPostgresSQLExporter", func(t *testing.T) {
		ss, as, _, teardown, ctx, _ := setup(t)
		t.Cleanup(func() { teardown(t) })

		as.r.(*mockAgentsRegistry).On("IsConnected", models.PMMServerAgentID).Return(true)
		actualAgents, err := as.List(ctx, models.AgentFilters{})
		require.NoError(t, err)
		require.Len(t, actualAgents, 4) // PMM Server's pmm-agent, node_exporter, postgres_exporter, PostgreSQL QAN

		as.r.(*mockAgentsRegistry).On("IsConnected", "00000000-0000-4000-8000-000000000005").Return(true)
		as.state.(*mockAgentsStateUpdater).On("RequestStateUpdate", ctx, "00000000-0000-4000-8000-000000000005")
		as.cc.(*mockConnectionChecker).On("CheckConnectionToService", ctx,
			mock.AnythingOfType(reflect.TypeOf(&reform.TX{}).Name()),
			mock.AnythingOfType(reflect.TypeOf(&models.Service{}).Name()),
			mock.AnythingOfType(reflect.TypeOf(&models.Agent{}).Name())).Return(nil)
		as.sib.(*mockServiceInfoBroker).On("GetInfoFromService", ctx,
			mock.AnythingOfType(reflect.TypeOf(&reform.TX{}).Name()),
			mock.AnythingOfType(reflect.TypeOf(&models.Service{}).Name()),
			mock.AnythingOfType(reflect.TypeOf(&models.Agent{}).Name())).Return(nil)

		pmmAgent, err := as.AddPMMAgent(ctx, &inventoryv1.AddPMMAgentParams{
			RunsOnNodeId: models.PMMServerNodeID,
		})
		require.NoError(t, err)
		expectedPMMAgent := &inventoryv1.PMMAgent{
			AgentId:      "00000000-0000-4000-8000-000000000005",
			RunsOnNodeId: models.PMMServerNodeID,
			Connected:    true,
		}
		assert.Equal(t, expectedPMMAgent, pmmAgent.GetPmmAgent())
		ps, err := ss.AddPostgreSQL(ctx, &models.AddDBMSServiceParams{
			ServiceName: "test-postgres",
			NodeID:      models.PMMServerNodeID,
			Address:     pointer.ToString("127.0.0.1"),
			Port:        pointer.ToUint16(5432),
		})
		require.NoError(t, err)

		actualAgent, err := as.AddPostgresExporter(ctx, &inventoryv1.AddPostgresExporterParams{
			PmmAgentId:  pmmAgent.GetPmmAgent().AgentId,
			ServiceId:   ps.ServiceId,
			Username:    "username",
			PushMetrics: true,
		})
		require.NoError(t, err)
		expectedPostgresExporter := &inventoryv1.PostgresExporter{
			AgentId:            "00000000-0000-4000-8000-000000000007",
			PmmAgentId:         pmmAgent.GetPmmAgent().AgentId,
			ServiceId:          ps.ServiceId,
			Username:           "username",
			PushMetricsEnabled: true,
			Status:             inventoryv1.AgentStatus_AGENT_STATUS_UNKNOWN,
		}
		assert.Equal(t, expectedPostgresExporter, actualAgent.GetPostgresExporter())
	})

	t.Run("PushMetricsMySQLExporter", func(t *testing.T) {
		ss, as, _, teardown, ctx, _ := setup(t)
		t.Cleanup(func() { teardown(t) })

		as.r.(*mockAgentsRegistry).On("IsConnected", models.PMMServerAgentID).Return(true)
		actualAgents, err := as.List(ctx, models.AgentFilters{})
		require.NoError(t, err)
		require.Len(t, actualAgents, 4) // PMM Server's pmm-agent, node_exporter, postgres_exporter, PostgreSQL QAN

		as.r.(*mockAgentsRegistry).On("IsConnected", "00000000-0000-4000-8000-000000000005").Return(true)
		as.state.(*mockAgentsStateUpdater).On("RequestStateUpdate", ctx, "00000000-0000-4000-8000-000000000005")
		as.cc.(*mockConnectionChecker).On("CheckConnectionToService", ctx,
			mock.AnythingOfType(reflect.TypeOf(&reform.TX{}).Name()),
			mock.AnythingOfType(reflect.TypeOf(&models.Service{}).Name()),
			mock.AnythingOfType(reflect.TypeOf(&models.Agent{}).Name())).Return(nil)
		as.sib.(*mockServiceInfoBroker).On("GetInfoFromService", ctx,
			mock.AnythingOfType(reflect.TypeOf(&reform.TX{}).Name()),
			mock.AnythingOfType(reflect.TypeOf(&models.Service{}).Name()),
			mock.AnythingOfType(reflect.TypeOf(&models.Agent{}).Name())).Return(nil)

		pmmAgent, err := as.AddPMMAgent(ctx, &inventoryv1.AddPMMAgentParams{
			RunsOnNodeId: models.PMMServerNodeID,
		})
		require.NoError(t, err)
		expectedPMMAgent := &inventoryv1.PMMAgent{
			AgentId:      "00000000-0000-4000-8000-000000000005",
			RunsOnNodeId: models.PMMServerNodeID,
			Connected:    true,
		}
		assert.Equal(t, expectedPMMAgent, pmmAgent.GetPmmAgent())

		ss.vc.(*mockVersionCache).On("RequestSoftwareVersionsUpdate").Once()
		s, err := ss.AddMySQL(ctx, &models.AddDBMSServiceParams{
			ServiceName: "test-mysql",
			NodeID:      models.PMMServerNodeID,
			Address:     pointer.ToString("127.0.0.1"),
			Port:        pointer.ToUint16(3306),
		})
		require.NoError(t, err)

		actualAgent, err := as.AddMySQLdExporter(ctx, &inventoryv1.AddMySQLdExporterParams{
			PmmAgentId:  pmmAgent.GetPmmAgent().AgentId,
			ServiceId:   s.ServiceId,
			Username:    "username",
			PushMetrics: true,
		})
		require.NoError(t, err)
		expectedMySQLdExporter := &inventoryv1.MySQLdExporter{
			AgentId:            "00000000-0000-4000-8000-000000000007",
			PmmAgentId:         "00000000-0000-4000-8000-000000000005",
			ServiceId:          s.ServiceId,
			Username:           "username",
			PushMetricsEnabled: true,
			Status:             inventoryv1.AgentStatus_AGENT_STATUS_UNKNOWN,
		}
		assert.Equal(t, expectedMySQLdExporter, actualAgent.GetMysqldExporter())
	})

	t.Run("PushMetricsRdsExporter", func(t *testing.T) {
		_, as, ns, teardown, ctx, _ := setup(t)
		t.Cleanup(func() { teardown(t) })

		node, err := ns.AddRemoteRDSNode(ctx, &inventoryv1.AddRemoteRDSNodeParams{
			NodeName:     "rds1",
			Address:      "rds-mysql57",
			NodeModel:    "db.t3.micro",
			Region:       "us-east-1",
			Az:           "us-east-1b",
			CustomLabels: map[string]string{"foo": "bar"},
		})
		require.NoError(t, err)
		expectedNode := &inventoryv1.RemoteRDSNode{
			NodeId:       "00000000-0000-4000-8000-000000000005",
			NodeName:     "rds1",
			Address:      "rds-mysql57",
			NodeModel:    "db.t3.micro",
			Region:       "us-east-1",
			Az:           "us-east-1b",
			CustomLabels: map[string]string{"foo": "bar"},
		}
		assert.Equal(t, expectedNode, node)

		as.state.(*mockAgentsStateUpdater).On("RequestStateUpdate", ctx, "pmm-server")

		agent, err := as.AddRDSExporter(ctx, &inventoryv1.AddRDSExporterParams{
			PmmAgentId:   "pmm-server",
			NodeId:       node.NodeId,
			AwsAccessKey: "EXAMPLE_ACCESS_KEY",
			AwsSecretKey: "EXAMPLE_SECRET_KEY",
			CustomLabels: map[string]string{"baz": "qux"},
			PushMetrics:  true,
		})
		require.NoError(t, err)
		expectedAgent := &inventoryv1.RDSExporter{
			AgentId:            "00000000-0000-4000-8000-000000000006",
			PmmAgentId:         "pmm-server",
			NodeId:             "00000000-0000-4000-8000-000000000005",
			AwsAccessKey:       "EXAMPLE_ACCESS_KEY",
			CustomLabels:       map[string]string{"baz": "qux"},
			PushMetricsEnabled: true,
			Status:             inventoryv1.AgentStatus_AGENT_STATUS_UNKNOWN,
		}
		assert.Equal(t, expectedAgent, agent.GetRdsExporter())
	})

	t.Run("PushMetricsExternalExporter", func(t *testing.T) {
		ss, as, _, teardown, ctx, _ := setup(t)
		t.Cleanup(func() { teardown(t) })
		as.state.(*mockAgentsStateUpdater).On("RequestStateUpdate", ctx, "pmm-server")

		service, err := ss.AddExternalService(ctx, &models.AddDBMSServiceParams{
			ServiceName:   "External service",
			NodeID:        models.PMMServerNodeID,
			ExternalGroup: "external",
		})
		require.NoError(t, err)
		require.NotNil(t, service)

		agent, err := as.AddExternalExporter(ctx, &inventoryv1.AddExternalExporterParams{
			RunsOnNodeId: models.PMMServerNodeID,
			ServiceId:    service.ServiceId,
			Username:     "username",
			ListenPort:   12345,
			PushMetrics:  true,
		})
		require.NoError(t, err)
		expectedExternalExporter := &inventoryv1.ExternalExporter{
			AgentId:            "00000000-0000-4000-8000-000000000006",
			RunsOnNodeId:       models.PMMServerNodeID,
			ServiceId:          service.ServiceId,
			Username:           "username",
			Scheme:             "http",
			MetricsPath:        "/metrics",
			ListenPort:         12345,
			PushMetricsEnabled: true,
		}
		assert.Equal(t, expectedExternalExporter, agent.GetExternalExporter())

		actualAgent, err := as.Get(ctx, "00000000-0000-4000-8000-000000000006")
		require.NoError(t, err)
		assert.Equal(t, expectedExternalExporter, actualAgent)
	})
}<|MERGE_RESOLUTION|>--- conflicted
+++ resolved
@@ -103,16 +103,10 @@
 		})
 
 		t.Run("ChangeNodeExporterAndRemoveCustomLabels", func(t *testing.T) {
-<<<<<<< HEAD
 			actualNodeExporter, err := as.ChangeNodeExporter(
 				ctx,
-				"/agent_id/00000000-0000-4000-8000-000000000006",
+				"00000000-0000-4000-8000-000000000006",
 				&inventoryv1.ChangeNodeExporterParams{
-=======
-			actualNodeExporter, err := as.ChangeNodeExporter(ctx, &inventoryv1.ChangeNodeExporterParams{
-				AgentId: "00000000-0000-4000-8000-000000000006",
-				Common: &inventoryv1.ChangeCommonAgentParams{
->>>>>>> 108972fb
 					Enable: pointer.ToBool(false),
 					// passing an empty map to remove custom labels
 					CustomLabels: &common.StringMap{},
@@ -334,13 +328,8 @@
 			as.r.(*mockAgentsRegistry).On("Kick", ctx, "00000000-0000-4000-8000-000000000005").Return(true)
 			err := as.Remove(ctx, "00000000-0000-4000-8000-000000000005", true)
 			require.NoError(t, err)
-<<<<<<< HEAD
-			actualAgent, err := as.Get(ctx, "/agent_id/00000000-0000-4000-8000-000000000005")
-			tests.AssertGRPCError(t, status.New(codes.NotFound, `Agent with ID /agent_id/00000000-0000-4000-8000-000000000005 not found.`), err)
-=======
 			actualAgent, err := as.Get(ctx, "00000000-0000-4000-8000-000000000005")
-			tests.AssertGRPCError(t, status.New(codes.NotFound, `Agent with ID "00000000-0000-4000-8000-000000000005" not found.`), err)
->>>>>>> 108972fb
+			tests.AssertGRPCError(t, status.New(codes.NotFound, "Agent with ID 00000000-0000-4000-8000-000000000005 not found."), err)
 			assert.Nil(t, actualAgent)
 
 			actualAgents, err = as.List(ctx, models.AgentFilters{})
