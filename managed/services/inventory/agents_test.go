// Copyright (C) 2023 Percona LLC
//
// This program is free software: you can redistribute it and/or modify
// it under the terms of the GNU Affero General Public License as published by
// the Free Software Foundation, either version 3 of the License, or
// (at your option) any later version.
//
// This program is distributed in the hope that it will be useful,
// but WITHOUT ANY WARRANTY; without even the implied warranty of
// MERCHANTABILITY or FITNESS FOR A PARTICULAR PURPOSE. See the
// GNU Affero General Public License for more details.
//
// You should have received a copy of the GNU Affero General Public License
// along with this program. If not, see <https://www.gnu.org/licenses/>.

package inventory

import (
	"reflect"
	"testing"

	"github.com/AlekSi/pointer"
	"github.com/stretchr/testify/assert"
	"github.com/stretchr/testify/mock"
	"github.com/stretchr/testify/require"
	"google.golang.org/grpc/codes"
	"google.golang.org/grpc/status"
	"gopkg.in/reform.v1"

	inventoryv1 "github.com/percona/pmm/api/inventory/v1"
	"github.com/percona/pmm/managed/models"
	"github.com/percona/pmm/managed/utils/tests"
)

func TestAgents(t *testing.T) {
	t.Run("Basic", func(t *testing.T) {
		// FIXME split this test into several smaller

		ss, as, _, teardown, ctx, _ := setup(t)
		defer teardown(t)

		as.r.(*mockAgentsRegistry).On("IsConnected", models.PMMServerAgentID).Return(true)
		actualAgents, err := as.List(ctx, models.AgentFilters{})
		require.NoError(t, err)
		require.Len(t, actualAgents, 4) // PMM Server's pmm-agent, node_exporter, postgres_exporter, PostgreSQL QAN

		as.r.(*mockAgentsRegistry).On("IsConnected", "/agent_id/00000000-0000-4000-8000-000000000005").Return(true)
		as.state.(*mockAgentsStateUpdater).On("RequestStateUpdate", ctx, "/agent_id/00000000-0000-4000-8000-000000000005")
		as.cc.(*mockConnectionChecker).On("CheckConnectionToService", ctx,
			mock.AnythingOfType(reflect.TypeOf(&reform.TX{}).Name()),
			mock.AnythingOfType(reflect.TypeOf(&models.Service{}).Name()),
			mock.AnythingOfType(reflect.TypeOf(&models.Agent{}).Name())).Return(nil)
		as.sib.(*mockServiceInfoBroker).On("GetInfoFromService", ctx,
			mock.AnythingOfType(reflect.TypeOf(&reform.TX{}).Name()),
			mock.AnythingOfType(reflect.TypeOf(&models.Service{}).Name()),
			mock.AnythingOfType(reflect.TypeOf(&models.Agent{}).Name())).Return(nil)
		as.vmdb.(*mockPrometheusService).On("RequestConfigurationUpdate").Return()

		pmmAgent, err := as.AddPMMAgent(ctx, &inventoryv1.AddPMMAgentRequest{
			RunsOnNodeId: models.PMMServerNodeID,
		})
		require.NoError(t, err)
		expectedPMMAgent := &inventoryv1.PMMAgent{
			AgentId:      "/agent_id/00000000-0000-4000-8000-000000000005",
			RunsOnNodeId: models.PMMServerNodeID,
			Connected:    true,
		}
		assert.Equal(t, expectedPMMAgent, pmmAgent)

		actualNodeExporter, err := as.AddNodeExporter(ctx, &inventoryv1.AddNodeExporterRequest{
			PmmAgentId: pmmAgent.AgentId,
		})
		require.NoError(t, err)
		expectedNodeExporter := &inventoryv1.NodeExporter{
			AgentId:    "/agent_id/00000000-0000-4000-8000-000000000006",
			PmmAgentId: "/agent_id/00000000-0000-4000-8000-000000000005",
			Status:     inventoryv1.AgentStatus_AGENT_STATUS_UNKNOWN,
		}
		assert.Equal(t, expectedNodeExporter, actualNodeExporter)

		actualNodeExporter, err = as.ChangeNodeExporter(ctx, &inventoryv1.ChangeNodeExporterRequest{
			AgentId: "/agent_id/00000000-0000-4000-8000-000000000006",
			Common: &inventoryv1.ChangeCommonAgentParams{
				Disable: true,
			},
		})
		require.NoError(t, err)
		expectedNodeExporter = &inventoryv1.NodeExporter{
			AgentId:    "/agent_id/00000000-0000-4000-8000-000000000006",
			PmmAgentId: "/agent_id/00000000-0000-4000-8000-000000000005",
			Disabled:   true,
			Status:     inventoryv1.AgentStatus_AGENT_STATUS_UNKNOWN,
		}
		assert.Equal(t, expectedNodeExporter, actualNodeExporter)

		actualAgent, err := as.Get(ctx, "/agent_id/00000000-0000-4000-8000-000000000006")
		require.NoError(t, err)
		assert.Equal(t, expectedNodeExporter, actualAgent)

		ss.vc.(*mockVersionCache).On("RequestSoftwareVersionsUpdate").Once()
		s, err := ss.AddMySQL(ctx, &models.AddDBMSServiceParams{
			ServiceName: "test-mysql",
			NodeID:      models.PMMServerNodeID,
			Address:     pointer.ToString("127.0.0.1"),
			Port:        pointer.ToUint16(3306),
		})
		require.NoError(t, err)

		actualAgent, _, err = as.AddMySQLdExporter(ctx, &inventoryv1.AddMySQLdExporterRequest{
			PmmAgentId: pmmAgent.AgentId,
			ServiceId:  s.ServiceId,
			Username:   "username",
		})
		require.NoError(t, err)
		expectedMySQLdExporter := &inventoryv1.MySQLdExporter{
			AgentId:    "/agent_id/00000000-0000-4000-8000-000000000008",
			PmmAgentId: "/agent_id/00000000-0000-4000-8000-000000000005",
			ServiceId:  s.ServiceId,
			Username:   "username",
			Status:     inventoryv1.AgentStatus_AGENT_STATUS_UNKNOWN,
		}
		assert.Equal(t, expectedMySQLdExporter, actualAgent)

		actualAgent, err = as.Get(ctx, "/agent_id/00000000-0000-4000-8000-000000000008")
		require.NoError(t, err)
		assert.Equal(t, expectedMySQLdExporter, actualAgent)

		ms, err := ss.AddMongoDB(ctx, &models.AddDBMSServiceParams{
			ServiceName: "test-mongo",
			NodeID:      models.PMMServerNodeID,
			Address:     pointer.ToString("127.0.0.1"),
			Port:        pointer.ToUint16(27017),
		})
		require.NoError(t, err)

		actualAgent, err = as.AddMongoDBExporter(ctx, &inventoryv1.AddMongoDBExporterRequest{
			PmmAgentId:       pmmAgent.AgentId,
			ServiceId:        ms.ServiceId,
			Username:         "username",
			StatsCollections: nil,
			CollectionsLimit: 0, // no limit
		})
		require.NoError(t, err)
		expectedMongoDBExporter := &inventoryv1.MongoDBExporter{
			AgentId:    "/agent_id/00000000-0000-4000-8000-00000000000a",
			PmmAgentId: pmmAgent.AgentId,
			ServiceId:  ms.ServiceId,
			Username:   "username",
			Status:     inventoryv1.AgentStatus_AGENT_STATUS_UNKNOWN,
		}
		assert.Equal(t, expectedMongoDBExporter, actualAgent)

		actualAgent, err = as.Get(ctx, "/agent_id/00000000-0000-4000-8000-00000000000a")
		require.NoError(t, err)
		assert.Equal(t, expectedMongoDBExporter, actualAgent)

		actualAgent, err = as.AddQANMySQLSlowlogAgent(ctx, &inventoryv1.AddQANMySQLSlowlogAgentRequest{
			PmmAgentId: pmmAgent.AgentId,
			ServiceId:  s.ServiceId,
			Username:   "username",
		})
		require.NoError(t, err)
		expectedQANMySQLSlowlogAgent := &inventoryv1.QANMySQLSlowlogAgent{
			AgentId:    "/agent_id/00000000-0000-4000-8000-00000000000b",
			PmmAgentId: pmmAgent.AgentId,
			ServiceId:  s.ServiceId,
			Username:   "username",
			Status:     inventoryv1.AgentStatus_AGENT_STATUS_UNKNOWN,
		}
		assert.Equal(t, expectedQANMySQLSlowlogAgent, actualAgent)

		actualAgent, err = as.Get(ctx, "/agent_id/00000000-0000-4000-8000-00000000000b")
		require.NoError(t, err)
		assert.Equal(t, expectedQANMySQLSlowlogAgent, actualAgent)

		ps, err := ss.AddPostgreSQL(ctx, &models.AddDBMSServiceParams{
			ServiceName: "test-postgres",
			NodeID:      models.PMMServerNodeID,
			Address:     pointer.ToString("127.0.0.1"),
			Port:        pointer.ToUint16(5432),
		})
		require.NoError(t, err)

		actualAgent, err = as.AddPostgresExporter(ctx, &inventoryv1.AddPostgresExporterRequest{
			PmmAgentId: pmmAgent.AgentId,
			ServiceId:  ps.ServiceId,
			Username:   "username",
		})
		require.NoError(t, err)
		expectedPostgresExporter := &inventoryv1.PostgresExporter{
			AgentId:    "/agent_id/00000000-0000-4000-8000-00000000000d",
			PmmAgentId: pmmAgent.AgentId,
			ServiceId:  ps.ServiceId,
			Username:   "username",
			Status:     inventoryv1.AgentStatus_AGENT_STATUS_UNKNOWN,
		}
		assert.Equal(t, expectedPostgresExporter, actualAgent)

		actualAgent, err = as.Get(ctx, "/agent_id/00000000-0000-4000-8000-00000000000d")
		require.NoError(t, err)
		assert.Equal(t, expectedPostgresExporter, actualAgent)

		actualAgent, err = as.AddExternalExporter(ctx, &inventoryv1.AddExternalExporterRequest{
			RunsOnNodeId: models.PMMServerNodeID,
			ServiceId:    ps.ServiceId,
			Username:     "username",
			ListenPort:   9222,
		})
		require.NoError(t, err)
		expectedExternalExporter := &inventoryv1.ExternalExporter{
			AgentId:      "/agent_id/00000000-0000-4000-8000-00000000000e",
			RunsOnNodeId: models.PMMServerNodeID,
			ServiceId:    ps.ServiceId,
			Username:     "username",
			Scheme:       "http",
			MetricsPath:  "/metrics",
			ListenPort:   9222,
		}
		assert.Equal(t, expectedExternalExporter, actualAgent)

		t.Run("ListAllAgents", func(t *testing.T) {
			actualAgents, err = as.List(ctx, models.AgentFilters{})
			require.NoError(t, err)
			for i, a := range actualAgents {
				t.Logf("%d: %T %s", i, a, a)
			}
			require.Len(t, actualAgents, 11)

			// TODO: fix protobuf equality https://jira.percona.com/browse/PMM-6743
			assert.Equal(t, pmmAgent.AgentId, actualAgents[3].(*inventoryv1.PMMAgent).AgentId)
			assert.Equal(t, expectedNodeExporter.AgentId, actualAgents[4].(*inventoryv1.NodeExporter).AgentId)
			assert.Equal(t, expectedMySQLdExporter.AgentId, actualAgents[5].(*inventoryv1.MySQLdExporter).AgentId)
			assert.Equal(t, expectedMongoDBExporter.AgentId, actualAgents[6].(*inventoryv1.MongoDBExporter).AgentId)
			assert.Equal(t, expectedQANMySQLSlowlogAgent.AgentId, actualAgents[7].(*inventoryv1.QANMySQLSlowlogAgent).AgentId)
			assert.Equal(t, expectedPostgresExporter.AgentId, actualAgents[8].(*inventoryv1.PostgresExporter).AgentId)
			assert.Equal(t, expectedExternalExporter.AgentId, actualAgents[9].(*inventoryv1.ExternalExporter).AgentId)
		})

		t.Run("FilterByServiceID", func(t *testing.T) {
			actualAgents, err = as.List(ctx, models.AgentFilters{ServiceID: s.ServiceId})
			require.NoError(t, err)
			require.Len(t, actualAgents, 2)
			assert.Equal(t, expectedMySQLdExporter, actualAgents[0])
			assert.Equal(t, expectedQANMySQLSlowlogAgent, actualAgents[1])
		})

		t.Run("FilterByPMMAgent", func(t *testing.T) {
			actualAgents, err = as.List(ctx, models.AgentFilters{PMMAgentID: pmmAgent.AgentId})
			require.NoError(t, err)
			require.Len(t, actualAgents, 5)
			assert.Equal(t, expectedNodeExporter, actualAgents[0])
			assert.Equal(t, expectedMySQLdExporter, actualAgents[1])
			assert.Equal(t, expectedMongoDBExporter, actualAgents[2])
			assert.Equal(t, expectedQANMySQLSlowlogAgent, actualAgents[3])
			assert.Equal(t, expectedPostgresExporter, actualAgents[4])
		})

		t.Run("FilterByNode", func(t *testing.T) {
			actualAgents, err = as.List(ctx, models.AgentFilters{NodeID: models.PMMServerNodeID})
			require.NoError(t, err)
			require.Len(t, actualAgents, 2)
			assert.Equal(t, expectedNodeExporter, actualAgents[1])
		})

		t.Run("FilterByAgentType", func(t *testing.T) {
			agentType := models.ExternalExporterType
			actualAgents, err = as.List(ctx, models.AgentFilters{AgentType: &agentType})
			require.NoError(t, err)
			require.Len(t, actualAgents, 1)
			assert.Equal(t, expectedExternalExporter, actualAgents[0])
		})

		t.Run("FilterByMultipleFields", func(t *testing.T) {
			actualAgents, err = as.List(ctx, models.AgentFilters{PMMAgentID: pmmAgent.AgentId, NodeID: models.PMMServerNodeID})
			tests.AssertGRPCError(t, status.New(codes.InvalidArgument, `expected at most one param: pmm_agent_id, node_id or service_id`), err)
			assert.Nil(t, actualAgents)
		})

		as.r.(*mockAgentsRegistry).On("Kick", ctx, "/agent_id/00000000-0000-4000-8000-000000000005").Return(true)
		err = as.Remove(ctx, "/agent_id/00000000-0000-4000-8000-000000000005", true)
		require.NoError(t, err)
		actualAgent, err = as.Get(ctx, "/agent_id/00000000-0000-4000-8000-000000000005")
		tests.AssertGRPCError(t, status.New(codes.NotFound, `Agent with ID "/agent_id/00000000-0000-4000-8000-000000000005" not found.`), err)
		assert.Nil(t, actualAgent)

		actualAgents, err = as.List(ctx, models.AgentFilters{})
		require.NoError(t, err)
		require.Len(t, actualAgents, 5) // PMM Server's pmm-agent, node_exporter, postgres_exporter, PostgreSQL QAN, External exporter
	})

	t.Run("GetEmptyID", func(t *testing.T) {
		_, as, _, teardown, ctx, _ := setup(t)
		defer teardown(t)

		actualNode, err := as.Get(ctx, "")
		tests.AssertGRPCError(t, status.New(codes.InvalidArgument, `Empty Agent ID.`), err)
		assert.Nil(t, actualNode)
	})

	t.Run("AddPMMAgent", func(t *testing.T) {
		_, as, _, teardown, ctx, _ := setup(t)
		defer teardown(t)

		as.r.(*mockAgentsRegistry).On("IsConnected", "/agent_id/00000000-0000-4000-8000-000000000005").Return(false)
		actualAgent, err := as.AddPMMAgent(ctx, &inventoryv1.AddPMMAgentRequest{
			RunsOnNodeId: models.PMMServerNodeID,
		})
		require.NoError(t, err)
		expectedPMMAgent := &inventoryv1.PMMAgent{
			AgentId:      "/agent_id/00000000-0000-4000-8000-000000000005",
			RunsOnNodeId: models.PMMServerNodeID,
			Connected:    false,
		}
		assert.Equal(t, expectedPMMAgent, actualAgent)

		as.r.(*mockAgentsRegistry).On("IsConnected", "/agent_id/00000000-0000-4000-8000-000000000006").Return(true)
		actualAgent, err = as.AddPMMAgent(ctx, &inventoryv1.AddPMMAgentRequest{
			RunsOnNodeId: models.PMMServerNodeID,
		})
		require.NoError(t, err)
		expectedPMMAgent = &inventoryv1.PMMAgent{
			AgentId:      "/agent_id/00000000-0000-4000-8000-000000000006",
			RunsOnNodeId: models.PMMServerNodeID,
			Connected:    true,
		}
		assert.Equal(t, expectedPMMAgent, actualAgent)
	})

	t.Run("AddPmmAgentNotFound", func(t *testing.T) {
		_, as, _, teardown, ctx, _ := setup(t)
		defer teardown(t)

		_, err := as.AddNodeExporter(ctx, &inventoryv1.AddNodeExporterRequest{
			PmmAgentId: "no-such-id",
		})
		tests.AssertGRPCError(t, status.New(codes.NotFound, `Agent with ID "no-such-id" not found.`), err)
	})

	t.Run("AddRDSExporter", func(t *testing.T) {
		_, as, ns, teardown, ctx, _ := setup(t)
		defer teardown(t)

<<<<<<< HEAD
		node, err := ns.AddRemoteRDSNode(ctx, &inventoryv1.AddRemoteRDSNodeRequest{
=======
		node, err := ns.AddRemoteRDSNode(ctx, &inventorypb.AddRemoteRDSNodeParams{
>>>>>>> 95043ea9
			NodeName:     "rds1",
			Address:      "rds-mysql57",
			NodeModel:    "db.t3.micro",
			Region:       "us-east-1",
			Az:           "us-east-1b",
			CustomLabels: map[string]string{"foo": "bar"},
		})
		require.NoError(t, err)
		expectedNode := &inventoryv1.RemoteRDSNode{
			NodeId:       "/node_id/00000000-0000-4000-8000-000000000005",
			NodeName:     "rds1",
			Address:      "rds-mysql57",
			NodeModel:    "db.t3.micro",
			Region:       "us-east-1",
			Az:           "us-east-1b",
			CustomLabels: map[string]string{"foo": "bar"},
		}
		assert.Equal(t, expectedNode, node)

		as.state.(*mockAgentsStateUpdater).On("RequestStateUpdate", ctx, "pmm-server")

		agent, err := as.AddRDSExporter(ctx, &inventoryv1.AddRDSExporterRequest{
			PmmAgentId:   "pmm-server",
			NodeId:       node.NodeId,
			AwsAccessKey: "EXAMPLE_ACCESS_KEY",
			AwsSecretKey: "EXAMPLE_SECRET_KEY",
			CustomLabels: map[string]string{"baz": "qux"},
		})
		require.NoError(t, err)
		expectedAgent := &inventoryv1.RDSExporter{
			AgentId:      "/agent_id/00000000-0000-4000-8000-000000000006",
			PmmAgentId:   "pmm-server",
			NodeId:       "/node_id/00000000-0000-4000-8000-000000000005",
			AwsAccessKey: "EXAMPLE_ACCESS_KEY",
			CustomLabels: map[string]string{"baz": "qux"},
			Status:       inventoryv1.AgentStatus_AGENT_STATUS_UNKNOWN,
		}
		assert.Equal(t, expectedAgent, agent)
	})

	t.Run("AddExternalExporter", func(t *testing.T) {
		ss, as, _, teardown, ctx, _ := setup(t)
		defer teardown(t)

		as.vmdb.(*mockPrometheusService).On("RequestConfigurationUpdate").Return()

		service, err := ss.AddExternalService(ctx, &models.AddDBMSServiceParams{
			ServiceName:   "External service",
			NodeID:        models.PMMServerNodeID,
			ExternalGroup: "external",
		})
		require.NoError(t, err)
		require.NotNil(t, service)

		agent, err := as.AddExternalExporter(ctx, &inventoryv1.AddExternalExporterRequest{
			RunsOnNodeId: models.PMMServerNodeID,
			ServiceId:    service.ServiceId,
			Username:     "username",
			ListenPort:   12345,
		})
		require.NoError(t, err)
		expectedExternalExporter := &inventoryv1.ExternalExporter{
			AgentId:      "/agent_id/00000000-0000-4000-8000-000000000006",
			RunsOnNodeId: models.PMMServerNodeID,
			ServiceId:    service.ServiceId,
			Username:     "username",
			Scheme:       "http",
			MetricsPath:  "/metrics",
			ListenPort:   12345,
		}
		assert.Equal(t, expectedExternalExporter, agent)

		actualAgent, err := as.Get(ctx, "/agent_id/00000000-0000-4000-8000-000000000006")
		require.NoError(t, err)
		assert.Equal(t, expectedExternalExporter, actualAgent)
	})

	t.Run("AddServiceNotFound", func(t *testing.T) {
		_, as, _, teardown, ctx, _ := setup(t)
		defer teardown(t)

		as.r.(*mockAgentsRegistry).On("IsConnected", "/agent_id/00000000-0000-4000-8000-000000000005").Return(true)
		pmmAgent, err := as.AddPMMAgent(ctx, &inventoryv1.AddPMMAgentRequest{
			RunsOnNodeId: models.PMMServerNodeID,
		})
		require.NoError(t, err)

		_, _, err = as.AddMySQLdExporter(ctx, &inventoryv1.AddMySQLdExporterRequest{
			PmmAgentId: pmmAgent.AgentId,
			ServiceId:  "no-such-id",
		})
		tests.AssertGRPCError(t, status.New(codes.NotFound, `Service with ID "no-such-id" not found.`), err)
	})

	t.Run("RemoveNotFound", func(t *testing.T) {
		_, as, _, teardown, ctx, _ := setup(t)
		defer teardown(t)

		err := as.Remove(ctx, "no-such-id", false)
		tests.AssertGRPCError(t, status.New(codes.NotFound, `Agent with ID "no-such-id" not found.`), err)
	})
	t.Run("PushMetricsMongodbExporter", func(t *testing.T) {
		ss, as, _, teardown, ctx, _ := setup(t)
		defer teardown(t)

		as.r.(*mockAgentsRegistry).On("IsConnected", models.PMMServerAgentID).Return(true)
		actualAgents, err := as.List(ctx, models.AgentFilters{})
		require.NoError(t, err)
		require.Len(t, actualAgents, 4) // PMM Server's pmm-agent, node_exporter, postgres_exporter, PostgreSQL QAN

		as.r.(*mockAgentsRegistry).On("IsConnected", "/agent_id/00000000-0000-4000-8000-000000000005").Return(true)
		as.state.(*mockAgentsStateUpdater).On("RequestStateUpdate", ctx, "/agent_id/00000000-0000-4000-8000-000000000005")
		as.cc.(*mockConnectionChecker).On("CheckConnectionToService", ctx,
			mock.AnythingOfType(reflect.TypeOf(&reform.TX{}).Name()),
			mock.AnythingOfType(reflect.TypeOf(&models.Service{}).Name()),
			mock.AnythingOfType(reflect.TypeOf(&models.Agent{}).Name())).Return(nil)
		as.sib.(*mockServiceInfoBroker).On("GetInfoFromService", ctx,
			mock.AnythingOfType(reflect.TypeOf(&reform.TX{}).Name()),
			mock.AnythingOfType(reflect.TypeOf(&models.Service{}).Name()),
			mock.AnythingOfType(reflect.TypeOf(&models.Agent{}).Name())).Return(nil)

		pmmAgent, err := as.AddPMMAgent(ctx, &inventoryv1.AddPMMAgentRequest{
			RunsOnNodeId: models.PMMServerNodeID,
		})
		require.NoError(t, err)
		expectedPMMAgent := &inventoryv1.PMMAgent{
			AgentId:      "/agent_id/00000000-0000-4000-8000-000000000005",
			RunsOnNodeId: models.PMMServerNodeID,
			Connected:    true,
		}
		assert.Equal(t, expectedPMMAgent, pmmAgent)
		ms, err := ss.AddMongoDB(ctx, &models.AddDBMSServiceParams{
			ServiceName: "test-mongo",
			NodeID:      models.PMMServerNodeID,
			Address:     pointer.ToString("127.0.0.1"),
			Port:        pointer.ToUint16(27017),
		})
		require.NoError(t, err)
		actualAgent, err := as.AddMongoDBExporter(ctx, &inventoryv1.AddMongoDBExporterRequest{
			PmmAgentId:  pmmAgent.AgentId,
			ServiceId:   ms.ServiceId,
			Username:    "username",
			PushMetrics: true,
		})
		require.NoError(t, err)
		expectedMongoDBExporter := &inventoryv1.MongoDBExporter{
			AgentId:            "/agent_id/00000000-0000-4000-8000-000000000007",
			PmmAgentId:         pmmAgent.AgentId,
			ServiceId:          ms.ServiceId,
			Username:           "username",
			PushMetricsEnabled: true,
			Status:             inventoryv1.AgentStatus_AGENT_STATUS_UNKNOWN,
		}
		assert.Equal(t, expectedMongoDBExporter, actualAgent)
	})
	t.Run("PushMetricsNodeExporter", func(t *testing.T) {
		_, as, _, teardown, ctx, _ := setup(t)
		defer teardown(t)

		as.r.(*mockAgentsRegistry).On("IsConnected", models.PMMServerAgentID).Return(true)
		actualAgents, err := as.List(ctx, models.AgentFilters{})
		require.NoError(t, err)
		require.Len(t, actualAgents, 4) // PMM Server's pmm-agent, node_exporter, postgres_exporter, PostgreSQL QAN

		as.r.(*mockAgentsRegistry).On("IsConnected", "/agent_id/00000000-0000-4000-8000-000000000005").Return(true)
		as.state.(*mockAgentsStateUpdater).On("RequestStateUpdate", ctx, "/agent_id/00000000-0000-4000-8000-000000000005")

		pmmAgent, err := as.AddPMMAgent(ctx, &inventoryv1.AddPMMAgentRequest{
			RunsOnNodeId: models.PMMServerNodeID,
		})
		require.NoError(t, err)
		expectedPMMAgent := &inventoryv1.PMMAgent{
			AgentId:      "/agent_id/00000000-0000-4000-8000-000000000005",
			RunsOnNodeId: models.PMMServerNodeID,
			Connected:    true,
		}
		assert.Equal(t, expectedPMMAgent, pmmAgent)

		actualNodeExporter, err := as.AddNodeExporter(ctx, &inventoryv1.AddNodeExporterRequest{
			PmmAgentId:  pmmAgent.AgentId,
			PushMetrics: true,
		})
		require.NoError(t, err)
		expectedNodeExporter := &inventoryv1.NodeExporter{
			AgentId:            "/agent_id/00000000-0000-4000-8000-000000000006",
			PmmAgentId:         "/agent_id/00000000-0000-4000-8000-000000000005",
			PushMetricsEnabled: true,
			Status:             inventoryv1.AgentStatus_AGENT_STATUS_UNKNOWN,
		}
		assert.Equal(t, expectedNodeExporter, actualNodeExporter)
	})
	t.Run("PushMetricsPostgresSQLExporter", func(t *testing.T) {
		ss, as, _, teardown, ctx, _ := setup(t)
		defer teardown(t)

		as.r.(*mockAgentsRegistry).On("IsConnected", models.PMMServerAgentID).Return(true)
		actualAgents, err := as.List(ctx, models.AgentFilters{})
		require.NoError(t, err)
		require.Len(t, actualAgents, 4) // PMM Server's pmm-agent, node_exporter, postgres_exporter, PostgreSQL QAN

		as.r.(*mockAgentsRegistry).On("IsConnected", "/agent_id/00000000-0000-4000-8000-000000000005").Return(true)
		as.state.(*mockAgentsStateUpdater).On("RequestStateUpdate", ctx, "/agent_id/00000000-0000-4000-8000-000000000005")
		as.cc.(*mockConnectionChecker).On("CheckConnectionToService", ctx,
			mock.AnythingOfType(reflect.TypeOf(&reform.TX{}).Name()),
			mock.AnythingOfType(reflect.TypeOf(&models.Service{}).Name()),
			mock.AnythingOfType(reflect.TypeOf(&models.Agent{}).Name())).Return(nil)
		as.sib.(*mockServiceInfoBroker).On("GetInfoFromService", ctx,
			mock.AnythingOfType(reflect.TypeOf(&reform.TX{}).Name()),
			mock.AnythingOfType(reflect.TypeOf(&models.Service{}).Name()),
			mock.AnythingOfType(reflect.TypeOf(&models.Agent{}).Name())).Return(nil)

		pmmAgent, err := as.AddPMMAgent(ctx, &inventoryv1.AddPMMAgentRequest{
			RunsOnNodeId: models.PMMServerNodeID,
		})
		require.NoError(t, err)
		expectedPMMAgent := &inventoryv1.PMMAgent{
			AgentId:      "/agent_id/00000000-0000-4000-8000-000000000005",
			RunsOnNodeId: models.PMMServerNodeID,
			Connected:    true,
		}
		assert.Equal(t, expectedPMMAgent, pmmAgent)
		ps, err := ss.AddPostgreSQL(ctx, &models.AddDBMSServiceParams{
			ServiceName: "test-postgres",
			NodeID:      models.PMMServerNodeID,
			Address:     pointer.ToString("127.0.0.1"),
			Port:        pointer.ToUint16(5432),
		})
		require.NoError(t, err)

		actualAgent, err := as.AddPostgresExporter(ctx, &inventoryv1.AddPostgresExporterRequest{
			PmmAgentId:  pmmAgent.AgentId,
			ServiceId:   ps.ServiceId,
			Username:    "username",
			PushMetrics: true,
		})
		require.NoError(t, err)
		expectedPostgresExporter := &inventoryv1.PostgresExporter{
			AgentId:            "/agent_id/00000000-0000-4000-8000-000000000007",
			PmmAgentId:         pmmAgent.AgentId,
			ServiceId:          ps.ServiceId,
			Username:           "username",
			PushMetricsEnabled: true,
			Status:             inventoryv1.AgentStatus_AGENT_STATUS_UNKNOWN,
		}
		assert.Equal(t, expectedPostgresExporter, actualAgent)
	})
	t.Run("PushMetricsMySQLExporter", func(t *testing.T) {
		ss, as, _, teardown, ctx, _ := setup(t)
		defer teardown(t)

		as.r.(*mockAgentsRegistry).On("IsConnected", models.PMMServerAgentID).Return(true)
		actualAgents, err := as.List(ctx, models.AgentFilters{})
		require.NoError(t, err)
		require.Len(t, actualAgents, 4) // PMM Server's pmm-agent, node_exporter, postgres_exporter, PostgreSQL QAN

		as.r.(*mockAgentsRegistry).On("IsConnected", "/agent_id/00000000-0000-4000-8000-000000000005").Return(true)
		as.state.(*mockAgentsStateUpdater).On("RequestStateUpdate", ctx, "/agent_id/00000000-0000-4000-8000-000000000005")
		as.cc.(*mockConnectionChecker).On("CheckConnectionToService", ctx,
			mock.AnythingOfType(reflect.TypeOf(&reform.TX{}).Name()),
			mock.AnythingOfType(reflect.TypeOf(&models.Service{}).Name()),
			mock.AnythingOfType(reflect.TypeOf(&models.Agent{}).Name())).Return(nil)
		as.sib.(*mockServiceInfoBroker).On("GetInfoFromService", ctx,
			mock.AnythingOfType(reflect.TypeOf(&reform.TX{}).Name()),
			mock.AnythingOfType(reflect.TypeOf(&models.Service{}).Name()),
			mock.AnythingOfType(reflect.TypeOf(&models.Agent{}).Name())).Return(nil)

		pmmAgent, err := as.AddPMMAgent(ctx, &inventoryv1.AddPMMAgentRequest{
			RunsOnNodeId: models.PMMServerNodeID,
		})
		require.NoError(t, err)
		expectedPMMAgent := &inventoryv1.PMMAgent{
			AgentId:      "/agent_id/00000000-0000-4000-8000-000000000005",
			RunsOnNodeId: models.PMMServerNodeID,
			Connected:    true,
		}
		assert.Equal(t, expectedPMMAgent, pmmAgent)

		ss.vc.(*mockVersionCache).On("RequestSoftwareVersionsUpdate").Once()
		s, err := ss.AddMySQL(ctx, &models.AddDBMSServiceParams{
			ServiceName: "test-mysql",
			NodeID:      models.PMMServerNodeID,
			Address:     pointer.ToString("127.0.0.1"),
			Port:        pointer.ToUint16(3306),
		})
		require.NoError(t, err)

		actualAgent, _, err := as.AddMySQLdExporter(ctx, &inventoryv1.AddMySQLdExporterRequest{
			PmmAgentId:  pmmAgent.AgentId,
			ServiceId:   s.ServiceId,
			Username:    "username",
			PushMetrics: true,
		})
		require.NoError(t, err)
		expectedMySQLdExporter := &inventoryv1.MySQLdExporter{
			AgentId:            "/agent_id/00000000-0000-4000-8000-000000000007",
			PmmAgentId:         "/agent_id/00000000-0000-4000-8000-000000000005",
			ServiceId:          s.ServiceId,
			Username:           "username",
			PushMetricsEnabled: true,
			Status:             inventoryv1.AgentStatus_AGENT_STATUS_UNKNOWN,
		}
		assert.Equal(t, expectedMySQLdExporter, actualAgent)
	})
	t.Run("PushMetricsRdsExporter", func(t *testing.T) {
		_, as, ns, teardown, ctx, _ := setup(t)
		defer teardown(t)

<<<<<<< HEAD
		node, err := ns.AddRemoteRDSNode(ctx, &inventoryv1.AddRemoteRDSNodeRequest{
=======
		node, err := ns.AddRemoteRDSNode(ctx, &inventorypb.AddRemoteRDSNodeParams{
>>>>>>> 95043ea9
			NodeName:     "rds1",
			Address:      "rds-mysql57",
			NodeModel:    "db.t3.micro",
			Region:       "us-east-1",
			Az:           "us-east-1b",
			CustomLabels: map[string]string{"foo": "bar"},
		})
		require.NoError(t, err)
		expectedNode := &inventoryv1.RemoteRDSNode{
			NodeId:       "/node_id/00000000-0000-4000-8000-000000000005",
			NodeName:     "rds1",
			Address:      "rds-mysql57",
			NodeModel:    "db.t3.micro",
			Region:       "us-east-1",
			Az:           "us-east-1b",
			CustomLabels: map[string]string{"foo": "bar"},
		}
		assert.Equal(t, expectedNode, node)

		as.state.(*mockAgentsStateUpdater).On("RequestStateUpdate", ctx, "pmm-server")

		agent, err := as.AddRDSExporter(ctx, &inventoryv1.AddRDSExporterRequest{
			PmmAgentId:   "pmm-server",
			NodeId:       node.NodeId,
			AwsAccessKey: "EXAMPLE_ACCESS_KEY",
			AwsSecretKey: "EXAMPLE_SECRET_KEY",
			CustomLabels: map[string]string{"baz": "qux"},
			PushMetrics:  true,
		})
		require.NoError(t, err)
		expectedAgent := &inventoryv1.RDSExporter{
			AgentId:            "/agent_id/00000000-0000-4000-8000-000000000006",
			PmmAgentId:         "pmm-server",
			NodeId:             "/node_id/00000000-0000-4000-8000-000000000005",
			AwsAccessKey:       "EXAMPLE_ACCESS_KEY",
			CustomLabels:       map[string]string{"baz": "qux"},
			PushMetricsEnabled: true,
			Status:             inventoryv1.AgentStatus_AGENT_STATUS_UNKNOWN,
		}
		assert.Equal(t, expectedAgent, agent)
	})
	t.Run("PushMetricsExternalExporter", func(t *testing.T) {
		ss, as, _, teardown, ctx, _ := setup(t)
		defer teardown(t)
		as.state.(*mockAgentsStateUpdater).On("RequestStateUpdate", ctx, "pmm-server")

		service, err := ss.AddExternalService(ctx, &models.AddDBMSServiceParams{
			ServiceName:   "External service",
			NodeID:        models.PMMServerNodeID,
			ExternalGroup: "external",
		})
		require.NoError(t, err)
		require.NotNil(t, service)

		agent, err := as.AddExternalExporter(ctx, &inventoryv1.AddExternalExporterRequest{
			RunsOnNodeId: models.PMMServerNodeID,
			ServiceId:    service.ServiceId,
			Username:     "username",
			ListenPort:   12345,
			PushMetrics:  true,
		})
		require.NoError(t, err)
		expectedExternalExporter := &inventoryv1.ExternalExporter{
			AgentId:            "/agent_id/00000000-0000-4000-8000-000000000006",
			RunsOnNodeId:       models.PMMServerNodeID,
			ServiceId:          service.ServiceId,
			Username:           "username",
			Scheme:             "http",
			MetricsPath:        "/metrics",
			ListenPort:         12345,
			PushMetricsEnabled: true,
		}
		assert.Equal(t, expectedExternalExporter, agent)

		actualAgent, err := as.Get(ctx, "/agent_id/00000000-0000-4000-8000-000000000006")
		require.NoError(t, err)
		assert.Equal(t, expectedExternalExporter, actualAgent)
	})
}<|MERGE_RESOLUTION|>--- conflicted
+++ resolved
@@ -340,11 +340,7 @@
 		_, as, ns, teardown, ctx, _ := setup(t)
 		defer teardown(t)
 
-<<<<<<< HEAD
-		node, err := ns.AddRemoteRDSNode(ctx, &inventoryv1.AddRemoteRDSNodeRequest{
-=======
-		node, err := ns.AddRemoteRDSNode(ctx, &inventorypb.AddRemoteRDSNodeParams{
->>>>>>> 95043ea9
+		node, err := ns.AddRemoteRDSNode(ctx, &inventoryv1.AddRemoteRDSNodeParams{
 			NodeName:     "rds1",
 			Address:      "rds-mysql57",
 			NodeModel:    "db.t3.micro",
@@ -652,11 +648,7 @@
 		_, as, ns, teardown, ctx, _ := setup(t)
 		defer teardown(t)
 
-<<<<<<< HEAD
-		node, err := ns.AddRemoteRDSNode(ctx, &inventoryv1.AddRemoteRDSNodeRequest{
-=======
-		node, err := ns.AddRemoteRDSNode(ctx, &inventorypb.AddRemoteRDSNodeParams{
->>>>>>> 95043ea9
+		node, err := ns.AddRemoteRDSNode(ctx, &inventoryv1.AddRemoteRDSNodeParams{
 			NodeName:     "rds1",
 			Address:      "rds-mysql57",
 			NodeModel:    "db.t3.micro",
