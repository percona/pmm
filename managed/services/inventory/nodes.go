--- conflicted
+++ resolved
@@ -94,39 +94,21 @@
 func (s *NodesService) AddNode(ctx context.Context, req *inventoryv1.AddNodeRequest) (*inventoryv1.AddNodeResponse, error) {
 	res := &inventoryv1.AddNodeResponse{}
 
-<<<<<<< HEAD
-	switch req.Request.(type) {
+	switch req.Node.(type) {
 	case *inventoryv1.AddNodeRequest_Generic:
-		node, err := s.AddGenericNode(ctx, req.GetGeneric())
+		node, err := s.addGenericNode(ctx, req.GetGeneric())
 		if err != nil {
 			return nil, err
 		}
 		res.Node = &inventoryv1.AddNodeResponse_Generic{Generic: node}
 	case *inventoryv1.AddNodeRequest_Container:
-		node, err := s.AddContainerNode(ctx, req.GetContainer())
+		node, err := s.addContainerNode(ctx, req.GetContainer())
 		if err != nil {
 			return nil, err
 		}
 		res.Node = &inventoryv1.AddNodeResponse_Container{Container: node}
 	case *inventoryv1.AddNodeRequest_Remote:
-		node, err := s.AddRemoteNode(ctx, req.GetRemote())
-=======
-	switch req.Node.(type) {
-	case *inventorypb.AddNodeRequest_Generic:
-		node, err := s.addGenericNode(ctx, req.GetGeneric())
-		if err != nil {
-			return nil, err
-		}
-		res.Node = &inventorypb.AddNodeResponse_Generic{Generic: node}
-	case *inventorypb.AddNodeRequest_Container:
-		node, err := s.addContainerNode(ctx, req.GetContainer())
-		if err != nil {
-			return nil, err
-		}
-		res.Node = &inventorypb.AddNodeResponse_Container{Container: node}
-	case *inventorypb.AddNodeRequest_Remote:
 		node, err := s.addRemoteNode(ctx, req.GetRemote())
->>>>>>> 95043ea9
 		if err != nil {
 			return nil, err
 		}
@@ -151,11 +133,7 @@
 }
 
 // AddGenericNode adds Generic Node.
-<<<<<<< HEAD
-func (s *NodesService) AddGenericNode(ctx context.Context, req *inventoryv1.AddGenericNodeRequest) (*inventoryv1.GenericNode, error) {
-=======
-func (s *NodesService) addGenericNode(ctx context.Context, req *inventorypb.AddGenericNodeParams) (*inventorypb.GenericNode, error) {
->>>>>>> 95043ea9
+func (s *NodesService) addGenericNode(ctx context.Context, req *inventoryv1.AddGenericNodeParams) (*inventoryv1.GenericNode, error) {
 	params := &models.CreateNodeParams{
 		NodeName:     req.NodeName,
 		Address:      req.Address,
@@ -189,11 +167,7 @@
 }
 
 // AddContainerNode adds Container Node.
-<<<<<<< HEAD
-func (s *NodesService) AddContainerNode(ctx context.Context, req *inventoryv1.AddContainerNodeRequest) (*inventoryv1.ContainerNode, error) {
-=======
-func (s *NodesService) addContainerNode(ctx context.Context, req *inventorypb.AddContainerNodeParams) (*inventorypb.ContainerNode, error) {
->>>>>>> 95043ea9
+func (s *NodesService) addContainerNode(ctx context.Context, req *inventoryv1.AddContainerNodeParams) (*inventoryv1.ContainerNode, error) {
 	params := &models.CreateNodeParams{
 		NodeName:      req.NodeName,
 		Address:       req.Address,
@@ -228,11 +202,7 @@
 }
 
 // AddRemoteNode adds Remote Node.
-<<<<<<< HEAD
-func (s *NodesService) AddRemoteNode(ctx context.Context, req *inventoryv1.AddRemoteNodeRequest) (*inventoryv1.RemoteNode, error) {
-=======
-func (s *NodesService) addRemoteNode(ctx context.Context, req *inventorypb.AddRemoteNodeParams) (*inventorypb.RemoteNode, error) {
->>>>>>> 95043ea9
+func (s *NodesService) addRemoteNode(ctx context.Context, req *inventoryv1.AddRemoteNodeParams) (*inventoryv1.RemoteNode, error) {
 	params := &models.CreateNodeParams{
 		NodeName:     req.NodeName,
 		Address:      req.Address,
@@ -263,13 +233,8 @@
 	return invNode.(*inventoryv1.RemoteNode), nil //nolint:forcetypeassert
 }
 
-<<<<<<< HEAD
-// AddRemoteRDSNode adds a new RDS node.
-func (s *NodesService) AddRemoteRDSNode(ctx context.Context, req *inventoryv1.AddRemoteRDSNodeRequest) (*inventoryv1.RemoteRDSNode, error) {
-=======
 // AddRemoteRDSNode adds a new RDS node
-func (s *NodesService) AddRemoteRDSNode(ctx context.Context, req *inventorypb.AddRemoteRDSNodeParams) (*inventorypb.RemoteRDSNode, error) {
->>>>>>> 95043ea9
+func (s *NodesService) AddRemoteRDSNode(ctx context.Context, req *inventoryv1.AddRemoteRDSNodeParams) (*inventoryv1.RemoteRDSNode, error) {
 	params := &models.CreateNodeParams{
 		NodeName:     req.NodeName,
 		Address:      req.Address,
@@ -303,11 +268,7 @@
 // AddRemoteAzureDatabaseNode adds a new Azure database node
 //
 //nolint:dupl
-<<<<<<< HEAD
-func (s *NodesService) AddRemoteAzureDatabaseNode(ctx context.Context, req *inventoryv1.AddRemoteAzureDatabaseNodeRequest) (*inventoryv1.RemoteAzureDatabaseNode, error) {
-=======
-func (s *NodesService) AddRemoteAzureDatabaseNode(ctx context.Context, req *inventorypb.AddRemoteAzureNodeParams) (*inventorypb.RemoteAzureDatabaseNode, error) {
->>>>>>> 95043ea9
+func (s *NodesService) AddRemoteAzureDatabaseNode(ctx context.Context, req *inventoryv1.AddRemoteAzureNodeParams) (*inventoryv1.RemoteAzureDatabaseNode, error) {
 	params := &models.CreateNodeParams{
 		NodeName:     req.NodeName,
 		Address:      req.Address,
