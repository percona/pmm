--- conflicted
+++ resolved
@@ -172,44 +172,8 @@
 	return &advisorsv1.GetFailedChecksResponse{Results: failedChecks[from:to], PageTotals: pageTotals}, nil
 }
 
-<<<<<<< HEAD
 // StartAdvisorChecks executes advisor checks and returns when all checks are executed.
 func (s *ChecksAPIService) StartAdvisorChecks(_ context.Context, req *advisorsv1.StartAdvisorChecksRequest) (*advisorsv1.StartAdvisorChecksResponse, error) {
-=======
-// ToggleCheckAlert toggles the silence state of the check with the provided alertID.
-func (s *ChecksAPIService) ToggleCheckAlert(ctx context.Context, req *managementpb.ToggleCheckAlertRequest) (*managementpb.ToggleCheckAlertResponse, error) { //nolint:revive,lll
-	return nil, status.Error(codes.NotFound, "Advisor alerts silencing is not supported anymore.")
-}
-
-// GetSecurityCheckResults returns Security Thread Tool's latest checks results.
-func (s *ChecksAPIService) GetSecurityCheckResults(_ context.Context, _ *managementpb.GetSecurityCheckResultsRequest) (*managementpb.GetSecurityCheckResultsResponse, error) { //nolint:staticcheck,lll
-	results, err := s.checksService.GetSecurityCheckResults()
-	if err != nil {
-		if errors.Is(err, services.ErrAdvisorsDisabled) {
-			return nil, status.Errorf(codes.FailedPrecondition, "%v.", err)
-		}
-
-		return nil, errors.Wrap(err, "failed to get security check results")
-	}
-
-	checkResults := make([]*managementpb.SecurityCheckResult, 0, len(results))
-	for _, result := range results {
-		checkResults = append(checkResults, &managementpb.SecurityCheckResult{
-			Summary:     result.Result.Summary,
-			Description: result.Result.Description,
-			ReadMoreUrl: result.Result.ReadMoreURL,
-			Severity:    managementpb.Severity(result.Result.Severity),
-			Labels:      result.Result.Labels,
-			ServiceName: result.Target.ServiceName,
-		})
-	}
-
-	return &managementpb.GetSecurityCheckResultsResponse{Results: checkResults}, nil //nolint:staticcheck
-}
-
-// StartSecurityChecks executes Security Thread Tool checks and returns when all checks are executed.
-func (s *ChecksAPIService) StartSecurityChecks(_ context.Context, req *managementpb.StartSecurityChecksRequest) (*managementpb.StartSecurityChecksResponse, error) {
->>>>>>> c8caec61
 	// Start only specified checks from any group.
 	err := s.checksService.StartChecks(req.Names)
 	if err != nil {
@@ -256,12 +220,8 @@
 	return &advisorsv1.ListAdvisorChecksResponse{Checks: res}, nil
 }
 
-<<<<<<< HEAD
+// ListAdvisors retrieves a list of advisors based on the provided request.
 func (s *ChecksAPIService) ListAdvisors(_ context.Context, _ *advisorsv1.ListAdvisorsRequest) (*advisorsv1.ListAdvisorsResponse, error) {
-=======
-// ListAdvisors retrieves a list of advisors based on the provided request.
-func (s *ChecksAPIService) ListAdvisors(_ context.Context, _ *managementpb.ListAdvisorsRequest) (*managementpb.ListAdvisorsResponse, error) {
->>>>>>> c8caec61
 	disChecks, err := s.checksService.GetDisabledChecks()
 	if err != nil {
 		return nil, errors.Wrap(err, "failed to get disabled checks list")
