--- conflicted
+++ resolved
@@ -389,22 +389,13 @@
 					"foo": "bar",
 				},
 			},
-<<<<<<< HEAD
 			PostgresqlExporter: &inventoryv1.PostgresExporter{
-				AgentId:    "/agent_id/00000000-0000-4000-8000-00000000000d",
-				PmmAgentId: "pmm-server",
-				ServiceId:  "/service_id/00000000-0000-4000-8000-00000000000c",
-				Username:   "username",
-				Status:     inventoryv1.AgentStatus_AGENT_STATUS_UNKNOWN,
-=======
-			PostgresqlExporter: &inventorypb.PostgresExporter{
 				AgentId:            "/agent_id/00000000-0000-4000-8000-00000000000d",
 				PmmAgentId:         "pmm-server",
 				ServiceId:          "/service_id/00000000-0000-4000-8000-00000000000c",
 				Username:           "username",
-				Status:             inventorypb.AgentStatus_UNKNOWN,
+				Status:             inventoryv1.AgentStatus_AGENT_STATUS_UNKNOWN,
 				AutoDiscoveryLimit: 10,
->>>>>>> a2c12ca5
 			},
 			QanPostgresqlPgstatements: &inventoryv1.QANPostgreSQLPgStatementsAgent{
 				AgentId:    "/agent_id/00000000-0000-4000-8000-00000000000e",
