// Copyright (C) 2023 Percona LLC
//
// This program is free software: you can redistribute it and/or modify
// it under the terms of the GNU Affero General Public License as published by
// the Free Software Foundation, either version 3 of the License, or
// (at your option) any later version.
//
// This program is distributed in the hope that it will be useful,
// but WITHOUT ANY WARRANTY; without even the implied warranty of
// MERCHANTABILITY or FITNESS FOR A PARTICULAR PURPOSE. See the
// GNU Affero General Public License for more details.
//
// You should have received a copy of the GNU Affero General Public License
// along with this program. If not, see <https://www.gnu.org/licenses/>.

package management

import (
	"context"
	"fmt"
	"net/http"
	"testing"
	"time"

	"github.com/AlekSi/pointer"
	"github.com/aws/aws-sdk-go/aws"
	"github.com/aws/aws-sdk-go/aws/credentials"
	"github.com/aws/aws-sdk-go/aws/session"
	"github.com/golang/protobuf/proto" //nolint:staticcheck
	"github.com/google/uuid"
	"github.com/stretchr/testify/assert"
	"github.com/stretchr/testify/require"
	"google.golang.org/grpc/codes"
	"google.golang.org/grpc/status"
	"gopkg.in/reform.v1"
	"gopkg.in/reform.v1/dialects/postgresql"

	inventoryv1 "github.com/percona/pmm/api/inventory/v1"
	managementv1 "github.com/percona/pmm/api/management/v1"
	"github.com/percona/pmm/managed/models"
	"github.com/percona/pmm/managed/utils/testdb"
	"github.com/percona/pmm/managed/utils/tests"
	"github.com/percona/pmm/utils/logger"
)

func TestRDSService(t *testing.T) {
	// logrus.SetLevel(logrus.DebugLevel)

	uuid.SetRand(&tests.IDReader{})
	defer uuid.SetRand(nil)

	sqlDB := testdb.Open(t, models.SetupFixtures, nil)
	defer sqlDB.Close() //nolint:errcheck
	db := reform.NewDB(sqlDB, postgresql.Dialect, reform.NewPrintfLogger(t.Logf))

	cc := &mockConnectionChecker{}
	cc.Test(t)
	sib := &mockServiceInfoBroker{}
	sib.Test(t)
	state := &mockAgentsStateUpdater{}
	state.Test(t)
	ar := &mockAgentsRegistry{}
	ar.Test(t)
	vmdb := &mockPrometheusService{}
	vmdb.Test(t)
	vc := &mockVersionCache{}
	vc.Test(t)
	grafanaClient := &mockGrafanaClient{}
	grafanaClient.Test(t)

	defer func() {
		cc.AssertExpectations(t)
		state.AssertExpectations(t)
		ar.AssertExpectations(t)
		vmdb.AssertExpectations(t)
		sib.AssertExpectations(t)
		vc.AssertExpectations(t)
	}()

	s := NewManagementService(db, ar, state, cc, sib, vmdb, vc, grafanaClient)

	t.Run("DiscoverRDS", func(t *testing.T) {
		t.Run("ListRegions", func(t *testing.T) {
			expected := []string{
				"af-south-1",
				"ap-east-1",
				"ap-northeast-1",
				"ap-northeast-2",
				"ap-northeast-3",
				"ap-south-1",
				"ap-south-2",
				"ap-southeast-1",
				"ap-southeast-2",
				"ap-southeast-3",
				"ap-southeast-4",
				"ca-central-1",
				"ca-west-1",
				"cn-north-1",
				"cn-northwest-1",
				"eu-central-1",
				"eu-central-2",
				"eu-north-1",
				"eu-south-1",
				"eu-south-2",
				"eu-west-1",
				"eu-west-2",
				"eu-west-3",
				"il-central-1",
				"me-central-1",
				"me-south-1",
				"sa-east-1",
				"us-east-1",
				"us-east-2",
				"us-gov-east-1",
				"us-gov-west-1",
				"us-iso-east-1",
				"us-iso-west-1",
				"us-isob-east-1",
				"us-west-1",
				"us-west-2",
			}
			actual := listRegions([]string{"aws", "aws-cn", "aws-us-gov", "aws-iso", "aws-iso-b"})
			assert.Equal(t, expected, actual)
		})

		t.Run("InvalidClientTokenId", func(t *testing.T) {
			ctx := logger.Set(context.Background(), t.Name())
			accessKey, secretKey := "EXAMPLE_ACCESS_KEY", "EXAMPLE_SECRET_KEY" //nolint:goconst

			instances, err := s.DiscoverRDS(ctx, &managementv1.DiscoverRDSRequest{
				AwsAccessKey: accessKey,
				AwsSecretKey: secretKey,
			})

			tests.AssertGRPCError(t, status.New(codes.InvalidArgument, "The security token included in the request is invalid."), err)
			assert.Empty(t, instances)
		})

		t.Run("DeadlineExceeded", func(t *testing.T) {
			ctx, cancel := context.WithTimeout(context.Background(), time.Nanosecond)
			defer cancel()
			ctx = logger.Set(ctx, t.Name())
			accessKey, secretKey := "EXAMPLE_ACCESS_KEY", "EXAMPLE_SECRET_KEY"

			instances, err := s.DiscoverRDS(ctx, &managementv1.DiscoverRDSRequest{
				AwsAccessKey: accessKey,
				AwsSecretKey: secretKey,
			})

			tests.AssertGRPCError(t, status.New(codes.DeadlineExceeded, "Request timeout."), err)
			assert.Empty(t, instances)
		})

		t.Run("Normal", func(t *testing.T) {
			ctx := logger.Set(context.Background(), t.Name())
			accessKey, secretKey := tests.GetAWSKeys(t)

			instances, err := s.DiscoverRDS(ctx, &managementv1.DiscoverRDSRequest{
				AwsAccessKey: accessKey,
				AwsSecretKey: secretKey,
			})

			require.NoError(t, err)
			assert.Equal(t, len(instances.RdsInstances), 4, "Should have four instances")
			assert.Equal(t, []*managementv1.DiscoverRDSInstance{
				{
					Region:        "us-east-1",
					Az:            "us-east-1a",
					InstanceId:    "autotest-aurora-mysql-56",
					NodeModel:     "db.t2.medium",
					Address:       "autotest-aurora-mysql-56.cstdx0tr6tzx.us-east-1.rds.amazonaws.com",
					Port:          3306,
					Engine:        managementv1.DiscoverRDSEngine_DISCOVER_RDS_ENGINE_MYSQL,
					EngineVersion: "5.6.mysql_aurora.1.22.2",
				},
				{
					Region:        "us-east-1",
					Az:            "us-east-1d",
					InstanceId:    "autotest-psql-10",
					NodeModel:     "db.t2.micro",
					Address:       "autotest-psql-10.cstdx0tr6tzx.us-east-1.rds.amazonaws.com",
					Port:          5432,
					Engine:        managementv1.DiscoverRDSEngine_DISCOVER_RDS_ENGINE_POSTGRESQL,
					EngineVersion: "10.16",
				},
				{
					Region:        "us-west-2",
					Az:            "us-west-2b",
					InstanceId:    "autotest-aurora-psql-11",
					NodeModel:     "db.r4.large",
					Address:       "autotest-aurora-psql-11.c3uoaol27cbb.us-west-2.rds.amazonaws.com",
					Port:          5432,
					Engine:        managementv1.DiscoverRDSEngine_DISCOVER_RDS_ENGINE_POSTGRESQL,
					EngineVersion: "11.9",
				},
				{
					Region:        "us-west-2",
					Az:            "us-west-2c",
					InstanceId:    "autotest-mysql-57",
					NodeModel:     "db.t2.micro",
					Address:       "autotest-mysql-57.c3uoaol27cbb.us-west-2.rds.amazonaws.com",
					Port:          3306,
					Engine:        managementv1.DiscoverRDSEngine_DISCOVER_RDS_ENGINE_MYSQL,
					EngineVersion: "5.7.22",
				},
			}, instances.RdsInstances)
		})

		type instance struct {
			az         string
			instanceID string
		}

		for _, tt := range []struct {
			region    string
			instances []instance
		}{
			{"us-east-1", []instance{{"us-east-1a", "autotest-aurora-mysql-56"}, {"us-east-1d", "autotest-psql-10"}}},
			{"us-west-2", []instance{{"us-west-2b", "autotest-aurora-psql-11"}, {"us-west-2c", "autotest-mysql-57"}}},
		} {
			t.Run(fmt.Sprintf("discoverRDSRegion %s", tt.region), func(t *testing.T) {
				ctx := logger.Set(context.Background(), t.Name())
				accessKey, secretKey := tests.GetAWSKeys(t)

				creds := credentials.NewStaticCredentials(accessKey, secretKey, "")
				cfg := &aws.Config{
					CredentialsChainVerboseErrors: aws.Bool(true),
					Credentials:                   creds,
					HTTPClient:                    &http.Client{},
				}
				sess, err := session.NewSession(cfg)
				require.NoError(t, err)

				// do not break our API if some AWS region is slow or down
				ctx, cancel := context.WithTimeout(ctx, awsDiscoverTimeout)
				defer cancel()

				instances, err := discoverRDSRegion(ctx, sess, tt.region)

				require.NoError(t, err)
				require.Equal(t, len(instances), len(tt.instances), "Should have two instances")
				// we compare instances this way because there are too much fields that we don't need to compare.
				for i, instance := range tt.instances {
					assert.Equal(t, instance.az, pointer.GetString(instances[i].AvailabilityZone))
					assert.Equal(t, instance.instanceID, pointer.GetString(instances[i].DBInstanceIdentifier))
				}
			})
		}
	})

	t.Run("AddRDS", func(t *testing.T) {
		ctx := logger.Set(context.Background(), t.Name())
		accessKey, secretKey := "EXAMPLE_ACCESS_KEY", "EXAMPLE_SECRET_KEY"

		req := &managementv1.AddRDSRequest{
			Region:             "us-east-1",
			Az:                 "us-east-1b",
			InstanceId:         "rds-mysql57",
			NodeModel:          "db.t3.micro",
			Address:            "rds-mysql57-renaming.xyzzy.us-east-1.rds.amazonaws.com",
			Port:               3306,
			Engine:             managementv1.DiscoverRDSEngine_DISCOVER_RDS_ENGINE_MYSQL,
			Environment:        "production",
			Cluster:            "c-01",
			ReplicationSet:     "rs-01",
			Username:           "username",
			Password:           "password",
			AwsAccessKey:       accessKey,
			AwsSecretKey:       secretKey,
			RdsExporter:        true,
			QanMysqlPerfschema: true,
			CustomLabels: map[string]string{
				"foo": "bar",
			},
			SkipConnectionCheck:       true,
			Tls:                       false,
			TlsSkipVerify:             false,
			DisableQueryExamples:      true,
			TablestatsGroupTableLimit: 0,
		}

		state.On("RequestStateUpdate", ctx, "pmm-server")
		resp, err := s.AddRDS(ctx, req)
		require.NoError(t, err)

		expected := &managementv1.AddRDSResponse{
			Node: &inventoryv1.RemoteRDSNode{
				NodeId:    "/node_id/00000000-0000-4000-8000-000000000005",
				NodeName:  "rds-mysql57",
				Address:   "rds-mysql57",
				NodeModel: "db.t3.micro",
				Region:    "us-east-1",
				Az:        "us-east-1b",
				CustomLabels: map[string]string{
					"foo": "bar",
				},
			},
			RdsExporter: &inventoryv1.RDSExporter{
				AgentId:      "/agent_id/00000000-0000-4000-8000-000000000006",
				PmmAgentId:   "pmm-server",
				NodeId:       "/node_id/00000000-0000-4000-8000-000000000005",
				AwsAccessKey: "EXAMPLE_ACCESS_KEY",
				Status:       inventoryv1.AgentStatus_AGENT_STATUS_UNKNOWN,
			},
			Mysql: &inventoryv1.MySQLService{
				ServiceId:      "/service_id/00000000-0000-4000-8000-000000000007",
				NodeId:         "/node_id/00000000-0000-4000-8000-000000000005",
				Address:        "rds-mysql57-renaming.xyzzy.us-east-1.rds.amazonaws.com",
				Port:           3306,
				Environment:    "production",
				Cluster:        "c-01",
				ReplicationSet: "rs-01",
				ServiceName:    "rds-mysql57",
				CustomLabels: map[string]string{
					"foo": "bar",
				},
			},
			MysqldExporter: &inventoryv1.MySQLdExporter{
				AgentId:                   "/agent_id/00000000-0000-4000-8000-000000000008",
				PmmAgentId:                "pmm-server",
				ServiceId:                 "/service_id/00000000-0000-4000-8000-000000000007",
				Username:                  "username",
				TablestatsGroupTableLimit: 1000,
				Status:                    inventoryv1.AgentStatus_AGENT_STATUS_UNKNOWN,
			},
			QanMysqlPerfschema: &inventoryv1.QANMySQLPerfSchemaAgent{
				AgentId:               "/agent_id/00000000-0000-4000-8000-000000000009",
				PmmAgentId:            "pmm-server",
				ServiceId:             "/service_id/00000000-0000-4000-8000-000000000007",
				Username:              "username",
				QueryExamplesDisabled: true,
				Status:                inventoryv1.AgentStatus_AGENT_STATUS_UNKNOWN,
			},
		}
		assert.Equal(t, proto.MarshalTextString(expected), proto.MarshalTextString(resp)) // for better diffs
	})

	t.Run("AddRDSPostgreSQL", func(t *testing.T) {
		ctx := logger.Set(context.Background(), t.Name())
		accessKey, secretKey := "EXAMPLE_ACCESS_KEY", "EXAMPLE_SECRET_KEY"

		req := &managementv1.AddRDSRequest{
			Region:                    "us-east-1",
			Az:                        "us-east-1b",
			InstanceId:                "rds-postgresql",
			NodeModel:                 "db.t3.micro",
			Address:                   "rds-postgresql-renaming.xyzzy.us-east-1.rds.amazonaws.com",
			Port:                      3306,
			Engine:                    managementv1.DiscoverRDSEngine_DISCOVER_RDS_ENGINE_POSTGRESQL,
			Environment:               "production",
			Cluster:                   "c-01",
			ReplicationSet:            "rs-01",
			Username:                  "username",
			Password:                  "password",
			AwsAccessKey:              accessKey,
			AwsSecretKey:              secretKey,
			RdsExporter:               true,
			QanPostgresqlPgstatements: true,
			CustomLabels: map[string]string{
				"foo": "bar",
			},
			SkipConnectionCheck:              true,
			Tls:                              false,
			TlsSkipVerify:                    false,
			DisableQueryExamples:             true,
			TablestatsGroupTableLimit:        0,
			AutoDiscoveryLimit:               10,
			MaxPostgresqlExporterConnections: 15,
		}

		state.On("RequestStateUpdate", ctx, "pmm-server")
		resp, err := s.AddRDS(ctx, req)
		require.NoError(t, err)

		expected := &managementv1.AddRDSResponse{
			Node: &inventoryv1.RemoteRDSNode{
				NodeId:    "/node_id/00000000-0000-4000-8000-00000000000a",
				NodeName:  "rds-postgresql",
				Address:   "rds-postgresql",
				NodeModel: "db.t3.micro",
				Region:    "us-east-1",
				Az:        "us-east-1b",
				CustomLabels: map[string]string{
					"foo": "bar",
				},
			},
			RdsExporter: &inventoryv1.RDSExporter{
				AgentId:      "/agent_id/00000000-0000-4000-8000-00000000000b",
				PmmAgentId:   "pmm-server",
				NodeId:       "/node_id/00000000-0000-4000-8000-00000000000a",
				AwsAccessKey: "EXAMPLE_ACCESS_KEY",
				Status:       inventoryv1.AgentStatus_AGENT_STATUS_UNKNOWN,
			},
			Postgresql: &inventoryv1.PostgreSQLService{
				ServiceId:      "/service_id/00000000-0000-4000-8000-00000000000c",
				NodeId:         "/node_id/00000000-0000-4000-8000-00000000000a",
				Address:        "rds-postgresql-renaming.xyzzy.us-east-1.rds.amazonaws.com",
				Port:           3306,
				Environment:    "production",
				Cluster:        "c-01",
				ReplicationSet: "rs-01",
				ServiceName:    "rds-postgresql",
				DatabaseName:   "postgres",
				CustomLabels: map[string]string{
					"foo": "bar",
				},
			},
<<<<<<< HEAD
			PostgresqlExporter: &inventoryv1.PostgresExporter{
				AgentId:            "/agent_id/00000000-0000-4000-8000-00000000000d",
				PmmAgentId:         "pmm-server",
				ServiceId:          "/service_id/00000000-0000-4000-8000-00000000000c",
				Username:           "username",
				Status:             inventoryv1.AgentStatus_AGENT_STATUS_UNKNOWN,
				AutoDiscoveryLimit: 10,
=======
			PostgresqlExporter: &inventorypb.PostgresExporter{
				AgentId:                "/agent_id/00000000-0000-4000-8000-00000000000d",
				PmmAgentId:             "pmm-server",
				ServiceId:              "/service_id/00000000-0000-4000-8000-00000000000c",
				Username:               "username",
				Status:                 inventorypb.AgentStatus_UNKNOWN,
				AutoDiscoveryLimit:     10,
				MaxExporterConnections: 15,
>>>>>>> 2a46e6ab
			},
			QanPostgresqlPgstatements: &inventoryv1.QANPostgreSQLPgStatementsAgent{
				AgentId:    "/agent_id/00000000-0000-4000-8000-00000000000e",
				PmmAgentId: "pmm-server",
				ServiceId:  "/service_id/00000000-0000-4000-8000-00000000000c",
				Username:   "username",
				Status:     inventoryv1.AgentStatus_AGENT_STATUS_UNKNOWN,
			},
		}
		assert.Equal(t, proto.MarshalTextString(expected), proto.MarshalTextString(resp)) // for better diffs
	})
}<|MERGE_RESOLUTION|>--- conflicted
+++ resolved
@@ -405,24 +405,14 @@
 					"foo": "bar",
 				},
 			},
-<<<<<<< HEAD
 			PostgresqlExporter: &inventoryv1.PostgresExporter{
-				AgentId:            "/agent_id/00000000-0000-4000-8000-00000000000d",
-				PmmAgentId:         "pmm-server",
-				ServiceId:          "/service_id/00000000-0000-4000-8000-00000000000c",
-				Username:           "username",
-				Status:             inventoryv1.AgentStatus_AGENT_STATUS_UNKNOWN,
-				AutoDiscoveryLimit: 10,
-=======
-			PostgresqlExporter: &inventorypb.PostgresExporter{
 				AgentId:                "/agent_id/00000000-0000-4000-8000-00000000000d",
 				PmmAgentId:             "pmm-server",
 				ServiceId:              "/service_id/00000000-0000-4000-8000-00000000000c",
 				Username:               "username",
-				Status:                 inventorypb.AgentStatus_UNKNOWN,
+				Status:                 inventoryv1.AgentStatus_AGENT_STATUS_UNKNOWN,
 				AutoDiscoveryLimit:     10,
 				MaxExporterConnections: 15,
->>>>>>> 2a46e6ab
 			},
 			QanPostgresqlPgstatements: &inventoryv1.QANPostgreSQLPgStatementsAgent{
 				AgentId:    "/agent_id/00000000-0000-4000-8000-00000000000e",
