// Copyright (C) 2023 Percona LLC
//
// This program is free software: you can redistribute it and/or modify
// it under the terms of the GNU Affero General Public License as published by
// the Free Software Foundation, either version 3 of the License, or
// (at your option) any later version.
//
// This program is distributed in the hope that it will be useful,
// but WITHOUT ANY WARRANTY; without even the implied warranty of
// MERCHANTABILITY or FITNESS FOR A PARTICULAR PURPOSE. See the
// GNU Affero General Public License for more details.
//
// You should have received a copy of the GNU Affero General Public License
// along with this program. If not, see <https://www.gnu.org/licenses/>.

package management

import (
	"context"
	"testing"

	"github.com/google/uuid"
	"github.com/stretchr/testify/assert"
	"github.com/stretchr/testify/require"
	"google.golang.org/grpc/codes"
	"google.golang.org/grpc/metadata"
	"google.golang.org/grpc/status"
	"gopkg.in/reform.v1"
	"gopkg.in/reform.v1/dialects/postgresql"

	inventoryv1 "github.com/percona/pmm/api/inventory/v1"
	managementv1 "github.com/percona/pmm/api/management/v1"
	"github.com/percona/pmm/managed/models"
	"github.com/percona/pmm/managed/utils/testdb"
	"github.com/percona/pmm/managed/utils/tests"
	"github.com/percona/pmm/utils/logger"
)

func TestNodeService(t *testing.T) {
<<<<<<< HEAD
	t.Run("Register", func(t *testing.T) {
		setup := func(t *testing.T) (context.Context, *ManagementService, func(t *testing.T)) {
=======
	getTestNodeName := func() string {
		return "test-node"
	}
	t.Run("Register/Unregister", func(t *testing.T) {
		setup := func(t *testing.T) (ctx context.Context, s *NodeService, teardown func(t *testing.T)) {
>>>>>>> 09211717
			t.Helper()

			ctx := logger.Set(context.Background(), t.Name())
			uuid.SetRand(&tests.IDReader{})

			sqlDB := testdb.Open(t, models.SetupFixtures, nil)
			db := reform.NewDB(sqlDB, postgresql.Dialect, reform.NewPrintfLogger(t.Logf))

			teardown := func(t *testing.T) {
				t.Helper()
				uuid.SetRand(nil)

				require.NoError(t, sqlDB.Close())
			}
			md := metadata.New(map[string]string{
				"Authorization": "Basic username:password",
			})
			ctx = metadata.NewIncomingContext(ctx, md)
<<<<<<< HEAD
			vmdb := &mockPrometheusService{}
			vmdb.Test(t)
=======

			serviceAccountID := int(0)
			nodeName := getTestNodeName()
			reregister := false
			force := true

			var authProvider mockAuthProvider
			authProvider.Test(t)
			authProvider.On("CreateServiceAccount", ctx, nodeName, reregister).Return(serviceAccountID, "test-token", nil)
			authProvider.On("DeleteServiceAccount", ctx, nodeName, force).Return("", nil)
			s = NewNodeService(db, &authProvider)
>>>>>>> 09211717

			state := &mockAgentsStateUpdater{}
			state.Test(t)

			ar := &mockAgentsRegistry{}
			ar.Test(t)

			cc := &mockConnectionChecker{}
			cc.Test(t)

			sib := &mockServiceInfoBroker{}
			sib.Test(t)

			vc := &mockVersionCache{}
			vc.Test(t)

			grafanaClient := &mockGrafanaClient{}
			grafanaClient.Test(t)

			grafanaClient.Test(t)
			grafanaClient.On("IsAPIKeyAuth", mock.Anything).Return(false)
			grafanaClient.On("CreateAdminAPIKey", ctx, mock.AnythingOfType("string")).Return(int64(0), "test-token", nil)

			s := NewManagementService(db, ar, state, cc, sib, vmdb, vc, grafanaClient)

			return ctx, s, teardown
		}

		t.Run("New", func(t *testing.T) {
			ctx, s, teardown := setup(t)
			t.Cleanup(func() { teardown(t) })

<<<<<<< HEAD
			res, err := s.RegisterNode(ctx, &managementv1.RegisterNodeRequest{
				NodeType: inventoryv1.NodeType_NODE_TYPE_GENERIC_NODE,
				NodeName: "node",
=======
			res, err := s.Register(ctx, &managementpb.RegisterNodeRequest{
				NodeType: inventorypb.NodeType_GENERIC_NODE,
				NodeName: "test-node",
>>>>>>> 09211717
				Address:  "some.address.org",
				Region:   "region",
			})
			expected := &managementv1.RegisterNodeResponse{
				GenericNode: &inventoryv1.GenericNode{
					NodeId:   "/node_id/00000000-0000-4000-8000-000000000005",
					NodeName: "test-node",
					Address:  "some.address.org",
					Region:   "region",
				},
				ContainerNode: (*inventoryv1.ContainerNode)(nil),
				PmmAgent: &inventoryv1.PMMAgent{
					AgentId:      "/agent_id/00000000-0000-4000-8000-000000000006",
					RunsOnNodeId: "/node_id/00000000-0000-4000-8000-000000000005",
				},
				Token: "test-token",
			}
			assert.Equal(t, expected, res)
			assert.NoError(t, err)

			t.Run("Exist", func(t *testing.T) {
<<<<<<< HEAD
				res, err = s.RegisterNode(ctx, &managementv1.RegisterNodeRequest{
					NodeType: inventoryv1.NodeType_NODE_TYPE_GENERIC_NODE,
					NodeName: "node",
=======
				res, err = s.Register(ctx, &managementpb.RegisterNodeRequest{
					NodeType: inventorypb.NodeType_GENERIC_NODE,
					NodeName: "test-node",
>>>>>>> 09211717
				})
				assert.Nil(t, res)
				tests.AssertGRPCError(t, status.New(codes.AlreadyExists, `Node with name "test-node" already exists.`), err)
			})

			t.Run("Reregister", func(t *testing.T) {
<<<<<<< HEAD
				res, err = s.RegisterNode(ctx, &managementv1.RegisterNodeRequest{
					NodeType:   inventoryv1.NodeType_NODE_TYPE_GENERIC_NODE,
					NodeName:   "node",
=======
				serviceAccountID := int(0)
				nodeName := getTestNodeName()
				reregister := true

				var authProvider mockAuthProvider
				authProvider.Test(t)
				authProvider.On("CreateServiceAccount", ctx, nodeName, reregister).Return(serviceAccountID, "test-token", nil)
				s.ap = &authProvider

				res, err = s.Register(ctx, &managementpb.RegisterNodeRequest{
					NodeType:   inventorypb.NodeType_GENERIC_NODE,
					NodeName:   "test-node",
>>>>>>> 09211717
					Address:    "some.address.org",
					Region:     "region",
					Reregister: true,
				})
				expected := &managementv1.RegisterNodeResponse{
					GenericNode: &inventoryv1.GenericNode{
						NodeId:   "/node_id/00000000-0000-4000-8000-000000000008",
						NodeName: "test-node",
						Address:  "some.address.org",
						Region:   "region",
					},
					ContainerNode: (*inventoryv1.ContainerNode)(nil),
					PmmAgent: &inventoryv1.PMMAgent{
						AgentId:      "/agent_id/00000000-0000-4000-8000-000000000009",
						RunsOnNodeId: "/node_id/00000000-0000-4000-8000-000000000008",
					},
					Token: "test-token",
				}
				assert.Equal(t, expected, res)
				assert.NoError(t, err)
			})

			t.Run("Reregister-force", func(t *testing.T) {
<<<<<<< HEAD
				res, err = s.RegisterNode(ctx, &managementv1.RegisterNodeRequest{
					NodeType:   inventoryv1.NodeType_NODE_TYPE_GENERIC_NODE,
					NodeName:   "node-name-new",
=======
				serviceAccountID := int(0)
				nodeName := "test-node-new"
				reregister := true

				var authProvider mockAuthProvider
				authProvider.Test(t)
				authProvider.On("CreateServiceAccount", ctx, nodeName, reregister).Return(serviceAccountID, "test-token", nil)
				s.ap = &authProvider

				res, err = s.Register(ctx, &managementpb.RegisterNodeRequest{
					NodeType:   inventorypb.NodeType_GENERIC_NODE,
					NodeName:   "test-node-new",
>>>>>>> 09211717
					Address:    "some.address.org",
					Region:     "region",
					Reregister: true,
				})
				expected := &managementv1.RegisterNodeResponse{
					GenericNode: &inventoryv1.GenericNode{
						NodeId:   "/node_id/00000000-0000-4000-8000-00000000000b",
						NodeName: "test-node-new",
						Address:  "some.address.org",
						Region:   "region",
					},
					ContainerNode: (*inventoryv1.ContainerNode)(nil),
					PmmAgent: &inventoryv1.PMMAgent{
						AgentId:      "/agent_id/00000000-0000-4000-8000-00000000000c",
						RunsOnNodeId: "/node_id/00000000-0000-4000-8000-00000000000b",
					},
					Token: "test-token",
				}
				assert.Equal(t, expected, res)
				assert.NoError(t, err)
			})

			t.Run("Unregister", func(t *testing.T) {
				serviceAccountID := int(0)
				nodeName := getTestNodeName()
				reregister := true
				force := true

				var authProvider mockAuthProvider
				authProvider.Test(t)
				authProvider.On("CreateServiceAccount", ctx, nodeName, reregister).Return(serviceAccountID, "test-token", nil)
				authProvider.On("DeleteServiceAccount", ctx, nodeName, force).Return("", nil)
				s.ap = &authProvider

				resRegister, err := s.Register(ctx, &managementpb.RegisterNodeRequest{
					NodeType:   inventorypb.NodeType_GENERIC_NODE,
					NodeName:   "test-node",
					Address:    "some.address.org",
					Region:     "region",
					Reregister: true,
				})
				assert.NoError(t, err)

				expected := &managementpb.RegisterNodeResponse{
					GenericNode: &inventorypb.GenericNode{
						NodeId:   "/node_id/00000000-0000-4000-8000-00000000000e",
						NodeName: "test-node",
						Address:  "some.address.org",
						Region:   "region",
					},
					ContainerNode: (*inventorypb.ContainerNode)(nil),
					PmmAgent: &inventorypb.PMMAgent{
						AgentId:      "/agent_id/00000000-0000-4000-8000-00000000000f",
						RunsOnNodeId: "/node_id/00000000-0000-4000-8000-00000000000e",
					},
					Token: "test-token",
				}
				assert.Equal(t, expected, resRegister)

				res, err := s.Unregister(ctx, &managementpb.UnregisterNodeRequest{
					NodeId: resRegister.GenericNode.NodeId,
					Force:  true,
				})
				assert.NoError(t, err)
				assert.Equal(t, "", res.Warning)
			})
		})
	})
}<|MERGE_RESOLUTION|>--- conflicted
+++ resolved
@@ -37,16 +37,11 @@
 )
 
 func TestNodeService(t *testing.T) {
-<<<<<<< HEAD
-	t.Run("Register", func(t *testing.T) {
-		setup := func(t *testing.T) (context.Context, *ManagementService, func(t *testing.T)) {
-=======
 	getTestNodeName := func() string {
 		return "test-node"
 	}
 	t.Run("Register/Unregister", func(t *testing.T) {
-		setup := func(t *testing.T) (ctx context.Context, s *NodeService, teardown func(t *testing.T)) {
->>>>>>> 09211717
+		setup := func(t *testing.T) (context.Context, *ManagementService, func(t *testing.T)) {
 			t.Helper()
 
 			ctx := logger.Set(context.Background(), t.Name())
@@ -65,46 +60,35 @@
 				"Authorization": "Basic username:password",
 			})
 			ctx = metadata.NewIncomingContext(ctx, md)
-<<<<<<< HEAD
 			vmdb := &mockPrometheusService{}
 			vmdb.Test(t)
-=======
 
 			serviceAccountID := int(0)
 			nodeName := getTestNodeName()
 			reregister := false
 			force := true
 
-			var authProvider mockAuthProvider
+			state := &mockAgentsStateUpdater{}
+			state.Test(t)
+
+			ar := &mockAgentsRegistry{}
+			ar.Test(t)
+
+			cc := &mockConnectionChecker{}
+			cc.Test(t)
+
+			sib := &mockServiceInfoBroker{}
+			sib.Test(t)
+
+			vc := &mockVersionCache{}
+			vc.Test(t)
+
+			authProvider := &mockGrafanaClient{}
 			authProvider.Test(t)
 			authProvider.On("CreateServiceAccount", ctx, nodeName, reregister).Return(serviceAccountID, "test-token", nil)
 			authProvider.On("DeleteServiceAccount", ctx, nodeName, force).Return("", nil)
-			s = NewNodeService(db, &authProvider)
->>>>>>> 09211717
-
-			state := &mockAgentsStateUpdater{}
-			state.Test(t)
-
-			ar := &mockAgentsRegistry{}
-			ar.Test(t)
-
-			cc := &mockConnectionChecker{}
-			cc.Test(t)
-
-			sib := &mockServiceInfoBroker{}
-			sib.Test(t)
-
-			vc := &mockVersionCache{}
-			vc.Test(t)
-
-			grafanaClient := &mockGrafanaClient{}
-			grafanaClient.Test(t)
-
-			grafanaClient.Test(t)
-			grafanaClient.On("IsAPIKeyAuth", mock.Anything).Return(false)
-			grafanaClient.On("CreateAdminAPIKey", ctx, mock.AnythingOfType("string")).Return(int64(0), "test-token", nil)
-
-			s := NewManagementService(db, ar, state, cc, sib, vmdb, vc, grafanaClient)
+
+			s := NewManagementService(db, ar, state, cc, sib, vmdb, vc, authProvider)
 
 			return ctx, s, teardown
 		}
@@ -113,15 +97,9 @@
 			ctx, s, teardown := setup(t)
 			t.Cleanup(func() { teardown(t) })
 
-<<<<<<< HEAD
 			res, err := s.RegisterNode(ctx, &managementv1.RegisterNodeRequest{
 				NodeType: inventoryv1.NodeType_NODE_TYPE_GENERIC_NODE,
-				NodeName: "node",
-=======
-			res, err := s.Register(ctx, &managementpb.RegisterNodeRequest{
-				NodeType: inventorypb.NodeType_GENERIC_NODE,
 				NodeName: "test-node",
->>>>>>> 09211717
 				Address:  "some.address.org",
 				Region:   "region",
 			})
@@ -143,39 +121,27 @@
 			assert.NoError(t, err)
 
 			t.Run("Exist", func(t *testing.T) {
-<<<<<<< HEAD
 				res, err = s.RegisterNode(ctx, &managementv1.RegisterNodeRequest{
 					NodeType: inventoryv1.NodeType_NODE_TYPE_GENERIC_NODE,
-					NodeName: "node",
-=======
-				res, err = s.Register(ctx, &managementpb.RegisterNodeRequest{
-					NodeType: inventorypb.NodeType_GENERIC_NODE,
 					NodeName: "test-node",
->>>>>>> 09211717
 				})
 				assert.Nil(t, res)
 				tests.AssertGRPCError(t, status.New(codes.AlreadyExists, `Node with name "test-node" already exists.`), err)
 			})
 
 			t.Run("Reregister", func(t *testing.T) {
-<<<<<<< HEAD
-				res, err = s.RegisterNode(ctx, &managementv1.RegisterNodeRequest{
-					NodeType:   inventoryv1.NodeType_NODE_TYPE_GENERIC_NODE,
-					NodeName:   "node",
-=======
 				serviceAccountID := int(0)
 				nodeName := getTestNodeName()
 				reregister := true
 
-				var authProvider mockAuthProvider
+				authProvider := &mockGrafanaClient{}
 				authProvider.Test(t)
 				authProvider.On("CreateServiceAccount", ctx, nodeName, reregister).Return(serviceAccountID, "test-token", nil)
-				s.ap = &authProvider
-
-				res, err = s.Register(ctx, &managementpb.RegisterNodeRequest{
-					NodeType:   inventorypb.NodeType_GENERIC_NODE,
+				s.grafanaClient = authProvider
+
+				res, err = s.RegisterNode(ctx, &managementv1.RegisterNodeRequest{
+					NodeType:   inventoryv1.NodeType_NODE_TYPE_GENERIC_NODE,
 					NodeName:   "test-node",
->>>>>>> 09211717
 					Address:    "some.address.org",
 					Region:     "region",
 					Reregister: true,
@@ -199,24 +165,18 @@
 			})
 
 			t.Run("Reregister-force", func(t *testing.T) {
-<<<<<<< HEAD
-				res, err = s.RegisterNode(ctx, &managementv1.RegisterNodeRequest{
-					NodeType:   inventoryv1.NodeType_NODE_TYPE_GENERIC_NODE,
-					NodeName:   "node-name-new",
-=======
 				serviceAccountID := int(0)
 				nodeName := "test-node-new"
 				reregister := true
 
-				var authProvider mockAuthProvider
+				authProvider := &mockGrafanaClient{}
 				authProvider.Test(t)
 				authProvider.On("CreateServiceAccount", ctx, nodeName, reregister).Return(serviceAccountID, "test-token", nil)
-				s.ap = &authProvider
-
-				res, err = s.Register(ctx, &managementpb.RegisterNodeRequest{
-					NodeType:   inventorypb.NodeType_GENERIC_NODE,
+				s.grafanaClient = authProvider
+
+				res, err = s.RegisterNode(ctx, &managementv1.RegisterNodeRequest{
+					NodeType:   inventoryv1.NodeType_NODE_TYPE_GENERIC_NODE,
 					NodeName:   "test-node-new",
->>>>>>> 09211717
 					Address:    "some.address.org",
 					Region:     "region",
 					Reregister: true,
@@ -245,14 +205,14 @@
 				reregister := true
 				force := true
 
-				var authProvider mockAuthProvider
+				authProvider := &mockGrafanaClient{}
 				authProvider.Test(t)
 				authProvider.On("CreateServiceAccount", ctx, nodeName, reregister).Return(serviceAccountID, "test-token", nil)
 				authProvider.On("DeleteServiceAccount", ctx, nodeName, force).Return("", nil)
-				s.ap = &authProvider
-
-				resRegister, err := s.Register(ctx, &managementpb.RegisterNodeRequest{
-					NodeType:   inventorypb.NodeType_GENERIC_NODE,
+				s.grafanaClient = authProvider
+
+				resRegister, err := s.RegisterNode(ctx, &managementv1.RegisterNodeRequest{
+					NodeType:   inventoryv1.NodeType_NODE_TYPE_GENERIC_NODE,
 					NodeName:   "test-node",
 					Address:    "some.address.org",
 					Region:     "region",
@@ -260,15 +220,15 @@
 				})
 				assert.NoError(t, err)
 
-				expected := &managementpb.RegisterNodeResponse{
-					GenericNode: &inventorypb.GenericNode{
+				expected := &managementv1.RegisterNodeResponse{
+					GenericNode: &inventoryv1.GenericNode{
 						NodeId:   "/node_id/00000000-0000-4000-8000-00000000000e",
 						NodeName: "test-node",
 						Address:  "some.address.org",
 						Region:   "region",
 					},
-					ContainerNode: (*inventorypb.ContainerNode)(nil),
-					PmmAgent: &inventorypb.PMMAgent{
+					ContainerNode: (*inventoryv1.ContainerNode)(nil),
+					PmmAgent: &inventoryv1.PMMAgent{
 						AgentId:      "/agent_id/00000000-0000-4000-8000-00000000000f",
 						RunsOnNodeId: "/node_id/00000000-0000-4000-8000-00000000000e",
 					},
@@ -276,7 +236,7 @@
 				}
 				assert.Equal(t, expected, resRegister)
 
-				res, err := s.Unregister(ctx, &managementpb.UnregisterNodeRequest{
+				res, err := s.Unregister(ctx, &managementv1.UnregisterNodeRequest{
 					NodeId: resRegister.GenericNode.NodeId,
 					Force:  true,
 				})
