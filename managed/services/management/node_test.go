--- conflicted
+++ resolved
@@ -27,8 +27,6 @@
 	"gopkg.in/reform.v1"
 	"gopkg.in/reform.v1/dialects/postgresql"
 
-	inventoryv1 "github.com/percona/pmm/api/inventory/v1"
-	managementv1 "github.com/percona/pmm/api/management/v1"
 	"github.com/percona/pmm/managed/models"
 	"github.com/percona/pmm/managed/utils/testdb"
 	"github.com/percona/pmm/managed/utils/tests"
@@ -39,11 +37,7 @@
 	getTestNodeName := func() string {
 		return "test-node"
 	}
-<<<<<<< HEAD
-	t.Run("Register/Unregister", func(t *testing.T) {
-		setup := func(t *testing.T) (context.Context, *ManagementService, func(t *testing.T)) {
-=======
-	setup := func(t *testing.T) (context.Context, *NodeService, func(t *testing.T)) {
+	setup := func(t *testing.T) (context.Context, *ManagementService, func(t *testing.T)) {
 		t.Helper()
 
 		ctx := logger.Set(context.Background(), t.Name())
@@ -65,21 +59,15 @@
 		state := &mockAgentsStateUpdater{}
 		state.Test(t)
 
-		authProvider := &mockAuthProvider{}
+		authProvider := &mockGrafanaClient{}
 		authProvider.Test(t)
 		authProvider.On("CreateServiceAccount", ctx, nodeName, reregister).Return(serviceAccountID, "test-token", nil)
 
 		teardown := func(t *testing.T) {
->>>>>>> 9493eecd
 			t.Helper()
 			uuid.SetRand(nil)
 
-<<<<<<< HEAD
-			ctx := logger.Set(context.Background(), t.Name())
-			uuid.SetRand(&tests.IDReader{})
-=======
 			require.NoError(t, sqlDB.Close())
->>>>>>> 9493eecd
 
 			r.AssertExpectations(t)
 			vmdb.AssertExpectations(t)
@@ -87,54 +75,14 @@
 			authProvider.AssertExpectations(t)
 		}
 
-<<<<<<< HEAD
-			teardown := func(t *testing.T) {
-				t.Helper()
-				uuid.SetRand(nil)
-
-				require.NoError(t, sqlDB.Close())
-			}
-			md := metadata.New(map[string]string{
-				"Authorization": "Basic username:password",
-			})
-			ctx = metadata.NewIncomingContext(ctx, md)
-			vmdb := &mockPrometheusService{}
-			vmdb.Test(t)
-=======
-		s := NewNodeService(db, authProvider, r, state, vmdb)
+		s := NewManagementService(db, r, state, nil, nil, vmdb, nil, authProvider)
 
 		return ctx, s, teardown
 	}
->>>>>>> 9493eecd
 
 	ctx, s, teardown := setup(t)
 	defer teardown(t)
 
-<<<<<<< HEAD
-			state := &mockAgentsStateUpdater{}
-			state.Test(t)
-
-			ar := &mockAgentsRegistry{}
-			ar.Test(t)
-
-			cc := &mockConnectionChecker{}
-			cc.Test(t)
-
-			sib := &mockServiceInfoBroker{}
-			sib.Test(t)
-
-			vc := &mockVersionCache{}
-			vc.Test(t)
-
-			authProvider := &mockGrafanaClient{}
-			authProvider.Test(t)
-			authProvider.On("CreateServiceAccount", ctx, nodeName, reregister).Return(serviceAccountID, "test-token", nil)
-			authProvider.On("DeleteServiceAccount", ctx, nodeName, force).Return("", nil)
-
-			s := NewManagementService(db, ar, state, cc, sib, vmdb, vc, authProvider)
-
-			return ctx, s, teardown
-=======
 	t.Run("New", func(t *testing.T) {
 		nodeName := getTestNodeName()
 
@@ -157,7 +105,6 @@
 				RunsOnNodeId: "/node_id/00000000-0000-4000-8000-000000000005",
 			},
 			Token: "test-token",
->>>>>>> 9493eecd
 		}
 		assert.Equal(t, expected, res)
 		assert.NoError(t, err)
@@ -172,164 +119,12 @@
 		tests.AssertGRPCError(t, status.New(codes.AlreadyExists, `Node with name "test-node" already exists.`), err)
 	})
 
-<<<<<<< HEAD
-		t.Run("New", func(t *testing.T) {
-			ctx, s, teardown := setup(t)
-			t.Cleanup(func() { teardown(t) })
-
-			res, err := s.RegisterNode(ctx, &managementv1.RegisterNodeRequest{
-				NodeType: inventoryv1.NodeType_NODE_TYPE_GENERIC_NODE,
-				NodeName: "test-node",
-				Address:  "some.address.org",
-				Region:   "region",
-			})
-			expected := &managementv1.RegisterNodeResponse{
-				GenericNode: &inventoryv1.GenericNode{
-					NodeId:   "00000000-0000-4000-8000-000000000005",
-					NodeName: "test-node",
-					Address:  "some.address.org",
-					Region:   "region",
-				},
-				ContainerNode: (*inventoryv1.ContainerNode)(nil),
-				PmmAgent: &inventoryv1.PMMAgent{
-					AgentId:      "00000000-0000-4000-8000-000000000006",
-					RunsOnNodeId: "00000000-0000-4000-8000-000000000005",
-				},
-				Token: "test-token",
-			}
-			assert.Equal(t, expected, res)
-			assert.NoError(t, err)
-
-			t.Run("Exist", func(t *testing.T) {
-				res, err = s.RegisterNode(ctx, &managementv1.RegisterNodeRequest{
-					NodeType: inventoryv1.NodeType_NODE_TYPE_GENERIC_NODE,
-					NodeName: "test-node",
-				})
-				assert.Nil(t, res)
-				tests.AssertGRPCError(t, status.New(codes.AlreadyExists, `Node with name "test-node" already exists.`), err)
-			})
-
-			t.Run("Reregister", func(t *testing.T) {
-				serviceAccountID := int(0)
-				nodeName := getTestNodeName()
-				reregister := true
-
-				authProvider := &mockGrafanaClient{}
-				authProvider.Test(t)
-				authProvider.On("CreateServiceAccount", ctx, nodeName, reregister).Return(serviceAccountID, "test-token", nil)
-				s.grafanaClient = authProvider
-
-				res, err = s.RegisterNode(ctx, &managementv1.RegisterNodeRequest{
-					NodeType:   inventoryv1.NodeType_NODE_TYPE_GENERIC_NODE,
-					NodeName:   "test-node",
-					Address:    "some.address.org",
-					Region:     "region",
-					Reregister: true,
-				})
-				expected := &managementv1.RegisterNodeResponse{
-					GenericNode: &inventoryv1.GenericNode{
-						NodeId:   "00000000-0000-4000-8000-000000000008",
-						NodeName: "test-node",
-						Address:  "some.address.org",
-						Region:   "region",
-					},
-					ContainerNode: (*inventoryv1.ContainerNode)(nil),
-					PmmAgent: &inventoryv1.PMMAgent{
-						AgentId:      "00000000-0000-4000-8000-000000000009",
-						RunsOnNodeId: "00000000-0000-4000-8000-000000000008",
-					},
-					Token: "test-token",
-				}
-				assert.Equal(t, expected, res)
-				assert.NoError(t, err)
-			})
-
-			t.Run("Reregister-force", func(t *testing.T) {
-				serviceAccountID := int(0)
-				nodeName := "test-node-new"
-				reregister := true
-
-				authProvider := &mockGrafanaClient{}
-				authProvider.Test(t)
-				authProvider.On("CreateServiceAccount", ctx, nodeName, reregister).Return(serviceAccountID, "test-token", nil)
-				s.grafanaClient = authProvider
-
-				res, err = s.RegisterNode(ctx, &managementv1.RegisterNodeRequest{
-					NodeType:   inventoryv1.NodeType_NODE_TYPE_GENERIC_NODE,
-					NodeName:   "test-node-new",
-					Address:    "some.address.org",
-					Region:     "region",
-					Reregister: true,
-				})
-				expected := &managementv1.RegisterNodeResponse{
-					GenericNode: &inventoryv1.GenericNode{
-						NodeId:   "00000000-0000-4000-8000-00000000000b",
-						NodeName: "test-node-new",
-						Address:  "some.address.org",
-						Region:   "region",
-					},
-					ContainerNode: (*inventoryv1.ContainerNode)(nil),
-					PmmAgent: &inventoryv1.PMMAgent{
-						AgentId:      "00000000-0000-4000-8000-00000000000c",
-						RunsOnNodeId: "00000000-0000-4000-8000-00000000000b",
-					},
-					Token: "test-token",
-				}
-				assert.Equal(t, expected, res)
-				assert.NoError(t, err)
-			})
-
-			t.Run("Unregister", func(t *testing.T) {
-				serviceAccountID := int(0)
-				nodeName := getTestNodeName()
-				reregister := true
-				force := true
-
-				authProvider := &mockGrafanaClient{}
-				authProvider.Test(t)
-				authProvider.On("CreateServiceAccount", ctx, nodeName, reregister).Return(serviceAccountID, "test-token", nil)
-				authProvider.On("DeleteServiceAccount", ctx, nodeName, force).Return("", nil)
-				s.grafanaClient = authProvider
-
-				resRegister, err := s.RegisterNode(ctx, &managementv1.RegisterNodeRequest{
-					NodeType:   inventoryv1.NodeType_NODE_TYPE_GENERIC_NODE,
-					NodeName:   "test-node",
-					Address:    "some.address.org",
-					Region:     "region",
-					Reregister: true,
-				})
-				assert.NoError(t, err)
-
-				expected := &managementv1.RegisterNodeResponse{
-					GenericNode: &inventoryv1.GenericNode{
-						NodeId:   "00000000-0000-4000-8000-00000000000e",
-						NodeName: "test-node",
-						Address:  "some.address.org",
-						Region:   "region",
-					},
-					ContainerNode: (*inventoryv1.ContainerNode)(nil),
-					PmmAgent: &inventoryv1.PMMAgent{
-						AgentId:      "00000000-0000-4000-8000-00000000000f",
-						RunsOnNodeId: "00000000-0000-4000-8000-00000000000e",
-					},
-					Token: "test-token",
-				}
-				assert.Equal(t, expected, resRegister)
-
-				res, err := s.Unregister(ctx, &managementv1.UnregisterNodeRequest{
-					NodeId: resRegister.GenericNode.NodeId,
-					Force:  true,
-				})
-				assert.NoError(t, err)
-				assert.Equal(t, "", res.Warning)
-			})
-=======
 	t.Run("Reregister", func(t *testing.T) {
 		serviceAccountID := int(0)
 		nodeName := "test-node-new"
 		reregister := false
 
-		authProvider := &mockAuthProvider{}
+		authProvider := &mockGrafanaClient{}
 		authProvider.Test(t)
 		authProvider.On("CreateServiceAccount", ctx, nodeName, reregister).Return(serviceAccountID, "test-token", nil)
 		s.ap = authProvider
@@ -350,7 +145,7 @@
 		nodeName := "test-node-new"
 		reregister := true
 
-		authProvider := &mockAuthProvider{}
+		authProvider := &mockGrafanaClient{}
 		authProvider.Test(t)
 		authProvider.On("CreateServiceAccount", ctx, nodeName, reregister).Return(serviceAccountID, "test-token", nil)
 		s.ap = authProvider
@@ -386,7 +181,7 @@
 		reregister := true
 		force := true
 
-		authProvider := &mockAuthProvider{}
+		authProvider := &mockGrafanaClient{}
 		authProvider.Test(t)
 		authProvider.On("CreateServiceAccount", ctx, nodeName, reregister).Return(serviceAccountID, "test-token", nil)
 		authProvider.On("DeleteServiceAccount", ctx, nodeName, force).Return("", nil)
@@ -417,7 +212,6 @@
 		res, err := s.Unregister(ctx, &managementpb.UnregisterNodeRequest{
 			NodeId: resRegister.GenericNode.NodeId,
 			Force:  true,
->>>>>>> 9493eecd
 		})
 		assert.NoError(t, err)
 		assert.Equal(t, "", res.Warning)
