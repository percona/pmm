--- conflicted
+++ resolved
@@ -48,14 +48,9 @@
 	}
 }
 
-<<<<<<< HEAD
+// AddHAProxy adds an HAProxy service based on the provided request.
 func (e HAProxyService) AddHAProxy(ctx context.Context, req *managementv1.AddHAProxyRequest) (*managementv1.AddHAProxyResponse, error) {
 	res := &managementv1.AddHAProxyResponse{}
-=======
-// AddHAProxy adds an HAProxy service based on the provided request.
-func (e HAProxyService) AddHAProxy(ctx context.Context, req *managementpb.AddHAProxyRequest) (*managementpb.AddHAProxyResponse, error) {
-	res := &managementpb.AddHAProxyResponse{}
->>>>>>> c8caec61
 	var pmmAgentID *string
 	if e := e.db.InTransaction(func(tx *reform.TX) error {
 		if req.Address == "" && req.AddNode != nil {
