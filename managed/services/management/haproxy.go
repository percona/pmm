// Copyright (C) 2023 Percona LLC
//
// This program is free software: you can redistribute it and/or modify
// it under the terms of the GNU Affero General Public License as published by
// the Free Software Foundation, either version 3 of the License, or
// (at your option) any later version.
//
// This program is distributed in the hope that it will be useful,
// but WITHOUT ANY WARRANTY; without even the implied warranty of
// MERCHANTABILITY or FITNESS FOR A PARTICULAR PURPOSE. See the
// GNU Affero General Public License for more details.
//
// You should have received a copy of the GNU Affero General Public License
// along with this program. If not, see <https://www.gnu.org/licenses/>.

package management

import (
	"context"

	"google.golang.org/grpc/codes"
	"google.golang.org/grpc/status"
	"gopkg.in/reform.v1"

	inventoryv1 "github.com/percona/pmm/api/inventory/v1"
	managementv1 "github.com/percona/pmm/api/management/v1"
	"github.com/percona/pmm/managed/models"
	"github.com/percona/pmm/managed/services"
)

<<<<<<< HEAD
func (s *ManagementService) AddHAProxy(ctx context.Context, req *managementv1.AddHAProxyRequest) (*managementv1.AddHAProxyResponse, error) {
=======
// HAProxyService HAProxy Management Service.
type HAProxyService struct {
	db    *reform.DB
	vmdb  prometheusService
	state agentsStateUpdater
	cc    connectionChecker

	managementv1.UnimplementedHAProxyServiceServer
}

// NewHAProxyService creates new HAProxy Management Service.
func NewHAProxyService(db *reform.DB, vmdb prometheusService, state agentsStateUpdater, cc connectionChecker) *HAProxyService {
	return &HAProxyService{
		db:    db,
		vmdb:  vmdb,
		state: state,
		cc:    cc,
	}
}

// AddHAProxy adds an HAProxy service based on the provided request.
func (e HAProxyService) AddHAProxy(ctx context.Context, req *managementv1.AddHAProxyRequest) (*managementv1.AddHAProxyResponse, error) {
>>>>>>> 0e79848f
	res := &managementv1.AddHAProxyResponse{}
	var pmmAgentID *string
	if e := s.db.InTransactionContext(ctx, nil, func(tx *reform.TX) error {
		if req.Address == "" && req.AddNode != nil {
			return status.Error(codes.InvalidArgument, "address can't be empty for add node request.")
		}
		nodeID, err := nodeID(tx, req.NodeId, req.NodeName, req.AddNode, req.Address)
		if err != nil {
			return err
		}

		service, err := models.AddNewService(tx.Querier, models.HAProxyServiceType, &models.AddDBMSServiceParams{
			ServiceName:    req.ServiceName,
			NodeID:         nodeID,
			Environment:    req.Environment,
			Cluster:        req.Cluster,
			ReplicationSet: req.ReplicationSet,
			CustomLabels:   req.CustomLabels,
		})
		if err != nil {
			return err
		}

		invService, err := services.ToAPIService(service)
		if err != nil {
			return err
		}
		res.Service = invService.(*inventoryv1.HAProxyService) //nolint:forcetypeassert

		if req.MetricsMode == managementv1.MetricsMode_METRICS_MODE_UNSPECIFIED {
			agentIDs, err := models.FindPMMAgentsRunningOnNode(tx.Querier, req.NodeId)
			switch {
			case err != nil || len(agentIDs) != 1:
				req.MetricsMode = managementv1.MetricsMode_METRICS_MODE_PULL
			default:
				req.MetricsMode, err = supportedMetricsMode(tx.Querier, req.MetricsMode, agentIDs[0].AgentID)
				if err != nil {
					return err
				}
			}
		}

		params := &models.CreateExternalExporterParams{
			RunsOnNodeID: nodeID,
			ServiceID:    service.ServiceID,
			Username:     req.Username,
			Password:     req.Password,
			Scheme:       req.Scheme,
			MetricsPath:  req.MetricsPath,
			ListenPort:   req.ListenPort,
			CustomLabels: req.CustomLabels,
			PushMetrics:  isPushMode(req.MetricsMode),
		}
		row, err := models.CreateExternalExporter(tx.Querier, params)
		if err != nil {
			return err
		}

		if !req.SkipConnectionCheck {
			if err = s.cc.CheckConnectionToService(ctx, tx.Querier, service, row); err != nil {
				return err
			}
		}

		agent, err := services.ToAPIAgent(tx.Querier, row)
		if err != nil {
			return err
		}
		res.ExternalExporter = agent.(*inventoryv1.ExternalExporter) //nolint:forcetypeassert
		pmmAgentID = row.PMMAgentID

		return nil
	}); e != nil {
		return nil, e
	}
	// we have to trigger after transaction
	if pmmAgentID != nil {
		// It's required to regenerate victoriametrics config file.
		s.state.RequestStateUpdate(ctx, *pmmAgentID)
	} else {
		s.vmdb.RequestConfigurationUpdate()
	}
	return res, nil
}<|MERGE_RESOLUTION|>--- conflicted
+++ resolved
@@ -28,32 +28,8 @@
 	"github.com/percona/pmm/managed/services"
 )
 
-<<<<<<< HEAD
+// AddHAProxy adds an HAProxy service based on the provided request.
 func (s *ManagementService) AddHAProxy(ctx context.Context, req *managementv1.AddHAProxyRequest) (*managementv1.AddHAProxyResponse, error) {
-=======
-// HAProxyService HAProxy Management Service.
-type HAProxyService struct {
-	db    *reform.DB
-	vmdb  prometheusService
-	state agentsStateUpdater
-	cc    connectionChecker
-
-	managementv1.UnimplementedHAProxyServiceServer
-}
-
-// NewHAProxyService creates new HAProxy Management Service.
-func NewHAProxyService(db *reform.DB, vmdb prometheusService, state agentsStateUpdater, cc connectionChecker) *HAProxyService {
-	return &HAProxyService{
-		db:    db,
-		vmdb:  vmdb,
-		state: state,
-		cc:    cc,
-	}
-}
-
-// AddHAProxy adds an HAProxy service based on the provided request.
-func (e HAProxyService) AddHAProxy(ctx context.Context, req *managementv1.AddHAProxyRequest) (*managementv1.AddHAProxyResponse, error) {
->>>>>>> 0e79848f
 	res := &managementv1.AddHAProxyResponse{}
 	var pmmAgentID *string
 	if e := s.db.InTransactionContext(ctx, nil, func(tx *reform.TX) error {
