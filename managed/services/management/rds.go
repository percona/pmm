--- conflicted
+++ resolved
@@ -83,23 +83,12 @@
 	})
 
 	input := &rds.DescribeDBInstancesInput{
-<<<<<<< HEAD
 		Filters: []types.Filter{
 			{
 				Name:   aws.String("engine"),
 				Values: []string{"postgres", "mysql"},
 			},
 		},
-=======
-		Filters: []*rds.Filter{{
-			Name:   pointer.ToString("engine"),
-			Values: rdsEnginesKeys,
-		}},
-	}
-	fn := func(out *rds.DescribeDBInstancesOutput, _ bool) bool {
-		res = append(res, out.DBInstances...)
-		return true // continue pagination
->>>>>>> 263416cc
 	}
 
 	paginator := rds.NewDescribeDBInstancesPaginator(client, input)
@@ -193,16 +182,12 @@
 	var wg errgroup.Group
 	instances := make(chan *managementv1.DiscoverRDSInstance)
 
-<<<<<<< HEAD
 	regions, err := listRegions(ctx, settings.AWSPartitions)
 	if err != nil {
 		return nil, errors.WithStack(err)
 	}
 	for _, region := range regions {
 		region := region
-=======
-	for _, region := range listRegions(settings.AWSPartitions) {
->>>>>>> 263416cc
 		wg.Go(func() error {
 			regInstances, err := discoverRDSRegion(ctx, cfg, region)
 			if err != nil {
