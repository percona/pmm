--- conflicted
+++ resolved
@@ -225,16 +225,12 @@
 func (s *ManagementService) addRDS(ctx context.Context, req *managementv1.AddRDSServiceParams) (*managementv1.AddServiceResponse, error) { //nolint:cyclop,maintidx
 	rds := &managementv1.RDSServiceResult{}
 
-<<<<<<< HEAD
 	pmmAgentID := models.PMMServerAgentID
 	if req.GetPmmAgentId() != "" {
 		pmmAgentID = req.GetPmmAgentId()
 	}
 
-	if e := s.db.InTransaction(func(tx *reform.TX) error {
-=======
 	errTx := s.db.InTransactionContext(ctx, nil, func(tx *reform.TX) error {
->>>>>>> fb8105a8
 		// tweak according to API docs
 		if req.NodeName == "" {
 			req.NodeName = req.InstanceId
@@ -458,17 +454,12 @@
 		return nil, errTx
 	}
 
-<<<<<<< HEAD
 	s.state.RequestStateUpdate(ctx, pmmAgentID)
-=======
-	s.state.RequestStateUpdate(ctx, models.PMMServerAgentID)
 
 	res := &managementv1.AddServiceResponse{
 		Service: &managementv1.AddServiceResponse_Rds{
 			Rds: rds,
 		},
 	}
-
->>>>>>> fb8105a8
 	return res, nil
 }