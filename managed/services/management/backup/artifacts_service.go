// Copyright (C) 2017 Percona LLC
//
// This program is free software: you can redistribute it and/or modify
// it under the terms of the GNU Affero General Public License as published by
// the Free Software Foundation, either version 3 of the License, or
// (at your option) any later version.
//
// This program is distributed in the hope that it will be useful,
// but WITHOUT ANY WARRANTY; without even the implied warranty of
// MERCHANTABILITY or FITNESS FOR A PARTICULAR PURPOSE. See the
// GNU Affero General Public License for more details.
//
// You should have received a copy of the GNU Affero General Public License
// along with this program. If not, see <https://www.gnu.org/licenses/>.

// Package backup provides backup functionality.
package backup

import (
	"context"
	"time"

	"github.com/pkg/errors"
	"github.com/sirupsen/logrus"
	"google.golang.org/grpc/codes"
	"google.golang.org/grpc/status"
	"google.golang.org/protobuf/types/known/timestamppb"
	"gopkg.in/reform.v1"

	backuppb "github.com/percona/pmm/api/managementpb/backup"
	"github.com/percona/pmm/managed/models"
	"github.com/percona/pmm/managed/services/backup"
)

// ArtifactsService represents artifacts API.
type ArtifactsService struct {
	l              *logrus.Entry
	db             *reform.DB
	removalSVC     removalService
	pbmPITRService pbmPITRService

	backuppb.UnimplementedArtifactsServer
}

// NewArtifactsService creates new artifacts API service.
func NewArtifactsService(db *reform.DB, removalSVC removalService, pbmPITRService pbmPITRService) *ArtifactsService {
	return &ArtifactsService{
		l:              logrus.WithField("component", "management/backup/artifacts"),
		db:             db,
		removalSVC:     removalSVC,
		pbmPITRService: pbmPITRService,
	}
}

// Enabled returns if service is enabled and can be used.
func (s *ArtifactsService) Enabled() bool {
	settings, err := models.GetSettings(s.db)
	if err != nil {
		s.l.WithError(err).Error("can't get settings")
		return false
	}
	return !settings.BackupManagement.Disabled
}

// ListArtifacts returns a list of all artifacts.
func (s *ArtifactsService) ListArtifacts(context.Context, *backuppb.ListArtifactsRequest) (*backuppb.ListArtifactsResponse, error) {
	q := s.db.Querier

	artifacts, err := models.FindArtifacts(q, models.ArtifactFilters{})
	if err != nil {
		return nil, err
	}

	locationIDs := make([]string, 0, len(artifacts))
	for _, b := range artifacts {
		locationIDs = append(locationIDs, b.LocationID)
	}
	locations, err := models.FindBackupLocationsByIDs(q, locationIDs)
	if err != nil {
		return nil, err
	}

	serviceIDs := make([]string, 0, len(artifacts))
	for _, a := range artifacts {
		if a.ServiceID != "" {
			serviceIDs = append(serviceIDs, a.ServiceID)
		}
	}

	services, err := models.FindServicesByIDs(q, serviceIDs)
	if err != nil {
		return nil, err
	}

	artifactsResponse := make([]*backuppb.Artifact, 0, len(artifacts))
	for _, b := range artifacts {
		convertedArtifact, err := convertArtifact(b, services, locations)
		if err != nil {
			return nil, err
		}
		artifactsResponse = append(artifactsResponse, convertedArtifact)
	}
	return &backuppb.ListArtifactsResponse{
		Artifacts: artifactsResponse,
	}, nil
}

// DeleteArtifact deletes specified artifact and its files.
func (s *ArtifactsService) DeleteArtifact(
	ctx context.Context,
	req *backuppb.DeleteArtifactRequest,
) (*backuppb.DeleteArtifactResponse, error) {
	artifact, err := models.FindArtifactByID(s.db.Querier, req.ArtifactId)
	if err != nil {
		return nil, err
	}

	location, err := models.FindBackupLocationByID(s.db.Querier, artifact.LocationID)
	if err != nil {
		return nil, err
	}

	storage := backup.GetStorageForLocation(location)

	if err := s.removalSVC.DeleteArtifact(storage, req.ArtifactId, req.RemoveFiles); err != nil {
		return nil, err
	}
	return &backuppb.DeleteArtifactResponse{}, nil
}

// ListPitrTimeranges lists available PITR timelines/time-ranges (for MongoDB)
func (s *ArtifactsService) ListPitrTimeranges(
	ctx context.Context,
	req *backuppb.ListPitrTimerangesRequest,
) (*backuppb.ListPitrTimerangesResponse, error) {
	var artifact *models.Artifact
	var err error

	artifact, err = models.FindArtifactByID(s.db.Querier, req.ArtifactId)
	if err != nil {
		if errors.Is(err, models.ErrNotFound) {
			return nil, status.Errorf(codes.NotFound, "Artifact with ID %q not found.", req.ArtifactId)
		}
		return nil, err
	}

	if artifact.Mode != models.PITR {
		return nil, status.Errorf(codes.FailedPrecondition, "Artifact is not a PITR artifact.")
	}

	if artifact.IsShardedCluster {
		return nil, status.Errorf(codes.FailedPrecondition, "Getting PITR timeranges is not supported for sharded cluster artifacts.")
	}

	location, err := models.FindBackupLocationByID(s.db.Querier, artifact.LocationID)
	if err != nil {
		return nil, err
	}

	storage := backup.GetStorageForLocation(location)

	timelines, err := s.pbmPITRService.ListPITRTimeranges(ctx, storage, location, artifact)
	if err != nil {
		return nil, err
	}
	result := make([]*backuppb.PitrTimerange, 0, len(timelines))
	for _, tl := range timelines {
		result = append(result, &backuppb.PitrTimerange{
			StartTimestamp: timestamppb.New(time.Unix(int64(tl.Start), 0)),
			EndTimestamp:   timestamppb.New(time.Unix(int64(tl.End), 0)),
		})
	}
	return &backuppb.ListPitrTimerangesResponse{
		Timeranges: result,
	}, nil
}

func convertDataModel(model models.DataModel) (backuppb.DataModel, error) {
	switch model {
	case models.PhysicalDataModel:
		return backuppb.DataModel_PHYSICAL, nil
	case models.LogicalDataModel:
		return backuppb.DataModel_LOGICAL, nil
	default:
		return 0, errors.Errorf("unknown data model: %s", model)
	}
}

func convertBackupStatus(status models.BackupStatus) (backuppb.BackupStatus, error) {
	switch status {
	case models.PendingBackupStatus:
		return backuppb.BackupStatus_BACKUP_STATUS_PENDING, nil
	case models.InProgressBackupStatus:
		return backuppb.BackupStatus_BACKUP_STATUS_IN_PROGRESS, nil
	case models.PausedBackupStatus:
		return backuppb.BackupStatus_BACKUP_STATUS_PAUSED, nil
	case models.SuccessBackupStatus:
		return backuppb.BackupStatus_BACKUP_STATUS_SUCCESS, nil
	case models.ErrorBackupStatus:
		return backuppb.BackupStatus_BACKUP_STATUS_ERROR, nil
	case models.DeletingBackupStatus:
		return backuppb.BackupStatus_BACKUP_STATUS_DELETING, nil
	case models.FailedToDeleteBackupStatus:
		return backuppb.BackupStatus_BACKUP_STATUS_FAILED_TO_DELETE, nil
	case models.CleanupInProgressStatus:
		return backuppb.BackupStatus_BACKUP_STATUS_CLEANUP_IN_PROGRESS, nil
	default:
		return 0, errors.Errorf("invalid status '%s'", status)
	}
}

func convertArtifact(
	a *models.Artifact,
	services map[string]*models.Service,
	locationModels map[string]*models.BackupLocation,
) (*backuppb.Artifact, error) {
	createdAt := timestamppb.New(a.CreatedAt)
	if err := createdAt.CheckValid(); err != nil {
		return nil, errors.Wrap(err, "failed to convert timestamp")
	}

	l, ok := locationModels[a.LocationID]
	if !ok {
		return nil, errors.Errorf(
			"failed to convert artifact with id '%s': no location id '%s' in the map", a.ID, a.LocationID)
	}

	var serviceName string
	if s, ok := services[a.ServiceID]; ok {
		serviceName = s.ServiceName
	}

	dataModel, err := convertDataModel(a.DataModel)
	if err != nil {
		return nil, errors.Wrapf(err, "artifact id '%s'", a.ID)
	}

	backupStatus, err := convertBackupStatus(a.Status)
	if err != nil {
		return nil, errors.Wrapf(err, "artifact id '%s'", a.ID)
	}

	backupMode, err := convertModelToBackupMode(a.Mode)
	if err != nil {
		return nil, errors.Wrapf(err, "artifact id '%s'", a.ID)
	}

	return &backuppb.Artifact{
<<<<<<< HEAD
		ArtifactId:   a.ID,
		Name:         a.Name,
		Vendor:       a.Vendor,
		LocationId:   a.LocationID,
		LocationName: l.Name,
		ServiceId:    a.ServiceID,
		ServiceName:  serviceName,
		DataModel:    dataModel,
		Mode:         backupMode,
		Status:       backupStatus,
		CreatedAt:    createdAt,
		Folder:       a.Folder,
		MetadataList: artifactMetadataListToProto(a),
=======
		ArtifactId:       a.ID,
		Name:             a.Name,
		Vendor:           a.Vendor,
		LocationId:       a.LocationID,
		LocationName:     l.Name,
		ServiceId:        a.ServiceID,
		ServiceName:      serviceName,
		DataModel:        dataModel,
		Mode:             backupMode,
		Status:           backupStatus,
		CreatedAt:        createdAt,
		IsShardedCluster: a.IsShardedCluster,
>>>>>>> e7af40aa
	}, nil
}

// artifactMetadataListToProto returns artifact metadata list in protobuf format.
func artifactMetadataListToProto(artifact *models.Artifact) []*backuppb.Metadata {
	res := make([]*backuppb.Metadata, len(artifact.MetadataList))
	for i, metadata := range artifact.MetadataList {
		res[i] = &backuppb.Metadata{}
		res[i].FileList = make([]*backuppb.File, len(metadata.FileList))

		for j, file := range metadata.FileList {
			res[i].FileList[j] = &backuppb.File{
				Name:        file.Name,
				IsDirectory: file.IsDirectory,
			}
		}

		if metadata.RestoreTo != nil {
			res[i].RestoreTo = timestamppb.New(*metadata.RestoreTo)
		}

		if metadata.BackupToolData != nil {
			if metadata.BackupToolData.PbmMetadata != nil {
				res[i].BackupToolMetadata = &backuppb.Metadata_PbmMetadata{
					PbmMetadata: &backuppb.PbmMetadata{Name: metadata.BackupToolData.PbmMetadata.Name},
				}
			}
		}
	}
	return res
}

// Check interfaces.
var (
	_ backuppb.ArtifactsServer = (*ArtifactsService)(nil)
)<|MERGE_RESOLUTION|>--- conflicted
+++ resolved
@@ -246,21 +246,6 @@
 	}
 
 	return &backuppb.Artifact{
-<<<<<<< HEAD
-		ArtifactId:   a.ID,
-		Name:         a.Name,
-		Vendor:       a.Vendor,
-		LocationId:   a.LocationID,
-		LocationName: l.Name,
-		ServiceId:    a.ServiceID,
-		ServiceName:  serviceName,
-		DataModel:    dataModel,
-		Mode:         backupMode,
-		Status:       backupStatus,
-		CreatedAt:    createdAt,
-		Folder:       a.Folder,
-		MetadataList: artifactMetadataListToProto(a),
-=======
 		ArtifactId:       a.ID,
 		Name:             a.Name,
 		Vendor:           a.Vendor,
@@ -273,7 +258,8 @@
 		Status:           backupStatus,
 		CreatedAt:        createdAt,
 		IsShardedCluster: a.IsShardedCluster,
->>>>>>> e7af40aa
+		Folder:           a.Folder,
+		MetadataList:     artifactMetadataListToProto(a),
 	}, nil
 }
 
