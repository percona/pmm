// Code generated by mockery v2.30.16. DO NOT EDIT.

package management

import (
	context "context"

	check "github.com/percona-platform/saas/pkg/check"
	mock "github.com/stretchr/testify/mock"

	services "github.com/percona/pmm/managed/services"
)

// mockChecksService is an autogenerated mock type for the checksService type
type mockChecksService struct {
	mock.Mock
}

// ChangeInterval provides a mock function with given fields: params
func (_m *mockChecksService) ChangeInterval(params map[string]check.Interval) error {
	ret := _m.Called(params)

	var r0 error
	if rf, ok := ret.Get(0).(func(map[string]check.Interval) error); ok {
		r0 = rf(params)
	} else {
		r0 = ret.Error(0)
	}

	return r0
}

// DisableChecks provides a mock function with given fields: checkNames
func (_m *mockChecksService) DisableChecks(checkNames []string) error {
	ret := _m.Called(checkNames)

	var r0 error
	if rf, ok := ret.Get(0).(func([]string) error); ok {
		r0 = rf(checkNames)
	} else {
		r0 = ret.Error(0)
	}

	return r0
}

// EnableChecks provides a mock function with given fields: checkNames
func (_m *mockChecksService) EnableChecks(checkNames []string) error {
	ret := _m.Called(checkNames)

	var r0 error
	if rf, ok := ret.Get(0).(func([]string) error); ok {
		r0 = rf(checkNames)
	} else {
		r0 = ret.Error(0)
	}

	return r0
}

// GetAdvisors provides a mock function with given fields:
func (_m *mockChecksService) GetAdvisors() ([]check.Advisor, error) {
	ret := _m.Called()

	var r0 []check.Advisor
	var r1 error
	if rf, ok := ret.Get(0).(func() ([]check.Advisor, error)); ok {
		return rf()
	}
	if rf, ok := ret.Get(0).(func() []check.Advisor); ok {
		r0 = rf()
	} else {
		if ret.Get(0) != nil {
			r0 = ret.Get(0).([]check.Advisor)
		}
	}

	if rf, ok := ret.Get(1).(func() error); ok {
		r1 = rf()
	} else {
		r1 = ret.Error(1)
	}

	return r0, r1
}

// GetChecks provides a mock function with given fields:
func (_m *mockChecksService) GetChecks() (map[string]check.Check, error) {
	ret := _m.Called()

	var r0 map[string]check.Check
	var r1 error
	if rf, ok := ret.Get(0).(func() (map[string]check.Check, error)); ok {
		return rf()
	}
	if rf, ok := ret.Get(0).(func() map[string]check.Check); ok {
		r0 = rf()
	} else {
		if ret.Get(0) != nil {
			r0 = ret.Get(0).(map[string]check.Check)
		}
	}

	if rf, ok := ret.Get(1).(func() error); ok {
		r1 = rf()
	} else {
		r1 = ret.Error(1)
	}

	return r0, r1
}

// GetChecksResults provides a mock function with given fields: ctx, serviceID
func (_m *mockChecksService) GetChecksResults(ctx context.Context, serviceID string) ([]services.CheckResult, error) {
	ret := _m.Called(ctx, serviceID)

	var r0 []services.CheckResult
	var r1 error
	if rf, ok := ret.Get(0).(func(context.Context, string) ([]services.CheckResult, error)); ok {
		return rf(ctx, serviceID)
	}
	if rf, ok := ret.Get(0).(func(context.Context, string) []services.CheckResult); ok {
		r0 = rf(ctx, serviceID)
	} else {
		if ret.Get(0) != nil {
			r0 = ret.Get(0).([]services.CheckResult)
		}
	}

	if rf, ok := ret.Get(1).(func(context.Context, string) error); ok {
		r1 = rf(ctx, serviceID)
	} else {
		r1 = ret.Error(1)
	}

	return r0, r1
}

// GetDisabledChecks provides a mock function with given fields:
func (_m *mockChecksService) GetDisabledChecks() ([]string, error) {
	ret := _m.Called()

	var r0 []string
	var r1 error
	if rf, ok := ret.Get(0).(func() ([]string, error)); ok {
		return rf()
	}
	if rf, ok := ret.Get(0).(func() []string); ok {
		r0 = rf()
	} else {
		if ret.Get(0) != nil {
			r0 = ret.Get(0).([]string)
		}
	}

	if rf, ok := ret.Get(1).(func() error); ok {
		r1 = rf()
	} else {
		r1 = ret.Error(1)
	}

	return r0, r1
}

// GetSecurityCheckResults provides a mock function with given fields:
func (_m *mockChecksService) GetSecurityCheckResults() ([]services.CheckResult, error) {
	ret := _m.Called()

	var r0 []services.CheckResult
	var r1 error
	if rf, ok := ret.Get(0).(func() ([]services.CheckResult, error)); ok {
		return rf()
	}
	if rf, ok := ret.Get(0).(func() []services.CheckResult); ok {
		r0 = rf()
	} else {
		if ret.Get(0) != nil {
			r0 = ret.Get(0).([]services.CheckResult)
		}
	}

	if rf, ok := ret.Get(1).(func() error); ok {
		r1 = rf()
	} else {
		r1 = ret.Error(1)
	}

	return r0, r1
}

// StartChecks provides a mock function with given fields: checkNames
func (_m *mockChecksService) StartChecks(checkNames []string) error {
	ret := _m.Called(checkNames)

	var r0 error
	if rf, ok := ret.Get(0).(func([]string) error); ok {
		r0 = rf(checkNames)
	} else {
		r0 = ret.Error(0)
	}

	return r0
<<<<<<< HEAD
=======
}

// ToggleCheckAlert provides a mock function with given fields: ctx, alertID, newStatus
func (_m *mockChecksService) ToggleCheckAlert(ctx context.Context, alertID string, newStatus bool) error {
	ret := _m.Called(ctx, alertID, newStatus)

	var r0 error
	if rf, ok := ret.Get(0).(func(context.Context, string, bool) error); ok {
		r0 = rf(ctx, alertID, newStatus)
	} else {
		r0 = ret.Error(0)
	}

	return r0
}

// newMockChecksService creates a new instance of mockChecksService. It also registers a testing interface on the mock and a cleanup function to assert the mocks expectations.
// The first argument is typically a *testing.T value.
func newMockChecksService(t interface {
	mock.TestingT
	Cleanup(func())
},
) *mockChecksService {
	mock := &mockChecksService{}
	mock.Mock.Test(t)

	t.Cleanup(func() { mock.AssertExpectations(t) })

	return mock
>>>>>>> d0d7fcbb
}<|MERGE_RESOLUTION|>--- conflicted
+++ resolved
@@ -195,22 +195,6 @@
 	var r0 error
 	if rf, ok := ret.Get(0).(func([]string) error); ok {
 		r0 = rf(checkNames)
-	} else {
-		r0 = ret.Error(0)
-	}
-
-	return r0
-<<<<<<< HEAD
-=======
-}
-
-// ToggleCheckAlert provides a mock function with given fields: ctx, alertID, newStatus
-func (_m *mockChecksService) ToggleCheckAlert(ctx context.Context, alertID string, newStatus bool) error {
-	ret := _m.Called(ctx, alertID, newStatus)
-
-	var r0 error
-	if rf, ok := ret.Get(0).(func(context.Context, string, bool) error); ok {
-		r0 = rf(ctx, alertID, newStatus)
 	} else {
 		r0 = ret.Error(0)
 	}
@@ -231,5 +215,4 @@
 	t.Cleanup(func() { mock.AssertExpectations(t) })
 
 	return mock
->>>>>>> d0d7fcbb
 }