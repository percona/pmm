--- conflicted
+++ resolved
@@ -51,11 +51,7 @@
 }
 
 // GetAction gets an action result.
-<<<<<<< HEAD
-func (s *actionsServer) GetAction(ctx context.Context, req *actionsv1.GetActionRequest) (*actionsv1.GetActionResponse, error) {
-=======
-func (s *actionsServer) GetAction(ctx context.Context, req *managementpb.GetActionRequest) (*managementpb.GetActionResponse, error) { //nolint:revive
->>>>>>> c8caec61
+func (s *actionsServer) GetAction(ctx context.Context, req *actionsv1.GetActionRequest) (*actionsv1.GetActionResponse, error) { //nolint:revive
 	res, err := models.FindActionResultByID(s.db.Querier, req.ActionId)
 	if err != nil {
 		return nil, err
