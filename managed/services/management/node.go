--- conflicted
+++ resolved
@@ -19,7 +19,6 @@
 	"context"
 
 	"github.com/AlekSi/pointer"
-	"github.com/sirupsen/logrus"
 	"google.golang.org/grpc/codes"
 	"google.golang.org/grpc/status"
 	"gopkg.in/reform.v1"
@@ -31,32 +30,9 @@
 	"github.com/percona/pmm/managed/utils/auth"
 )
 
-<<<<<<< HEAD
 // RegisterNode performs the registration of a new node.
 func (s *ManagementService) RegisterNode(ctx context.Context, req *managementv1.RegisterNodeRequest) (*managementv1.RegisterNodeResponse, error) {
 	res := &managementv1.RegisterNodeResponse{}
-
-=======
-// NodeService represents service for working with nodes.
-type NodeService struct {
-	db *reform.DB
-	ap authProvider
-	l  *logrus.Entry
-}
-
-// NewNodeService creates NodeService instance.
-func NewNodeService(db *reform.DB, ap authProvider) *NodeService {
-	return &NodeService{
-		db: db,
-		ap: ap,
-		l:  logrus.WithField("component", "node"),
-	}
-}
-
-// Register do registration of the new node.
-func (s *NodeService) Register(ctx context.Context, req *managementpb.RegisterNodeRequest) (*managementpb.RegisterNodeResponse, error) {
-	res := &managementpb.RegisterNodeResponse{}
->>>>>>> 09211717
 	e := s.db.InTransaction(func(tx *reform.TX) error {
 		node, err := models.FindNodeByName(tx.Querier, req.NodeName)
 		switch status.Code(err) { //nolint:exhaustive
@@ -138,39 +114,14 @@
 		return nil, e
 	}
 
-<<<<<<< HEAD
-	l := logrus.WithField("component", "node")
-	// get authorization from headers.
-	md, ok := metadata.FromIncomingContext(ctx)
-	if !ok {
-		msg := "Couldn't create Admin API Key: cannot get headers from metadata"
-		l.Errorln(msg)
-		res.Warning = msg
-		return res, nil
-	}
-	authorizationHeaders := md.Get("Authorization")
-	if len(authorizationHeaders) == 0 {
-		return nil, status.Error(codes.Unauthenticated, "Authorization error.")
-	}
-	headers := make(http.Header)
-	headers.Set("Authorization", authorizationHeaders[0])
-	if !s.grafanaClient.IsAPIKeyAuth(headers) {
-		apiKeyName := fmt.Sprintf("pmm-agent-%s-%d", req.NodeName, rand.Int63()) //nolint:gosec
-		_, res.Token, e = s.grafanaClient.CreateAdminAPIKey(ctx, apiKeyName)
-		if e != nil {
-			msg := fmt.Sprintf("Couldn't create Admin API Key: %s", e)
-			l.Errorln(msg)
-			res.Warning = msg
-=======
 	authHeaders, _ := auth.GetHeadersFromContext(ctx)
 	token := auth.GetTokenFromHeaders(authHeaders)
 	if token != "" {
 		res.Token = token
 	} else {
-		_, res.Token, e = s.ap.CreateServiceAccount(ctx, req.NodeName, req.Reregister)
+		_, res.Token, e = s.grafanaClient.CreateServiceAccount(ctx, req.NodeName, req.Reregister)
 		if e != nil {
 			return nil, e
->>>>>>> 09211717
 		}
 	}
 
@@ -178,7 +129,7 @@
 }
 
 // Unregister do unregistration of the node.
-func (s *NodeService) Unregister(ctx context.Context, req *managementpb.UnregisterNodeRequest) (*managementpb.UnregisterNodeResponse, error) {
+func (s *ManagementService) Unregister(ctx context.Context, req *managementv1.UnregisterNodeRequest) (*managementv1.UnregisterNodeResponse, error) {
 	node, err := models.FindNodeByID(s.db.Querier, req.NodeId)
 	if err != nil {
 		return nil, err
@@ -191,15 +142,16 @@
 		return nil, err
 	}
 
-	warning, err := s.ap.DeleteServiceAccount(ctx, node.NodeName, req.Force)
+	warning, err := s.grafanaClient.DeleteServiceAccount(ctx, node.NodeName, req.Force)
 	if err != nil {
-		s.l.WithError(err).Error("deleting service account")
-		return &managementpb.UnregisterNodeResponse{
+		// TODO: need to pass the logger to the service
+		// s.l.WithError(err).Error("deleting service account")
+		return &managementv1.UnregisterNodeResponse{
 			Warning: err.Error(),
 		}, nil
 	}
 
-	return &managementpb.UnregisterNodeResponse{
+	return &managementv1.UnregisterNodeResponse{
 		Warning: warning,
 	}, nil
 }