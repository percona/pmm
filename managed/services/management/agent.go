// Copyright (C) 2023 Percona LLC
//
// This program is free software: you can redistribute it and/or modify
// it under the terms of the GNU Affero General Public License as published by
// the Free Software Foundation, either version 3 of the License, or
// (at your option) any later version.
//
// This program is distributed in the hope that it will be useful,
// but WITHOUT ANY WARRANTY; without even the implied warranty of
// MERCHANTABILITY or FITNESS FOR A PARTICULAR PURPOSE. See the
// GNU Affero General Public License for more details.
//
// You should have received a copy of the GNU Affero General Public License
// along with this program. If not, see <https://www.gnu.org/licenses/>.

package management

import (
	"context"

	"github.com/AlekSi/pointer"
	"google.golang.org/grpc/codes"
	"google.golang.org/grpc/status"
	"google.golang.org/protobuf/types/known/timestamppb"
	"gopkg.in/reform.v1"

	agentv1beta1 "github.com/percona/pmm/api/managementpb/agent"
	"github.com/percona/pmm/managed/models"
)

// AgentService represents service for working with agents.
type AgentService struct {
	db *reform.DB
	r  agentsRegistry

	agentv1beta1.UnimplementedAgentServer
}

// NewAgentService creates AgentService instance.
func NewAgentService(db *reform.DB, r agentsRegistry) *AgentService {
	return &AgentService{
		db: db,
		r:  r,
	}
}

// ListAgents returns a filtered list of Agents.
func (s *AgentService) ListAgents(ctx context.Context, req *agentv1beta1.ListAgentRequest) (*agentv1beta1.ListAgentResponse, error) {
	var err error
	err = s.validateListAgentRequest(req)
	if err != nil {
		return nil, err
	}

	var agents []*agentv1beta1.UniversalAgent

	if req.ServiceId != "" {
		agents, err = s.listAgentsByServiceID(ctx, req.ServiceId)
	} else {
		agents, err = s.listAgentsByNodeID(req.NodeId)
	}
	if err != nil {
		return nil, err
	}

	return &agentv1beta1.ListAgentResponse{Agents: agents}, nil
}

// listAgentsByServiceID returns a list of Agents filtered by ServiceID.
func (s *AgentService) listAgentsByServiceID(ctx context.Context, serviceID string) ([]*agentv1beta1.UniversalAgent, error) {
	var agents []*models.Agent
	var service *models.Service

	errTX := s.db.InTransactionContext(ctx, nil, func(tx *reform.TX) error {
		var err error

		agents, err = models.FindAgents(tx.Querier, models.AgentFilters{})
		if err != nil {
			return err
		}

		service, err = models.FindServiceByID(tx.Querier, serviceID)
		if err != nil {
			return err
		}

		return nil
	})

	if errTX != nil {
		return nil, errTX
	}

	var res []*agentv1beta1.UniversalAgent

	for _, agent := range agents {
		if IsNodeAgent(agent, service) || IsVMAgent(agent, service) || IsServiceAgent(agent, service) {
			ag, err := s.agentToAPI(agent)
			if err != nil {
				return nil, err
			}
			res = append(res, ag)
		}
	}

	return res, nil
}

// listAgentsByNodeID returns a list of Agents filtered by NodeID.
func (s *AgentService) listAgentsByNodeID(nodeID string) ([]*agentv1beta1.UniversalAgent, error) {
	agents, err := models.FindAgents(s.db.Querier, models.AgentFilters{})
	if err != nil {
		return nil, err
	}

	var res []*agentv1beta1.UniversalAgent

	for _, agent := range agents {
		if pointer.GetString(agent.NodeID) == nodeID || pointer.GetString(agent.RunsOnNodeID) == nodeID {
			ag, err := s.agentToAPI(agent)
			if err != nil {
				return nil, err
			}
			res = append(res, ag)
		}
	}

	return res, nil
}

func (s *AgentService) agentToAPI(agent *models.Agent) (*agentv1beta1.UniversalAgent, error) {
	labels, err := agent.GetCustomLabels()
	if err != nil {
		return nil, err
	}

	ua := &agentv1beta1.UniversalAgent{
		AgentId:                        agent.AgentID,
		AgentType:                      string(agent.AgentType),
		AwsAccessKey:                   pointer.GetString(agent.AWSAccessKey),
		CreatedAt:                      timestamppb.New(agent.CreatedAt),
		CustomLabels:                   labels,
		Disabled:                       agent.Disabled,
		DisabledCollectors:             agent.DisabledCollectors,
		IsConnected:                    s.r.IsConnected(agent.AgentID),
		IsAgentPasswordSet:             agent.AgentPassword != nil,
		IsAwsSecretKeySet:              agent.AWSSecretKey != nil,
		IsPasswordSet:                  agent.Password != nil,
		ListenPort:                     uint32(pointer.GetUint16(agent.ListenPort)),
		LogLevel:                       pointer.GetString(agent.LogLevel),
		MaxQueryLength:                 agent.MaxQueryLength,
		MaxQueryLogSize:                agent.MaxQueryLogSize,
		MetricsPath:                    pointer.GetString(agent.MetricsPath),
		MetricsScheme:                  pointer.GetString(agent.MetricsScheme),
		NodeId:                         pointer.GetString(agent.NodeID),
		PmmAgentId:                     pointer.GetString(agent.PMMAgentID),
		ProcessExecPath:                pointer.GetString(agent.ProcessExecPath),
		PushMetrics:                    agent.PushMetrics,
		QueryExamplesDisabled:          agent.QueryExamplesDisabled,
		CommentsParsingDisabled:        agent.CommentsParsingDisabled,
		RdsBasicMetricsDisabled:        agent.RDSBasicMetricsDisabled,
		RdsEnhancedMetricsDisabled:     agent.RDSEnhancedMetricsDisabled,
		RunsOnNodeId:                   pointer.GetString(agent.RunsOnNodeID),
		ServiceId:                      pointer.GetString(agent.ServiceID),
		Status:                         agent.Status,
		TableCount:                     pointer.GetInt32(agent.TableCount),
		TableCountTablestatsGroupLimit: agent.TableCountTablestatsGroupLimit,
		Tls:                            agent.TLS,
		TlsSkipVerify:                  agent.TLSSkipVerify,
		Username:                       pointer.GetString(agent.Username),
		UpdatedAt:                      timestamppb.New(agent.UpdatedAt),
		Version:                        pointer.GetString(agent.Version),
	}

	if agent.AzureOptions != nil {
		ua.AzureOptions = &agentv1beta1.UniversalAgent_AzureOptions{
			ClientId:          agent.AzureOptions.ClientID,
			IsClientSecretSet: agent.AzureOptions.ClientSecret != "",
			TenantId:          agent.AzureOptions.TenantID,
			SubscriptionId:    agent.AzureOptions.SubscriptionID,
			ResourceGroup:     agent.AzureOptions.ResourceGroup,
		}
	}

	if agent.MySQLOptions != nil {
		ua.MysqlOptions = &agentv1beta1.UniversalAgent_MySQLOptions{
			IsTlsKeySet: agent.MySQLOptions.TLSKey != "",
		}
	}

	if agent.PostgreSQLOptions != nil {
		ua.PostgresqlOptions = &agentv1beta1.UniversalAgent_PostgreSQLOptions{
<<<<<<< HEAD
			IsSslKeySet:        agent.PostgreSQLOptions.SSLKey != "",
			SslCa:              agent.PostgreSQLOptions.SSLCa,
			SslCert:            agent.PostgreSQLOptions.SSLCert,
			AutoDiscoveryLimit: agent.PostgreSQLOptions.AutoDiscoveryLimit,
=======
			IsSslKeySet: agent.PostgreSQLOptions.SSLKey != "",
>>>>>>> 21d018b7
		}
	}

	if agent.MongoDBOptions != nil {
		ua.MongoDbOptions = &agentv1beta1.UniversalAgent_MongoDBOptions{
			AuthenticationMechanism:            agent.MongoDBOptions.AuthenticationMechanism,
			AuthenticationDatabase:             agent.MongoDBOptions.AuthenticationDatabase,
			CollectionsLimit:                   agent.MongoDBOptions.CollectionsLimit,
			EnableAllCollectors:                agent.MongoDBOptions.EnableAllCollectors,
			StatsCollections:                   agent.MongoDBOptions.StatsCollections,
			IsTlsCertificateKeySet:             agent.MongoDBOptions.TLSCertificateKey != "",
			IsTlsCertificateKeyFilePasswordSet: agent.MongoDBOptions.TLSCertificateKeyFilePassword != "",
		}
	}

	return ua, nil
}

func (s *AgentService) validateListAgentRequest(req *agentv1beta1.ListAgentRequest) error {
	if req.ServiceId == "" && req.NodeId == "" {
		return status.Error(codes.InvalidArgument, "Either service_id or node_id is expected.")
	}

	if req.ServiceId != "" && req.NodeId != "" {
		return status.Error(codes.InvalidArgument, "Either service_id or node_id is expected, not both.")
	}

	return nil
}<|MERGE_RESOLUTION|>--- conflicted
+++ resolved
@@ -190,14 +190,8 @@
 
 	if agent.PostgreSQLOptions != nil {
 		ua.PostgresqlOptions = &agentv1beta1.UniversalAgent_PostgreSQLOptions{
-<<<<<<< HEAD
 			IsSslKeySet:        agent.PostgreSQLOptions.SSLKey != "",
-			SslCa:              agent.PostgreSQLOptions.SSLCa,
-			SslCert:            agent.PostgreSQLOptions.SSLCert,
 			AutoDiscoveryLimit: agent.PostgreSQLOptions.AutoDiscoveryLimit,
-=======
-			IsSslKeySet: agent.PostgreSQLOptions.SSLKey != "",
->>>>>>> 21d018b7
 		}
 	}
 
