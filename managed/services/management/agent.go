--- conflicted
+++ resolved
@@ -190,16 +190,9 @@
 	}
 
 	if agent.PostgreSQLOptions != nil {
-<<<<<<< HEAD
 		ua.PostgresqlOptions = &agentv1.UniversalAgent_PostgreSQLOptions{
-			IsSslKeySet: agent.PostgreSQLOptions.SSLKey != "",
-			SslCa:       agent.PostgreSQLOptions.SSLCa,
-			SslCert:     agent.PostgreSQLOptions.SSLCert,
-=======
-		ua.PostgresqlOptions = &agentv1beta1.UniversalAgent_PostgreSQLOptions{
 			IsSslKeySet:        agent.PostgreSQLOptions.SSLKey != "",
 			AutoDiscoveryLimit: agent.PostgreSQLOptions.AutoDiscoveryLimit,
->>>>>>> a2c12ca5
 		}
 	}
 
