--- conflicted
+++ resolved
@@ -159,11 +159,7 @@
 
 			agent, err := models.FindAgentByID(s.db.Querier, mysqldExporter.AgentID)
 			assert.Nil(t, agent)
-<<<<<<< HEAD
-			tests.AssertGRPCError(t, status.New(codes.NotFound, `Agent with ID /agent_id/00000000-0000-4000-8000-000000000007 not found.`), err)
-=======
 			tests.AssertGRPCError(t, status.New(codes.NotFound, `Agent with ID "00000000-0000-4000-8000-000000000007" not found.`), err)
->>>>>>> 108972fb
 
 			service, err = models.FindServiceByID(s.db.Querier, service.ServiceID)
 			assert.Nil(t, service)
