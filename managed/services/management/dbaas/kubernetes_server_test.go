// Copyright (C) 2017 Percona LLC
//
// This program is free software: you can redistribute it and/or modify
// it under the terms of the GNU Affero General Public License as published by
// the Free Software Foundation, either version 3 of the License, or
// (at your option) any later version.
//
// This program is distributed in the hope that it will be useful,
// but WITHOUT ANY WARRANTY; without even the implied warranty of
// MERCHANTABILITY or FITNESS FOR A PARTICULAR PURPOSE. See the
// GNU Affero General Public License for more details.
//
// You should have received a copy of the GNU Affero General Public License
// along with this program. If not, see <https://www.gnu.org/licenses/>.

package dbaas

import (
	"context"
	"testing"
	"time"

	"github.com/google/uuid"
	goversion "github.com/hashicorp/go-version"
	controllerv1beta1 "github.com/percona-platform/dbaas-api/gen/controller"
	dbaasv1 "github.com/percona/dbaas-operator/api/v1"
	"github.com/stretchr/testify/assert"
	"github.com/stretchr/testify/mock"
	"github.com/stretchr/testify/require"
	"google.golang.org/grpc/codes"
	"google.golang.org/grpc/status"
	"gopkg.in/reform.v1"
	"gopkg.in/reform.v1/dialects/postgresql"
	corev1 "k8s.io/api/core/v1"
	"k8s.io/apimachinery/pkg/api/resource"
	metav1 "k8s.io/apimachinery/pkg/apis/meta/v1"

	dbaasv1beta1 "github.com/percona/pmm/api/managementpb/dbaas"
	"github.com/percona/pmm/managed/models"
	"github.com/percona/pmm/managed/services/dbaas/olm"
	"github.com/percona/pmm/managed/utils/logger"
	"github.com/percona/pmm/managed/utils/testdb"
	"github.com/percona/pmm/managed/utils/tests"
	pmmversion "github.com/percona/pmm/version"
)

func TestKubernetesServer(t *testing.T) {
<<<<<<< HEAD
	setup := func(t *testing.T) (ctx context.Context, ks dbaasv1beta1.KubernetesServer, dbaasClient *mockDbaasClient,
		kubernetesClient *mockKubernetesClient, olms *olm.MockOperatorServiceManager, grafanaClient *mockGrafanaClient,
		versionService *mockVersionService, teardown func(t *testing.T),
	) {
=======
	setup := func(t *testing.T) (ctx context.Context, ks dbaasv1beta1.KubernetesServer, dbaasClient *mockDbaasClient, kubeClient *mockKubernetesClient, grafanaClient *mockGrafanaClient, teardown func(t *testing.T)) {
>>>>>>> 62af2ffa
		t.Helper()

		ctx = logger.Set(context.Background(), t.Name())
		uuid.SetRand(&tests.IDReader{})

		sqlDB := testdb.Open(t, models.SetupFixtures, nil)
		// To enable verbose queries output use:
		// db = reform.NewDB(sqlDB, postgresql.Dialect, reform.NewPrintfLogger(t.Logf))
		db := reform.NewDB(sqlDB, postgresql.Dialect, nil)
		dbaasClient = &mockDbaasClient{}
		kubeClient = &mockKubernetesClient{}
		grafanaClient = &mockGrafanaClient{}
		olms = &olm.MockOperatorServiceManager{}

		teardown = func(t *testing.T) {
			uuid.SetRand(nil)
			dbaasClient.AssertExpectations(t)
			require.NoError(t, sqlDB.Close())
		}
<<<<<<< HEAD
		// versionService = NewVersionServiceClient("https://check-dev.percona.com/versions/v1")
		versionService = &mockVersionService{}
		ks = NewKubernetesServer(db, dbaasClient, kubernetesClient, versionService, grafanaClient, olms)
=======
		versionService := NewVersionServiceClient("https://check-dev.percona.com/versions/v1")
		ks = NewKubernetesServer(db, dbaasClient, versionService, grafanaClient)
		s := ks.(*kubernetesServer)
		clients := map[string]kubernetesClient{
			clusterName: kubeClient,
		}
		s.kubeStorage.clients = clients
		ks = s
>>>>>>> 62af2ffa
		return
	}

	// This is for local testing. When running local tests, if pmmversion.PMMVersion is empty
	// these lines in kubernetes_server.go will throw an error and tests won't finish.
	//
	//     pmmVersion, err := goversion.NewVersion(pmmversion.PMMVersion)
	//     if err != nil {
	//     	return nil, status.Error(codes.Internal, err.Error())
	//     }
	//
	if pmmversion.PMMVersion == "" {
		pmmversion.PMMVersion = version230
	}

	t.Run("Basic", func(t *testing.T) {
<<<<<<< HEAD
		ctx, ks, dbaasClient, kubernetesClient, olms, grafanaClient, versionService, teardown := setup(t)
		kubernetesClient.On("SetKubeconfig", mock.Anything).Return(nil)
		kubernetesClient.On("SetKubeconfig", mock.Anything).Return(nil)
=======
		ctx, ks, dc, kubeClient, grafanaClient, teardown := setup(t)
>>>>>>> 62af2ffa
		defer teardown(t)

		v1120, _ := goversion.NewVersion("1.12.0")
		versionService.On("LatestOperatorVersion", mock.Anything, mock.Anything).Return(v1120, v1120, nil)

		clusters, err := ks.ListKubernetesClusters(ctx, &dbaasv1beta1.ListKubernetesClustersRequest{})
		require.NoError(t, err)
		require.Empty(t, clusters.KubernetesClusters)

		kubeconfig := "preferences: {}\n"
		dbaasClient.On("CheckKubernetesClusterConnection", mock.Anything, mock.Anything).Return(&controllerv1beta1.CheckKubernetesClusterConnectionResponse{
			Operators: &controllerv1beta1.Operators{
				PxcOperatorVersion:   "",
				PsmdbOperatorVersion: onePointEight,
			},
			Status: controllerv1beta1.KubernetesClusterStatus_KUBERNETES_CLUSTER_STATUS_OK,
		}, nil)

		olms.On("SetKubeConfig", mock.Anything).WaitUntil(time.After(time.Second)).Return(nil)
		grafanaClient.On("CreateAdminAPIKey", mock.Anything, mock.Anything).Return(int64(123456), "api-key", nil)
		olms.On("InstallOLMOperator", mock.Anything, mock.Anything).Return(nil)
		olms.On("InstallOperator", mock.Anything, mock.Anything).Return(nil)
		dbaasClient.On("StartMonitoring", mock.Anything, mock.Anything).WaitUntil(time.After(time.Second)).Return(&controllerv1beta1.StartMonitoringResponse{}, nil)

		kubernetesClusterName := "test-cluster"
		clients := map[string]kubernetesClient{
			kubernetesClusterName: kubeClient,
		}
		s := ks.(*kubernetesServer)
		s.kubeStorage.clients = clients
		ks = s
		registerKubernetesClusterResponse, err := ks.RegisterKubernetesCluster(ctx, &dbaasv1beta1.RegisterKubernetesClusterRequest{
			KubernetesClusterName: kubernetesClusterName,
			KubeAuth:              &dbaasv1beta1.KubeAuth{Kubeconfig: kubeconfig},
		})
		require.NoError(t, err)
		assert.NotNil(t, registerKubernetesClusterResponse)

		getClusterResponse, err := ks.GetKubernetesCluster(ctx, &dbaasv1beta1.GetKubernetesClusterRequest{
			KubernetesClusterName: kubernetesClusterName,
		})
		require.NoError(t, err)
		assert.NotNil(t, getClusterResponse)
		assert.NotNil(t, getClusterResponse.KubeAuth)
		assert.Equal(t, kubeconfig, getClusterResponse.KubeAuth.Kubeconfig)

		supportedOperatorVersions := map[string][]string{
			"pxc-operator": {
				"1.10.0",
				"1.11.0",
				"1.9.0",
			},
			"psmdb-operator": {
				"1.11.0",
				"1.12.0",
				"1.10.0",
			},
		}
		versionService.On("SupportedOperatorVersionsList", mock.Anything, mock.Anything).Return(supportedOperatorVersions, nil)

		clusters, err = ks.ListKubernetesClusters(ctx, &dbaasv1beta1.ListKubernetesClustersRequest{})
		assert.NoError(t, err)
		assert.Equal(t, 1, len(clusters.KubernetesClusters))
		expected := []*dbaasv1beta1.ListKubernetesClustersResponse_Cluster{
			{
				KubernetesClusterName: kubernetesClusterName,
				Operators: &dbaasv1beta1.Operators{
					Pxc:   &dbaasv1beta1.Operator{Status: dbaasv1beta1.OperatorsStatus_OPERATORS_STATUS_NOT_INSTALLED},
					Psmdb: &dbaasv1beta1.Operator{Version: onePointEight, Status: dbaasv1beta1.OperatorsStatus_OPERATORS_STATUS_UNSUPPORTED},
					Dbaas: &dbaasv1beta1.Operator{Version: "", Status: dbaasv1beta1.OperatorsStatus_OPERATORS_STATUS_INVALID},
				},
				Status: dbaasv1beta1.KubernetesClusterStatus_KUBERNETES_CLUSTER_STATUS_OK,
			},
		}

		assert.Equal(t, expected[0].Operators, clusters.KubernetesClusters[0].Operators)
		assert.Equal(t, expected[0].KubernetesClusterName, clusters.KubernetesClusters[0].KubernetesClusterName)
		assert.True(
			t,
			clusters.KubernetesClusters[0].Status == dbaasv1beta1.KubernetesClusterStatus_KUBERNETES_CLUSTER_STATUS_OK ||
				clusters.KubernetesClusters[0].Status == dbaasv1beta1.KubernetesClusterStatus_KUBERNETES_CLUSTER_STATUS_PROVISIONING,
		)
		mockK8sResp := []dbaasv1.DatabaseCluster{
			{
				ObjectMeta: metav1.ObjectMeta{
					Name: "first-pxc-test",
				},
				Spec: dbaasv1.DatabaseSpec{
					Database:      "pxc",
					DatabaseImage: "percona/percona-xtradb-cluster:8.0.27-18.1",
					ClusterSize:   5,
					DBInstance: dbaasv1.DBInstanceSpec{
						CPU:      resource.MustParse("3m"),
						Memory:   resource.MustParse("256"),
						DiskSize: resource.MustParse("1073741824"),
					},
					LoadBalancer: dbaasv1.LoadBalancerSpec{
						Type: "proxysql",
						Resources: corev1.ResourceRequirements{
							Requests: corev1.ResourceList{
								corev1.ResourceCPU:    resource.MustParse("2m"),
								corev1.ResourceMemory: resource.MustParse("124"),
							},
						},
					},
				},
				Status: dbaasv1.DatabaseClusterStatus{
					Ready: 15,
					Size:  15,
				},
			},
		}
<<<<<<< HEAD

		dbaasClient.On("StopMonitoring", mock.Anything, mock.Anything).Return(&controllerv1beta1.StopMonitoringResponse{}, nil)
		listDatabaseMock := kubernetesClient.On("ListDatabaseClusters", ctx)
=======
		listDatabaseMock := kubeClient.On("ListDatabaseClusters", ctx)
>>>>>>> 62af2ffa
		listDatabaseMock.Return(&dbaasv1.DatabaseClusterList{Items: mockK8sResp}, nil)

		_, err = ks.UnregisterKubernetesCluster(ctx, &dbaasv1beta1.UnregisterKubernetesClusterRequest{
			KubernetesClusterName: kubernetesClusterName,
		})
		tests.AssertGRPCError(t, status.Newf(codes.FailedPrecondition, "Kubernetes cluster %s has database clusters", kubernetesClusterName), err)

		mockK8sResp = []dbaasv1.DatabaseCluster{
			{
				ObjectMeta: metav1.ObjectMeta{
					Name: "first-psmdb-test",
				},
				Spec: dbaasv1.DatabaseSpec{
					Database:      "psmdb",
					DatabaseImage: "percona/percona-server-mongodb:4.4.5-7",
					ClusterSize:   5,
					DBInstance: dbaasv1.DBInstanceSpec{
						CPU:      resource.MustParse("3m"),
						Memory:   resource.MustParse("256"),
						DiskSize: resource.MustParse("1073741824"),
					},
					LoadBalancer: dbaasv1.LoadBalancerSpec{
						Type: "mongos",
						Resources: corev1.ResourceRequirements{
							Requests: corev1.ResourceList{
								corev1.ResourceCPU:    resource.MustParse("2m"),
								corev1.ResourceMemory: resource.MustParse("124"),
							},
						},
					},
				},
				Status: dbaasv1.DatabaseClusterStatus{
					Ready: 10,
					Size:  10,
				},
			},
		}
		listDatabaseMock.Return(&dbaasv1.DatabaseClusterList{Items: mockK8sResp}, nil)
		tests.AssertGRPCError(t, status.Newf(codes.FailedPrecondition, "Kubernetes cluster %s has database clusters", kubernetesClusterName), err)
		mockK8sResp = []dbaasv1.DatabaseCluster{}

		listDatabaseMock.Return(&dbaasv1.DatabaseClusterList{Items: mockK8sResp}, nil)
		unregisterKubernetesClusterResponse, err := ks.UnregisterKubernetesCluster(ctx, &dbaasv1beta1.UnregisterKubernetesClusterRequest{
			KubernetesClusterName: kubernetesClusterName,
		})
		require.NoError(t, err)
		assert.NotNil(t, unregisterKubernetesClusterResponse)

		clusters, err = ks.ListKubernetesClusters(ctx, &dbaasv1beta1.ListKubernetesClustersRequest{})
		assert.NoError(t, err)
		assert.Empty(t, clusters.KubernetesClusters)
	})
}

<<<<<<< HEAD
=======
func TestGetResources(t *testing.T) {
	const (
		clusterName = "test-cluster"
		kubeConfig  = `apiVersion: v1
kind: Config
clusters:
- cluster:
    server: https://localhost:6443
  name: local
contexts:
- context:
    cluster: local
    user: local
  name: local
current-context: local`
	)
	setup := func(t *testing.T) (ks dbaasv1beta1.KubernetesServer, kubeClient *mockKubernetesClient, teardown func(t *testing.T)) {
		t.Helper()

		uuid.SetRand(&tests.IDReader{})

		sqlDB := testdb.Open(t, models.SetupFixtures, nil)
		db := reform.NewDB(sqlDB, postgresql.Dialect, reform.NewPrintfLogger(t.Logf))
		dbaasClient := &mockDbaasClient{}
		kubeClient = &mockKubernetesClient{}
		grafanaClient := &mockGrafanaClient{}

		kubernetesCluster, err := models.CreateKubernetesCluster(db.Querier, &models.CreateKubernetesClusterParams{
			KubernetesClusterName: clusterName,
			KubeConfig:            kubeConfig,
		})
		require.NoError(t, err)

		teardown = func(t *testing.T) {
			uuid.SetRand(nil)
			dbaasClient.AssertExpectations(t)
			assert.NoError(t, db.Delete(kubernetesCluster))
			require.NoError(t, sqlDB.Close())
		}
		versionService := NewVersionServiceClient("https://check-dev.percona.com/versions/v1")
		ks = NewKubernetesServer(db, dbaasClient, versionService, grafanaClient)
		s := ks.(*kubernetesServer)
		clients := map[string]kubernetesClient{
			clusterName: kubeClient,
		}
		s.kubeStorage.clients = clients
		ks = s
		return
	}
	t.Run("GetResources", func(t *testing.T) {
		ks, kubeClient, teardown := setup(t)
		defer teardown(t)

		kubeClient.On("GetClusterType", mock.Anything).Return(kubernetes.ClusterTypeMinikube, nil)
		kubeClient.On("GetAllClusterResources", mock.Anything, kubernetes.ClusterTypeMinikube, mock.Anything).Return(uint64(100), uint64(200), uint64(300), nil)
		kubeClient.On("GetConsumedCPUAndMemory", mock.Anything, "").Return(uint64(50), uint64(100), nil)
		kubeClient.On("GetConsumedDiskBytes", mock.Anything, kubernetes.ClusterTypeMinikube, mock.Anything).Return(uint64(150), nil)

		resp, err := ks.GetResources(context.Background(), &dbaasv1beta1.GetResourcesRequest{
			KubernetesClusterName: "test-cluster",
		})
		assert.Nil(t, err)
		assert.Equal(t, &dbaasv1beta1.GetResourcesResponse{
			All: &dbaasv1beta1.Resources{
				CpuM:        100,
				MemoryBytes: 200,
				DiskSize:    300,
			},
			Available: &dbaasv1beta1.Resources{
				CpuM:        50,
				MemoryBytes: 100,
				DiskSize:    150,
			},
		}, resp)
	})

	t.Run("GetResources invalid cluster name", func(t *testing.T) {
		ks, _, teardown := setup(t)
		defer teardown(t)

		_, err := ks.GetResources(context.Background(), &dbaasv1beta1.GetResourcesRequest{
			KubernetesClusterName: "invalid-cluster",
		})
		assert.NotNil(t, err)
	})

	t.Run("GetResources GetClusterType error", func(t *testing.T) {
		ks, kubeClient, teardown := setup(t)
		defer teardown(t)

		kubeClient.On("GetClusterType", mock.Anything).Return(kubernetes.ClusterTypeUnknown, errors.New("error"))

		_, err := ks.GetResources(context.Background(), &dbaasv1beta1.GetResourcesRequest{
			KubernetesClusterName: "test-cluster",
		})
		assert.NotNil(t, err)
	})

	t.Run("GetResources GetAllClusterResources error", func(t *testing.T) {
		ks, kubeClient, teardown := setup(t)
		defer teardown(t)

		kubeClient.On("GetClusterType", mock.Anything).Return(kubernetes.ClusterTypeMinikube, nil)

		kubeClient.On("GetAllClusterResources", mock.Anything, kubernetes.ClusterTypeMinikube, mock.Anything).Return(uint64(0), uint64(0), uint64(0), errors.New("error"))

		_, err := ks.GetResources(context.Background(), &dbaasv1beta1.GetResourcesRequest{
			KubernetesClusterName: "test-cluster",
		})
		assert.NotNil(t, err)
	})

	t.Run("GetResources GetConsumedCPUAndMemory error", func(t *testing.T) {
		ks, kubeClient, teardown := setup(t)
		defer teardown(t)

		kubeClient.On("GetClusterType", mock.Anything).Return(kubernetes.ClusterTypeMinikube, nil)
		kubeClient.On("GetAllClusterResources", mock.Anything, kubernetes.ClusterTypeMinikube, mock.Anything).Return(uint64(100), uint64(200), uint64(300), nil)

		kubeClient.On("GetConsumedCPUAndMemory", mock.Anything, "").Return(uint64(0), uint64(0), errors.New("error"))

		_, err := ks.GetResources(context.Background(), &dbaasv1beta1.GetResourcesRequest{
			KubernetesClusterName: "test-cluster",
		})
		assert.NotNil(t, err)
	})

	t.Run("GetResources GetConsumedDiskBytes error", func(t *testing.T) {
		ks, kubeClient, teardown := setup(t)
		defer teardown(t)

		kubeClient.On("GetClusterType", mock.Anything).Return(kubernetes.ClusterTypeMinikube, nil)
		kubeClient.On("GetAllClusterResources", mock.Anything, kubernetes.ClusterTypeMinikube, mock.Anything).Return(uint64(100), uint64(200), uint64(300), nil)
		kubeClient.On("GetConsumedCPUAndMemory", mock.Anything, "").Return(uint64(50), uint64(100), nil)

		kubeClient.On("GetConsumedDiskBytes", mock.Anything, kubernetes.ClusterTypeMinikube, mock.Anything).Return(uint64(0), errors.New("error"))

		_, err := ks.GetResources(context.Background(), &dbaasv1beta1.GetResourcesRequest{
			KubernetesClusterName: "test-cluster",
		})
		assert.NotNil(t, err)
	})
}

func TestListStorageClasses(t *testing.T) {
	const (
		clusterName = "test-cluster"
		kubeConfig  = `apiVersion: v1
kind: Config
clusters:
- cluster:
    server: https://localhost:6443
  name: local
contexts:
- context:
    cluster: local
    user: local
  name: local
current-context: local`
	)
	setup := func(t *testing.T) (ks dbaasv1beta1.KubernetesServer, kubeClient *mockKubernetesClient, teardown func(t *testing.T)) {
		t.Helper()

		uuid.SetRand(&tests.IDReader{})

		sqlDB := testdb.Open(t, models.SetupFixtures, nil)
		db := reform.NewDB(sqlDB, postgresql.Dialect, reform.NewPrintfLogger(t.Logf))
		dbaasClient := &mockDbaasClient{}
		kubeClient = &mockKubernetesClient{}
		grafanaClient := &mockGrafanaClient{}

		kubernetesCluster, err := models.CreateKubernetesCluster(db.Querier, &models.CreateKubernetesClusterParams{
			KubernetesClusterName: clusterName,
			KubeConfig:            kubeConfig,
		})
		require.NoError(t, err)

		teardown = func(t *testing.T) {
			uuid.SetRand(nil)
			dbaasClient.AssertExpectations(t)
			assert.NoError(t, db.Delete(kubernetesCluster))
			require.NoError(t, sqlDB.Close())
		}
		versionService := NewVersionServiceClient("https://check-dev.percona.com/versions/v1")
		ks = NewKubernetesServer(db, dbaasClient, versionService, grafanaClient)
		s := ks.(*kubernetesServer)
		clients := map[string]kubernetesClient{
			clusterName: kubeClient,
		}
		s.kubeStorage.clients = clients
		ks = s
		return
	}
	t.Run("ListStorageClasses", func(t *testing.T) {
		ks, kubeClient, teardown := setup(t)
		defer teardown(t)

		kubeClient.On("SetKubeconfig", mock.Anything, mock.Anything).Return(nil)
		kubeClient.On("GetStorageClasses", mock.Anything).Return(&storagev1.StorageClassList{
			Items: []storagev1.StorageClass{
				{
					ObjectMeta: metav1.ObjectMeta{
						Name: "local-storage",
					},
				},
				{
					ObjectMeta: metav1.ObjectMeta{
						Name: "standard",
					},
				},
			},
		}, nil)
		resp, err := ks.ListStorageClasses(context.Background(), &dbaasv1beta1.ListStorageClassesRequest{
			KubernetesClusterName: "test-cluster",
		})
		assert.Nil(t, err)
		assert.Equal(t, &dbaasv1beta1.ListStorageClassesResponse{
			StorageClasses: []string{
				"local-storage",
				"standard",
			},
		}, resp)
	})

	t.Run("ListStorageClasses invalid cluster name", func(t *testing.T) {
		ks, _, teardown := setup(t)
		defer teardown(t)

		_, err := ks.ListStorageClasses(context.Background(), &dbaasv1beta1.ListStorageClassesRequest{
			KubernetesClusterName: "invalid-cluster",
		})
		assert.NotNil(t, err)
	})

	t.Run("ListStorageClasses GetStorageClasses error", func(t *testing.T) {
		ks, kubeClient, teardown := setup(t)
		defer teardown(t)

		kubeClient.On("SetKubeconfig", mock.Anything, mock.Anything).Return(nil)

		kubeClient.On("GetStorageClasses", mock.Anything).Return(nil, errors.New("error"))

		_, err := ks.ListStorageClasses(context.Background(), &dbaasv1beta1.ListStorageClassesRequest{
			KubernetesClusterName: "test-cluster",
		})
		assert.NotNil(t, err)
	})
}

>>>>>>> 62af2ffa
func TestGetFlagValue(t *testing.T) {
	t.Parallel()
	testCases := []struct {
		args          []string
		flagName      string
		expectedValue string
	}{
		{
			args:          []string{"token", "--foo", "bar"},
			flagName:      "--foo",
			expectedValue: "bar",
		},
		{
			args:          []string{"token", "--foo", "bar"},
			flagName:      "--bar",
			expectedValue: "",
		},
		{
			args:          []string{"token", "--foo"},
			flagName:      "--foo",
			expectedValue: "",
		},
	}
	for _, tt := range testCases {
		value := getFlagValue(tt.args, tt.flagName)
		assert.Equal(t, tt.expectedValue, value)
	}
}

const awsIAMAuthenticatorKubeconfig = `kind: Config
apiVersion: v1
current-context: arn:aws:eks:zone-2:123465545:cluster/cluster
clusters:
    - cluster:
        certificate-authority-data: base64data
        name: arn:aws:eks:zone-2:123465545:cluster/cluster
        server: https://DDDDD.bla.zone-2.eks.amazonaws.com
contexts:
    - context:
        cluster: arn:aws:eks:zone-2:123465545:cluster/cluster
        name: arn:aws:eks:zone-2:123465545:cluster/cluster
        user: arn:aws:eks:zone-2:123465545:cluster/cluster
preferences: {}
users:
    - name: arn:aws:eks:zone-2:123465545:cluster/cluster
      user:
        exec:
            apiVersion: client.authentication.k8s.io/v1alpha1
            args:
                - token
                - -i
                - test-cluster1
                - --region
                - zone-2
            command: aws-iam-authenticator
            env:
                - name: AWS_STS_REGIONAL_ENDPOINTS
                  value: regional
            provideClusterInfo: false
`

const awsIAMAuthenticatorKubeconfigTransformed = `kind: Config
apiVersion: v1
current-context: arn:aws:eks:zone-2:123465545:cluster/cluster
clusters:
    - cluster:
        certificate-authority-data: base64data
        name: arn:aws:eks:zone-2:123465545:cluster/cluster
        server: https://DDDDD.bla.zone-2.eks.amazonaws.com
contexts:
    - context:
        cluster: arn:aws:eks:zone-2:123465545:cluster/cluster
        name: arn:aws:eks:zone-2:123465545:cluster/cluster
        user: arn:aws:eks:zone-2:123465545:cluster/cluster
preferences: {}
users:
    - name: arn:aws:eks:zone-2:123465545:cluster/cluster
      user:
        exec:
            apiVersion: client.authentication.k8s.io/v1alpha1
            args:
                - token
                - -i
                - test-cluster1
                - --region
                - zone-2
            command: aws-iam-authenticator
            env:
                - name: AWS_STS_REGIONAL_ENDPOINTS
                  value: regional
                - name: AWS_ACCESS_KEY_ID
                  value: keyID
                - name: AWS_SECRET_ACCESS_KEY
                  value: key
            provideClusterInfo: false
`

const awsKubeconfig = `apiVersion: v1
clusters:
- cluster:
    certificate-authority-data: base64data
    name: arn:aws:eks:zone-2:123465545:cluster/cluster
    server: https://DDDDD.bla.zone-2.eks.amazonaws.com
contexts:
- context:
    cluster: arn:aws:eks:zone-2:123465545:cluster/cluster
    name: arn:aws:eks:zone-2:123465545:cluster/cluster
    user: arn:aws:eks:zone-2:123465545:cluster/cluster
current-context: "arn:aws:eks:zone-2:123465545:cluster/cluster"
kind: Config
preferences: {}
users:
- name: arn:aws:eks:zone-2:123465545:cluster/cluster
  user:
    exec:
      apiVersion: client.authentication.k8s.io/v1alpha1
      args:
      - eks
      - get-token
      - --cluster-name
      - test-cluster1
      - --region
      - zone-2
      command: aws
      env:
      - name: AWS_STS_REGIONAL_ENDPOINTS
        value: regional
      provideClusterInfo: false
`

const awsKubeconfigWithKeys = `apiVersion: v1
clusters:
- cluster:
    certificate-authority-data: base64data
    name: arn:aws:eks:zone-2:123465545:cluster/cluster
    server: https://DDDDD.bla.zone-2.eks.amazonaws.com
contexts:
- context:
    cluster: arn:aws:eks:zone-2:123465545:cluster/cluster
    name: arn:aws:eks:zone-2:123465545:cluster/cluster
    user: arn:aws:eks:zone-2:123465545:cluster/cluster
current-context: "arn:aws:eks:zone-2:123465545:cluster/cluster"
kind: Config
preferences: {}
users:
- name: arn:aws:eks:zone-2:123465545:cluster/cluster
  user:
    exec:
      apiVersion: client.authentication.k8s.io/v1alpha1
      args:
      - eks
      - get-token
      - --cluster-name
      - test-cluster1
      - --region
      - zone-2
      command: aws
      env:
      - name: AWS_STS_REGIONAL_ENDPOINTS
        value: regional
      - name: AWS_ACCESS_KEY_ID
        value: keyID
      - name: AWS_SECRET_ACCESS_KEY
        value: key
      provideClusterInfo: false
`

func TestUseIAMAuthenticator(t *testing.T) {
	t.Parallel()
	testCases := []struct {
		name              string
		kubeconfig        string
		expectedError     error
		expectedTransform string
		keyID             string
		key               string
	}{
		{
			name:              "transform aws to aws-iam-authenticator with keys",
			kubeconfig:        awsKubeconfig,
			expectedTransform: awsIAMAuthenticatorKubeconfigTransformed,
			expectedError:     nil,
			keyID:             "keyID",
			key:               "key",
		},
		{
			name:              "transform aws with keys to aws-iam-authenticator",
			kubeconfig:        awsKubeconfigWithKeys,
			expectedTransform: awsIAMAuthenticatorKubeconfigTransformed,
			expectedError:     nil,
		},
		{
			name:              "transform aws to aws-iam-authenticator without keys",
			kubeconfig:        awsKubeconfig,
			expectedTransform: awsIAMAuthenticatorKubeconfig,
			expectedError:     nil,
		},
		{
			name:              "add environment variables to aws-iam-authenticator",
			kubeconfig:        awsIAMAuthenticatorKubeconfig,
			expectedTransform: awsIAMAuthenticatorKubeconfigTransformed,
			expectedError:     nil,
			keyID:             "keyID",
			key:               "key",
		},
		{
			name:              "return error if kubeconfig is empty",
			kubeconfig:        "     ",
			expectedTransform: "",
			expectedError:     errKubeconfigIsEmpty,
		},
		{
			name:              "don't transform aws-iam-authenticator with keys",
			kubeconfig:        awsIAMAuthenticatorKubeconfigTransformed,
			expectedTransform: awsIAMAuthenticatorKubeconfigTransformed,
			expectedError:     nil,
		},
	}
	for i, tt := range testCases {
		t.Run(tt.name, func(t *testing.T) {
			value, err := replaceAWSAuthIfPresent(tt.kubeconfig, tt.keyID, tt.key)
			assert.ErrorIsf(t, err, tt.expectedError, "Errors don't match in the test case number %d.", i)
			assert.Equalf(t, tt.expectedTransform, value, "Given and expected kubeconfigs don't match in the test case number %d.", i)
		})
	}
}<|MERGE_RESOLUTION|>--- conflicted
+++ resolved
@@ -45,14 +45,10 @@
 )
 
 func TestKubernetesServer(t *testing.T) {
-<<<<<<< HEAD
 	setup := func(t *testing.T) (ctx context.Context, ks dbaasv1beta1.KubernetesServer, dbaasClient *mockDbaasClient,
 		kubernetesClient *mockKubernetesClient, olms *olm.MockOperatorServiceManager, grafanaClient *mockGrafanaClient,
 		versionService *mockVersionService, teardown func(t *testing.T),
 	) {
-=======
-	setup := func(t *testing.T) (ctx context.Context, ks dbaasv1beta1.KubernetesServer, dbaasClient *mockDbaasClient, kubeClient *mockKubernetesClient, grafanaClient *mockGrafanaClient, teardown func(t *testing.T)) {
->>>>>>> 62af2ffa
 		t.Helper()
 
 		ctx = logger.Set(context.Background(), t.Name())
@@ -72,20 +68,15 @@
 			dbaasClient.AssertExpectations(t)
 			require.NoError(t, sqlDB.Close())
 		}
-<<<<<<< HEAD
 		// versionService = NewVersionServiceClient("https://check-dev.percona.com/versions/v1")
 		versionService = &mockVersionService{}
 		ks = NewKubernetesServer(db, dbaasClient, kubernetesClient, versionService, grafanaClient, olms)
-=======
-		versionService := NewVersionServiceClient("https://check-dev.percona.com/versions/v1")
-		ks = NewKubernetesServer(db, dbaasClient, versionService, grafanaClient)
 		s := ks.(*kubernetesServer)
 		clients := map[string]kubernetesClient{
 			clusterName: kubeClient,
 		}
 		s.kubeStorage.clients = clients
 		ks = s
->>>>>>> 62af2ffa
 		return
 	}
 
@@ -102,13 +93,9 @@
 	}
 
 	t.Run("Basic", func(t *testing.T) {
-<<<<<<< HEAD
 		ctx, ks, dbaasClient, kubernetesClient, olms, grafanaClient, versionService, teardown := setup(t)
 		kubernetesClient.On("SetKubeconfig", mock.Anything).Return(nil)
 		kubernetesClient.On("SetKubeconfig", mock.Anything).Return(nil)
-=======
-		ctx, ks, dc, kubeClient, grafanaClient, teardown := setup(t)
->>>>>>> 62af2ffa
 		defer teardown(t)
 
 		v1120, _ := goversion.NewVersion("1.12.0")
@@ -221,13 +208,9 @@
 				},
 			},
 		}
-<<<<<<< HEAD
 
 		dbaasClient.On("StopMonitoring", mock.Anything, mock.Anything).Return(&controllerv1beta1.StopMonitoringResponse{}, nil)
 		listDatabaseMock := kubernetesClient.On("ListDatabaseClusters", ctx)
-=======
-		listDatabaseMock := kubeClient.On("ListDatabaseClusters", ctx)
->>>>>>> 62af2ffa
 		listDatabaseMock.Return(&dbaasv1.DatabaseClusterList{Items: mockK8sResp}, nil)
 
 		_, err = ks.UnregisterKubernetesCluster(ctx, &dbaasv1beta1.UnregisterKubernetesClusterRequest{
@@ -282,8 +265,6 @@
 	})
 }
 
-<<<<<<< HEAD
-=======
 func TestGetResources(t *testing.T) {
 	const (
 		clusterName = "test-cluster"
@@ -533,7 +514,6 @@
 	})
 }
 
->>>>>>> 62af2ffa
 func TestGetFlagValue(t *testing.T) {
 	t.Parallel()
 	testCases := []struct {
