// Copyright (C) 2017 Percona LLC
//
// This program is free software: you can redistribute it and/or modify
// it under the terms of the GNU Affero General Public License as published by
// the Free Software Foundation, either version 3 of the License, or
// (at your option) any later version.
//
// This program is distributed in the hope that it will be useful,
// but WITHOUT ANY WARRANTY; without even the implied warranty of
// MERCHANTABILITY or FITNESS FOR A PARTICULAR PURPOSE. See the
// GNU Affero General Public License for more details.
//
// You should have received a copy of the GNU Affero General Public License
// along with this program. If not, see <https://www.gnu.org/licenses/>.

package dbaas

import (
	"context"
	"testing"

	"github.com/google/uuid"
	controllerv1beta1 "github.com/percona-platform/dbaas-api/gen/controller"
	"github.com/stretchr/testify/assert"
	"github.com/stretchr/testify/mock"
	"github.com/stretchr/testify/require"
	"google.golang.org/grpc/codes"
	"google.golang.org/grpc/status"
	"gopkg.in/reform.v1"
	"gopkg.in/reform.v1/dialects/postgresql"

	dbaasv1beta1 "github.com/percona/pmm/api/managementpb/dbaas"
	"github.com/percona/pmm/managed/models"
	"github.com/percona/pmm/managed/utils/logger"
	"github.com/percona/pmm/managed/utils/testdb"
	"github.com/percona/pmm/managed/utils/tests"
	pmmversion "github.com/percona/pmm/version"
)

func TestKubernetesServer(t *testing.T) {
	setup := func(t *testing.T) (ctx context.Context, ks dbaasv1beta1.KubernetesServer, dbaasClient *mockDbaasClient, teardown func(t *testing.T)) {
		t.Helper()

		ctx = logger.Set(context.Background(), t.Name())
		uuid.SetRand(&tests.IDReader{})

		sqlDB := testdb.Open(t, models.SetupFixtures, nil)
		db := reform.NewDB(sqlDB, postgresql.Dialect, reform.NewPrintfLogger(t.Logf))
		dbaasClient = &mockDbaasClient{}
		grafanaClient := &mockGrafanaClient{}

		teardown = func(t *testing.T) {
			uuid.SetRand(nil)
			dbaasClient.AssertExpectations(t)
			require.NoError(t, sqlDB.Close())
		}
		versionService := NewVersionServiceClient("https://check-dev.percona.com/versions/v1")
		ks = NewKubernetesServer(db, dbaasClient, versionService, grafanaClient)
		return
	}

<<<<<<< HEAD
	// This is for local testing. When running local tests, if pmmversion.PMMVersion is empty
	// these lines in kubernetes_server.go will throw an error and tests won't finish.
	//
	//     pmmVersion, err := goversion.NewVersion(pmmversion.PMMVersion)
	//     if err != nil {
	//     	return nil, status.Error(codes.Internal, err.Error())
	//     }
	//
	if pmmversion.PMMVersion == "" {
		pmmversion.PMMVersion = "2.30.0"
	}

=======
>>>>>>> 0ba73951
	t.Run("Basic", func(t *testing.T) {
		ctx, ks, dc, teardown := setup(t)
		defer teardown(t)
		kubeconfig := "preferences: {}\n"

		dc.On("CheckKubernetesClusterConnection", ctx, kubeconfig).Return(&controllerv1beta1.CheckKubernetesClusterConnectionResponse{
			Operators: &controllerv1beta1.Operators{
				PxcOperatorVersion:   "",
				PsmdbOperatorVersion: onePointEight,
			},
			Status: controllerv1beta1.KubernetesClusterStatus_KUBERNETES_CLUSTER_STATUS_OK,
		}, nil)
		clusters, err := ks.ListKubernetesClusters(ctx, &dbaasv1beta1.ListKubernetesClustersRequest{})
		require.NoError(t, err)
		require.Empty(t, clusters.KubernetesClusters)

		dc.On("InstallOLMOperator", mock.Anything, mock.Anything).Return(&controllerv1beta1.InstallOLMOperatorResponse{}, nil)
		dc.On("InstallOperator", mock.Anything, mock.Anything).Return(&controllerv1beta1.InstallOperatorResponse{}, nil)
<<<<<<< HEAD
		mockIPResponse := &controllerv1beta1.ListInstallPlansResponse{
			Items: []*controllerv1beta1.ListInstallPlansResponse_InstallPlan{
				{
					Namespace: "space-x",
					Name:      "I am the man with no name: Zapp Brannigan at your service",
					Csv:       "percona-xtradb-cluster-operator-v1.2.3",
					Approval:  "Manual",
					Approved:  false,
				},
				{
					Namespace: "space-x",
					Name:      "I am the man with no name: Zapp Brannigan at your service",
					Csv:       "percona-server-mongodb-operator-v1.2.3",
					Approval:  "Manual",
					Approved:  false,
				},
			},
		}
		dc.On("ListInstallPlans", mock.Anything, mock.Anything).Return(mockIPResponse, nil)
		dc.On("ApproveInstallPlan", mock.Anything, mock.Anything).Return(&controllerv1beta1.ApproveInstallPlanResponse{}, nil)
=======
>>>>>>> 0ba73951
		dc.On("StopMonitoring", mock.Anything, mock.Anything).Return(&controllerv1beta1.StopMonitoringResponse{}, nil)

		kubernetesClusterName := "test-cluster"
		registerKubernetesClusterResponse, err := ks.RegisterKubernetesCluster(ctx, &dbaasv1beta1.RegisterKubernetesClusterRequest{
			KubernetesClusterName: kubernetesClusterName,
			KubeAuth:              &dbaasv1beta1.KubeAuth{Kubeconfig: kubeconfig},
		})
		require.NoError(t, err)
		assert.NotNil(t, registerKubernetesClusterResponse)

		getClusterResponse, err := ks.GetKubernetesCluster(ctx, &dbaasv1beta1.GetKubernetesClusterRequest{
			KubernetesClusterName: kubernetesClusterName,
		})
		require.NoError(t, err)
		assert.NotNil(t, getClusterResponse)
		assert.NotNil(t, getClusterResponse.KubeAuth)
		assert.Equal(t, kubeconfig, getClusterResponse.KubeAuth.Kubeconfig)

		clusters, err = ks.ListKubernetesClusters(ctx, &dbaasv1beta1.ListKubernetesClustersRequest{})
		assert.NoError(t, err)
		assert.Equal(t, 1, len(clusters.KubernetesClusters))
		expected := []*dbaasv1beta1.ListKubernetesClustersResponse_Cluster{
			{
				KubernetesClusterName: kubernetesClusterName,
				Operators: &dbaasv1beta1.Operators{
					Pxc:   &dbaasv1beta1.Operator{Status: dbaasv1beta1.OperatorsStatus_OPERATORS_STATUS_NOT_INSTALLED},
					Psmdb: &dbaasv1beta1.Operator{Version: onePointEight, Status: dbaasv1beta1.OperatorsStatus_OPERATORS_STATUS_UNSUPPORTED},
				},
				Status: dbaasv1beta1.KubernetesClusterStatus_KUBERNETES_CLUSTER_STATUS_OK,
			},
		}
		assert.Equal(t, expected, clusters.KubernetesClusters)

		listPXCClustersMock := dc.On("ListPXCClusters", ctx, mock.Anything)
		listPSMDBClustersMock := dc.On("ListPSMDBClusters", ctx, mock.Anything)
		listPXCClustersMock.Return(&controllerv1beta1.ListPXCClustersResponse{
			Clusters: []*controllerv1beta1.ListPXCClustersResponse_Cluster{
				{Name: "first-xtradb-cluster"},
			},
		}, nil)
		_, err = ks.UnregisterKubernetesCluster(ctx, &dbaasv1beta1.UnregisterKubernetesClusterRequest{
			KubernetesClusterName: kubernetesClusterName,
		})
		tests.AssertGRPCError(t, status.Newf(codes.FailedPrecondition, "Kubernetes cluster %s has PXC clusters", kubernetesClusterName), err)

		listPSMDBClustersMock.Return(&controllerv1beta1.ListPSMDBClustersResponse{
			Clusters: []*controllerv1beta1.ListPSMDBClustersResponse_Cluster{
				{Name: "first-xtradb-cluster"},
			},
		}, nil)
		listPXCClustersMock.Return(&controllerv1beta1.ListPXCClustersResponse{}, nil)
		_, err = ks.UnregisterKubernetesCluster(ctx, &dbaasv1beta1.UnregisterKubernetesClusterRequest{
			KubernetesClusterName: kubernetesClusterName,
		})
		tests.AssertGRPCError(t, status.Newf(codes.FailedPrecondition, "Kubernetes cluster %s has PSMDB clusters", kubernetesClusterName), err)

		listPSMDBClustersMock.Return(&controllerv1beta1.ListPSMDBClustersResponse{}, nil)
		unregisterKubernetesClusterResponse, err := ks.UnregisterKubernetesCluster(ctx, &dbaasv1beta1.UnregisterKubernetesClusterRequest{
			KubernetesClusterName: kubernetesClusterName,
		})
		require.NoError(t, err)
		assert.NotNil(t, unregisterKubernetesClusterResponse)

		clusters, err = ks.ListKubernetesClusters(ctx, &dbaasv1beta1.ListKubernetesClustersRequest{})
		assert.NoError(t, err)
		assert.Empty(t, clusters.KubernetesClusters)
	})
}

func TestGetFlagValue(t *testing.T) {
	t.Parallel()
	testCases := []struct {
		args          []string
		flagName      string
		expectedValue string
	}{
		{
			args:          []string{"token", "--foo", "bar"},
			flagName:      "--foo",
			expectedValue: "bar",
		},
		{
			args:          []string{"token", "--foo", "bar"},
			flagName:      "--bar",
			expectedValue: "",
		},
		{
			args:          []string{"token", "--foo"},
			flagName:      "--foo",
			expectedValue: "",
		},
	}
	for _, tt := range testCases {
		value := getFlagValue(tt.args, tt.flagName)
		assert.Equal(t, tt.expectedValue, value)
	}
}

const awsIAMAuthenticatorKubeconfig = `kind: Config
apiVersion: v1
current-context: arn:aws:eks:zone-2:123465545:cluster/cluster
clusters:
    - cluster:
        certificate-authority-data: base64data
        name: arn:aws:eks:zone-2:123465545:cluster/cluster
        server: https://DDDDD.bla.zone-2.eks.amazonaws.com
contexts:
    - context:
        cluster: arn:aws:eks:zone-2:123465545:cluster/cluster
        name: arn:aws:eks:zone-2:123465545:cluster/cluster
        user: arn:aws:eks:zone-2:123465545:cluster/cluster
preferences: {}
users:
    - name: arn:aws:eks:zone-2:123465545:cluster/cluster
      user:
        exec:
            apiVersion: client.authentication.k8s.io/v1alpha1
            args:
                - token
                - -i
                - test-cluster1
                - --region
                - zone-2
            command: aws-iam-authenticator
            env:
                - name: AWS_STS_REGIONAL_ENDPOINTS
                  value: regional
            provideClusterInfo: false
`

const awsIAMAuthenticatorKubeconfigTransformed = `kind: Config
apiVersion: v1
current-context: arn:aws:eks:zone-2:123465545:cluster/cluster
clusters:
    - cluster:
        certificate-authority-data: base64data
        name: arn:aws:eks:zone-2:123465545:cluster/cluster
        server: https://DDDDD.bla.zone-2.eks.amazonaws.com
contexts:
    - context:
        cluster: arn:aws:eks:zone-2:123465545:cluster/cluster
        name: arn:aws:eks:zone-2:123465545:cluster/cluster
        user: arn:aws:eks:zone-2:123465545:cluster/cluster
preferences: {}
users:
    - name: arn:aws:eks:zone-2:123465545:cluster/cluster
      user:
        exec:
            apiVersion: client.authentication.k8s.io/v1alpha1
            args:
                - token
                - -i
                - test-cluster1
                - --region
                - zone-2
            command: aws-iam-authenticator
            env:
                - name: AWS_STS_REGIONAL_ENDPOINTS
                  value: regional
                - name: AWS_ACCESS_KEY_ID
                  value: keyID
                - name: AWS_SECRET_ACCESS_KEY
                  value: key
            provideClusterInfo: false
`

const awsKubeconfig = `apiVersion: v1
clusters:
- cluster:
    certificate-authority-data: base64data
    name: arn:aws:eks:zone-2:123465545:cluster/cluster
    server: https://DDDDD.bla.zone-2.eks.amazonaws.com
contexts:
- context:
    cluster: arn:aws:eks:zone-2:123465545:cluster/cluster
    name: arn:aws:eks:zone-2:123465545:cluster/cluster
    user: arn:aws:eks:zone-2:123465545:cluster/cluster
current-context: "arn:aws:eks:zone-2:123465545:cluster/cluster"
kind: Config
preferences: {}
users:
- name: arn:aws:eks:zone-2:123465545:cluster/cluster
  user:
    exec:
      apiVersion: client.authentication.k8s.io/v1alpha1
      args:
      - eks
      - get-token
      - --cluster-name
      - test-cluster1
      - --region
      - zone-2
      command: aws
      env:
      - name: AWS_STS_REGIONAL_ENDPOINTS
        value: regional
      provideClusterInfo: false
`

const awsKubeconfigWithKeys = `apiVersion: v1
clusters:
- cluster:
    certificate-authority-data: base64data
    name: arn:aws:eks:zone-2:123465545:cluster/cluster
    server: https://DDDDD.bla.zone-2.eks.amazonaws.com
contexts:
- context:
    cluster: arn:aws:eks:zone-2:123465545:cluster/cluster
    name: arn:aws:eks:zone-2:123465545:cluster/cluster
    user: arn:aws:eks:zone-2:123465545:cluster/cluster
current-context: "arn:aws:eks:zone-2:123465545:cluster/cluster"
kind: Config
preferences: {}
users:
- name: arn:aws:eks:zone-2:123465545:cluster/cluster
  user:
    exec:
      apiVersion: client.authentication.k8s.io/v1alpha1
      args:
      - eks
      - get-token
      - --cluster-name
      - test-cluster1
      - --region
      - zone-2
      command: aws
      env:
      - name: AWS_STS_REGIONAL_ENDPOINTS
        value: regional
      - name: AWS_ACCESS_KEY_ID
        value: keyID
      - name: AWS_SECRET_ACCESS_KEY
        value: key
      provideClusterInfo: false
`

func TestUseIAMAuthenticator(t *testing.T) {
	t.Parallel()
	testCases := []struct {
		name              string
		kubeconfig        string
		expectedError     error
		expectedTransform string
		keyID             string
		key               string
	}{
		{
			name:              "transform aws to aws-iam-authenticator with keys",
			kubeconfig:        awsKubeconfig,
			expectedTransform: awsIAMAuthenticatorKubeconfigTransformed,
			expectedError:     nil,
			keyID:             "keyID",
			key:               "key",
		},
		{
			name:              "transform aws with keys to aws-iam-authenticator",
			kubeconfig:        awsKubeconfigWithKeys,
			expectedTransform: awsIAMAuthenticatorKubeconfigTransformed,
			expectedError:     nil,
		},
		{
			name:              "transform aws to aws-iam-authenticator without keys",
			kubeconfig:        awsKubeconfig,
			expectedTransform: awsIAMAuthenticatorKubeconfig,
			expectedError:     nil,
		},
		{
			name:              "add environment variables to aws-iam-authenticator",
			kubeconfig:        awsIAMAuthenticatorKubeconfig,
			expectedTransform: awsIAMAuthenticatorKubeconfigTransformed,
			expectedError:     nil,
			keyID:             "keyID",
			key:               "key",
		},
		{
			name:              "return error if kubeconfig is empty",
			kubeconfig:        "     ",
			expectedTransform: "",
			expectedError:     errKubeconfigIsEmpty,
		},
		{
			name:              "don't transform aws-iam-authenticator with keys",
			kubeconfig:        awsIAMAuthenticatorKubeconfigTransformed,
			expectedTransform: awsIAMAuthenticatorKubeconfigTransformed,
			expectedError:     nil,
		},
	}
	for i, tt := range testCases {
		t.Run(tt.name, func(t *testing.T) {
			value, err := replaceAWSAuthIfPresent(tt.kubeconfig, tt.keyID, tt.key)
			assert.ErrorIsf(t, err, tt.expectedError, "Errors don't match in the test case number %d.", i)
			assert.Equalf(t, tt.expectedTransform, value, "Given and expected kubeconfigs don't match in the test case number %d.", i)
		})
	}
}<|MERGE_RESOLUTION|>--- conflicted
+++ resolved
@@ -59,7 +59,6 @@
 		return
 	}
 
-<<<<<<< HEAD
 	// This is for local testing. When running local tests, if pmmversion.PMMVersion is empty
 	// these lines in kubernetes_server.go will throw an error and tests won't finish.
 	//
@@ -72,8 +71,6 @@
 		pmmversion.PMMVersion = "2.30.0"
 	}
 
-=======
->>>>>>> 0ba73951
 	t.Run("Basic", func(t *testing.T) {
 		ctx, ks, dc, teardown := setup(t)
 		defer teardown(t)
@@ -92,7 +89,6 @@
 
 		dc.On("InstallOLMOperator", mock.Anything, mock.Anything).Return(&controllerv1beta1.InstallOLMOperatorResponse{}, nil)
 		dc.On("InstallOperator", mock.Anything, mock.Anything).Return(&controllerv1beta1.InstallOperatorResponse{}, nil)
-<<<<<<< HEAD
 		mockIPResponse := &controllerv1beta1.ListInstallPlansResponse{
 			Items: []*controllerv1beta1.ListInstallPlansResponse_InstallPlan{
 				{
@@ -113,8 +109,6 @@
 		}
 		dc.On("ListInstallPlans", mock.Anything, mock.Anything).Return(mockIPResponse, nil)
 		dc.On("ApproveInstallPlan", mock.Anything, mock.Anything).Return(&controllerv1beta1.ApproveInstallPlanResponse{}, nil)
-=======
->>>>>>> 0ba73951
 		dc.On("StopMonitoring", mock.Anything, mock.Anything).Return(&controllerv1beta1.StopMonitoringResponse{}, nil)
 
 		kubernetesClusterName := "test-cluster"
@@ -141,7 +135,7 @@
 				KubernetesClusterName: kubernetesClusterName,
 				Operators: &dbaasv1beta1.Operators{
 					Pxc:   &dbaasv1beta1.Operator{Status: dbaasv1beta1.OperatorsStatus_OPERATORS_STATUS_NOT_INSTALLED},
-					Psmdb: &dbaasv1beta1.Operator{Version: onePointEight, Status: dbaasv1beta1.OperatorsStatus_OPERATORS_STATUS_UNSUPPORTED},
+					Psmdb: &dbaasv1beta1.Operator{Version: onePointEight, Status: dbaasv1beta1.OperatorsStatus_OPERATORS_STATUS_OK},
 				},
 				Status: dbaasv1beta1.KubernetesClusterStatus_KUBERNETES_CLUSTER_STATUS_OK,
 			},
