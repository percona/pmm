// Copyright (C) 2017 Percona LLC
//
// This program is free software: you can redistribute it and/or modify
// it under the terms of the GNU Affero General Public License as published by
// the Free Software Foundation, either version 3 of the License, or
// (at your option) any later version.
//
// This program is distributed in the hope that it will be useful,
// but WITHOUT ANY WARRANTY; without even the implied warranty of
// MERCHANTABILITY or FITNESS FOR A PARTICULAR PURPOSE. See the
// GNU Affero General Public License for more details.
//
// You should have received a copy of the GNU Affero General Public License
// along with this program. If not, see <https://www.gnu.org/licenses/>.

// Package dbaas contains all logic related to dbaas services.
package dbaas

import (
	"context"
	"testing"
	"time"

	"github.com/google/uuid"
	controllerv1beta1 "github.com/percona-platform/dbaas-api/gen/controller"
	"github.com/stretchr/testify/assert"
	mock "github.com/stretchr/testify/mock"
	"github.com/stretchr/testify/require"
	"gopkg.in/reform.v1"
	"gopkg.in/reform.v1/dialects/postgresql"

	dbaasv1beta1 "github.com/percona/pmm/api/managementpb/dbaas"
	"github.com/percona/pmm/managed/models"
	"github.com/percona/pmm/managed/services/dbaas/olm"
	"github.com/percona/pmm/managed/utils/logger"
	"github.com/percona/pmm/managed/utils/testdb"
	"github.com/percona/pmm/managed/utils/tests"
	pmmversion "github.com/percona/pmm/version"
)

const pxcKubeconfigTest = `
{
	"apiVersion": "v1",
	"kind": "Config",
	"users": [
		{
			"name": "percona-xtradb-cluster-operator",
			"user": {
				"token": "some-token"
			}
		}
	],
	"clusters": [
		{
			"cluster": {
				"certificate-authority-data": "some-certificate-authority-data",
				"server": "https://192.168.0.42:8443"
			},
			"name": "self-hosted-cluster"
		}
	],
	"contexts": [
		{
			"context": {
				"cluster": "self-hosted-cluster",
				"user": "percona-xtradb-cluster-operator"
			},
			"name": "svcs-acct-context"
		}
	],
	"current-context": "svcs-acct-context"
}
`
const pxcKubernetesClusterNameTest = "test-k8s-cluster-name"

func TestPXCClusterService(t *testing.T) {
	// This is for local testing. When running local tests, if pmmversion.PMMVersion is empty
	// these lines in kubernetes_server.go will throw an error and tests won't finish.
	//
	//     pmmVersion, err := goversion.NewVersion(pmmversion.PMMVersion)
	//     if err != nil {
	//     	return nil, status.Error(codes.Internal, err.Error())
	//     }
	//
	if pmmversion.PMMVersion == "" {
		pmmversion.PMMVersion = "2.30.0"
	}
	setup := func(t *testing.T) (ctx context.Context, db *reform.DB, dbaasClient *mockDbaasClient, grafanaClient *mockGrafanaClient,
<<<<<<< HEAD
		componentsService *mockComponentsService, olms *olm.MockOperatorServiceManager, teardown func(t *testing.T),
=======
		kubernetesClient *mockKubernetesClient, componentsService *mockComponentsService, teardown func(t *testing.T),
>>>>>>> 4a4410a8
	) {
		t.Helper()

		ctx = logger.Set(context.Background(), t.Name())
		uuid.SetRand(&tests.IDReader{})

		sqlDB := testdb.Open(t, models.SetupFixtures, nil)
		db = reform.NewDB(sqlDB, postgresql.Dialect, reform.NewPrintfLogger(t.Logf))
		dbaasClient = &mockDbaasClient{}
		grafanaClient = &mockGrafanaClient{}
		kubernetesClient = &mockKubernetesClient{}
		componentsService = &mockComponentsService{}
		olms = &olm.MockOperatorServiceManager{}

		teardown = func(t *testing.T) {
			uuid.SetRand(nil)
			dbaasClient.AssertExpectations(t)
		}

		return
	}

<<<<<<< HEAD
	ctx, db, dbaasClient, grafanaClient, componentsClient, olms, teardown := setup(t)
	defer teardown(t)
	versionService := NewVersionServiceClient(versionServiceURL)

	ks := NewKubernetesServer(db, dbaasClient, versionService, grafanaClient, olms)
=======
	ctx, db, dbaasClient, grafanaClient, kubernetesClient, componentsClient, teardown := setup(t)
	defer teardown(t)
	versionService := NewVersionServiceClient(versionServiceURL)

	ks := NewKubernetesServer(db, dbaasClient, kubernetesClient, versionService, grafanaClient)
>>>>>>> 4a4410a8
	dbaasClient.On("CheckKubernetesClusterConnection", ctx, pxcKubeconfigTest).Return(&controllerv1beta1.CheckKubernetesClusterConnectionResponse{
		Operators: &controllerv1beta1.Operators{
			PxcOperatorVersion:   "",
			PsmdbOperatorVersion: onePointEight,
		},
		Status: controllerv1beta1.KubernetesClusterStatus_KUBERNETES_CLUSTER_STATUS_OK,
	}, nil)

	olms.On("InstallOLMOperator", mock.Anything, mock.Anything).WaitUntil(time.After(time.Second)).Return(nil)
	olms.On("InstallOperator", mock.Anything, mock.Anything).WaitUntil(time.After(time.Second)).Return(nil)

	registerKubernetesClusterResponse, err := ks.RegisterKubernetesCluster(ctx, &dbaasv1beta1.RegisterKubernetesClusterRequest{
		KubernetesClusterName: pxcKubernetesClusterNameTest,
		KubeAuth:              &dbaasv1beta1.KubeAuth{Kubeconfig: pxcKubeconfigTest},
	})
	require.NoError(t, err)
	assert.NotNil(t, registerKubernetesClusterResponse)

	//nolint:dupl
	t.Run("BasicCreatePXCClusters", func(t *testing.T) {
		s := NewPXCClusterService(db, dbaasClient, grafanaClient, componentsClient, versionService.GetVersionServiceURL())
		mockReq := controllerv1beta1.CreatePXCClusterRequest{
			KubeAuth: &controllerv1beta1.KubeAuth{
				Kubeconfig: pxcKubeconfigTest,
			},
			Name: "third-pxc-test",
			Params: &controllerv1beta1.PXCClusterParams{
				ClusterSize: 5,
				Pxc: &controllerv1beta1.PXCClusterParams_PXC{
					ComputeResources: &controllerv1beta1.ComputeResources{
						CpuM:        3,
						MemoryBytes: 256,
					},
					DiskSize: 1024 * 1024 * 1024,
					Image:    "path",
				},
				Proxysql: &controllerv1beta1.PXCClusterParams_ProxySQL{
					ComputeResources: &controllerv1beta1.ComputeResources{
						CpuM:        2,
						MemoryBytes: 124,
					},
					DiskSize: 1024 * 1024 * 1024,
				},
				VersionServiceUrl: versionService.GetVersionServiceURL(),
			},
		}

		dbaasClient.On("CreatePXCCluster", ctx, &mockReq).Return(&controllerv1beta1.CreatePXCClusterResponse{}, nil)

		in := dbaasv1beta1.CreatePXCClusterRequest{
			KubernetesClusterName: pxcKubernetesClusterNameTest,
			Name:                  "third-pxc-test",
			Params: &dbaasv1beta1.PXCClusterParams{
				ClusterSize: 5,
				Pxc: &dbaasv1beta1.PXCClusterParams_PXC{
					ComputeResources: &dbaasv1beta1.ComputeResources{
						CpuM:        3,
						MemoryBytes: 256,
					},
					DiskSize: 1024 * 1024 * 1024,
					Image:    "path",
				},
				Proxysql: &dbaasv1beta1.PXCClusterParams_ProxySQL{
					ComputeResources: &dbaasv1beta1.ComputeResources{
						CpuM:        2,
						MemoryBytes: 124,
					},
					DiskSize: 1024 * 1024 * 1024,
				},
			},
		}

		_, err := s.CreatePXCCluster(ctx, &in)
		assert.NoError(t, err)
	})

	t.Run("CreatePXCClusterMinimumParams", func(t *testing.T) {
		dbaasClient.On("CreatePXCCluster", ctx, mock.Anything).Return(&controllerv1beta1.CreatePXCClusterResponse{}, nil)

		pxcComponents := &dbaasv1beta1.GetPXCComponentsResponse{
			Versions: []*dbaasv1beta1.OperatorVersion{
				{
					Product:  "pxc-operator",
					Operator: "1.10.0",
					Matrix: &dbaasv1beta1.Matrix{
						Pxc: map[string]*dbaasv1beta1.Component{
							"8.0.19-10.1": {
								ImagePath: "percona/percona-xtradb-cluster:8.0.19-10.1",
								ImageHash: "1058ae8eded735ebdf664807aad7187942fc9a1170b3fd0369574cb61206b63a",
								Status:    "available",
								Critical:  false,
								Default:   false,
								Disabled:  false,
							},
							"8.0.20-11.1": {
								ImagePath: "percona/percona-xtradb-cluster:8.0.20-11.1",
								ImageHash: "54b1b2f5153b78b05d651034d4603a13e685cbb9b45bfa09a39864fa3f169349",
								Status:    "available",
								Critical:  false,
								Default:   false,
								Disabled:  false,
							},
							"8.0.25-15.1": {
								ImagePath: "percona/percona-xtradb-cluster:8.0.25-15.1",
								ImageHash: "529e979c86442429e6feabef9a2d9fc362f4626146f208fbfac704e145a492dd",
								Status:    "recommended",
								Critical:  false,
								Default:   true,
								Disabled:  false,
							},
						},
					},
				},
			},
		}
		componentsClient.On("GetPXCComponents", ctx, mock.Anything).Return(pxcComponents, nil)

		s := NewPXCClusterService(db, dbaasClient, grafanaClient, componentsClient, versionService.GetVersionServiceURL())

		in := dbaasv1beta1.CreatePXCClusterRequest{
			KubernetesClusterName: pxcKubernetesClusterNameTest,
			Name:                  "fourth-pxc-test",
		}

		_, err := s.CreatePXCCluster(ctx, &in)
		assert.NoError(t, err)
	})

	t.Run("BasicGetPXCClusterCredentials", func(t *testing.T) {
		name := "third-pxc-test"
		s := NewPXCClusterService(db, dbaasClient, grafanaClient, componentsClient, versionService.GetVersionServiceURL())
		mockReq := controllerv1beta1.GetPXCClusterCredentialsRequest{
			KubeAuth: &controllerv1beta1.KubeAuth{
				Kubeconfig: pxcKubeconfigTest,
			},
			Name: name,
		}

		dbaasClient.On("GetPXCClusterCredentials", ctx, &mockReq).Return(&controllerv1beta1.GetPXCClusterCredentialsResponse{
			Credentials: &controllerv1beta1.PXCCredentials{
				Username: "root",
				Password: "root_password",
				Host:     "hostname",
				Port:     3306,
			},
		}, nil)

		in := dbaasv1beta1.GetPXCClusterCredentialsRequest{
			KubernetesClusterName: pxcKubernetesClusterNameTest,
			Name:                  name,
		}

		actual, err := s.GetPXCClusterCredentials(ctx, &in)
		assert.NoError(t, err)
		assert.Equal(t, actual.ConnectionCredentials.Username, "root")
		assert.Equal(t, actual.ConnectionCredentials.Password, "root_password")
		assert.Equal(t, actual.ConnectionCredentials.Host, "hostname", name)
		assert.Equal(t, actual.ConnectionCredentials.Port, int32(3306))
	})

	t.Run("BasicGetPXCClusterCredentialsWithHost", func(t *testing.T) { // Real kubernetes will have ingress
		name := "another-third-pxc-test"
		s := NewPXCClusterService(db, dbaasClient, grafanaClient, componentsClient, versionService.GetVersionServiceURL())
		mockReq := controllerv1beta1.GetPXCClusterCredentialsRequest{
			KubeAuth: &controllerv1beta1.KubeAuth{
				Kubeconfig: pxcKubeconfigTest,
			},
			Name: name,
		}

		mockCluster := &controllerv1beta1.GetPXCClusterCredentialsResponse{
			Credentials: &controllerv1beta1.PXCCredentials{
				Username: "root",
				Password: "root_password",
				Host:     "amazing.com",
				Port:     3306,
			},
		}

		dbaasClient.On("GetPXCClusterCredentials", ctx, &mockReq).Return(mockCluster, nil)

		in := dbaasv1beta1.GetPXCClusterCredentialsRequest{
			KubernetesClusterName: pxcKubernetesClusterNameTest,
			Name:                  name,
		}

		actual, err := s.GetPXCClusterCredentials(ctx, &in)
		assert.NoError(t, err)
		assert.Equal(t, "root", actual.ConnectionCredentials.Username)
		assert.Equal(t, "root_password", actual.ConnectionCredentials.Password)
		assert.Equal(t, mockCluster.Credentials.Host, actual.ConnectionCredentials.Host)
		assert.Equal(t, int32(3306), actual.ConnectionCredentials.Port)
	})

	//nolint:dupl
	t.Run("BasicUpdatePXCCluster", func(t *testing.T) {
		s := NewPXCClusterService(db, dbaasClient, grafanaClient, componentsClient, versionService.GetVersionServiceURL())
		mockReq := controllerv1beta1.UpdatePXCClusterRequest{
			KubeAuth: &controllerv1beta1.KubeAuth{
				Kubeconfig: pxcKubeconfigTest,
			},
			Name: "third-pxc-test",
			Params: &controllerv1beta1.UpdatePXCClusterRequest_UpdatePXCClusterParams{
				ClusterSize: 8,
				Pxc: &controllerv1beta1.UpdatePXCClusterRequest_UpdatePXCClusterParams_PXC{
					ComputeResources: &controllerv1beta1.ComputeResources{
						CpuM:        1,
						MemoryBytes: 256,
					},
					Image: "path",
				},
				Proxysql: &controllerv1beta1.UpdatePXCClusterRequest_UpdatePXCClusterParams_ProxySQL{
					ComputeResources: &controllerv1beta1.ComputeResources{
						CpuM:        1,
						MemoryBytes: 124,
					},
				},
			},
		}

		dbaasClient.On("UpdatePXCCluster", ctx, &mockReq).Return(&controllerv1beta1.UpdatePXCClusterResponse{}, nil)

		in := dbaasv1beta1.UpdatePXCClusterRequest{
			KubernetesClusterName: pxcKubernetesClusterNameTest,
			Name:                  "third-pxc-test",
			Params: &dbaasv1beta1.UpdatePXCClusterRequest_UpdatePXCClusterParams{
				ClusterSize: 8,
				Pxc: &dbaasv1beta1.UpdatePXCClusterRequest_UpdatePXCClusterParams_PXC{
					ComputeResources: &dbaasv1beta1.ComputeResources{
						CpuM:        1,
						MemoryBytes: 256,
					},
					Image: "path",
				},
				Proxysql: &dbaasv1beta1.UpdatePXCClusterRequest_UpdatePXCClusterParams_ProxySQL{
					ComputeResources: &dbaasv1beta1.ComputeResources{
						CpuM:        1,
						MemoryBytes: 124,
					},
				},
			},
		}

		_, err := s.UpdatePXCCluster(ctx, &in)
		assert.NoError(t, err)
	})

	//nolint:dupl
	t.Run("BasicSuspendResumePXCCluster", func(t *testing.T) {
		s := NewPXCClusterService(db, dbaasClient, grafanaClient, componentsClient, versionService.GetVersionServiceURL())
		mockReqSuspend := controllerv1beta1.UpdatePXCClusterRequest{
			KubeAuth: &controllerv1beta1.KubeAuth{
				Kubeconfig: pxcKubeconfigTest,
			},
			Name: "forth-pxc-test",
			Params: &controllerv1beta1.UpdatePXCClusterRequest_UpdatePXCClusterParams{
				Suspend: true,
			},
		}

		dbaasClient.On("UpdatePXCCluster", ctx, &mockReqSuspend).Return(&controllerv1beta1.UpdatePXCClusterResponse{}, nil)

		in := dbaasv1beta1.UpdatePXCClusterRequest{
			KubernetesClusterName: pxcKubernetesClusterNameTest,
			Name:                  "forth-pxc-test",
			Params: &dbaasv1beta1.UpdatePXCClusterRequest_UpdatePXCClusterParams{
				Suspend: true,
			},
		}
		_, err := s.UpdatePXCCluster(ctx, &in)
		assert.NoError(t, err)

		mockReqResume := controllerv1beta1.UpdatePXCClusterRequest{
			KubeAuth: &controllerv1beta1.KubeAuth{
				Kubeconfig: pxcKubeconfigTest,
			},
			Name: "forth-pxc-test",
			Params: &controllerv1beta1.UpdatePXCClusterRequest_UpdatePXCClusterParams{
				Resume: true,
			},
		}
		dbaasClient.On("UpdatePXCCluster", ctx, &mockReqResume).Return(&controllerv1beta1.UpdatePXCClusterResponse{}, nil)

		in = dbaasv1beta1.UpdatePXCClusterRequest{
			KubernetesClusterName: pxcKubernetesClusterNameTest,
			Name:                  "forth-pxc-test",
			Params: &dbaasv1beta1.UpdatePXCClusterRequest_UpdatePXCClusterParams{
				Resume: true,
			},
		}
		_, err = s.UpdatePXCCluster(ctx, &in)
		assert.NoError(t, err)
	})

	t.Run("BasicGetXtraDBClusterResources", func(t *testing.T) {
		t.Parallel()
		t.Run("ProxySQL", func(t *testing.T) {
			t.Parallel()
			s := NewPXCClusterService(db, dbaasClient, grafanaClient, componentsClient, versionService.GetVersionServiceURL())
			v := int64(1000000000)
			r := int64(2000000000)

			in := dbaasv1beta1.GetPXCClusterResourcesRequest{
				Params: &dbaasv1beta1.PXCClusterParams{
					ClusterSize: 1,
					Pxc: &dbaasv1beta1.PXCClusterParams_PXC{
						ComputeResources: &dbaasv1beta1.ComputeResources{
							CpuM:        1000,
							MemoryBytes: v,
						},
						DiskSize: v,
					},
					Proxysql: &dbaasv1beta1.PXCClusterParams_ProxySQL{
						ComputeResources: &dbaasv1beta1.ComputeResources{
							CpuM:        1000,
							MemoryBytes: v,
						},
						DiskSize: v,
					},
				},
			}

			actual, err := s.GetPXCClusterResources(ctx, &in)
			assert.NoError(t, err)
			assert.Equal(t, uint64(r), actual.Expected.MemoryBytes)
			assert.Equal(t, uint64(2000), actual.Expected.CpuM)
			assert.Equal(t, uint64(r), actual.Expected.DiskSize)
		})

		t.Run("HAProxy", func(t *testing.T) {
			t.Parallel()
			s := NewPXCClusterService(db, dbaasClient, grafanaClient, componentsClient, versionService.GetVersionServiceURL())
			v := int64(1000000000)

			in := dbaasv1beta1.GetPXCClusterResourcesRequest{
				Params: &dbaasv1beta1.PXCClusterParams{
					ClusterSize: 1,
					Pxc: &dbaasv1beta1.PXCClusterParams_PXC{
						ComputeResources: &dbaasv1beta1.ComputeResources{
							CpuM:        1000,
							MemoryBytes: v,
						},
						DiskSize: v,
					},
					Haproxy: &dbaasv1beta1.PXCClusterParams_HAProxy{
						ComputeResources: &dbaasv1beta1.ComputeResources{
							CpuM:        1000,
							MemoryBytes: v,
						},
					},
				},
			}

			actual, err := s.GetPXCClusterResources(ctx, &in)
			assert.NoError(t, err)
			assert.Equal(t, uint64(2000000000), actual.Expected.MemoryBytes)
			assert.Equal(t, uint64(2000), actual.Expected.CpuM)
			assert.Equal(t, uint64(v), actual.Expected.DiskSize)
		})
	})
}<|MERGE_RESOLUTION|>--- conflicted
+++ resolved
@@ -86,11 +86,7 @@
 		pmmversion.PMMVersion = "2.30.0"
 	}
 	setup := func(t *testing.T) (ctx context.Context, db *reform.DB, dbaasClient *mockDbaasClient, grafanaClient *mockGrafanaClient,
-<<<<<<< HEAD
 		componentsService *mockComponentsService, olms *olm.MockOperatorServiceManager, teardown func(t *testing.T),
-=======
-		kubernetesClient *mockKubernetesClient, componentsService *mockComponentsService, teardown func(t *testing.T),
->>>>>>> 4a4410a8
 	) {
 		t.Helper()
 
@@ -113,19 +109,11 @@
 		return
 	}
 
-<<<<<<< HEAD
 	ctx, db, dbaasClient, grafanaClient, componentsClient, olms, teardown := setup(t)
 	defer teardown(t)
 	versionService := NewVersionServiceClient(versionServiceURL)
 
 	ks := NewKubernetesServer(db, dbaasClient, versionService, grafanaClient, olms)
-=======
-	ctx, db, dbaasClient, grafanaClient, kubernetesClient, componentsClient, teardown := setup(t)
-	defer teardown(t)
-	versionService := NewVersionServiceClient(versionServiceURL)
-
-	ks := NewKubernetesServer(db, dbaasClient, kubernetesClient, versionService, grafanaClient)
->>>>>>> 4a4410a8
 	dbaasClient.On("CheckKubernetesClusterConnection", ctx, pxcKubeconfigTest).Return(&controllerv1beta1.CheckKubernetesClusterConnectionResponse{
 		Operators: &controllerv1beta1.Operators{
 			PxcOperatorVersion:   "",
