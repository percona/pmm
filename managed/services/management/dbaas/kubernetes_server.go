--- conflicted
+++ resolved
@@ -24,10 +24,7 @@
 	"sync"
 
 	goversion "github.com/hashicorp/go-version"
-<<<<<<< HEAD
 	"github.com/operator-framework/api/pkg/operators/v1alpha1"
-=======
->>>>>>> 41cec88e
 	dbaascontrollerv1beta1 "github.com/percona-platform/dbaas-api/gen/controller"
 	"github.com/percona/promconfig"
 	"github.com/pkg/errors"
@@ -275,24 +272,6 @@
 	return string(c), err
 }
 
-<<<<<<< HEAD
-=======
-// TODO: @Carlos do we still need it?
-// func installOLMOperator(ctx context.Context, client dbaasClient, kubeconfig, version string) error {
-// 	installOLMOperatorReq := &dbaascontrollerv1beta1.InstallOLMOperatorRequest{
-// 		KubeAuth: &dbaascontrollerv1beta1.KubeAuth{
-// 			Kubeconfig: kubeconfig,
-// 		},
-// 		Version: version,
-// 	}
-//
-// 	if _, err := client.InstallOLMOperator(ctx, installOLMOperatorReq); err != nil {
-// 		return errors.Wrap(err, "cannot install OLM operator")
-// 	}
-//
-// 	return nil
-// }
-
 func approveInstallPlan(ctx context.Context, client dbaasClient, kubeConfig, namespace, name string) error { //nolint:unparam
 	req := &dbaascontrollerv1beta1.ApproveInstallPlanRequest{
 		KubeAuth: &dbaascontrollerv1beta1.KubeAuth{
@@ -306,7 +285,6 @@
 	return err
 }
 
->>>>>>> 41cec88e
 // RegisterKubernetesCluster registers an existing Kubernetes cluster in PMM.
 func (k kubernetesServer) RegisterKubernetesCluster(ctx context.Context, req *dbaasv1beta1.RegisterKubernetesClusterRequest) (*dbaasv1beta1.RegisterKubernetesClusterResponse, error) { //nolint:lll,cyclop
 	var err error
@@ -379,6 +357,20 @@
 			k.l.Errorf("cannot create Grafana admin API key: %s", err)
 			return nil, errors.Wrap(err, "cannot create Grafana admin API key")
 		}
+		if settings.PMMPublicAddress != "" {
+			var apiKeyID int64
+			var apiKey string
+			apiKeyName := fmt.Sprintf("pmm-vmagent-%s-%d", req.KubernetesClusterName, rand.Int63()) //nolint:gosec
+			apiKeyID, apiKey, err = k.grafanaClient.CreateAdminAPIKey(ctx, apiKeyName)
+			if err != nil {
+				k.l.Errorf("cannot create Grafana admin API key: %s", err)
+				return
+			}
+			pmmParams := &dbaascontrollerv1beta1.PMMParams{
+				PublicAddress: fmt.Sprintf("https://%s", settings.PMMPublicAddress),
+				Login:         "api_key",
+				Password:      apiKey,
+			}
 
 		pmmParams := &dbaascontrollerv1beta1.PMMParams{
 			PublicAddress: fmt.Sprintf("https://%s", settings.PMMPublicAddress),
@@ -417,24 +409,7 @@
 		if err != nil {
 			k.l.Errorf("cannot install OLM operator to register the Kubernetes cluster: %s", err)
 		}
-<<<<<<< HEAD
-	}
-=======
-		if settings.PMMPublicAddress != "" {
-			var apiKeyID int64
-			var apiKey string
-			apiKeyName := fmt.Sprintf("pmm-vmagent-%s-%d", req.KubernetesClusterName, rand.Int63()) //nolint:gosec
-			apiKeyID, apiKey, err = k.grafanaClient.CreateAdminAPIKey(ctx, apiKeyName)
-			if err != nil {
-				k.l.Errorf("cannot create Grafana admin API key: %s", err)
-				return
-			}
-			pmmParams := &dbaascontrollerv1beta1.PMMParams{
-				PublicAddress: fmt.Sprintf("https://%s", settings.PMMPublicAddress),
-				Login:         "api_key",
-				Password:      apiKey,
-			}
->>>>>>> 41cec88e
+	}
 
 	namespace := "default"
 	catalogSourceNamespace := "olm"
@@ -471,24 +446,8 @@
 			StartingCSV:            "percona-server-mongodb-operator.v1.11.0",
 		}
 
-<<<<<<< HEAD
 		if err := k.olmOperatorService.InstallOperator(ctx, params); err != nil {
 			k.l.Errorf("cannot instal PXC operator in the new cluster: %s", err)
-=======
-func getInstallPlanForSubscription(ctx context.Context, client dbaasClient, kubeConfig, namespace, name string) (string, error) { //nolint:unparam
-	var subscription *dbaascontrollerv1beta1.GetSubscriptionResponse
-	var err error
-	for i := 0; i < 6; i++ {
-		subscription, err = client.GetSubscription(ctx, &dbaascontrollerv1beta1.GetSubscriptionRequest{
-			KubeAuth: &dbaascontrollerv1beta1.KubeAuth{
-				Kubeconfig: kubeConfig,
-			},
-			Namespace: namespace,
-			Name:      name,
-		})
-		if err != nil {
-			return "", errors.Wrap(err, "cannot list subscriptions")
->>>>>>> 41cec88e
 		}
 	}
 
