// Copyright (C) 2017 Percona LLC
//
// This program is free software: you can redistribute it and/or modify
// it under the terms of the GNU Affero General Public License as published by
// the Free Software Foundation, either version 3 of the License, or
// (at your option) any later version.
//
// This program is distributed in the hope that it will be useful,
// but WITHOUT ANY WARRANTY; without even the implied warranty of
// MERCHANTABILITY or FITNESS FOR A PARTICULAR PURPOSE. See the
// GNU Affero General Public License for more details.
//
// You should have received a copy of the GNU Affero General Public License
// along with this program. If not, see <https://www.gnu.org/licenses/>.

package dbaas

import (
	"context"
	"fmt"
	"testing"
	"time"

	"github.com/google/uuid"
	goversion "github.com/hashicorp/go-version"
	"github.com/operator-framework/api/pkg/operators/v1alpha1"
	controllerv1beta1 "github.com/percona-platform/dbaas-api/gen/controller"
	"github.com/sirupsen/logrus"
	"github.com/stretchr/testify/assert"
	"github.com/stretchr/testify/mock"
	"github.com/stretchr/testify/require"
	"google.golang.org/grpc/codes"
	"google.golang.org/grpc/status"
	"gopkg.in/reform.v1"
	"gopkg.in/reform.v1/dialects/postgresql"
	metav1 "k8s.io/apimachinery/pkg/apis/meta/v1"

	dbaasv1beta1 "github.com/percona/pmm/api/managementpb/dbaas"
	"github.com/percona/pmm/managed/models"
	"github.com/percona/pmm/managed/utils/logger"
	"github.com/percona/pmm/managed/utils/testdb"
	"github.com/percona/pmm/managed/utils/tests"
	pmmversion "github.com/percona/pmm/version"
)

const (
	versionServiceURL = "https://check.percona.com/versions/v1"
	twoPointEighteen  = "2.18.0"
)

func TestComponentService(t *testing.T) {
	const (
		clusterName = "pxcCluster"
		kubeConfig  = "{}"
	)

<<<<<<< HEAD
	setup := func(t *testing.T) (ctx context.Context, cs dbaasv1beta1.ComponentsServer, dbaasClient *mockDbaasClient, kubeClient *mockKubernetesClient,
		kubeStorage kubeStorageManager,
	) {
=======
	setup := func(t *testing.T) (ctx context.Context, cs dbaasv1beta1.ComponentsServer, dbaasClient *mockDbaasClient, kubeClient *mockKubernetesClient) {
>>>>>>> befe9b57
		t.Helper()

		ctx = logger.Set(context.Background(), t.Name())
		uuid.SetRand(&tests.IDReader{})

		sqlDB := testdb.Open(t, models.SetupFixtures, nil)
		db := reform.NewDB(sqlDB, postgresql.Dialect, nil)

		dbaasClient = &mockDbaasClient{}

		kubernetesCluster, err := models.CreateKubernetesCluster(db.Querier, &models.CreateKubernetesClusterParams{
			KubernetesClusterName: clusterName,
			KubeConfig:            kubeConfig,
		})
		require.NoError(t, err)
		kubeClient = &mockKubernetesClient{}
		kubeClient.On("GetPXCOperatorVersion", mock.Anything, mock.Anything).Return("1.7.0", nil)
		kubeClient.On("GetPSMDBOperatorVersion", mock.Anything, mock.Anything).Return("1.6.0", nil)

		t.Cleanup(func() {
			uuid.SetRand(nil)
			dbaasClient.AssertExpectations(t)
			assert.NoError(t, db.Delete(kubernetesCluster))
			require.NoError(t, sqlDB.Close())
		})

		vsc := NewVersionServiceClient(versionServiceURL)
<<<<<<< HEAD
		kubeStorage = &mockKubeStorageManager{}
		kubeClient = &mockKubernetesClient{}
		cs = NewComponentsService(db, dbaasClient, vsc, kubeStorage)
=======
		cs = NewComponentsService(db, dbaasClient, vsc)
		s := cs.(*ComponentsService)
		clients := map[string]kubernetesClient{
			clusterName: kubeClient,
		}
		s.kubeStorage.clients = clients
		cs = s
>>>>>>> befe9b57

		return
	}

	t.Run("PXC", func(t *testing.T) {
		t.Run("BasicGet", func(t *testing.T) {
<<<<<<< HEAD
			ctx, cs, dbaasClient, _, _ := setup(t)

			dbaasClient.On("CheckKubernetesClusterConnection", mock.Anything, "{}").Return(&controllerv1beta1.CheckKubernetesClusterConnectionResponse{
				Operators: &controllerv1beta1.Operators{PxcOperatorVersion: onePointSeven},
				Status:    controllerv1beta1.KubernetesClusterStatus_KUBERNETES_CLUSTER_STATUS_OK,
			}, nil)
=======
			ctx, cs, _, _ := setup(t)
>>>>>>> befe9b57

			pxcComponents, err := cs.GetPXCComponents(ctx, &dbaasv1beta1.GetPXCComponentsRequest{
				KubernetesClusterName: clusterName,
			})
			require.NoError(t, err)
			require.NotNil(t, pxcComponents)

			expected := map[string]*dbaasv1beta1.Component{
				"8.0.19-10.1": {ImagePath: "percona/percona-xtradb-cluster:8.0.19-10.1", ImageHash: "1058ae8eded735ebdf664807aad7187942fc9a1170b3fd0369574cb61206b63a", Status: "available", Critical: false},
				"8.0.20-11.1": {ImagePath: "percona/percona-xtradb-cluster:8.0.20-11.1", ImageHash: "54b1b2f5153b78b05d651034d4603a13e685cbb9b45bfa09a39864fa3f169349", Status: "available", Critical: false},
				"8.0.20-11.2": {ImagePath: "percona/percona-xtradb-cluster:8.0.20-11.2", ImageHash: "feda5612db18da824e971891d6084465aa9cdc9918c18001cd95ba30916da78b", Status: "available", Critical: false},
				"8.0.21-12.1": {ImagePath: "percona/percona-xtradb-cluster:8.0.21-12.1", ImageHash: "d95cf39a58f09759408a00b519fe0d0b19c1b28332ece94349dd5e9cdbda017e", Status: "recommended", Critical: false, Default: true},
			}
			require.Equal(t, 1, len(pxcComponents.Versions))
			assert.Equal(t, expected, pxcComponents.Versions[0].Matrix.Pxc)
		})

		t.Run("Change", func(t *testing.T) {
<<<<<<< HEAD
			ctx, cs, dbaasClient, _, _ := setup(t)

			dbaasClient.On("CheckKubernetesClusterConnection", mock.Anything, "{}").Return(&controllerv1beta1.CheckKubernetesClusterConnectionResponse{
				Operators: &controllerv1beta1.Operators{PxcOperatorVersion: onePointSeven},
				Status:    controllerv1beta1.KubernetesClusterStatus_KUBERNETES_CLUSTER_STATUS_OK,
			}, nil)
=======
			ctx, cs, _, _ := setup(t)
>>>>>>> befe9b57

			resp, err := cs.ChangePXCComponents(ctx, &dbaasv1beta1.ChangePXCComponentsRequest{
				KubernetesClusterName: clusterName,
				Pxc: &dbaasv1beta1.ChangeComponent{
					DefaultVersion: "8.0.19-10.1",
					Versions: []*dbaasv1beta1.ChangeComponent_ComponentVersion{{
						Version: "8.0.20-11.1",
						Disable: true,
					}, {
						Version: "8.0.20-11.2",
						Disable: true,
					}},
				},
				Proxysql: nil,
			})
			require.NoError(t, err)
			require.NotNil(t, resp)

			pxcComponents, err := cs.GetPXCComponents(ctx, &dbaasv1beta1.GetPXCComponentsRequest{
				KubernetesClusterName: clusterName,
			})
			require.NoError(t, err)
			require.NotNil(t, pxcComponents)

			expected := map[string]*dbaasv1beta1.Component{
				"8.0.19-10.1": {ImagePath: "percona/percona-xtradb-cluster:8.0.19-10.1", ImageHash: "1058ae8eded735ebdf664807aad7187942fc9a1170b3fd0369574cb61206b63a", Status: "available", Critical: false, Default: true},
				"8.0.20-11.1": {ImagePath: "percona/percona-xtradb-cluster:8.0.20-11.1", ImageHash: "54b1b2f5153b78b05d651034d4603a13e685cbb9b45bfa09a39864fa3f169349", Status: "available", Critical: false, Disabled: true},
				"8.0.20-11.2": {ImagePath: "percona/percona-xtradb-cluster:8.0.20-11.2", ImageHash: "feda5612db18da824e971891d6084465aa9cdc9918c18001cd95ba30916da78b", Status: "available", Critical: false, Disabled: true},
				"8.0.21-12.1": {ImagePath: "percona/percona-xtradb-cluster:8.0.21-12.1", ImageHash: "d95cf39a58f09759408a00b519fe0d0b19c1b28332ece94349dd5e9cdbda017e", Status: "recommended", Critical: false},
			}
			require.Equal(t, 1, len(pxcComponents.Versions))
			assert.Equal(t, expected, pxcComponents.Versions[0].Matrix.Pxc)

			t.Run("Change Again", func(t *testing.T) {
				resp, err := cs.ChangePXCComponents(ctx, &dbaasv1beta1.ChangePXCComponentsRequest{
					KubernetesClusterName: clusterName,
					Pxc: &dbaasv1beta1.ChangeComponent{
						DefaultVersion: "8.0.20-11.1",
						Versions: []*dbaasv1beta1.ChangeComponent_ComponentVersion{{
							Version: "8.0.20-11.1",
							Enable:  true,
						}},
					},
					Proxysql: nil,
				})
				require.NoError(t, err)
				require.NotNil(t, resp)

				pxcComponents, err := cs.GetPXCComponents(ctx, &dbaasv1beta1.GetPXCComponentsRequest{
					KubernetesClusterName: clusterName,
				})

				require.NoError(t, err)
				require.NotNil(t, pxcComponents)

				expected := map[string]*dbaasv1beta1.Component{
					"8.0.19-10.1": {ImagePath: "percona/percona-xtradb-cluster:8.0.19-10.1", ImageHash: "1058ae8eded735ebdf664807aad7187942fc9a1170b3fd0369574cb61206b63a", Status: "available", Critical: false},
					"8.0.20-11.1": {ImagePath: "percona/percona-xtradb-cluster:8.0.20-11.1", ImageHash: "54b1b2f5153b78b05d651034d4603a13e685cbb9b45bfa09a39864fa3f169349", Status: "available", Critical: false, Default: true},
					"8.0.20-11.2": {ImagePath: "percona/percona-xtradb-cluster:8.0.20-11.2", ImageHash: "feda5612db18da824e971891d6084465aa9cdc9918c18001cd95ba30916da78b", Status: "available", Critical: false, Disabled: true},
					"8.0.21-12.1": {ImagePath: "percona/percona-xtradb-cluster:8.0.21-12.1", ImageHash: "d95cf39a58f09759408a00b519fe0d0b19c1b28332ece94349dd5e9cdbda017e", Status: "recommended", Critical: false},
				}
				require.Equal(t, 1, len(pxcComponents.Versions))
				assert.Equal(t, expected, pxcComponents.Versions[0].Matrix.Pxc)
			})
		})

		t.Run("Don't let disable and make default same version", func(t *testing.T) {
<<<<<<< HEAD
			ctx, cs, _, _, _ := setup(t)
=======
			ctx, cs, _, _ := setup(t)
>>>>>>> befe9b57

			resp, err := cs.ChangePXCComponents(ctx, &dbaasv1beta1.ChangePXCComponentsRequest{
				KubernetesClusterName: clusterName,
				Pxc: &dbaasv1beta1.ChangeComponent{
					DefaultVersion: "8.0.19-10.1",
					Versions: []*dbaasv1beta1.ChangeComponent_ComponentVersion{{
						Version: "8.0.19-10.1",
						Disable: true,
						Enable:  false,
					}},
				},
				Proxysql: nil,
			})
			tests.AssertGRPCError(t, status.New(codes.InvalidArgument, fmt.Sprintf("default version can't be disabled, cluster: %s, component: pxc", clusterName)), err)
			require.Nil(t, resp)
		})

		t.Run("enable and disable", func(t *testing.T) {
<<<<<<< HEAD
			ctx, cs, _, _, _ := setup(t)
=======
			ctx, cs, _, _ := setup(t)
>>>>>>> befe9b57

			resp, err := cs.ChangePXCComponents(ctx, &dbaasv1beta1.ChangePXCComponentsRequest{
				KubernetesClusterName: clusterName,
				Pxc:                   nil,
				Proxysql: &dbaasv1beta1.ChangeComponent{
					Versions: []*dbaasv1beta1.ChangeComponent_ComponentVersion{{
						Version: "8.0.19-10.1",
						Disable: true,
						Enable:  true,
					}},
				},
			})
			tests.AssertGRPCError(t, status.New(codes.InvalidArgument, fmt.Sprintf("enable and disable for version 8.0.19-10.1 can't be passed together, cluster: %s, component: proxySQL", clusterName)), err)
			require.Nil(t, resp)
		})
	})

	t.Run("PSMDB", func(t *testing.T) {
		t.Run("BasicGet", func(t *testing.T) {
<<<<<<< HEAD
			ctx, cs, dbaasClient, _, _ := setup(t)

			dbaasClient.On("CheckKubernetesClusterConnection", mock.Anything, "{}").Return(&controllerv1beta1.CheckKubernetesClusterConnectionResponse{
				Operators: &controllerv1beta1.Operators{PsmdbOperatorVersion: onePointSix},
				Status:    controllerv1beta1.KubernetesClusterStatus_KUBERNETES_CLUSTER_STATUS_OK,
			}, nil)
=======
			ctx, cs, _, _ := setup(t)
>>>>>>> befe9b57

			psmdbComponents, err := cs.GetPSMDBComponents(ctx, &dbaasv1beta1.GetPSMDBComponentsRequest{
				KubernetesClusterName: clusterName,
			})
			require.NoError(t, err)
			require.NotNil(t, psmdbComponents)

			expected := map[string]*dbaasv1beta1.Component{
				"4.2.7-7":   {ImagePath: "percona/percona-server-mongodb:4.2.7-7", ImageHash: "1d8a0859b48a3e9cadf9ad7308ec5aa4b278a64ca32ff5d887156b1b46146b13", Status: "available", Critical: false},
				"4.2.8-8":   {ImagePath: "percona/percona-server-mongodb:4.2.8-8", ImageHash: "a66e889d3e986413e41083a9c887f33173da05a41c8bd107cf50eede4588a505", Status: "available", Critical: false},
				"4.2.11-12": {ImagePath: "percona/percona-server-mongodb:4.2.11-12", ImageHash: "1909cb7a6ecea9bf0535b54aa86b9ae74ba2fa303c55cf4a1a54262fb0edbd3c", Status: "recommended", Critical: false},
				"4.4.2-4":   {ImagePath: "percona/percona-server-mongodb:4.4.2-4", ImageHash: "991d6049059e5eb1a74981290d829a5fb4ab0554993748fde1e67b2f46f26bf0", Status: "recommended", Critical: false, Default: true},
			}
			require.Equal(t, 1, len(psmdbComponents.Versions))
			assert.Equal(t, expected, psmdbComponents.Versions[0].Matrix.Mongod)
		})

		t.Run("Change", func(t *testing.T) {
<<<<<<< HEAD
			ctx, cs, dbaasClient, _, _ := setup(t)

			dbaasClient.On("CheckKubernetesClusterConnection", mock.Anything, "{}").Return(&controllerv1beta1.CheckKubernetesClusterConnectionResponse{
				Operators: &controllerv1beta1.Operators{PsmdbOperatorVersion: onePointSix},
				Status:    controllerv1beta1.KubernetesClusterStatus_KUBERNETES_CLUSTER_STATUS_OK,
			}, nil)
=======
			ctx, cs, _, _ := setup(t)
>>>>>>> befe9b57

			resp, err := cs.ChangePSMDBComponents(ctx, &dbaasv1beta1.ChangePSMDBComponentsRequest{
				KubernetesClusterName: clusterName,
				Mongod: &dbaasv1beta1.ChangeComponent{
					DefaultVersion: "4.2.8-8",
					Versions: []*dbaasv1beta1.ChangeComponent_ComponentVersion{{
						Version: "4.2.7-7",
						Disable: true,
					}, {
						Version: "4.4.2-4",
						Disable: true,
					}},
				},
			})
			require.NoError(t, err)
			require.NotNil(t, resp)

			psmdbComponents, err := cs.GetPSMDBComponents(ctx, &dbaasv1beta1.GetPSMDBComponentsRequest{
				KubernetesClusterName: clusterName,
			})
			require.NoError(t, err)
			require.NotNil(t, psmdbComponents)

			expected := map[string]*dbaasv1beta1.Component{
				"4.2.7-7":   {ImagePath: "percona/percona-server-mongodb:4.2.7-7", ImageHash: "1d8a0859b48a3e9cadf9ad7308ec5aa4b278a64ca32ff5d887156b1b46146b13", Status: "available", Critical: false, Disabled: true},
				"4.2.8-8":   {ImagePath: "percona/percona-server-mongodb:4.2.8-8", ImageHash: "a66e889d3e986413e41083a9c887f33173da05a41c8bd107cf50eede4588a505", Status: "available", Critical: false, Default: true},
				"4.2.11-12": {ImagePath: "percona/percona-server-mongodb:4.2.11-12", ImageHash: "1909cb7a6ecea9bf0535b54aa86b9ae74ba2fa303c55cf4a1a54262fb0edbd3c", Status: "recommended", Critical: false},
				"4.4.2-4":   {ImagePath: "percona/percona-server-mongodb:4.4.2-4", ImageHash: "991d6049059e5eb1a74981290d829a5fb4ab0554993748fde1e67b2f46f26bf0", Status: "recommended", Critical: false, Disabled: true},
			}
			require.Equal(t, 1, len(psmdbComponents.Versions))
			assert.Equal(t, expected, psmdbComponents.Versions[0].Matrix.Mongod)

			t.Run("Change Again", func(t *testing.T) {
				resp, err := cs.ChangePSMDBComponents(ctx, &dbaasv1beta1.ChangePSMDBComponentsRequest{
					KubernetesClusterName: clusterName,
					Mongod: &dbaasv1beta1.ChangeComponent{
						DefaultVersion: "4.2.11-12",
						Versions: []*dbaasv1beta1.ChangeComponent_ComponentVersion{{
							Version: "4.4.2-4",
							Enable:  true,
						}, {
							Version: "4.2.8-8",
							Disable: true,
						}},
					},
				})
				require.NoError(t, err)
				require.NotNil(t, resp)

				psmdbComponents, err := cs.GetPSMDBComponents(ctx, &dbaasv1beta1.GetPSMDBComponentsRequest{
					KubernetesClusterName: clusterName,
				})
				require.NoError(t, err)
				require.NotNil(t, psmdbComponents)

				expected := map[string]*dbaasv1beta1.Component{
					"4.2.7-7":   {ImagePath: "percona/percona-server-mongodb:4.2.7-7", ImageHash: "1d8a0859b48a3e9cadf9ad7308ec5aa4b278a64ca32ff5d887156b1b46146b13", Status: "available", Critical: false, Disabled: true},
					"4.2.8-8":   {ImagePath: "percona/percona-server-mongodb:4.2.8-8", ImageHash: "a66e889d3e986413e41083a9c887f33173da05a41c8bd107cf50eede4588a505", Status: "available", Critical: false, Disabled: true},
					"4.2.11-12": {ImagePath: "percona/percona-server-mongodb:4.2.11-12", ImageHash: "1909cb7a6ecea9bf0535b54aa86b9ae74ba2fa303c55cf4a1a54262fb0edbd3c", Status: "recommended", Critical: false, Default: true},
					"4.4.2-4":   {ImagePath: "percona/percona-server-mongodb:4.4.2-4", ImageHash: "991d6049059e5eb1a74981290d829a5fb4ab0554993748fde1e67b2f46f26bf0", Status: "recommended", Critical: false},
				}
				require.Equal(t, 1, len(psmdbComponents.Versions))
				assert.Equal(t, expected, psmdbComponents.Versions[0].Matrix.Mongod)
			})
		})

		t.Run("Don't let disable and make default same version", func(t *testing.T) {
<<<<<<< HEAD
			ctx, cs, _, _, _ := setup(t)
=======
			ctx, cs, _, _ := setup(t)
>>>>>>> befe9b57

			resp, err := cs.ChangePSMDBComponents(ctx, &dbaasv1beta1.ChangePSMDBComponentsRequest{
				KubernetesClusterName: clusterName,
				Mongod: &dbaasv1beta1.ChangeComponent{
					DefaultVersion: "4.2.11-12",
					Versions: []*dbaasv1beta1.ChangeComponent_ComponentVersion{{
						Version: "4.2.11-12",
						Disable: true,
						Enable:  false,
					}},
				},
			})
			tests.AssertGRPCError(t, status.New(codes.InvalidArgument, fmt.Sprintf("default version can't be disabled, cluster: %s, component: mongod", clusterName)), err)
			require.Nil(t, resp)
		})

		t.Run("enable and disable", func(t *testing.T) {
<<<<<<< HEAD
			ctx, cs, _, _, _ := setup(t)
=======
			ctx, cs, _, _ := setup(t)
>>>>>>> befe9b57

			resp, err := cs.ChangePSMDBComponents(ctx, &dbaasv1beta1.ChangePSMDBComponentsRequest{
				KubernetesClusterName: clusterName,
				Mongod: &dbaasv1beta1.ChangeComponent{
					Versions: []*dbaasv1beta1.ChangeComponent_ComponentVersion{{
						Version: "4.2.11-12",
						Disable: true,
						Enable:  true,
					}},
				},
			})
			tests.AssertGRPCError(t, status.New(codes.InvalidArgument, fmt.Sprintf("enable and disable for version 4.2.11-12 can't be passed together, cluster: %s, component: mongod", clusterName)), err)
			require.Nil(t, resp)
		})
	})
}

func TestComponentServiceMatrix(t *testing.T) {
	input := map[string]componentVersion{
		"5.7.26-31.37":   {ImagePath: "percona/percona-xtradb-cluster:5.7.26-31.37", ImageHash: "9d43d8e435e4aca5c694f726cc736667cb938158635c5f01a0e9412905f1327f", Status: "available", Critical: false},
		"5.7.27-31.39":   {ImagePath: "percona/percona-xtradb-cluster:5.7.27-31.39", ImageHash: "7d8eb4d2031c32c6e96451655f359d8e5e8e047dc95bada9a28c41c158876c26", Status: "available", Critical: false},
		"5.7.28-31.41.2": {ImagePath: "percona/percona-xtradb-cluster:5.7.28-31.41.2", ImageHash: "fccd6525aaeedb5e436e9534e2a63aebcf743c043526dd05dba8519ebddc8b30", Status: "available", Critical: true},
		"5.7.29-31.43":   {ImagePath: "percona/percona-xtradb-cluster:5.7.29-31.43", ImageHash: "85fb479de073770280ae601cf3ec22dc5c8cca4c8b0dc893b09503767338e6f9", Status: "available", Critical: false},
		"5.7.30-31.43":   {ImagePath: "percona/percona-xtradb-cluster:5.7.30-31.43", ImageHash: "b03a060e9261b37288a2153c78f86dcfc53367c36e1bcdcae046dd2d0b0721af", Status: "available", Critical: false},
		"5.7.31-31.45":   {ImagePath: "percona/percona-xtradb-cluster:5.7.31-31.45", ImageHash: "3852cef43cc0c6aa791463ba6279e59dcdac3a4fb1a5616c745c1b3c68041dc2", Status: "available", Critical: false},
		"5.7.31-31.45.2": {ImagePath: "percona/percona-xtradb-cluster:5.7.31-31.45.2", ImageHash: "0decf85c7c7afacc438f5fe355dc8320ea7ffc7018ca2cb6bda3ac0c526ae172", Status: "available", Critical: false},
		"5.7.32-31.47":   {ImagePath: "percona/percona-xtradb-cluster:5.7.32-31.47", ImageHash: "7b095019ad354c336494248d6080685022e2ed46e3b53fc103b25cd12c95952b", Status: "recommended", Critical: false},
		"8.0.19-10.1":    {ImagePath: "percona/percona-xtradb-cluster:8.0.19-10.1", ImageHash: "1058ae8eded735ebdf664807aad7187942fc9a1170b3fd0369574cb61206b63a", Status: "available", Critical: false},
		"8.0.20-11.1":    {ImagePath: "percona/percona-xtradb-cluster:8.0.20-11.1", ImageHash: "54b1b2f5153b78b05d651034d4603a13e685cbb9b45bfa09a39864fa3f169349", Status: "available", Critical: false},
		"8.0.20-11.2":    {ImagePath: "percona/percona-xtradb-cluster:8.0.20-11.2", ImageHash: "feda5612db18da824e971891d6084465aa9cdc9918c18001cd95ba30916da78b", Status: "available", Critical: false},
		"8.0.21-12.1":    {ImagePath: "percona/percona-xtradb-cluster:8.0.21-12.1", ImageHash: "d95cf39a58f09759408a00b519fe0d0b19c1b28332ece94349dd5e9cdbda017e", Status: "recommended", Critical: false},
	}

	t.Run("All", func(t *testing.T) {
		cs := &ComponentsService{}
		m := cs.matrix(input, nil, nil)

		expected := map[string]*dbaasv1beta1.Component{
			"5.7.26-31.37":   {ImagePath: "percona/percona-xtradb-cluster:5.7.26-31.37", ImageHash: "9d43d8e435e4aca5c694f726cc736667cb938158635c5f01a0e9412905f1327f", Status: "available", Critical: false},
			"5.7.27-31.39":   {ImagePath: "percona/percona-xtradb-cluster:5.7.27-31.39", ImageHash: "7d8eb4d2031c32c6e96451655f359d8e5e8e047dc95bada9a28c41c158876c26", Status: "available", Critical: false},
			"5.7.28-31.41.2": {ImagePath: "percona/percona-xtradb-cluster:5.7.28-31.41.2", ImageHash: "fccd6525aaeedb5e436e9534e2a63aebcf743c043526dd05dba8519ebddc8b30", Status: "available", Critical: true},
			"5.7.29-31.43":   {ImagePath: "percona/percona-xtradb-cluster:5.7.29-31.43", ImageHash: "85fb479de073770280ae601cf3ec22dc5c8cca4c8b0dc893b09503767338e6f9", Status: "available", Critical: false},
			"5.7.30-31.43":   {ImagePath: "percona/percona-xtradb-cluster:5.7.30-31.43", ImageHash: "b03a060e9261b37288a2153c78f86dcfc53367c36e1bcdcae046dd2d0b0721af", Status: "available", Critical: false},
			"5.7.31-31.45":   {ImagePath: "percona/percona-xtradb-cluster:5.7.31-31.45", ImageHash: "3852cef43cc0c6aa791463ba6279e59dcdac3a4fb1a5616c745c1b3c68041dc2", Status: "available", Critical: false},
			"5.7.31-31.45.2": {ImagePath: "percona/percona-xtradb-cluster:5.7.31-31.45.2", ImageHash: "0decf85c7c7afacc438f5fe355dc8320ea7ffc7018ca2cb6bda3ac0c526ae172", Status: "available", Critical: false},
			"5.7.32-31.47":   {ImagePath: "percona/percona-xtradb-cluster:5.7.32-31.47", ImageHash: "7b095019ad354c336494248d6080685022e2ed46e3b53fc103b25cd12c95952b", Status: "recommended", Critical: false},
			"8.0.19-10.1":    {ImagePath: "percona/percona-xtradb-cluster:8.0.19-10.1", ImageHash: "1058ae8eded735ebdf664807aad7187942fc9a1170b3fd0369574cb61206b63a", Status: "available", Critical: false},
			"8.0.20-11.1":    {ImagePath: "percona/percona-xtradb-cluster:8.0.20-11.1", ImageHash: "54b1b2f5153b78b05d651034d4603a13e685cbb9b45bfa09a39864fa3f169349", Status: "available", Critical: false},
			"8.0.20-11.2":    {ImagePath: "percona/percona-xtradb-cluster:8.0.20-11.2", ImageHash: "feda5612db18da824e971891d6084465aa9cdc9918c18001cd95ba30916da78b", Status: "available", Critical: false},
			"8.0.21-12.1":    {ImagePath: "percona/percona-xtradb-cluster:8.0.21-12.1", ImageHash: "d95cf39a58f09759408a00b519fe0d0b19c1b28332ece94349dd5e9cdbda017e", Status: "recommended", Critical: false, Default: true},
		}

		assert.Equal(t, expected, m)
	})

	t.Run("Disabled and Default Components", func(t *testing.T) {
		cs := &ComponentsService{}

		m := cs.matrix(input, nil, &models.Component{
			DisabledVersions: []string{"8.0.20-11.2", "8.0.20-11.1"},
			DefaultVersion:   "8.0.19-10.1",
		})

		expected := map[string]*dbaasv1beta1.Component{
			"5.7.26-31.37":   {ImagePath: "percona/percona-xtradb-cluster:5.7.26-31.37", ImageHash: "9d43d8e435e4aca5c694f726cc736667cb938158635c5f01a0e9412905f1327f", Status: "available", Critical: false},
			"5.7.27-31.39":   {ImagePath: "percona/percona-xtradb-cluster:5.7.27-31.39", ImageHash: "7d8eb4d2031c32c6e96451655f359d8e5e8e047dc95bada9a28c41c158876c26", Status: "available", Critical: false},
			"5.7.28-31.41.2": {ImagePath: "percona/percona-xtradb-cluster:5.7.28-31.41.2", ImageHash: "fccd6525aaeedb5e436e9534e2a63aebcf743c043526dd05dba8519ebddc8b30", Status: "available", Critical: true},
			"5.7.29-31.43":   {ImagePath: "percona/percona-xtradb-cluster:5.7.29-31.43", ImageHash: "85fb479de073770280ae601cf3ec22dc5c8cca4c8b0dc893b09503767338e6f9", Status: "available", Critical: false},
			"5.7.30-31.43":   {ImagePath: "percona/percona-xtradb-cluster:5.7.30-31.43", ImageHash: "b03a060e9261b37288a2153c78f86dcfc53367c36e1bcdcae046dd2d0b0721af", Status: "available", Critical: false},
			"5.7.31-31.45":   {ImagePath: "percona/percona-xtradb-cluster:5.7.31-31.45", ImageHash: "3852cef43cc0c6aa791463ba6279e59dcdac3a4fb1a5616c745c1b3c68041dc2", Status: "available", Critical: false},
			"5.7.31-31.45.2": {ImagePath: "percona/percona-xtradb-cluster:5.7.31-31.45.2", ImageHash: "0decf85c7c7afacc438f5fe355dc8320ea7ffc7018ca2cb6bda3ac0c526ae172", Status: "available", Critical: false},
			"5.7.32-31.47":   {ImagePath: "percona/percona-xtradb-cluster:5.7.32-31.47", ImageHash: "7b095019ad354c336494248d6080685022e2ed46e3b53fc103b25cd12c95952b", Status: "recommended", Critical: false},
			"8.0.19-10.1":    {ImagePath: "percona/percona-xtradb-cluster:8.0.19-10.1", ImageHash: "1058ae8eded735ebdf664807aad7187942fc9a1170b3fd0369574cb61206b63a", Status: "available", Critical: false, Default: true},
			"8.0.20-11.1":    {ImagePath: "percona/percona-xtradb-cluster:8.0.20-11.1", ImageHash: "54b1b2f5153b78b05d651034d4603a13e685cbb9b45bfa09a39864fa3f169349", Status: "available", Critical: false, Disabled: true},
			"8.0.20-11.2":    {ImagePath: "percona/percona-xtradb-cluster:8.0.20-11.2", ImageHash: "feda5612db18da824e971891d6084465aa9cdc9918c18001cd95ba30916da78b", Status: "available", Critical: false, Disabled: true},
			"8.0.21-12.1":    {ImagePath: "percona/percona-xtradb-cluster:8.0.21-12.1", ImageHash: "d95cf39a58f09759408a00b519fe0d0b19c1b28332ece94349dd5e9cdbda017e", Status: "recommended", Critical: false},
		}

		assert.Equal(t, expected, m)
	})

	t.Run("Skip unsupported Components", func(t *testing.T) {
		cs := &ComponentsService{}

		minimumSupportedVersion, err := goversion.NewVersion("8.0.0")
		require.NoError(t, err)
		m := cs.matrix(input, minimumSupportedVersion, &models.Component{
			DisabledVersions: []string{"8.0.21-12.1", "8.0.20-11.1"},
			DefaultVersion:   "8.0.20-11.2",
		})

		expected := map[string]*dbaasv1beta1.Component{
			"8.0.19-10.1": {ImagePath: "percona/percona-xtradb-cluster:8.0.19-10.1", ImageHash: "1058ae8eded735ebdf664807aad7187942fc9a1170b3fd0369574cb61206b63a", Status: "available", Critical: false},
			"8.0.20-11.1": {ImagePath: "percona/percona-xtradb-cluster:8.0.20-11.1", ImageHash: "54b1b2f5153b78b05d651034d4603a13e685cbb9b45bfa09a39864fa3f169349", Status: "available", Critical: false, Disabled: true},
			"8.0.20-11.2": {ImagePath: "percona/percona-xtradb-cluster:8.0.20-11.2", ImageHash: "feda5612db18da824e971891d6084465aa9cdc9918c18001cd95ba30916da78b", Status: "available", Critical: false, Default: true},
			"8.0.21-12.1": {ImagePath: "percona/percona-xtradb-cluster:8.0.21-12.1", ImageHash: "d95cf39a58f09759408a00b519fe0d0b19c1b28332ece94349dd5e9cdbda017e", Status: "recommended", Critical: false, Disabled: true},
		}

		assert.Equal(t, expected, m)
	})

	t.Run("EmptyMatrix", func(t *testing.T) {
		cs := &ComponentsService{}
		m := cs.matrix(make(map[string]componentVersion), nil, nil)
		assert.Equal(t, make(map[string]*dbaasv1beta1.Component), m)
	})
}

func TestFilteringOutOfUnsupportedVersions(t *testing.T) {
	t.Parallel()
	c := &ComponentsService{
		l:                    logrus.WithField("component", "components_service"),
		versionServiceClient: NewVersionServiceClient(versionServiceURL),
	}

	t.Run("mongod", func(t *testing.T) {
		t.Parallel()
		ctx, cancel := context.WithTimeout(context.Background(), time.Second*30)
		defer cancel()

		params := componentsParams{
			product:        psmdbOperator,
			productVersion: onePointSix,
		}
		versions, err := c.versions(ctx, params, nil)
		require.NoError(t, err)
		parsedSupportedVersion, err := goversion.NewVersion("4.2.0")
		require.NoError(t, err)
		for _, v := range versions {
			for version := range v.Matrix.Mongod {
				parsedVersion, err := goversion.NewVersion(version)
				require.NoError(t, err)
				assert.Truef(t, parsedVersion.GreaterThanOrEqual(parsedSupportedVersion), "%s is not greater or equal to 4.2.0", version)
			}
		}
	})

	t.Run("pxc", func(t *testing.T) {
		t.Parallel()
		ctx, cancel := context.WithTimeout(context.Background(), time.Second*30)
		defer cancel()

		params := componentsParams{
			product:        pxcOperator,
			productVersion: onePointSeven,
		}
		versions, err := c.versions(ctx, params, nil)
		require.NoError(t, err)
		parsedSupportedVersion, err := goversion.NewVersion("8.0.0")
		require.NoError(t, err)
		for _, v := range versions {
			for version := range v.Matrix.Pxc {
				parsedVersion, err := goversion.NewVersion(version)
				require.NoError(t, err)
				assert.True(t, parsedVersion.GreaterThanOrEqual(parsedSupportedVersion), "%s is not greater or equal to 8.0.0", version)
			}
		}
	})
}

const (
	onePointTen         = "1.10.0"
	onePointNine        = "1.9.0"
	onePointEight       = "1.8.0"
	onePointSeven       = "1.7.0"
	onePointSix         = "1.6.0"
	defaultPXCVersion   = "5.7.26-31.37"
	latestPXCVersion    = "8.0.0"
	defaultPSMDBVersion = "3.6.18-5.0"
	latestPSMDBVersion  = "4.5.0"
	port                = "5497"
	clusterName         = "installoperator"
)

func setup(t *testing.T, clusterName string, response *VersionServiceResponse, port string) (
	*reform.Querier, dbaasv1beta1.ComponentsServer, *mockDbaasClient, *mockKubernetesClient,
	*mockKubeStorageManager,
) {
	t.Helper()

	uuid.SetRand(&tests.IDReader{})

	sqlDB := testdb.Open(t, models.SetupFixtures, nil)
	db := reform.NewDB(sqlDB, postgresql.Dialect, nil)
	dbaasClient := &mockDbaasClient{}

	kubernetesCluster, err := models.CreateKubernetesCluster(db.Querier, &models.CreateKubernetesClusterParams{
		KubernetesClusterName: clusterName,
		KubeConfig:            "{}",
	})
	require.NoError(t, err)
	kubernetesCluster.Mongod = &models.Component{
		DefaultVersion: defaultPSMDBVersion,
	}
	kubernetesCluster.PXC = &models.Component{
		DefaultVersion: defaultPXCVersion,
	}
	require.NoError(t, db.Save(kubernetesCluster))
	kubeClient := &mockKubernetesClient{}

	vsc, cleanup := newFakeVersionService(response, port, pxcOperator, psmdbOperator, "pmm-server")

	t.Cleanup(func() {
		cleanup(t)
		uuid.SetRand(nil)
		dbaasClient.AssertExpectations(t)
		assert.NoError(t, db.Delete(kubernetesCluster))
		require.NoError(t, sqlDB.Close())
	})

	kubeStorage := &mockKubeStorageManager{}

	return db.Querier, NewComponentsService(db, dbaasClient, vsc, kubeStorage), dbaasClient, kubeClient, kubeStorage
}

func TestInstallOperator(t *testing.T) {
	pmmversion.PMMVersion = "2.19.0"

	response := &VersionServiceResponse{
		Versions: []Version{
			{
				Product:        pxcOperator,
				ProductVersion: onePointSeven,
				Matrix: matrix{
					Pxc: map[string]componentVersion{
						defaultPXCVersion: {},
					},
				},
			},
			{
				Product:        pxcOperator,
				ProductVersion: onePointEight,
				Matrix: matrix{
					Pxc: map[string]componentVersion{
						latestPXCVersion: {},
						"5.8.0":          {},
					},
				},
			},
			{
				Product:        psmdbOperator,
				ProductVersion: onePointSeven,
				Matrix: matrix{
					Mongod: map[string]componentVersion{
						defaultPSMDBVersion: {},
					},
				},
			},
			{
				Product:        psmdbOperator,
				ProductVersion: onePointEight,
				Matrix: matrix{
					Mongod: map[string]componentVersion{
						latestPSMDBVersion: {},
						"3.7.0":            {},
					},
				},
			},
			{
				Product:        "pmm-server",
				ProductVersion: "2.19.0",
				Matrix: matrix{
					PXCOperator: map[string]componentVersion{
						onePointEight: {},
					},
					PSMDBOperator: map[string]componentVersion{
						onePointEight: {},
					},
				},
			},
		},
	}

	t.Run("Defaults not supported", func(t *testing.T) {
		_, c, _, kubeClient, kubeStorageClient := setup(t, clusterName, response, "5497")
		kubeStorageClient.On("GetOrSetClient", mock.Anything).Return(kubeClient, nil)
		kubeClient.On("SetKubeConfig", mock.Anything).Return(nil)
		kubeClient.On("InstallOLMOperator", mock.Anything, mock.Anything).Return(nil)
		kubeClient.On("InstallOperator", mock.Anything, mock.Anything).Return(nil)

		ctx, cancel := context.WithTimeout(context.TODO(), time.Second*5)
		defer cancel()
		resp, err := c.InstallOperator(ctx, &dbaasv1beta1.InstallOperatorRequest{
			KubernetesClusterName: clusterName,
			OperatorType:          pxcOperator,
			Version:               onePointEight,
		})
		require.Error(t, err)
		assert.Nil(t, resp)

		resp, err = c.InstallOperator(ctx, &dbaasv1beta1.InstallOperatorRequest{
			KubernetesClusterName: clusterName,
			OperatorType:          psmdbOperator,
			Version:               onePointEight,
		})
		require.Error(t, err)
		assert.Nil(t, resp)
	})

	t.Run("Defaults supported", func(t *testing.T) {
		db, c, _, kubeClient, kubeStorageClient := setup(t, clusterName, response, "5497")
		kubeStorageClient.On("GetOrSetClient", mock.Anything).Return(kubeClient, nil)
		kubeClient.On("SetKubeConfig", mock.Anything).Return(nil)
		kubeClient.On("InstallOperator", mock.Anything, mock.Anything).Return(nil)
		kubeClient.On("UpgradeOperator", mock.Anything, mock.Anything, mock.Anything).Return(nil)

		ctx, cancel := context.WithTimeout(context.TODO(), time.Second*5)
		defer cancel()
		response.Versions[1].Matrix.Pxc[defaultPXCVersion] = componentVersion{}
		response.Versions[3].Matrix.Mongod[defaultPSMDBVersion] = componentVersion{}

		kubernetesCluster, err := models.FindKubernetesClusterByName(db, clusterName)
		require.NoError(t, err)
		kubernetesCluster.Mongod.DefaultVersion = defaultPSMDBVersion
		kubernetesCluster.PXC.DefaultVersion = defaultPXCVersion
		require.NoError(t, db.Save(kubernetesCluster))

		resp, err := c.InstallOperator(ctx, &dbaasv1beta1.InstallOperatorRequest{
			KubernetesClusterName: clusterName,
			OperatorType:          pxcOperator,
			Version:               onePointEight,
		})
		require.NoError(t, err)
		assert.Equal(t, dbaasv1beta1.OperatorsStatus_OPERATORS_STATUS_OK, resp.Status)

		resp, err = c.InstallOperator(ctx, &dbaasv1beta1.InstallOperatorRequest{
			KubernetesClusterName: clusterName,
			OperatorType:          psmdbOperator,
			Version:               onePointEight,
		})
		require.NoError(t, err)
		assert.Equal(t, dbaasv1beta1.OperatorsStatus_OPERATORS_STATUS_OK, resp.Status)
	})
}

func TestCheckForOperatorUpdate(t *testing.T) {
	t.Parallel()
	response := &VersionServiceResponse{
		Versions: []Version{
			{
				ProductVersion: onePointSix,
				Product:        pxcOperator,
			},
			{
				ProductVersion: onePointSeven,
				Product:        pxcOperator,
			},
			{
				ProductVersion: onePointEight,
				Product:        pxcOperator,
			},

			{
				ProductVersion: onePointSix,
				Product:        psmdbOperator,
			},
			{
				ProductVersion: onePointSeven,
				Product:        psmdbOperator,
			},
			{
				ProductVersion: onePointEight,
				Product:        psmdbOperator,
			},

			{
				ProductVersion: twoPointEighteen,
				Product:        "pmm-server",
				Matrix: matrix{
					PSMDBOperator: map[string]componentVersion{
						onePointEight: {Status: "recommended"},
						onePointSeven: {},
					},
					PXCOperator: map[string]componentVersion{
						onePointEight: {Status: "recommended"},
						onePointSeven: {},
					},
				},
			},
		},
	}

	pmmversion.PMMVersion = twoPointEighteen
	ctx := context.Background()
	t.Run("Update available", func(t *testing.T) {
		clusterName := "update-available"
<<<<<<< HEAD
		_, cs, dbaasClient, kubeClient, _ := setup(t, clusterName, response, "9873")
		dbaasClient.On("CheckKubernetesClusterConnection", ctx, "{}").Return(&controllerv1beta1.CheckKubernetesClusterConnectionResponse{
			Operators: &controllerv1beta1.Operators{
				PsmdbOperatorVersion: onePointSeven,
				PxcOperatorVersion:   onePointSeven,
			},
		}, nil)
=======
		_, cs, dbaasClient := setup(t, clusterName, response, "9873", defaultPXCVersion, defaultPSMDBVersion)
>>>>>>> befe9b57

		mockSubscriptions := &v1alpha1.SubscriptionList{
			Items: []v1alpha1.Subscription{
				{
					ObjectMeta: metav1.ObjectMeta{
						Namespace: "space-x",
						Name:      "psmdb-operator",
					},
					Spec: &v1alpha1.SubscriptionSpec{
						Package:       "percona-server-mongodb-operator",
						CatalogSource: "src",
						Channel:       "nat-geo",
					},
					Status: v1alpha1.SubscriptionStatus{
						CurrentCSV:   "percona-server-mongodb-operator-v1.8.0",
						InstalledCSV: "percona-server-mongodb-operator-v1.2.2",
					},
				},
				{
					ObjectMeta: metav1.ObjectMeta{
						Namespace: "space-x",
						Name:      "pxc-operator",
					},
					Spec: &v1alpha1.SubscriptionSpec{
						Package:       "percona-xtradb-cluster-operator",
						CatalogSource: "src",
						Channel:       "nat-geo",
					},
					Status: v1alpha1.SubscriptionStatus{
						CurrentCSV:   "percona-xtradb-cluster-operator-v1.8.0",
						InstalledCSV: "percona-xtradb-cluster-operator-v1.2.2",
					},
				},
			},
		}
		kubeClient.On("ListSubscriptions", mock.Anything, mock.Anything).WaitUntil(time.After(time.Second)).Return(mockSubscriptions, nil)
		kubeClient.On("SetKubeConfig", mock.Anything).Return(nil)
		resp, err := cs.CheckForOperatorUpdate(ctx, &dbaasv1beta1.CheckForOperatorUpdateRequest{})
		require.NoError(t, err)
		cluster := resp.ClusterToComponents[clusterName]
		require.NotNil(t, cluster)
		require.NotNil(t, cluster.ComponentToUpdateInformation)
		require.NotNil(t, cluster.ComponentToUpdateInformation[psmdbOperator])
		require.NotNil(t, cluster.ComponentToUpdateInformation[pxcOperator])
		assert.Equal(t, onePointEight, cluster.ComponentToUpdateInformation[psmdbOperator].AvailableVersion)
		assert.Equal(t, onePointEight, cluster.ComponentToUpdateInformation[pxcOperator].AvailableVersion)
	})
	t.Run("Update NOT available", func(t *testing.T) {
		clusterName := "update-not-available"
<<<<<<< HEAD
		_, cs, dbaasClient, kubeClient, _ := setup(t, clusterName, response, "7895")
		dbaasClient.On("CheckKubernetesClusterConnection", ctx, "{}").Return(&controllerv1beta1.CheckKubernetesClusterConnectionResponse{
			Operators: &controllerv1beta1.Operators{
				PsmdbOperatorVersion: onePointEight,
				PxcOperatorVersion:   onePointEight,
			},
		}, nil)

		mockSubscriptions := &v1alpha1.SubscriptionList{
			Items: []v1alpha1.Subscription{
				{
					ObjectMeta: metav1.ObjectMeta{
						Namespace: "space-x",
						Name:      "psmdb-operator",
					},
					Spec: &v1alpha1.SubscriptionSpec{
						Package:       "percona-server-mongodb-operator",
						CatalogSource: "src",
						Channel:       "nat-geo",
					},
					Status: v1alpha1.SubscriptionStatus{
						CurrentCSV:   "percona-server-mongodb-operator-v1.8.0",
						InstalledCSV: "percona-server-mongodb-operator-v1.8.0",
					},
				},
				{
					ObjectMeta: metav1.ObjectMeta{
						Namespace: "space-x",
						Name:      "pxc-operator",
					},
					Spec: &v1alpha1.SubscriptionSpec{
						Package:       "percona-xtradb-cluster-operator",
						CatalogSource: "src",
						Channel:       "nat-geo",
					},
					Status: v1alpha1.SubscriptionStatus{
						CurrentCSV:   "percona-xtradb-cluster-operator-v1.8.0",
						InstalledCSV: "percona-xtradb-cluster-operator-v1.8.0",
					},
				},
			},
=======
		_, cs, dbaasClient := setup(t, clusterName, response, "7895", defaultPXCVersion, defaultPSMDBVersion)

		dbaasClient.On("ListSubscriptions", mock.Anything, mock.Anything).WaitUntil(time.After(time.Second)).Return(&controllerv1beta1.ListSubscriptionsResponse{}, nil)
		resp, err := cs.CheckForOperatorUpdate(ctx, &dbaasv1beta1.CheckForOperatorUpdateRequest{})
		require.NoError(t, err)
		cluster := resp.ClusterToComponents[clusterName]
		require.NotNil(t, cluster)
		require.NotNil(t, cluster.ComponentToUpdateInformation)
		require.NotNil(t, cluster.ComponentToUpdateInformation[psmdbOperator])
		require.NotNil(t, cluster.ComponentToUpdateInformation[pxcOperator])
		assert.Equal(t, "", cluster.ComponentToUpdateInformation[psmdbOperator].AvailableVersion)
		assert.Equal(t, "", cluster.ComponentToUpdateInformation[pxcOperator].AvailableVersion)
	})

	t.Run("User's operators version is ahead of version service", func(t *testing.T) {
		clusterName := "update-available-pmm-update"
		_, cs, dbaasClient := setup(t, clusterName, response, "5863", defaultPXCVersion, defaultPSMDBVersion)

		mockSubscriptions := &controllerv1beta1.ListSubscriptionsResponse{
			Items: []*controllerv1beta1.Subscription{},
>>>>>>> befe9b57
		}
		kubeClient.On("ListSubscriptions", mock.Anything, mock.Anything).WaitUntil(time.After(time.Second)).Return(mockSubscriptions, nil)
		kubeClient.On("SetKubeConfig", mock.Anything).Return(nil)

		resp, err := cs.CheckForOperatorUpdate(ctx, &dbaasv1beta1.CheckForOperatorUpdateRequest{})
		require.NoError(t, err)
		cluster := resp.ClusterToComponents[clusterName]
		require.NotNil(t, cluster)
		require.NotNil(t, cluster.ComponentToUpdateInformation)
		require.NotNil(t, cluster.ComponentToUpdateInformation[psmdbOperator])
		require.NotNil(t, cluster.ComponentToUpdateInformation[pxcOperator])
		assert.Equal(t, "", cluster.ComponentToUpdateInformation[psmdbOperator].AvailableVersion)
		assert.Equal(t, "", cluster.ComponentToUpdateInformation[pxcOperator].AvailableVersion)
	})
	// t.Run("User's operators version is ahead of version service", func(t *testing.T) {
	// 	clusterName := "update-available-pmm-update"
	// 	_, cs, dbaasClient := setup(t, clusterName, response, "5863", defaultPXCVersion, defaultPSMDBVersion)
	// 	dbaasClient.On("CheckKubernetesClusterConnection", ctx, "{}").Return(&controllerv1beta1.CheckKubernetesClusterConnectionResponse{
	// 		Operators: &controllerv1beta1.Operators{
	// 			PsmdbOperatorVersion: onePointNine,
	// 			PxcOperatorVersion:   onePointNine,
	// 		},
	// 	}, nil)

	// 	mockSubscriptions := &controllerv1beta1.ListSubscriptionsResponse{
	// 		Items: []*controllerv1beta1.ListSubscriptionsResponse_Subscription{},
	// 	}
	// 	dbaasClient.On("ListSubscriptions", mock.Anything, mock.Anything).Return(mockSubscriptions, nil)
	// 	resp, err := cs.CheckForOperatorUpdate(ctx, &dbaasv1beta1.CheckForOperatorUpdateRequest{})
	// 	require.NoError(t, err)
	// 	cluster := resp.ClusterToComponents[clusterName]
	// 	require.NotNil(t, cluster)
	// 	require.NotNil(t, cluster.ComponentToUpdateInformation)
	// 	require.NotNil(t, cluster.ComponentToUpdateInformation[psmdbOperator])
	// 	require.NotNil(t, cluster.ComponentToUpdateInformation[pxcOperator])
	// 	assert.Equal(t, "", cluster.ComponentToUpdateInformation[psmdbOperator].AvailableVersion)
	// 	assert.Equal(t, "", cluster.ComponentToUpdateInformation[pxcOperator].AvailableVersion)
	// })
}<|MERGE_RESOLUTION|>--- conflicted
+++ resolved
@@ -24,7 +24,6 @@
 	"github.com/google/uuid"
 	goversion "github.com/hashicorp/go-version"
 	"github.com/operator-framework/api/pkg/operators/v1alpha1"
-	controllerv1beta1 "github.com/percona-platform/dbaas-api/gen/controller"
 	"github.com/sirupsen/logrus"
 	"github.com/stretchr/testify/assert"
 	"github.com/stretchr/testify/mock"
@@ -54,13 +53,9 @@
 		kubeConfig  = "{}"
 	)
 
-<<<<<<< HEAD
 	setup := func(t *testing.T) (ctx context.Context, cs dbaasv1beta1.ComponentsServer, dbaasClient *mockDbaasClient, kubeClient *mockKubernetesClient,
-		kubeStorage kubeStorageManager,
+		kubeStorage *mockKubeStorageManager,
 	) {
-=======
-	setup := func(t *testing.T) (ctx context.Context, cs dbaasv1beta1.ComponentsServer, dbaasClient *mockDbaasClient, kubeClient *mockKubernetesClient) {
->>>>>>> befe9b57
 		t.Helper()
 
 		ctx = logger.Set(context.Background(), t.Name())
@@ -76,9 +71,6 @@
 			KubeConfig:            kubeConfig,
 		})
 		require.NoError(t, err)
-		kubeClient = &mockKubernetesClient{}
-		kubeClient.On("GetPXCOperatorVersion", mock.Anything, mock.Anything).Return("1.7.0", nil)
-		kubeClient.On("GetPSMDBOperatorVersion", mock.Anything, mock.Anything).Return("1.6.0", nil)
 
 		t.Cleanup(func() {
 			uuid.SetRand(nil)
@@ -88,35 +80,19 @@
 		})
 
 		vsc := NewVersionServiceClient(versionServiceURL)
-<<<<<<< HEAD
 		kubeStorage = &mockKubeStorageManager{}
 		kubeClient = &mockKubernetesClient{}
 		cs = NewComponentsService(db, dbaasClient, vsc, kubeStorage)
-=======
-		cs = NewComponentsService(db, dbaasClient, vsc)
-		s := cs.(*ComponentsService)
-		clients := map[string]kubernetesClient{
-			clusterName: kubeClient,
-		}
-		s.kubeStorage.clients = clients
-		cs = s
->>>>>>> befe9b57
 
 		return
 	}
 
 	t.Run("PXC", func(t *testing.T) {
 		t.Run("BasicGet", func(t *testing.T) {
-<<<<<<< HEAD
-			ctx, cs, dbaasClient, _, _ := setup(t)
-
-			dbaasClient.On("CheckKubernetesClusterConnection", mock.Anything, "{}").Return(&controllerv1beta1.CheckKubernetesClusterConnectionResponse{
-				Operators: &controllerv1beta1.Operators{PxcOperatorVersion: onePointSeven},
-				Status:    controllerv1beta1.KubernetesClusterStatus_KUBERNETES_CLUSTER_STATUS_OK,
-			}, nil)
-=======
-			ctx, cs, _, _ := setup(t)
->>>>>>> befe9b57
+			ctx, cs, _, kubeClient, kubeStorageClient := setup(t)
+			kubeClient.On("GetPXCOperatorVersion", mock.Anything, mock.Anything).Return("1.7.0", nil)
+			kubeClient.On("GetPSMDBOperatorVersion", mock.Anything, mock.Anything).Return("1.6.0", nil)
+			kubeStorageClient.On("GetOrSetClient", mock.Anything).Return(kubeClient, nil)
 
 			pxcComponents, err := cs.GetPXCComponents(ctx, &dbaasv1beta1.GetPXCComponentsRequest{
 				KubernetesClusterName: clusterName,
@@ -135,16 +111,10 @@
 		})
 
 		t.Run("Change", func(t *testing.T) {
-<<<<<<< HEAD
-			ctx, cs, dbaasClient, _, _ := setup(t)
-
-			dbaasClient.On("CheckKubernetesClusterConnection", mock.Anything, "{}").Return(&controllerv1beta1.CheckKubernetesClusterConnectionResponse{
-				Operators: &controllerv1beta1.Operators{PxcOperatorVersion: onePointSeven},
-				Status:    controllerv1beta1.KubernetesClusterStatus_KUBERNETES_CLUSTER_STATUS_OK,
-			}, nil)
-=======
-			ctx, cs, _, _ := setup(t)
->>>>>>> befe9b57
+			ctx, cs, _, kubeClient, kubeStorageClient := setup(t)
+			kubeClient.On("GetPXCOperatorVersion", mock.Anything, mock.Anything).Return("1.7.0", nil)
+			kubeClient.On("GetPSMDBOperatorVersion", mock.Anything, mock.Anything).Return("1.6.0", nil)
+			kubeStorageClient.On("GetOrSetClient", mock.Anything).Return(kubeClient, nil)
 
 			resp, err := cs.ChangePXCComponents(ctx, &dbaasv1beta1.ChangePXCComponentsRequest{
 				KubernetesClusterName: clusterName,
@@ -212,11 +182,7 @@
 		})
 
 		t.Run("Don't let disable and make default same version", func(t *testing.T) {
-<<<<<<< HEAD
 			ctx, cs, _, _, _ := setup(t)
-=======
-			ctx, cs, _, _ := setup(t)
->>>>>>> befe9b57
 
 			resp, err := cs.ChangePXCComponents(ctx, &dbaasv1beta1.ChangePXCComponentsRequest{
 				KubernetesClusterName: clusterName,
@@ -235,11 +201,7 @@
 		})
 
 		t.Run("enable and disable", func(t *testing.T) {
-<<<<<<< HEAD
 			ctx, cs, _, _, _ := setup(t)
-=======
-			ctx, cs, _, _ := setup(t)
->>>>>>> befe9b57
 
 			resp, err := cs.ChangePXCComponents(ctx, &dbaasv1beta1.ChangePXCComponentsRequest{
 				KubernetesClusterName: clusterName,
@@ -259,16 +221,10 @@
 
 	t.Run("PSMDB", func(t *testing.T) {
 		t.Run("BasicGet", func(t *testing.T) {
-<<<<<<< HEAD
-			ctx, cs, dbaasClient, _, _ := setup(t)
-
-			dbaasClient.On("CheckKubernetesClusterConnection", mock.Anything, "{}").Return(&controllerv1beta1.CheckKubernetesClusterConnectionResponse{
-				Operators: &controllerv1beta1.Operators{PsmdbOperatorVersion: onePointSix},
-				Status:    controllerv1beta1.KubernetesClusterStatus_KUBERNETES_CLUSTER_STATUS_OK,
-			}, nil)
-=======
-			ctx, cs, _, _ := setup(t)
->>>>>>> befe9b57
+			ctx, cs, _, kubeClient, kubeStorageClient := setup(t)
+			kubeClient.On("GetPXCOperatorVersion", mock.Anything, mock.Anything).Return("1.7.0", nil)
+			kubeClient.On("GetPSMDBOperatorVersion", mock.Anything, mock.Anything).Return("1.6.0", nil)
+			kubeStorageClient.On("GetOrSetClient", mock.Anything).Return(kubeClient, nil)
 
 			psmdbComponents, err := cs.GetPSMDBComponents(ctx, &dbaasv1beta1.GetPSMDBComponentsRequest{
 				KubernetesClusterName: clusterName,
@@ -287,16 +243,10 @@
 		})
 
 		t.Run("Change", func(t *testing.T) {
-<<<<<<< HEAD
-			ctx, cs, dbaasClient, _, _ := setup(t)
-
-			dbaasClient.On("CheckKubernetesClusterConnection", mock.Anything, "{}").Return(&controllerv1beta1.CheckKubernetesClusterConnectionResponse{
-				Operators: &controllerv1beta1.Operators{PsmdbOperatorVersion: onePointSix},
-				Status:    controllerv1beta1.KubernetesClusterStatus_KUBERNETES_CLUSTER_STATUS_OK,
-			}, nil)
-=======
-			ctx, cs, _, _ := setup(t)
->>>>>>> befe9b57
+			ctx, cs, _, kubeClient, kubeStorageClient := setup(t)
+			kubeClient.On("GetPXCOperatorVersion", mock.Anything, mock.Anything).Return("1.7.0", nil)
+			kubeClient.On("GetPSMDBOperatorVersion", mock.Anything, mock.Anything).Return("1.6.0", nil)
+			kubeStorageClient.On("GetOrSetClient", mock.Anything).Return(kubeClient, nil)
 
 			resp, err := cs.ChangePSMDBComponents(ctx, &dbaasv1beta1.ChangePSMDBComponentsRequest{
 				KubernetesClusterName: clusterName,
@@ -364,11 +314,7 @@
 		})
 
 		t.Run("Don't let disable and make default same version", func(t *testing.T) {
-<<<<<<< HEAD
 			ctx, cs, _, _, _ := setup(t)
-=======
-			ctx, cs, _, _ := setup(t)
->>>>>>> befe9b57
 
 			resp, err := cs.ChangePSMDBComponents(ctx, &dbaasv1beta1.ChangePSMDBComponentsRequest{
 				KubernetesClusterName: clusterName,
@@ -386,11 +332,7 @@
 		})
 
 		t.Run("enable and disable", func(t *testing.T) {
-<<<<<<< HEAD
 			ctx, cs, _, _, _ := setup(t)
-=======
-			ctx, cs, _, _ := setup(t)
->>>>>>> befe9b57
 
 			resp, err := cs.ChangePSMDBComponents(ctx, &dbaasv1beta1.ChangePSMDBComponentsRequest{
 				KubernetesClusterName: clusterName,
@@ -777,17 +719,10 @@
 	ctx := context.Background()
 	t.Run("Update available", func(t *testing.T) {
 		clusterName := "update-available"
-<<<<<<< HEAD
-		_, cs, dbaasClient, kubeClient, _ := setup(t, clusterName, response, "9873")
-		dbaasClient.On("CheckKubernetesClusterConnection", ctx, "{}").Return(&controllerv1beta1.CheckKubernetesClusterConnectionResponse{
-			Operators: &controllerv1beta1.Operators{
-				PsmdbOperatorVersion: onePointSeven,
-				PxcOperatorVersion:   onePointSeven,
-			},
-		}, nil)
-=======
-		_, cs, dbaasClient := setup(t, clusterName, response, "9873", defaultPXCVersion, defaultPSMDBVersion)
->>>>>>> befe9b57
+		_, cs, _, kubeClient, kubeStorageClient := setup(t, clusterName, response, "9873")
+		kubeStorageClient.On("GetOrSetClient", mock.Anything).Return(kubeClient, nil)
+		kubeClient.On("GetPXCOperatorVersion", mock.Anything, mock.Anything).Return("1.7.0", nil)
+		kubeClient.On("GetPSMDBOperatorVersion", mock.Anything, mock.Anything).Return("1.6.0", nil)
 
 		mockSubscriptions := &v1alpha1.SubscriptionList{
 			Items: []v1alpha1.Subscription{
@@ -837,14 +772,10 @@
 	})
 	t.Run("Update NOT available", func(t *testing.T) {
 		clusterName := "update-not-available"
-<<<<<<< HEAD
-		_, cs, dbaasClient, kubeClient, _ := setup(t, clusterName, response, "7895")
-		dbaasClient.On("CheckKubernetesClusterConnection", ctx, "{}").Return(&controllerv1beta1.CheckKubernetesClusterConnectionResponse{
-			Operators: &controllerv1beta1.Operators{
-				PsmdbOperatorVersion: onePointEight,
-				PxcOperatorVersion:   onePointEight,
-			},
-		}, nil)
+		_, cs, _, kubeClient, kubeStorageClient := setup(t, clusterName, response, "7895")
+		kubeStorageClient.On("GetOrSetClient", mock.Anything).Return(kubeClient, nil)
+		kubeClient.On("GetPXCOperatorVersion", mock.Anything, mock.Anything).Return("1.7.0", nil)
+		kubeClient.On("GetPSMDBOperatorVersion", mock.Anything, mock.Anything).Return("1.6.0", nil)
 
 		mockSubscriptions := &v1alpha1.SubscriptionList{
 			Items: []v1alpha1.Subscription{
@@ -879,10 +810,10 @@
 					},
 				},
 			},
-=======
-		_, cs, dbaasClient := setup(t, clusterName, response, "7895", defaultPXCVersion, defaultPSMDBVersion)
-
-		dbaasClient.On("ListSubscriptions", mock.Anything, mock.Anything).WaitUntil(time.After(time.Second)).Return(&controllerv1beta1.ListSubscriptionsResponse{}, nil)
+		}
+		kubeClient.On("ListSubscriptions", mock.Anything, mock.Anything).WaitUntil(time.After(time.Second)).Return(mockSubscriptions, nil)
+		kubeClient.On("SetKubeConfig", mock.Anything).Return(nil)
+
 		resp, err := cs.CheckForOperatorUpdate(ctx, &dbaasv1beta1.CheckForOperatorUpdateRequest{})
 		require.NoError(t, err)
 		cluster := resp.ClusterToComponents[clusterName]
@@ -893,18 +824,48 @@
 		assert.Equal(t, "", cluster.ComponentToUpdateInformation[psmdbOperator].AvailableVersion)
 		assert.Equal(t, "", cluster.ComponentToUpdateInformation[pxcOperator].AvailableVersion)
 	})
-
 	t.Run("User's operators version is ahead of version service", func(t *testing.T) {
 		clusterName := "update-available-pmm-update"
-		_, cs, dbaasClient := setup(t, clusterName, response, "5863", defaultPXCVersion, defaultPSMDBVersion)
-
-		mockSubscriptions := &controllerv1beta1.ListSubscriptionsResponse{
-			Items: []*controllerv1beta1.Subscription{},
->>>>>>> befe9b57
+		_, cs, _, kubeClient, kubeStorageClient := setup(t, clusterName, response, "5863")
+		kubeStorageClient.On("GetOrSetClient", mock.Anything).Return(kubeClient, nil)
+		kubeClient.On("GetPXCOperatorVersion", mock.Anything, mock.Anything).Return("1.7.0", nil)
+		kubeClient.On("GetPSMDBOperatorVersion", mock.Anything, mock.Anything).Return("1.6.0", nil)
+		mockSubscriptions := &v1alpha1.SubscriptionList{
+			Items: []v1alpha1.Subscription{
+				{
+					ObjectMeta: metav1.ObjectMeta{
+						Namespace: "space-x",
+						Name:      "psmdb-operator",
+					},
+					Spec: &v1alpha1.SubscriptionSpec{
+						Package:       "percona-server-mongodb-operator",
+						CatalogSource: "src",
+						Channel:       "nat-geo",
+					},
+					Status: v1alpha1.SubscriptionStatus{
+						CurrentCSV:   "percona-server-mongodb-operator-v1.8.0",
+						InstalledCSV: "percona-server-mongodb-operator-v1.8.0",
+					},
+				},
+				{
+					ObjectMeta: metav1.ObjectMeta{
+						Namespace: "space-x",
+						Name:      "pxc-operator",
+					},
+					Spec: &v1alpha1.SubscriptionSpec{
+						Package:       "percona-xtradb-cluster-operator",
+						CatalogSource: "src",
+						Channel:       "nat-geo",
+					},
+					Status: v1alpha1.SubscriptionStatus{
+						CurrentCSV:   "percona-xtradb-cluster-operator-v1.8.0",
+						InstalledCSV: "percona-xtradb-cluster-operator-v1.8.0",
+					},
+				},
+			},
 		}
 		kubeClient.On("ListSubscriptions", mock.Anything, mock.Anything).WaitUntil(time.After(time.Second)).Return(mockSubscriptions, nil)
 		kubeClient.On("SetKubeConfig", mock.Anything).Return(nil)
-
 		resp, err := cs.CheckForOperatorUpdate(ctx, &dbaasv1beta1.CheckForOperatorUpdateRequest{})
 		require.NoError(t, err)
 		cluster := resp.ClusterToComponents[clusterName]
@@ -915,28 +876,4 @@
 		assert.Equal(t, "", cluster.ComponentToUpdateInformation[psmdbOperator].AvailableVersion)
 		assert.Equal(t, "", cluster.ComponentToUpdateInformation[pxcOperator].AvailableVersion)
 	})
-	// t.Run("User's operators version is ahead of version service", func(t *testing.T) {
-	// 	clusterName := "update-available-pmm-update"
-	// 	_, cs, dbaasClient := setup(t, clusterName, response, "5863", defaultPXCVersion, defaultPSMDBVersion)
-	// 	dbaasClient.On("CheckKubernetesClusterConnection", ctx, "{}").Return(&controllerv1beta1.CheckKubernetesClusterConnectionResponse{
-	// 		Operators: &controllerv1beta1.Operators{
-	// 			PsmdbOperatorVersion: onePointNine,
-	// 			PxcOperatorVersion:   onePointNine,
-	// 		},
-	// 	}, nil)
-
-	// 	mockSubscriptions := &controllerv1beta1.ListSubscriptionsResponse{
-	// 		Items: []*controllerv1beta1.ListSubscriptionsResponse_Subscription{},
-	// 	}
-	// 	dbaasClient.On("ListSubscriptions", mock.Anything, mock.Anything).Return(mockSubscriptions, nil)
-	// 	resp, err := cs.CheckForOperatorUpdate(ctx, &dbaasv1beta1.CheckForOperatorUpdateRequest{})
-	// 	require.NoError(t, err)
-	// 	cluster := resp.ClusterToComponents[clusterName]
-	// 	require.NotNil(t, cluster)
-	// 	require.NotNil(t, cluster.ComponentToUpdateInformation)
-	// 	require.NotNil(t, cluster.ComponentToUpdateInformation[psmdbOperator])
-	// 	require.NotNil(t, cluster.ComponentToUpdateInformation[pxcOperator])
-	// 	assert.Equal(t, "", cluster.ComponentToUpdateInformation[psmdbOperator].AvailableVersion)
-	// 	assert.Equal(t, "", cluster.ComponentToUpdateInformation[pxcOperator].AvailableVersion)
-	// })
 }