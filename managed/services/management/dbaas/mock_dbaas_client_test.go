// Code generated by mockery v1.0.0. DO NOT EDIT.

package dbaas

import (
	context "context"

	controllerv1beta1 "github.com/percona-platform/dbaas-api/gen/controller"
	mock "github.com/stretchr/testify/mock"
	grpc "google.golang.org/grpc"
)

// mockDbaasClient is an autogenerated mock type for the dbaasClient type
type mockDbaasClient struct {
	mock.Mock
}

// ApproveInstallPlan provides a mock function with given fields: ctx, in, opts
func (_m *mockDbaasClient) ApproveInstallPlan(ctx context.Context, in *controllerv1beta1.ApproveInstallPlanRequest, opts ...grpc.CallOption) (*controllerv1beta1.ApproveInstallPlanResponse, error) {
	_va := make([]interface{}, len(opts))
	for _i := range opts {
		_va[_i] = opts[_i]
	}
	var _ca []interface{}
	_ca = append(_ca, ctx, in)
	_ca = append(_ca, _va...)
	ret := _m.Called(_ca...)

	var r0 *controllerv1beta1.ApproveInstallPlanResponse
	if rf, ok := ret.Get(0).(func(context.Context, *controllerv1beta1.ApproveInstallPlanRequest, ...grpc.CallOption) *controllerv1beta1.ApproveInstallPlanResponse); ok {
		r0 = rf(ctx, in, opts...)
	} else {
		if ret.Get(0) != nil {
			r0 = ret.Get(0).(*controllerv1beta1.ApproveInstallPlanResponse)
		}
	}

	var r1 error
	if rf, ok := ret.Get(1).(func(context.Context, *controllerv1beta1.ApproveInstallPlanRequest, ...grpc.CallOption) error); ok {
		r1 = rf(ctx, in, opts...)
	} else {
		r1 = ret.Error(1)
	}

	return r0, r1
}

// CheckKubernetesClusterConnection provides a mock function with given fields: ctx, kubeConfig
func (_m *mockDbaasClient) CheckKubernetesClusterConnection(ctx context.Context, kubeConfig string) (*controllerv1beta1.CheckKubernetesClusterConnectionResponse, error) {
	ret := _m.Called(ctx, kubeConfig)

	var r0 *controllerv1beta1.CheckKubernetesClusterConnectionResponse
	if rf, ok := ret.Get(0).(func(context.Context, string) *controllerv1beta1.CheckKubernetesClusterConnectionResponse); ok {
		r0 = rf(ctx, kubeConfig)
	} else {
		if ret.Get(0) != nil {
			r0 = ret.Get(0).(*controllerv1beta1.CheckKubernetesClusterConnectionResponse)
		}
	}

	var r1 error
	if rf, ok := ret.Get(1).(func(context.Context, string) error); ok {
		r1 = rf(ctx, kubeConfig)
	} else {
		r1 = ret.Error(1)
	}

	return r0, r1
}

// Connect provides a mock function with given fields: ctx
func (_m *mockDbaasClient) Connect(ctx context.Context) error {
	ret := _m.Called(ctx)

	var r0 error
	if rf, ok := ret.Get(0).(func(context.Context) error); ok {
		r0 = rf(ctx)
	} else {
		r0 = ret.Error(0)
	}

	return r0
}

// Disconnect provides a mock function with given fields:
func (_m *mockDbaasClient) Disconnect() error {
	ret := _m.Called()

	var r0 error
	if rf, ok := ret.Get(0).(func() error); ok {
		r0 = rf()
	} else {
		r0 = ret.Error(0)
	}

	return r0
}

// GetKubeConfig provides a mock function with given fields: ctx, in, opts
func (_m *mockDbaasClient) GetKubeConfig(ctx context.Context, in *controllerv1beta1.GetKubeconfigRequest, opts ...grpc.CallOption) (*controllerv1beta1.GetKubeconfigResponse, error) {
	_va := make([]interface{}, len(opts))
	for _i := range opts {
		_va[_i] = opts[_i]
	}
	var _ca []interface{}
	_ca = append(_ca, ctx, in)
	_ca = append(_ca, _va...)
	ret := _m.Called(_ca...)

	var r0 *controllerv1beta1.GetKubeconfigResponse
	if rf, ok := ret.Get(0).(func(context.Context, *controllerv1beta1.GetKubeconfigRequest, ...grpc.CallOption) *controllerv1beta1.GetKubeconfigResponse); ok {
		r0 = rf(ctx, in, opts...)
	} else {
		if ret.Get(0) != nil {
			r0 = ret.Get(0).(*controllerv1beta1.GetKubeconfigResponse)
		}
	}

	var r1 error
	if rf, ok := ret.Get(1).(func(context.Context, *controllerv1beta1.GetKubeconfigRequest, ...grpc.CallOption) error); ok {
		r1 = rf(ctx, in, opts...)
	} else {
		r1 = ret.Error(1)
	}

	return r0, r1
}

// GetLogs provides a mock function with given fields: ctx, in, opts
func (_m *mockDbaasClient) GetLogs(ctx context.Context, in *controllerv1beta1.GetLogsRequest, opts ...grpc.CallOption) (*controllerv1beta1.GetLogsResponse, error) {
	_va := make([]interface{}, len(opts))
	for _i := range opts {
		_va[_i] = opts[_i]
	}
	var _ca []interface{}
	_ca = append(_ca, ctx, in)
	_ca = append(_ca, _va...)
	ret := _m.Called(_ca...)

	var r0 *controllerv1beta1.GetLogsResponse
	if rf, ok := ret.Get(0).(func(context.Context, *controllerv1beta1.GetLogsRequest, ...grpc.CallOption) *controllerv1beta1.GetLogsResponse); ok {
		r0 = rf(ctx, in, opts...)
	} else {
		if ret.Get(0) != nil {
			r0 = ret.Get(0).(*controllerv1beta1.GetLogsResponse)
		}
	}

	var r1 error
	if rf, ok := ret.Get(1).(func(context.Context, *controllerv1beta1.GetLogsRequest, ...grpc.CallOption) error); ok {
		r1 = rf(ctx, in, opts...)
	} else {
		r1 = ret.Error(1)
	}

	return r0, r1
}

// GetResources provides a mock function with given fields: ctx, in, opts
func (_m *mockDbaasClient) GetResources(ctx context.Context, in *controllerv1beta1.GetResourcesRequest, opts ...grpc.CallOption) (*controllerv1beta1.GetResourcesResponse, error) {
	_va := make([]interface{}, len(opts))
	for _i := range opts {
		_va[_i] = opts[_i]
	}
	var _ca []interface{}
	_ca = append(_ca, ctx, in)
	_ca = append(_ca, _va...)
	ret := _m.Called(_ca...)

	var r0 *controllerv1beta1.GetResourcesResponse
	if rf, ok := ret.Get(0).(func(context.Context, *controllerv1beta1.GetResourcesRequest, ...grpc.CallOption) *controllerv1beta1.GetResourcesResponse); ok {
		r0 = rf(ctx, in, opts...)
	} else {
		if ret.Get(0) != nil {
			r0 = ret.Get(0).(*controllerv1beta1.GetResourcesResponse)
		}
	}

	var r1 error
	if rf, ok := ret.Get(1).(func(context.Context, *controllerv1beta1.GetResourcesRequest, ...grpc.CallOption) error); ok {
		r1 = rf(ctx, in, opts...)
	} else {
		r1 = ret.Error(1)
	}

	return r0, r1
}

// GetSubscription provides a mock function with given fields: ctx, in, opts
func (_m *mockDbaasClient) GetSubscription(ctx context.Context, in *controllerv1beta1.GetSubscriptionRequest, opts ...grpc.CallOption) (*controllerv1beta1.GetSubscriptionResponse, error) {
	_va := make([]interface{}, len(opts))
	for _i := range opts {
		_va[_i] = opts[_i]
	}
	var _ca []interface{}
	_ca = append(_ca, ctx, in)
	_ca = append(_ca, _va...)
	ret := _m.Called(_ca...)

	var r0 *controllerv1beta1.GetSubscriptionResponse
	if rf, ok := ret.Get(0).(func(context.Context, *controllerv1beta1.GetSubscriptionRequest, ...grpc.CallOption) *controllerv1beta1.GetSubscriptionResponse); ok {
		r0 = rf(ctx, in, opts...)
	} else {
		if ret.Get(0) != nil {
			r0 = ret.Get(0).(*controllerv1beta1.GetSubscriptionResponse)
		}
	}

	var r1 error
	if rf, ok := ret.Get(1).(func(context.Context, *controllerv1beta1.GetSubscriptionRequest, ...grpc.CallOption) error); ok {
		r1 = rf(ctx, in, opts...)
	} else {
		r1 = ret.Error(1)
	}

	return r0, r1
}

// InstallOLMOperator provides a mock function with given fields: ctx, in, opts
func (_m *mockDbaasClient) InstallOLMOperator(ctx context.Context, in *controllerv1beta1.InstallOLMOperatorRequest, opts ...grpc.CallOption) (*controllerv1beta1.InstallOLMOperatorResponse, error) {
	_va := make([]interface{}, len(opts))
	for _i := range opts {
		_va[_i] = opts[_i]
	}
	var _ca []interface{}
	_ca = append(_ca, ctx, in)
	_ca = append(_ca, _va...)
	ret := _m.Called(_ca...)

	var r0 *controllerv1beta1.InstallOLMOperatorResponse
	if rf, ok := ret.Get(0).(func(context.Context, *controllerv1beta1.InstallOLMOperatorRequest, ...grpc.CallOption) *controllerv1beta1.InstallOLMOperatorResponse); ok {
		r0 = rf(ctx, in, opts...)
	} else {
		if ret.Get(0) != nil {
			r0 = ret.Get(0).(*controllerv1beta1.InstallOLMOperatorResponse)
		}
	}

	var r1 error
	if rf, ok := ret.Get(1).(func(context.Context, *controllerv1beta1.InstallOLMOperatorRequest, ...grpc.CallOption) error); ok {
		r1 = rf(ctx, in, opts...)
	} else {
		r1 = ret.Error(1)
	}

	return r0, r1
}

// InstallOperator provides a mock function with given fields: ctx, in, opts
func (_m *mockDbaasClient) InstallOperator(ctx context.Context, in *controllerv1beta1.InstallOperatorRequest, opts ...grpc.CallOption) (*controllerv1beta1.InstallOperatorResponse, error) {
	_va := make([]interface{}, len(opts))
	for _i := range opts {
		_va[_i] = opts[_i]
	}
	var _ca []interface{}
	_ca = append(_ca, ctx, in)
	_ca = append(_ca, _va...)
	ret := _m.Called(_ca...)

	var r0 *controllerv1beta1.InstallOperatorResponse
	if rf, ok := ret.Get(0).(func(context.Context, *controllerv1beta1.InstallOperatorRequest, ...grpc.CallOption) *controllerv1beta1.InstallOperatorResponse); ok {
		r0 = rf(ctx, in, opts...)
	} else {
		if ret.Get(0) != nil {
			r0 = ret.Get(0).(*controllerv1beta1.InstallOperatorResponse)
		}
	}

	var r1 error
	if rf, ok := ret.Get(1).(func(context.Context, *controllerv1beta1.InstallOperatorRequest, ...grpc.CallOption) error); ok {
		r1 = rf(ctx, in, opts...)
	} else {
		r1 = ret.Error(1)
	}

	return r0, r1
}

// InstallPSMDBOperator provides a mock function with given fields: ctx, in, opts
func (_m *mockDbaasClient) InstallPSMDBOperator(ctx context.Context, in *controllerv1beta1.InstallPSMDBOperatorRequest, opts ...grpc.CallOption) (*controllerv1beta1.InstallPSMDBOperatorResponse, error) {
	_va := make([]interface{}, len(opts))
	for _i := range opts {
		_va[_i] = opts[_i]
	}
	var _ca []interface{}
	_ca = append(_ca, ctx, in)
	_ca = append(_ca, _va...)
	ret := _m.Called(_ca...)

	var r0 *controllerv1beta1.InstallPSMDBOperatorResponse
	if rf, ok := ret.Get(0).(func(context.Context, *controllerv1beta1.InstallPSMDBOperatorRequest, ...grpc.CallOption) *controllerv1beta1.InstallPSMDBOperatorResponse); ok {
		r0 = rf(ctx, in, opts...)
	} else {
		if ret.Get(0) != nil {
			r0 = ret.Get(0).(*controllerv1beta1.InstallPSMDBOperatorResponse)
		}
	}

	var r1 error
	if rf, ok := ret.Get(1).(func(context.Context, *controllerv1beta1.InstallPSMDBOperatorRequest, ...grpc.CallOption) error); ok {
		r1 = rf(ctx, in, opts...)
	} else {
		r1 = ret.Error(1)
	}

	return r0, r1
}

// InstallPXCOperator provides a mock function with given fields: ctx, in, opts
func (_m *mockDbaasClient) InstallPXCOperator(ctx context.Context, in *controllerv1beta1.InstallPXCOperatorRequest, opts ...grpc.CallOption) (*controllerv1beta1.InstallPXCOperatorResponse, error) {
	_va := make([]interface{}, len(opts))
	for _i := range opts {
		_va[_i] = opts[_i]
	}
	var _ca []interface{}
	_ca = append(_ca, ctx, in)
	_ca = append(_ca, _va...)
	ret := _m.Called(_ca...)

	var r0 *controllerv1beta1.InstallPXCOperatorResponse
	if rf, ok := ret.Get(0).(func(context.Context, *controllerv1beta1.InstallPXCOperatorRequest, ...grpc.CallOption) *controllerv1beta1.InstallPXCOperatorResponse); ok {
		r0 = rf(ctx, in, opts...)
	} else {
		if ret.Get(0) != nil {
			r0 = ret.Get(0).(*controllerv1beta1.InstallPXCOperatorResponse)
		}
	}

	var r1 error
	if rf, ok := ret.Get(1).(func(context.Context, *controllerv1beta1.InstallPXCOperatorRequest, ...grpc.CallOption) error); ok {
		r1 = rf(ctx, in, opts...)
	} else {
		r1 = ret.Error(1)
	}

	return r0, r1
}

<<<<<<< HEAD
=======
// ListInstallPlans provides a mock function with given fields: ctx, in, opts
func (_m *mockDbaasClient) ListInstallPlans(ctx context.Context, in *controllerv1beta1.ListInstallPlansRequest, opts ...grpc.CallOption) (*controllerv1beta1.ListInstallPlansResponse, error) {
	_va := make([]interface{}, len(opts))
	for _i := range opts {
		_va[_i] = opts[_i]
	}
	var _ca []interface{}
	_ca = append(_ca, ctx, in)
	_ca = append(_ca, _va...)
	ret := _m.Called(_ca...)

	var r0 *controllerv1beta1.ListInstallPlansResponse
	if rf, ok := ret.Get(0).(func(context.Context, *controllerv1beta1.ListInstallPlansRequest, ...grpc.CallOption) *controllerv1beta1.ListInstallPlansResponse); ok {
		r0 = rf(ctx, in, opts...)
	} else {
		if ret.Get(0) != nil {
			r0 = ret.Get(0).(*controllerv1beta1.ListInstallPlansResponse)
		}
	}

	var r1 error
	if rf, ok := ret.Get(1).(func(context.Context, *controllerv1beta1.ListInstallPlansRequest, ...grpc.CallOption) error); ok {
		r1 = rf(ctx, in, opts...)
	} else {
		r1 = ret.Error(1)
	}

	return r0, r1
}

// ListPSMDBClusters provides a mock function with given fields: ctx, in, opts
func (_m *mockDbaasClient) ListPSMDBClusters(ctx context.Context, in *controllerv1beta1.ListPSMDBClustersRequest, opts ...grpc.CallOption) (*controllerv1beta1.ListPSMDBClustersResponse, error) {
	_va := make([]interface{}, len(opts))
	for _i := range opts {
		_va[_i] = opts[_i]
	}
	var _ca []interface{}
	_ca = append(_ca, ctx, in)
	_ca = append(_ca, _va...)
	ret := _m.Called(_ca...)

	var r0 *controllerv1beta1.ListPSMDBClustersResponse
	if rf, ok := ret.Get(0).(func(context.Context, *controllerv1beta1.ListPSMDBClustersRequest, ...grpc.CallOption) *controllerv1beta1.ListPSMDBClustersResponse); ok {
		r0 = rf(ctx, in, opts...)
	} else {
		if ret.Get(0) != nil {
			r0 = ret.Get(0).(*controllerv1beta1.ListPSMDBClustersResponse)
		}
	}

	var r1 error
	if rf, ok := ret.Get(1).(func(context.Context, *controllerv1beta1.ListPSMDBClustersRequest, ...grpc.CallOption) error); ok {
		r1 = rf(ctx, in, opts...)
	} else {
		r1 = ret.Error(1)
	}

	return r0, r1
}

// ListPXCClusters provides a mock function with given fields: ctx, in, opts
func (_m *mockDbaasClient) ListPXCClusters(ctx context.Context, in *controllerv1beta1.ListPXCClustersRequest, opts ...grpc.CallOption) (*controllerv1beta1.ListPXCClustersResponse, error) {
	_va := make([]interface{}, len(opts))
	for _i := range opts {
		_va[_i] = opts[_i]
	}
	var _ca []interface{}
	_ca = append(_ca, ctx, in)
	_ca = append(_ca, _va...)
	ret := _m.Called(_ca...)

	var r0 *controllerv1beta1.ListPXCClustersResponse
	if rf, ok := ret.Get(0).(func(context.Context, *controllerv1beta1.ListPXCClustersRequest, ...grpc.CallOption) *controllerv1beta1.ListPXCClustersResponse); ok {
		r0 = rf(ctx, in, opts...)
	} else {
		if ret.Get(0) != nil {
			r0 = ret.Get(0).(*controllerv1beta1.ListPXCClustersResponse)
		}
	}

	var r1 error
	if rf, ok := ret.Get(1).(func(context.Context, *controllerv1beta1.ListPXCClustersRequest, ...grpc.CallOption) error); ok {
		r1 = rf(ctx, in, opts...)
	} else {
		r1 = ret.Error(1)
	}

	return r0, r1
}

// ListSubscriptions provides a mock function with given fields: ctx, in, opts
func (_m *mockDbaasClient) ListSubscriptions(ctx context.Context, in *controllerv1beta1.ListSubscriptionsRequest, opts ...grpc.CallOption) (*controllerv1beta1.ListSubscriptionsResponse, error) {
	_va := make([]interface{}, len(opts))
	for _i := range opts {
		_va[_i] = opts[_i]
	}
	var _ca []interface{}
	_ca = append(_ca, ctx, in)
	_ca = append(_ca, _va...)
	ret := _m.Called(_ca...)

	var r0 *controllerv1beta1.ListSubscriptionsResponse
	if rf, ok := ret.Get(0).(func(context.Context, *controllerv1beta1.ListSubscriptionsRequest, ...grpc.CallOption) *controllerv1beta1.ListSubscriptionsResponse); ok {
		r0 = rf(ctx, in, opts...)
	} else {
		if ret.Get(0) != nil {
			r0 = ret.Get(0).(*controllerv1beta1.ListSubscriptionsResponse)
		}
	}

	var r1 error
	if rf, ok := ret.Get(1).(func(context.Context, *controllerv1beta1.ListSubscriptionsRequest, ...grpc.CallOption) error); ok {
		r1 = rf(ctx, in, opts...)
	} else {
		r1 = ret.Error(1)
	}

	return r0, r1
}

// RestartPSMDBCluster provides a mock function with given fields: ctx, in, opts
func (_m *mockDbaasClient) RestartPSMDBCluster(ctx context.Context, in *controllerv1beta1.RestartPSMDBClusterRequest, opts ...grpc.CallOption) (*controllerv1beta1.RestartPSMDBClusterResponse, error) {
	_va := make([]interface{}, len(opts))
	for _i := range opts {
		_va[_i] = opts[_i]
	}
	var _ca []interface{}
	_ca = append(_ca, ctx, in)
	_ca = append(_ca, _va...)
	ret := _m.Called(_ca...)

	var r0 *controllerv1beta1.RestartPSMDBClusterResponse
	if rf, ok := ret.Get(0).(func(context.Context, *controllerv1beta1.RestartPSMDBClusterRequest, ...grpc.CallOption) *controllerv1beta1.RestartPSMDBClusterResponse); ok {
		r0 = rf(ctx, in, opts...)
	} else {
		if ret.Get(0) != nil {
			r0 = ret.Get(0).(*controllerv1beta1.RestartPSMDBClusterResponse)
		}
	}

	var r1 error
	if rf, ok := ret.Get(1).(func(context.Context, *controllerv1beta1.RestartPSMDBClusterRequest, ...grpc.CallOption) error); ok {
		r1 = rf(ctx, in, opts...)
	} else {
		r1 = ret.Error(1)
	}

	return r0, r1
}

// RestartPXCCluster provides a mock function with given fields: ctx, in, opts
func (_m *mockDbaasClient) RestartPXCCluster(ctx context.Context, in *controllerv1beta1.RestartPXCClusterRequest, opts ...grpc.CallOption) (*controllerv1beta1.RestartPXCClusterResponse, error) {
	_va := make([]interface{}, len(opts))
	for _i := range opts {
		_va[_i] = opts[_i]
	}
	var _ca []interface{}
	_ca = append(_ca, ctx, in)
	_ca = append(_ca, _va...)
	ret := _m.Called(_ca...)

	var r0 *controllerv1beta1.RestartPXCClusterResponse
	if rf, ok := ret.Get(0).(func(context.Context, *controllerv1beta1.RestartPXCClusterRequest, ...grpc.CallOption) *controllerv1beta1.RestartPXCClusterResponse); ok {
		r0 = rf(ctx, in, opts...)
	} else {
		if ret.Get(0) != nil {
			r0 = ret.Get(0).(*controllerv1beta1.RestartPXCClusterResponse)
		}
	}

	var r1 error
	if rf, ok := ret.Get(1).(func(context.Context, *controllerv1beta1.RestartPXCClusterRequest, ...grpc.CallOption) error); ok {
		r1 = rf(ctx, in, opts...)
	} else {
		r1 = ret.Error(1)
	}

	return r0, r1
}

>>>>>>> 955ccdc5
// StartMonitoring provides a mock function with given fields: ctx, in, opts
func (_m *mockDbaasClient) StartMonitoring(ctx context.Context, in *controllerv1beta1.StartMonitoringRequest, opts ...grpc.CallOption) (*controllerv1beta1.StartMonitoringResponse, error) {
	_va := make([]interface{}, len(opts))
	for _i := range opts {
		_va[_i] = opts[_i]
	}
	var _ca []interface{}
	_ca = append(_ca, ctx, in)
	_ca = append(_ca, _va...)
	ret := _m.Called(_ca...)

	var r0 *controllerv1beta1.StartMonitoringResponse
	if rf, ok := ret.Get(0).(func(context.Context, *controllerv1beta1.StartMonitoringRequest, ...grpc.CallOption) *controllerv1beta1.StartMonitoringResponse); ok {
		r0 = rf(ctx, in, opts...)
	} else {
		if ret.Get(0) != nil {
			r0 = ret.Get(0).(*controllerv1beta1.StartMonitoringResponse)
		}
	}

	var r1 error
	if rf, ok := ret.Get(1).(func(context.Context, *controllerv1beta1.StartMonitoringRequest, ...grpc.CallOption) error); ok {
		r1 = rf(ctx, in, opts...)
	} else {
		r1 = ret.Error(1)
	}

	return r0, r1
}

// StopMonitoring provides a mock function with given fields: ctx, in, opts
func (_m *mockDbaasClient) StopMonitoring(ctx context.Context, in *controllerv1beta1.StopMonitoringRequest, opts ...grpc.CallOption) (*controllerv1beta1.StopMonitoringResponse, error) {
	_va := make([]interface{}, len(opts))
	for _i := range opts {
		_va[_i] = opts[_i]
	}
	var _ca []interface{}
	_ca = append(_ca, ctx, in)
	_ca = append(_ca, _va...)
	ret := _m.Called(_ca...)

	var r0 *controllerv1beta1.StopMonitoringResponse
	if rf, ok := ret.Get(0).(func(context.Context, *controllerv1beta1.StopMonitoringRequest, ...grpc.CallOption) *controllerv1beta1.StopMonitoringResponse); ok {
		r0 = rf(ctx, in, opts...)
	} else {
		if ret.Get(0) != nil {
			r0 = ret.Get(0).(*controllerv1beta1.StopMonitoringResponse)
		}
	}

	var r1 error
	if rf, ok := ret.Get(1).(func(context.Context, *controllerv1beta1.StopMonitoringRequest, ...grpc.CallOption) error); ok {
		r1 = rf(ctx, in, opts...)
	} else {
		r1 = ret.Error(1)
	}

	return r0, r1
}<|MERGE_RESOLUTION|>--- conflicted
+++ resolved
@@ -336,8 +336,6 @@
 	return r0, r1
 }
 
-<<<<<<< HEAD
-=======
 // ListInstallPlans provides a mock function with given fields: ctx, in, opts
 func (_m *mockDbaasClient) ListInstallPlans(ctx context.Context, in *controllerv1beta1.ListInstallPlansRequest, opts ...grpc.CallOption) (*controllerv1beta1.ListInstallPlansResponse, error) {
 	_va := make([]interface{}, len(opts))
@@ -368,66 +366,6 @@
 	return r0, r1
 }
 
-// ListPSMDBClusters provides a mock function with given fields: ctx, in, opts
-func (_m *mockDbaasClient) ListPSMDBClusters(ctx context.Context, in *controllerv1beta1.ListPSMDBClustersRequest, opts ...grpc.CallOption) (*controllerv1beta1.ListPSMDBClustersResponse, error) {
-	_va := make([]interface{}, len(opts))
-	for _i := range opts {
-		_va[_i] = opts[_i]
-	}
-	var _ca []interface{}
-	_ca = append(_ca, ctx, in)
-	_ca = append(_ca, _va...)
-	ret := _m.Called(_ca...)
-
-	var r0 *controllerv1beta1.ListPSMDBClustersResponse
-	if rf, ok := ret.Get(0).(func(context.Context, *controllerv1beta1.ListPSMDBClustersRequest, ...grpc.CallOption) *controllerv1beta1.ListPSMDBClustersResponse); ok {
-		r0 = rf(ctx, in, opts...)
-	} else {
-		if ret.Get(0) != nil {
-			r0 = ret.Get(0).(*controllerv1beta1.ListPSMDBClustersResponse)
-		}
-	}
-
-	var r1 error
-	if rf, ok := ret.Get(1).(func(context.Context, *controllerv1beta1.ListPSMDBClustersRequest, ...grpc.CallOption) error); ok {
-		r1 = rf(ctx, in, opts...)
-	} else {
-		r1 = ret.Error(1)
-	}
-
-	return r0, r1
-}
-
-// ListPXCClusters provides a mock function with given fields: ctx, in, opts
-func (_m *mockDbaasClient) ListPXCClusters(ctx context.Context, in *controllerv1beta1.ListPXCClustersRequest, opts ...grpc.CallOption) (*controllerv1beta1.ListPXCClustersResponse, error) {
-	_va := make([]interface{}, len(opts))
-	for _i := range opts {
-		_va[_i] = opts[_i]
-	}
-	var _ca []interface{}
-	_ca = append(_ca, ctx, in)
-	_ca = append(_ca, _va...)
-	ret := _m.Called(_ca...)
-
-	var r0 *controllerv1beta1.ListPXCClustersResponse
-	if rf, ok := ret.Get(0).(func(context.Context, *controllerv1beta1.ListPXCClustersRequest, ...grpc.CallOption) *controllerv1beta1.ListPXCClustersResponse); ok {
-		r0 = rf(ctx, in, opts...)
-	} else {
-		if ret.Get(0) != nil {
-			r0 = ret.Get(0).(*controllerv1beta1.ListPXCClustersResponse)
-		}
-	}
-
-	var r1 error
-	if rf, ok := ret.Get(1).(func(context.Context, *controllerv1beta1.ListPXCClustersRequest, ...grpc.CallOption) error); ok {
-		r1 = rf(ctx, in, opts...)
-	} else {
-		r1 = ret.Error(1)
-	}
-
-	return r0, r1
-}
-
 // ListSubscriptions provides a mock function with given fields: ctx, in, opts
 func (_m *mockDbaasClient) ListSubscriptions(ctx context.Context, in *controllerv1beta1.ListSubscriptionsRequest, opts ...grpc.CallOption) (*controllerv1beta1.ListSubscriptionsResponse, error) {
 	_va := make([]interface{}, len(opts))
@@ -458,67 +396,6 @@
 	return r0, r1
 }
 
-// RestartPSMDBCluster provides a mock function with given fields: ctx, in, opts
-func (_m *mockDbaasClient) RestartPSMDBCluster(ctx context.Context, in *controllerv1beta1.RestartPSMDBClusterRequest, opts ...grpc.CallOption) (*controllerv1beta1.RestartPSMDBClusterResponse, error) {
-	_va := make([]interface{}, len(opts))
-	for _i := range opts {
-		_va[_i] = opts[_i]
-	}
-	var _ca []interface{}
-	_ca = append(_ca, ctx, in)
-	_ca = append(_ca, _va...)
-	ret := _m.Called(_ca...)
-
-	var r0 *controllerv1beta1.RestartPSMDBClusterResponse
-	if rf, ok := ret.Get(0).(func(context.Context, *controllerv1beta1.RestartPSMDBClusterRequest, ...grpc.CallOption) *controllerv1beta1.RestartPSMDBClusterResponse); ok {
-		r0 = rf(ctx, in, opts...)
-	} else {
-		if ret.Get(0) != nil {
-			r0 = ret.Get(0).(*controllerv1beta1.RestartPSMDBClusterResponse)
-		}
-	}
-
-	var r1 error
-	if rf, ok := ret.Get(1).(func(context.Context, *controllerv1beta1.RestartPSMDBClusterRequest, ...grpc.CallOption) error); ok {
-		r1 = rf(ctx, in, opts...)
-	} else {
-		r1 = ret.Error(1)
-	}
-
-	return r0, r1
-}
-
-// RestartPXCCluster provides a mock function with given fields: ctx, in, opts
-func (_m *mockDbaasClient) RestartPXCCluster(ctx context.Context, in *controllerv1beta1.RestartPXCClusterRequest, opts ...grpc.CallOption) (*controllerv1beta1.RestartPXCClusterResponse, error) {
-	_va := make([]interface{}, len(opts))
-	for _i := range opts {
-		_va[_i] = opts[_i]
-	}
-	var _ca []interface{}
-	_ca = append(_ca, ctx, in)
-	_ca = append(_ca, _va...)
-	ret := _m.Called(_ca...)
-
-	var r0 *controllerv1beta1.RestartPXCClusterResponse
-	if rf, ok := ret.Get(0).(func(context.Context, *controllerv1beta1.RestartPXCClusterRequest, ...grpc.CallOption) *controllerv1beta1.RestartPXCClusterResponse); ok {
-		r0 = rf(ctx, in, opts...)
-	} else {
-		if ret.Get(0) != nil {
-			r0 = ret.Get(0).(*controllerv1beta1.RestartPXCClusterResponse)
-		}
-	}
-
-	var r1 error
-	if rf, ok := ret.Get(1).(func(context.Context, *controllerv1beta1.RestartPXCClusterRequest, ...grpc.CallOption) error); ok {
-		r1 = rf(ctx, in, opts...)
-	} else {
-		r1 = ret.Error(1)
-	}
-
-	return r0, r1
-}
-
->>>>>>> 955ccdc5
 // StartMonitoring provides a mock function with given fields: ctx, in, opts
 func (_m *mockDbaasClient) StartMonitoring(ctx context.Context, in *controllerv1beta1.StartMonitoringRequest, opts ...grpc.CallOption) (*controllerv1beta1.StartMonitoringResponse, error) {
 	_va := make([]interface{}, len(opts))
