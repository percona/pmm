// Copyright (C) 2023 Percona LLC
//
// This program is free software: you can redistribute it and/or modify
// it under the terms of the GNU Affero General Public License as published by
// the Free Software Foundation, either version 3 of the License, or
// (at your option) any later version.
//
// This program is distributed in the hope that it will be useful,
// but WITHOUT ANY WARRANTY; without even the implied warranty of
// MERCHANTABILITY or FITNESS FOR A PARTICULAR PURPOSE. See the
// GNU Affero General Public License for more details.
//
// You should have received a copy of the GNU Affero General Public License
// along with this program. If not, see <https://www.gnu.org/licenses/>.

package management

import (
	"context"

	"github.com/AlekSi/pointer"
	"gopkg.in/reform.v1"

	inventoryv1 "github.com/percona/pmm/api/inventory/v1"
	managementv1 "github.com/percona/pmm/api/management/v1"
	"github.com/percona/pmm/managed/models"
	"github.com/percona/pmm/managed/services"
)

<<<<<<< HEAD
const (
	defaultAutoDiscoveryDatabaseLimit = 10
)

// AddPostgreSQL adds "PostgreSQL Service", "PostgreSQL Exporter Agent" and "QAN PostgreSQL PerfSchema Agent".
func (s *ManagementService) AddPostgreSQL(ctx context.Context, req *managementv1.AddPostgreSQLRequest) (*managementv1.AddPostgreSQLResponse, error) {
	res := &managementv1.AddPostgreSQLResponse{}

	if e := s.db.InTransactionContext(ctx, nil, func(tx *reform.TX) error {
		switch {
		case req.AutoDiscoveryLimit == 0:
			req.AutoDiscoveryLimit = defaultAutoDiscoveryDatabaseLimit
		case req.AutoDiscoveryLimit < -1:
			req.AutoDiscoveryLimit = -1
		}

=======
// PostgreSQLService PostgreSQL Management Service.
type PostgreSQLService struct {
	db    *reform.DB
	state agentsStateUpdater
	cc    connectionChecker
	sib   serviceInfoBroker
	l     *logrus.Entry
}

// NewPostgreSQLService creates new PostgreSQL Management Service.
func NewPostgreSQLService(db *reform.DB, state agentsStateUpdater, cc connectionChecker, sib serviceInfoBroker) *PostgreSQLService {
	return &PostgreSQLService{
		db:    db,
		state: state,
		cc:    cc,
		sib:   sib,
		l:     logrus.WithField("component", "postgresql"),
	}
}

// Add adds "PostgreSQL Service", "PostgreSQL Exporter Agent" and "QAN PostgreSQL PerfSchema Agent".
func (s *PostgreSQLService) Add(ctx context.Context, req *managementpb.AddPostgreSQLRequest) (*managementpb.AddPostgreSQLResponse, error) {
	res := &managementpb.AddPostgreSQLResponse{}

	if e := s.db.InTransaction(func(tx *reform.TX) error {
>>>>>>> 2a46e6ab
		nodeID, err := nodeID(tx, req.NodeId, req.NodeName, req.AddNode, req.Address)
		if err != nil {
			return err
		}

		service, err := models.AddNewService(tx.Querier, models.PostgreSQLServiceType, &models.AddDBMSServiceParams{
			ServiceName:    req.ServiceName,
			NodeID:         nodeID,
			Database:       req.Database,
			Environment:    req.Environment,
			Cluster:        req.Cluster,
			ReplicationSet: req.ReplicationSet,
			Address:        pointer.ToStringOrNil(req.Address),
			Port:           pointer.ToUint16OrNil(uint16(req.Port)),
			Socket:         pointer.ToStringOrNil(req.Socket),
			CustomLabels:   req.CustomLabels,
		})
		if err != nil {
			return err
		}

		invService, err := services.ToAPIService(service)
		if err != nil {
			return err
		}
		res.Service = invService.(*inventoryv1.PostgreSQLService) //nolint:forcetypeassert

		req.MetricsMode, err = supportedMetricsMode(tx.Querier, req.MetricsMode, req.PmmAgentId)
		if err != nil {
			return err
		}

		options := models.PostgreSQLOptionsFromRequest(req)
		row, err := models.CreateAgent(tx.Querier, models.PostgresExporterType, &models.CreateAgentParams{
			PMMAgentID:        req.PmmAgentId,
			ServiceID:         service.ServiceID,
			Username:          req.Username,
			Password:          req.Password,
			AgentPassword:     req.AgentPassword,
			TLS:               req.Tls,
			TLSSkipVerify:     req.TlsSkipVerify,
			PushMetrics:       isPushMode(req.MetricsMode),
			ExposeExporter:    req.ExposeExporter,
			DisableCollectors: req.DisableCollectors,
			PostgreSQLOptions: options,
			LogLevel:          services.SpecifyLogLevel(req.LogLevel, inventoryv1.LogLevel_LOG_LEVEL_ERROR),
		})
		if err != nil {
			return err
		}

		if !req.SkipConnectionCheck {
			if err = s.cc.CheckConnectionToService(ctx, tx.Querier, service, row); err != nil {
				return err
			}

			if err = s.sib.GetInfoFromService(ctx, tx.Querier, service, row); err != nil {
				return err
			}

			// In case of not available PGSM extension it is switch to PGSS.
			if req.QanPostgresqlPgstatmonitorAgent && row.PostgreSQLOptions.PGSMVersion == "" {
				res.Warning = "Could not to detect the pg_stat_monitor extension on your system. Falling back to the pg_stat_statements."
				req.QanPostgresqlPgstatementsAgent = true
				req.QanPostgresqlPgstatmonitorAgent = false
			}
		}

		agent, err := services.ToAPIAgent(tx.Querier, row)
		if err != nil {
			return err
		}
		res.PostgresExporter = agent.(*inventoryv1.PostgresExporter) //nolint:forcetypeassert

		if req.QanPostgresqlPgstatementsAgent {
			row, err = models.CreateAgent(tx.Querier, models.QANPostgreSQLPgStatementsAgentType, &models.CreateAgentParams{
				PMMAgentID:              req.PmmAgentId,
				ServiceID:               service.ServiceID,
				Username:                req.Username,
				Password:                req.Password,
				MaxQueryLength:          req.MaxQueryLength,
				QueryExamplesDisabled:   req.DisableQueryExamples,
				CommentsParsingDisabled: req.DisableCommentsParsing,
				TLS:                     req.Tls,
				TLSSkipVerify:           req.TlsSkipVerify,
				PostgreSQLOptions:       options,
				LogLevel:                services.SpecifyLogLevel(req.LogLevel, inventoryv1.LogLevel_LOG_LEVEL_FATAL),
			})
			if err != nil {
				return err
			}

			agent, err = services.ToAPIAgent(tx.Querier, row)
			if err != nil {
				return err
			}
			res.QanPostgresqlPgstatementsAgent = agent.(*inventoryv1.QANPostgreSQLPgStatementsAgent) //nolint:forcetypeassert
		}

		if req.QanPostgresqlPgstatmonitorAgent {
			row, err = models.CreateAgent(tx.Querier, models.QANPostgreSQLPgStatMonitorAgentType, &models.CreateAgentParams{
				PMMAgentID:              req.PmmAgentId,
				ServiceID:               service.ServiceID,
				Username:                req.Username,
				Password:                req.Password,
				MaxQueryLength:          req.MaxQueryLength,
				QueryExamplesDisabled:   req.DisableQueryExamples,
				CommentsParsingDisabled: req.DisableCommentsParsing,
				TLS:                     req.Tls,
				TLSSkipVerify:           req.TlsSkipVerify,
				PostgreSQLOptions:       options,
				LogLevel:                services.SpecifyLogLevel(req.LogLevel, inventoryv1.LogLevel_LOG_LEVEL_FATAL),
			})
			if err != nil {
				return err
			}

			agent, err = services.ToAPIAgent(tx.Querier, row)
			if err != nil {
				return err
			}
			res.QanPostgresqlPgstatmonitorAgent = agent.(*inventoryv1.QANPostgreSQLPgStatMonitorAgent) //nolint:forcetypeassert
		}

		return nil
	}); e != nil {
		return nil, e
	}

	s.state.RequestStateUpdate(ctx, req.PmmAgentId)
	return res, nil
}<|MERGE_RESOLUTION|>--- conflicted
+++ resolved
@@ -27,50 +27,11 @@
 	"github.com/percona/pmm/managed/services"
 )
 
-<<<<<<< HEAD
-const (
-	defaultAutoDiscoveryDatabaseLimit = 10
-)
-
 // AddPostgreSQL adds "PostgreSQL Service", "PostgreSQL Exporter Agent" and "QAN PostgreSQL PerfSchema Agent".
 func (s *ManagementService) AddPostgreSQL(ctx context.Context, req *managementv1.AddPostgreSQLRequest) (*managementv1.AddPostgreSQLResponse, error) {
 	res := &managementv1.AddPostgreSQLResponse{}
 
 	if e := s.db.InTransactionContext(ctx, nil, func(tx *reform.TX) error {
-		switch {
-		case req.AutoDiscoveryLimit == 0:
-			req.AutoDiscoveryLimit = defaultAutoDiscoveryDatabaseLimit
-		case req.AutoDiscoveryLimit < -1:
-			req.AutoDiscoveryLimit = -1
-		}
-
-=======
-// PostgreSQLService PostgreSQL Management Service.
-type PostgreSQLService struct {
-	db    *reform.DB
-	state agentsStateUpdater
-	cc    connectionChecker
-	sib   serviceInfoBroker
-	l     *logrus.Entry
-}
-
-// NewPostgreSQLService creates new PostgreSQL Management Service.
-func NewPostgreSQLService(db *reform.DB, state agentsStateUpdater, cc connectionChecker, sib serviceInfoBroker) *PostgreSQLService {
-	return &PostgreSQLService{
-		db:    db,
-		state: state,
-		cc:    cc,
-		sib:   sib,
-		l:     logrus.WithField("component", "postgresql"),
-	}
-}
-
-// Add adds "PostgreSQL Service", "PostgreSQL Exporter Agent" and "QAN PostgreSQL PerfSchema Agent".
-func (s *PostgreSQLService) Add(ctx context.Context, req *managementpb.AddPostgreSQLRequest) (*managementpb.AddPostgreSQLResponse, error) {
-	res := &managementpb.AddPostgreSQLResponse{}
-
-	if e := s.db.InTransaction(func(tx *reform.TX) error {
->>>>>>> 2a46e6ab
 		nodeID, err := nodeID(tx, req.NodeId, req.NodeName, req.AddNode, req.Address)
 		if err != nil {
 			return err
