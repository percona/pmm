// Copyright (C) 2023 Percona LLC
//
// This program is free software: you can redistribute it and/or modify
// it under the terms of the GNU Affero General Public License as published by
// the Free Software Foundation, either version 3 of the License, or
// (at your option) any later version.
//
// This program is distributed in the hope that it will be useful,
// but WITHOUT ANY WARRANTY; without even the implied warranty of
// MERCHANTABILITY or FITNESS FOR A PARTICULAR PURPOSE. See the
// GNU Affero General Public License for more details.
//
// You should have received a copy of the GNU Affero General Public License
// along with this program. If not, see <https://www.gnu.org/licenses/>.

package management

import (
	"context"

	"github.com/AlekSi/pointer"
	"github.com/sirupsen/logrus"
	"gopkg.in/reform.v1"

	inventoryv1 "github.com/percona/pmm/api/inventory/v1"
	managementv1 "github.com/percona/pmm/api/management/v1"
	"github.com/percona/pmm/managed/models"
	"github.com/percona/pmm/managed/services"
)

const (
	defaultAutoDiscoveryDatabaseLimit = 10
)

// PostgreSQLService PostgreSQL Management Service.
type PostgreSQLService struct {
	db    *reform.DB
	state agentsStateUpdater
	cc    connectionChecker
	sib   serviceInfoBroker
<<<<<<< HEAD

	managementv1.UnimplementedPostgreSQLServiceServer
=======
	l     *logrus.Entry
>>>>>>> c8caec61
}

// NewPostgreSQLService creates new PostgreSQL Management Service.
func NewPostgreSQLService(db *reform.DB, state agentsStateUpdater, cc connectionChecker, sib serviceInfoBroker) *PostgreSQLService {
	return &PostgreSQLService{
		db:    db,
		state: state,
		cc:    cc,
		sib:   sib,
		l:     logrus.WithField("component", "postgresql"),
	}
}

// AddPostgreSQL adds "PostgreSQL Service", "PostgreSQL Exporter Agent" and "QAN PostgreSQL PerfSchema Agent".
func (s *PostgreSQLService) AddPostgreSQL(ctx context.Context, req *managementv1.AddPostgreSQLRequest) (*managementv1.AddPostgreSQLResponse, error) {
	res := &managementv1.AddPostgreSQLResponse{}

	if e := s.db.InTransaction(func(tx *reform.TX) error {
		switch {
		case req.AutoDiscoveryLimit == 0:
			req.AutoDiscoveryLimit = defaultAutoDiscoveryDatabaseLimit
		case req.AutoDiscoveryLimit < -1:
			req.AutoDiscoveryLimit = -1
		}

		nodeID, err := nodeID(tx, req.NodeId, req.NodeName, req.AddNode, req.Address)
		if err != nil {
			return err
		}

		service, err := models.AddNewService(tx.Querier, models.PostgreSQLServiceType, &models.AddDBMSServiceParams{
			ServiceName:    req.ServiceName,
			NodeID:         nodeID,
			Database:       req.Database,
			Environment:    req.Environment,
			Cluster:        req.Cluster,
			ReplicationSet: req.ReplicationSet,
			Address:        pointer.ToStringOrNil(req.Address),
			Port:           pointer.ToUint16OrNil(uint16(req.Port)),
			Socket:         pointer.ToStringOrNil(req.Socket),
			CustomLabels:   req.CustomLabels,
		})
		if err != nil {
			return err
		}

		invService, err := services.ToAPIService(service)
		if err != nil {
			return err
		}
		res.Service = invService.(*inventoryv1.PostgreSQLService) //nolint:forcetypeassert

		req.MetricsMode, err = supportedMetricsMode(tx.Querier, req.MetricsMode, req.PmmAgentId)
		if err != nil {
			return err
		}

		options := models.PostgreSQLOptionsFromRequest(req)
		row, err := models.CreateAgent(tx.Querier, models.PostgresExporterType, &models.CreateAgentParams{
			PMMAgentID:        req.PmmAgentId,
			ServiceID:         service.ServiceID,
			Username:          req.Username,
			Password:          req.Password,
			AgentPassword:     req.AgentPassword,
			TLS:               req.Tls,
			TLSSkipVerify:     req.TlsSkipVerify,
			PushMetrics:       isPushMode(req.MetricsMode),
			ExposeExporter:    req.ExposeExporter,
			DisableCollectors: req.DisableCollectors,
<<<<<<< HEAD
			PostgreSQLOptions: models.PostgreSQLOptionsFromRequest(req),
			LogLevel:          services.SpecifyLogLevel(req.LogLevel, inventoryv1.LogLevel_LOG_LEVEL_ERROR),
=======
			PostgreSQLOptions: options,
			LogLevel:          services.SpecifyLogLevel(req.LogLevel, inventorypb.LogLevel_error),
>>>>>>> c8caec61
		})
		if err != nil {
			return err
		}

		if !req.SkipConnectionCheck {
			if err = s.cc.CheckConnectionToService(ctx, tx.Querier, service, row); err != nil {
				return err
			}

			if err = s.sib.GetInfoFromService(ctx, tx.Querier, service, row); err != nil {
				return err
			}

			// In case of not available PGSM extension it is switch to PGSS.
			if req.QanPostgresqlPgstatmonitorAgent && row.PostgreSQLOptions.PGSMVersion == "" {
				res.Warning = "Could not to detect the pg_stat_monitor extension on your system. Falling back to the pg_stat_statements."
				req.QanPostgresqlPgstatementsAgent = true
				req.QanPostgresqlPgstatmonitorAgent = false
			}
		}

		agent, err := services.ToAPIAgent(tx.Querier, row)
		if err != nil {
			return err
		}
		res.PostgresExporter = agent.(*inventoryv1.PostgresExporter) //nolint:forcetypeassert

		if req.QanPostgresqlPgstatementsAgent {
			row, err = models.CreateAgent(tx.Querier, models.QANPostgreSQLPgStatementsAgentType, &models.CreateAgentParams{
				PMMAgentID:              req.PmmAgentId,
				ServiceID:               service.ServiceID,
				Username:                req.Username,
				Password:                req.Password,
				MaxQueryLength:          req.MaxQueryLength,
				QueryExamplesDisabled:   req.DisableQueryExamples,
				CommentsParsingDisabled: req.DisableCommentsParsing,
				TLS:                     req.Tls,
				TLSSkipVerify:           req.TlsSkipVerify,
<<<<<<< HEAD
				PostgreSQLOptions:       models.PostgreSQLOptionsFromRequest(req),
				LogLevel:                services.SpecifyLogLevel(req.LogLevel, inventoryv1.LogLevel_LOG_LEVEL_FATAL),
=======
				PostgreSQLOptions:       options,
				LogLevel:                services.SpecifyLogLevel(req.LogLevel, inventorypb.LogLevel_fatal),
>>>>>>> c8caec61
			})
			if err != nil {
				return err
			}

			agent, err = services.ToAPIAgent(tx.Querier, row)
			if err != nil {
				return err
			}
			res.QanPostgresqlPgstatementsAgent = agent.(*inventoryv1.QANPostgreSQLPgStatementsAgent) //nolint:forcetypeassert
		}

		if req.QanPostgresqlPgstatmonitorAgent {
			row, err = models.CreateAgent(tx.Querier, models.QANPostgreSQLPgStatMonitorAgentType, &models.CreateAgentParams{
				PMMAgentID:              req.PmmAgentId,
				ServiceID:               service.ServiceID,
				Username:                req.Username,
				Password:                req.Password,
				MaxQueryLength:          req.MaxQueryLength,
				QueryExamplesDisabled:   req.DisableQueryExamples,
				CommentsParsingDisabled: req.DisableCommentsParsing,
				TLS:                     req.Tls,
				TLSSkipVerify:           req.TlsSkipVerify,
<<<<<<< HEAD
				PostgreSQLOptions:       models.PostgreSQLOptionsFromRequest(req),
				LogLevel:                services.SpecifyLogLevel(req.LogLevel, inventoryv1.LogLevel_LOG_LEVEL_FATAL),
=======
				PostgreSQLOptions:       options,
				LogLevel:                services.SpecifyLogLevel(req.LogLevel, inventorypb.LogLevel_fatal),
>>>>>>> c8caec61
			})
			if err != nil {
				return err
			}

			agent, err = services.ToAPIAgent(tx.Querier, row)
			if err != nil {
				return err
			}
			res.QanPostgresqlPgstatmonitorAgent = agent.(*inventoryv1.QANPostgreSQLPgStatMonitorAgent) //nolint:forcetypeassert
		}

		return nil
	}); e != nil {
		return nil, e
	}

	s.state.RequestStateUpdate(ctx, req.PmmAgentId)
	return res, nil
}<|MERGE_RESOLUTION|>--- conflicted
+++ resolved
@@ -38,12 +38,9 @@
 	state agentsStateUpdater
 	cc    connectionChecker
 	sib   serviceInfoBroker
-<<<<<<< HEAD
+	l     *logrus.Entry
 
 	managementv1.UnimplementedPostgreSQLServiceServer
-=======
-	l     *logrus.Entry
->>>>>>> c8caec61
 }
 
 // NewPostgreSQLService creates new PostgreSQL Management Service.
@@ -113,13 +110,8 @@
 			PushMetrics:       isPushMode(req.MetricsMode),
 			ExposeExporter:    req.ExposeExporter,
 			DisableCollectors: req.DisableCollectors,
-<<<<<<< HEAD
-			PostgreSQLOptions: models.PostgreSQLOptionsFromRequest(req),
+			PostgreSQLOptions: options,
 			LogLevel:          services.SpecifyLogLevel(req.LogLevel, inventoryv1.LogLevel_LOG_LEVEL_ERROR),
-=======
-			PostgreSQLOptions: options,
-			LogLevel:          services.SpecifyLogLevel(req.LogLevel, inventorypb.LogLevel_error),
->>>>>>> c8caec61
 		})
 		if err != nil {
 			return err
@@ -159,13 +151,8 @@
 				CommentsParsingDisabled: req.DisableCommentsParsing,
 				TLS:                     req.Tls,
 				TLSSkipVerify:           req.TlsSkipVerify,
-<<<<<<< HEAD
-				PostgreSQLOptions:       models.PostgreSQLOptionsFromRequest(req),
+				PostgreSQLOptions:       options,
 				LogLevel:                services.SpecifyLogLevel(req.LogLevel, inventoryv1.LogLevel_LOG_LEVEL_FATAL),
-=======
-				PostgreSQLOptions:       options,
-				LogLevel:                services.SpecifyLogLevel(req.LogLevel, inventorypb.LogLevel_fatal),
->>>>>>> c8caec61
 			})
 			if err != nil {
 				return err
@@ -189,13 +176,8 @@
 				CommentsParsingDisabled: req.DisableCommentsParsing,
 				TLS:                     req.Tls,
 				TLSSkipVerify:           req.TlsSkipVerify,
-<<<<<<< HEAD
-				PostgreSQLOptions:       models.PostgreSQLOptionsFromRequest(req),
+				PostgreSQLOptions:       options,
 				LogLevel:                services.SpecifyLogLevel(req.LogLevel, inventoryv1.LogLevel_LOG_LEVEL_FATAL),
-=======
-				PostgreSQLOptions:       options,
-				LogLevel:                services.SpecifyLogLevel(req.LogLevel, inventorypb.LogLevel_fatal),
->>>>>>> c8caec61
 			})
 			if err != nil {
 				return err
