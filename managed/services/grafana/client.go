--- conflicted
+++ resolved
@@ -633,33 +633,6 @@
 	return grafanaClient, nil
 }
 
-<<<<<<< HEAD
-func (c *Client) authHeadersFromContext(ctx context.Context) (http.Header, error) {
-	headers, ok := metadata.FromIncomingContext(ctx)
-	if !ok {
-		return nil, fmt.Errorf("cannot get headers from metadata")
-	}
-	// get authorization from headers.
-	authorizationHeaders := headers.Get("Authorization")
-	cookieHeaders := headers.Get(grpcGatewayCookie)
-	if len(authorizationHeaders) == 0 && len(cookieHeaders) == 0 {
-		return nil, status.Error(codes.Unauthenticated, "Authorization error.")
-	}
-
-	authHeaders := make(http.Header)
-	if len(authorizationHeaders) != 0 {
-		authHeaders.Add("Authorization", authorizationHeaders[0])
-	}
-	if len(cookieHeaders) != 0 {
-		for _, header := range cookieHeaders {
-			authHeaders.Add("Cookie", header)
-		}
-	}
-	return authHeaders, nil
-}
-
-=======
->>>>>>> f952623e
 func (c *Client) createAPIKey(ctx context.Context, name string, role role, authHeaders http.Header) (int64, string, error) {
 	// https://grafana.com/docs/grafana/latest/http_api/auth/#create-api-key
 	b, err := json.Marshal(apiKey{Name: name, Role: role.String()})
