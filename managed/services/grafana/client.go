// Copyright (C) 2023 Percona LLC
//
// This program is free software: you can redistribute it and/or modify
// it under the terms of the GNU Affero General Public License as published by
// the Free Software Foundation, either version 3 of the License, or
// (at your option) any later version.
//
// This program is distributed in the hope that it will be useful,
// but WITHOUT ANY WARRANTY; without even the implied warranty of
// MERCHANTABILITY or FITNESS FOR A PARTICULAR PURPOSE. See the
// GNU Affero General Public License for more details.
//
// You should have received a copy of the GNU Affero General Public License
// along with this program. If not, see <https://www.gnu.org/licenses/>.

// Package grafana provides facilities for working with Grafana.
package grafana

import (
	"bytes"
	"context"
	"encoding/json"
	"fmt"
	"io"
	"net"
	"net/http"
	"net/url"
	"strconv"
	"strings"
	"time"

	gapi "github.com/grafana/grafana-api-golang-client"
	"github.com/pkg/errors"
	prom "github.com/prometheus/client_golang/prometheus"
	"github.com/sirupsen/logrus"
	"google.golang.org/grpc/codes"
	"google.golang.org/grpc/metadata"
	"google.golang.org/grpc/status"

	"github.com/percona/pmm/managed/services"
	"github.com/percona/pmm/managed/utils/auth"
	"github.com/percona/pmm/managed/utils/irt"
)

// ErrFailedToGetToken means it failed to get user's token. Most likely due to the fact user is not logged in using Percona Account.
var ErrFailedToGetToken = errors.New("failed to get token")

const (
	pmmServiceTokenName   = "pmm-agent-st" //nolint:gosec
	pmmServiceAccountName = "pmm-agent-sa" //nolint:gosec
)

// Client represents a client for Grafana API.
type Client struct {
	addr string
	http *http.Client
	irtm prom.Collector
}

// NewClient creates a new client for given Grafana address.
func NewClient(addr string) *Client {
	var t http.RoundTripper = &http.Transport{
		DialContext: (&net.Dialer{
			Timeout:   3 * time.Second,
			KeepAlive: 30 * time.Second,
		}).DialContext,
		MaxIdleConns:          50,
		IdleConnTimeout:       90 * time.Second,
		ExpectContinueTimeout: 1 * time.Second,
	}

	if logrus.GetLevel() >= logrus.TraceLevel {
		t = irt.WithLogger(t, logrus.WithField("component", "grafana/client").Tracef)
	}
	t, irtm := irt.WithMetrics(t, "grafana_client")

	return &Client{
		addr: addr,
		http: &http.Client{
			Transport: t,
		},
		irtm: irtm,
	}
}

// Describe implements prometheus.Collector.
func (c *Client) Describe(ch chan<- *prom.Desc) {
	c.irtm.Describe(ch)
}

// Collect implements prometheus.Collector.
func (c *Client) Collect(ch chan<- prom.Metric) {
	c.irtm.Collect(ch)
}

// clientError contains error response details.
type clientError struct { //nolint:musttag
	Method       string
	URL          string
	Code         int
	Body         string
	ErrorMessage string `json:"message"` // from response JSON object, if any
}

// Error implements error interface.
func (e *clientError) Error() string {
	return fmt.Sprintf("clientError: %s %s -> %d %s", e.Method, e.URL, e.Code, e.Body)
}

// do makes HTTP request with given parameters, and decodes JSON response with 200 OK status
// to respBody. It returns wrapped clientError on any other status, or other fatal errors.
// Ctx is used only for cancelation.
func (c *Client) do(ctx context.Context, method, path, rawQuery string, headers http.Header, body []byte, respBody interface{}) error {
	u := url.URL{
		Scheme:   "http",
		Host:     c.addr,
		Path:     path,
		RawQuery: rawQuery,
	}
	req, err := http.NewRequest(method, u.String(), bytes.NewReader(body))
	if err != nil {
		return errors.WithStack(err)
	}
	if len(body) != 0 {
		req.Header.Set("Content-Type", "application/json; charset=utf-8")
	}
	for k := range headers {
		req.Header.Set(k, headers.Get(k))
	}

	req = req.WithContext(ctx)
	resp, err := c.http.Do(req)
	if err != nil {
		return errors.WithStack(err)
	}
	defer resp.Body.Close() //nolint:gosec,errcheck,nolintlint

	b, err := io.ReadAll(resp.Body)
	if err != nil {
		return errors.WithStack(err)
	}
	if resp.StatusCode < 200 || resp.StatusCode > 202 {
		cErr := &clientError{
			Method: req.Method,
			URL:    req.URL.String(),
			Code:   resp.StatusCode,
			Body:   string(b),
		}
		_ = json.Unmarshal(b, cErr) // add ErrorMessage
		return errors.WithStack(cErr)
	}

	if respBody != nil {
		if err = json.Unmarshal(b, respBody); err != nil {
			return errors.WithStack(err)
		}
	}
	return nil
}

type authUser struct {
	role   role
	userID int
}

// role defines Grafana user role within the organization
// (except grafanaAdmin that is a global flag that is more important than any other role).
// Role with more permissions has larger numerical value: viewer < editor, admin < grafanaAdmin, etc.
type role int

const (
	none role = iota
	viewer
	editor
	admin
	grafanaAdmin
)

func (r role) String() string {
	switch r {
	case none:
		return "None"
	case viewer:
		return "Viewer" // as in Grafana API
	case editor:
		return "Editor" // as in Grafana API
	case admin:
		return "Admin" // as in Grafana API
	case grafanaAdmin:
		return "GrafanaAdmin"
	default:
		return fmt.Sprintf("unexpected role %d", int(r))
	}
}

// GetUserID returns user ID from Grafana for the current user.
func (c *Client) GetUserID(ctx context.Context) (int, error) {
	authHeaders, err := auth.GetHeadersFromContext(ctx)
	if err != nil {
		return 0, err
	}

	var m map[string]interface{}
	err = c.do(ctx, http.MethodGet, "/api/user", "", authHeaders, nil, &m)
	if err != nil {
		return 0, err
	}

	userID, ok := m["id"].(float64)
	if !ok {
		return 0, errors.New("Missing User ID in Grafana response")
	}

	return int(userID), nil
}

var emptyUser = authUser{
	role:   none,
	userID: 0,
}

// getAuthUser returns grafanaAdmin if currently authenticated user is a Grafana (super) admin.
// Otherwise, it returns a role in the default organization (with ID 1).
// Ctx is used only for cancelation.
func (c *Client) getAuthUser(ctx context.Context, authHeaders http.Header) (authUser, error) {
	// Check if API Key or Service Token is authorized.
	token := auth.GetTokenFromHeaders(authHeaders)
	if token != "" {
		role, err := c.getRoleForServiceToken(ctx, token)
		if err != nil {
			if strings.Contains(err.Error(), "Auth method is not service account token") {
				role, err := c.getRoleForAPIKey(ctx, authHeaders)
				return authUser{
					role:   role,
					userID: 0,
				}, err
			}

			return emptyUser, err
		}
		return authUser{
			role:   role,
			userID: 0,
		}, nil
	}

	// https://grafana.com/docs/http_api/user/#actual-user - works only with Basic Auth
	var m map[string]interface{}
	err := c.do(ctx, http.MethodGet, "/api/user", "", authHeaders, nil, &m)
	if err != nil {
		return emptyUser, err
	}

	id, _ := m["id"].(float64)
	userID := int(id)
	if a, _ := m["isGrafanaAdmin"].(bool); a {
		return authUser{
			role:   grafanaAdmin,
			userID: userID,
		}, nil
	}

	// works only with Basic auth
	var s []interface{}
	if err := c.do(ctx, http.MethodGet, "/api/user/orgs", "", authHeaders, nil, &s); err != nil {
		return authUser{
			role:   none,
			userID: userID,
		}, err
	}

	for _, el := range s {
		m, _ := el.(map[string]interface{})
		if m == nil {
			continue
		}

		// check only default organization (with ID 1)
		if id, _ := m["orgId"].(float64); id == 1 {
			role, _ := m["role"].(string)
			return authUser{
				role:   c.convertRole(role),
				userID: userID,
			}, nil
		}
	}

	return authUser{
		role:   none,
		userID: userID,
	}, nil
}

func (c *Client) getRoleForAPIKey(ctx context.Context, authHeaders http.Header) (role, error) {
	var k map[string]interface{}
	if err := c.do(ctx, http.MethodGet, "/api/auth/key", "", authHeaders, nil, &k); err != nil {
		return none, err
	}

	if id, _ := k["orgId"].(float64); id != 1 {
		return none, nil
	}

	role, _ := k["role"].(string)
	return c.convertRole(role), nil
}

func (c *Client) convertRole(role string) role {
	switch role {
	case "Viewer":
		return viewer
	case "Editor":
		return editor
	case "Admin":
		return admin
	default:
		return none
	}
}

type apiKey struct {
	ID         int64      `json:"id"`
	OrgID      int64      `json:"orgId,omitempty"`
	Name       string     `json:"name"`
	Role       string     `json:"role"`
	Expiration *time.Time `json:"expiration,omitempty"`
}

func (c *Client) getRoleForServiceToken(ctx context.Context, token string) (role, error) {
	header := http.Header{}
	header.Add("Authorization", fmt.Sprintf("Bearer %s", token))

	var k map[string]interface{}
	if err := c.do(ctx, http.MethodGet, "/api/auth/serviceaccount", "", header, nil, &k); err != nil {
		return none, err
	}

	if id, _ := k["orgId"].(float64); id != 1 {
		return none, nil
	}

	role, _ := k["role"].(string)
	return c.convertRole(role), nil
}

type serviceAccountSearch struct {
	TotalCount      int              `json:"totalCount"`
	ServiceAccounts []serviceAccount `json:"serviceAccounts"`
}

func (c *Client) getServiceAccountIDFromName(ctx context.Context, nodeName string, authHeaders http.Header) (int, error) {
	var res serviceAccountSearch
	serviceAccountName := fmt.Sprintf("%s-%s", pmmServiceAccountName, nodeName)
	if err := c.do(ctx, http.MethodGet, "/api/serviceaccounts/search", fmt.Sprintf("query=%s", serviceAccountName), authHeaders, nil, &res); err != nil {
		return 0, err
	}
	for _, serviceAccount := range res.ServiceAccounts {
		if serviceAccount.Name != serviceAccountName {
			continue
		}
		return serviceAccount.ID, nil
	}

	return 0, errors.Errorf("service account %s not found", serviceAccountName)
}

func (c *Client) getNotPMMAgentTokenCountForServiceAccount(ctx context.Context, nodeName string) (int, error) {
	authHeaders, err := auth.GetHeadersFromContext(ctx)
	if err != nil {
		return 0, err
	}

	serviceAccountID, err := c.getServiceAccountIDFromName(ctx, nodeName, authHeaders)
	if err != nil {
		return 0, err
	}

	var tokens []serviceToken
	if err := c.do(ctx, http.MethodGet, fmt.Sprintf("/api/serviceaccounts/%d/tokens", serviceAccountID), "", authHeaders, nil, &tokens); err != nil {
		return 0, err
	}

	count := 0
	for _, token := range tokens {
		serviceTokenName := fmt.Sprintf("%s-%s", pmmServiceTokenName, nodeName)
		if !strings.HasPrefix(token.Name, serviceTokenName) {
			count++
		}
	}

	return count, nil
}

func (c *Client) testCreateUser(ctx context.Context, login string, role role, authHeaders http.Header) (int, error) {
	// https://grafana.com/docs/http_api/admin/#global-users
	b, err := json.Marshal(map[string]string{
		"name":     login,
		"email":    login + "@percona.invalid",
		"login":    login,
		"password": login,
	})
	if err != nil {
		return 0, errors.WithStack(err)
	}
	var m map[string]interface{}
	if err = c.do(ctx, "POST", "/api/admin/users", "", authHeaders, b, &m); err != nil {
		return 0, err
	}
	userID := int(m["id"].(float64)) //nolint:forcetypeassert

	// settings in grafana.ini should make a viewer by default
	if role < editor {
		return userID, nil
	}

	// https://grafana.com/docs/http_api/org/#updates-the-given-user
	b, err = json.Marshal(map[string]string{
		"role": role.String(),
	})
	if err != nil {
		return 0, errors.WithStack(err)
	}
	if err = c.do(ctx, "PATCH", "/api/org/users/"+strconv.Itoa(userID), "", authHeaders, b, nil); err != nil {
		return 0, err
	}
	return userID, nil
}

func (c *Client) testDeleteUser(ctx context.Context, userID int, authHeaders http.Header) error {
	// https://grafana.com/docs/http_api/admin/#delete-global-user
	return c.do(ctx, "DELETE", "/api/admin/users/"+strconv.Itoa(userID), "", authHeaders, nil, nil)
}

// CreateServiceAccount creates service account and token with Admin role.
func (c *Client) CreateServiceAccount(ctx context.Context, nodeName string, reregister bool) (int, string, error) {
	authHeaders, err := auth.GetHeadersFromContext(ctx)
	if err != nil {
		return 0, "", err
	}

	serviceAccountID, err := c.createServiceAccount(ctx, admin, nodeName, reregister, authHeaders)
	if err != nil {
		return 0, "", err
	}

	_, serviceToken, err := c.createServiceToken(ctx, serviceAccountID, nodeName, reregister, authHeaders)
	if err != nil {
		return 0, "", err
	}

	return serviceAccountID, serviceToken, nil
}

// DeleteServiceAccount deletes service account by current service token.
func (c *Client) DeleteServiceAccount(ctx context.Context, nodeName string, force bool) (string, error) {
	authHeaders, err := auth.GetHeadersFromContext(ctx)
	if err != nil {
		return "", err
	}

	warning := ""
	serviceAccountID, err := c.getServiceAccountIDFromName(ctx, nodeName, authHeaders)
	if err != nil {
		return warning, err
	}

	customsTokensCount, err := c.getNotPMMAgentTokenCountForServiceAccount(ctx, nodeName)
	if err != nil {
		return warning, err
	}

	if !force && customsTokensCount > 0 {
		warning = "Service account wont be deleted, because there are more not PMM agent related service tokens."
		err = c.deletePMMAgentServiceToken(ctx, serviceAccountID, nodeName, authHeaders)
	} else {
		err = c.deleteServiceAccount(ctx, serviceAccountID, authHeaders)
	}
	if err != nil {
		return warning, err
	}

	return warning, err
}

// CreateAlertRule creates Grafana alert rule.
func (c *Client) CreateAlertRule(ctx context.Context, folderUID, groupName, interval string, rule *services.Rule) error {
	authHeaders, err := auth.GetHeadersFromContext(ctx)
	if err != nil {
		return err
	}

	type AlertRuleGroup struct {
		Name     string            `json:"name"`
		Interval string            `json:"interval"`
		Rules    []json.RawMessage `json:"rules"`
	}

	var group AlertRuleGroup
	if err := c.do(ctx, http.MethodGet, fmt.Sprintf("/api/ruler/grafana/api/v1/rules/%s/%s", folderUID, groupName), "", authHeaders, nil, &group); err != nil {
		return err
	}

	b, err := json.Marshal(rule)
	if err != nil {
		return err
	}

	group.Rules = append(group.Rules, b)

	if group.Interval == "" {
		group.Interval = interval
	}

	if err = validateDurations(group.Interval, rule.For); err != nil {
		return err
	}

	body, err := json.Marshal(group)
	if err != nil {
		return err
	}

<<<<<<< HEAD
	if err := c.do(ctx, "POST", fmt.Sprintf("/api/ruler/grafana/api/v1/rules/%s", folderName), "", authHeaders, body, nil); err != nil {
		if cErr, ok := errors.Cause(err).(*clientError); ok { //nolint:errorlint
			return status.Error(codes.InvalidArgument, cErr.ErrorMessage)
=======
	if err := c.do(ctx, "POST", fmt.Sprintf("/api/ruler/grafana/api/v1/rules/%s", folderUID), "", authHeaders, body, nil); err != nil {
		if err != nil {
			if cErr, ok := errors.Cause(err).(*clientError); ok { //nolint:errorlint
				return status.Error(codes.InvalidArgument, cErr.ErrorMessage)
			}
			return err
>>>>>>> fbb64633
		}
		return err
	}

	return nil
}

func validateDurations(intervalD, forD string) error {
	i, err := time.ParseDuration(intervalD)
	if err != nil {
		return err
	}

	f, err := time.ParseDuration(forD)
	if err != nil {
		return err
	}

	if f < i {
		return status.Errorf(codes.InvalidArgument, "Duration (%s) can't be shorter than evaluation interval for the given group (%s).", forD, intervalD)
	}

	return nil
}

// GetDatasourceUIDByID returns grafana datasource UID.
func (c *Client) GetDatasourceUIDByID(ctx context.Context, id int64) (string, error) {
	grafanaClient, err := c.createGrafanaClient(ctx)
	if err != nil {
		return "", errors.Wrap(err, "failed to create grafana client")
	}

	ds, err := grafanaClient.DataSource(id)
	if err != nil {
		return "", err
	}
	return ds.UID, nil
}

// CreateFolder creates grafana folder.
func (c *Client) CreateFolder(ctx context.Context, title string) (*gapi.Folder, error) {
	grafanaClient, err := c.createGrafanaClient(ctx)
	if err != nil {
		return nil, errors.Wrap(err, "failed to create grafana client")
	}

	folder, err := grafanaClient.NewFolder(title)
	if err != nil {
		return nil, errors.Wrap(err, "failed to create folder")
	}

	return &folder, nil
}

// DeleteFolder deletes grafana folder.
func (c *Client) DeleteFolder(ctx context.Context, id string, force bool) error {
	grafanaClient, err := c.createGrafanaClient(ctx)
	if err != nil {
		return errors.Wrap(err, "failed to create grafana client")
	}

	params := make(url.Values)
	if force {
		params.Add("forceDeleteRules", "true")
	}

	err = grafanaClient.DeleteFolder(id, params)
	if err != nil {
		return errors.Wrap(err, "failed to delete folder")
	}

	return nil
}

// GetFolderByUID returns folder with given UID.
func (c *Client) GetFolderByUID(ctx context.Context, uid string) (*gapi.Folder, error) {
	grafanaClient, err := c.createGrafanaClient(ctx)
	if err != nil {
		return nil, errors.Wrap(err, "failed to create grafana client")
	}

	folder, err := grafanaClient.FolderByUID(uid)
	if err != nil {
		return nil, errors.Wrap(err, "failed to find folder")
	}

	return folder, nil
}

func (c *Client) createGrafanaClient(ctx context.Context) (*gapi.Client, error) {
	authHeaders, err := auth.GetHeadersFromContext(ctx)
	if err != nil {
		return nil, errors.WithStack(err)
	}

	headers := make(map[string]string, len(authHeaders))
	for k := range authHeaders {
		headers[k] = authHeaders.Get(k)
	}

	grafanaClient, err := gapi.New("http://"+c.addr, gapi.Config{HTTPHeaders: headers})
	if err != nil {
		return nil, errors.WithStack(err)
	}

	return grafanaClient, nil
}

func (c *Client) createAPIKey(ctx context.Context, name string, role role, authHeaders http.Header) (int64, string, error) {
	// https://grafana.com/docs/grafana/latest/http_api/auth/#create-api-key
	b, err := json.Marshal(apiKey{Name: name, Role: role.String()})
	if err != nil {
		return 0, "", errors.WithStack(err)
	}
	var m map[string]interface{}
	if err = c.do(ctx, "POST", "/api/auth/keys", "", authHeaders, b, &m); err != nil {
		return 0, "", err
	}
	key := m["key"].(string) //nolint:forcetypeassert

	apiAuthHeaders := http.Header{}
	apiAuthHeaders.Set("Authorization", fmt.Sprintf("Bearer %s", key))

	var k apiKey
	if err := c.do(ctx, http.MethodGet, "/api/auth/key", "", apiAuthHeaders, nil, &k); err != nil {
		return 0, "", err
	}
	apiKeyID := k.ID

	return apiKeyID, key, nil
}

func (c *Client) deleteAPIKey(ctx context.Context, apiKeyID int64, authHeaders http.Header) error {
	// https://grafana.com/docs/grafana/latest/http_api/auth/#delete-api-key
	return c.do(ctx, "DELETE", "/api/auth/keys/"+strconv.FormatInt(apiKeyID, 10), "", authHeaders, nil, nil)
}

type serviceAccount struct {
	ID    int    `json:"id"`
	Name  string `json:"name"`
	Role  string `json:"role"`
	Force bool   `json:"force"`
}
type serviceToken struct {
	ID   int    `json:"id"`
	Name string `json:"name"`
	Role string `json:"role"`
}

func (c *Client) createServiceAccount(ctx context.Context, role role, nodeName string, reregister bool, authHeaders http.Header) (int, error) {
	if role == none {
		return 0, errors.New("you cannot create service account with empty role")
	}

	// Max length of service account name is 190 chars (default limit in Grafana). In reality it is 187.
	// Some test could fail if you will have name longer than 187 chars.
	serviceAccountName := fmt.Sprintf("%s-%s", pmmServiceAccountName, nodeName)
	b, err := json.Marshal(serviceAccount{Name: serviceAccountName, Role: role.String(), Force: reregister})
	if err != nil {
		return 0, errors.WithStack(err)
	}

	var m map[string]interface{}
	if err = c.do(ctx, "POST", "/api/serviceaccounts", "", authHeaders, b, &m); err != nil {
		return 0, err
	}

	serviceAccountID := int(m["id"].(float64)) //nolint:forcetypeassert

	// orgId is ignored during creating service account and default is -1
	// orgId should be set to 1
	if err = c.do(ctx, "PATCH", fmt.Sprintf("/api/serviceaccounts/%d", serviceAccountID), "", authHeaders, []byte("{\"orgId\": 1}"), &m); err != nil {
		return 0, err
	}

	return serviceAccountID, nil
}

func (c *Client) createServiceToken(ctx context.Context, serviceAccountID int, nodeName string, reregister bool, authHeaders http.Header) (int, string, error) {
	serviceTokenName := fmt.Sprintf("%s-%s", pmmServiceTokenName, nodeName)
	exists, err := c.serviceTokenExists(ctx, serviceAccountID, nodeName, authHeaders)
	if err != nil {
		return 0, "", err
	}
	if exists && reregister {
		err := c.deletePMMAgentServiceToken(ctx, serviceAccountID, nodeName, authHeaders)
		if err != nil {
			return 0, "", err
		}
	}

	b, err := json.Marshal(serviceToken{Name: serviceTokenName, Role: admin.String()})
	if err != nil {
		return 0, "", errors.WithStack(err)
	}

	var m map[string]interface{}
	if err = c.do(ctx, "POST", fmt.Sprintf("/api/serviceaccounts/%d/tokens", serviceAccountID), "", authHeaders, b, &m); err != nil {
		return 0, "", err
	}
	serviceTokenID := int(m["id"].(float64)) //nolint:forcetypeassert
	serviceTokenKey := m["key"].(string)     //nolint:forcetypeassert

	return serviceTokenID, serviceTokenKey, nil
}

func (c *Client) serviceTokenExists(ctx context.Context, serviceAccountID int, nodeName string, authHeaders http.Header) (bool, error) {
	var tokens []serviceToken
	if err := c.do(ctx, "GET", fmt.Sprintf("/api/serviceaccounts/%d/tokens", serviceAccountID), "", authHeaders, nil, &tokens); err != nil {
		return false, err
	}

	serviceTokenName := fmt.Sprintf("%s-%s", pmmServiceTokenName, nodeName)
	for _, token := range tokens {
		if !strings.HasPrefix(token.Name, serviceTokenName) {
			continue
		}

		return true, nil
	}

	return false, nil
}

func (c *Client) deletePMMAgentServiceToken(ctx context.Context, serviceAccountID int, nodeName string, authHeaders http.Header) error {
	var tokens []serviceToken
	if err := c.do(ctx, "GET", fmt.Sprintf("/api/serviceaccounts/%d/tokens", serviceAccountID), "", authHeaders, nil, &tokens); err != nil {
		return err
	}

	serviceTokenName := fmt.Sprintf("%s-%s", pmmServiceTokenName, nodeName)
	for _, token := range tokens {
		if strings.HasPrefix(token.Name, serviceTokenName) {
			if err := c.do(ctx, "DELETE", fmt.Sprintf("/api/serviceaccounts/%d/tokens/%d", serviceAccountID, token.ID), "", authHeaders, nil, nil); err != nil {
				return err
			}

			return nil
		}
	}

	return nil
}

func (c *Client) deleteServiceAccount(ctx context.Context, serviceAccountID int, authHeaders http.Header) error {
	return c.do(ctx, "DELETE", fmt.Sprintf("/api/serviceaccounts/%d", serviceAccountID), "", authHeaders, nil, nil)
}

// Annotation contains grafana annotation response.
type annotation struct {
	Time time.Time `json:"-"`
	Tags []string  `json:"tags,omitempty"`
	Text string    `json:"text,omitempty"`

	TimeInt int64 `json:"time,omitempty"`
}

// encode annotation before sending request.
func (a *annotation) encode() {
	var t int64
	if !a.Time.IsZero() {
		t = a.Time.UnixNano() / int64(time.Millisecond)
	}
	a.TimeInt = t
}

// decode annotation after receiving response.
func (a *annotation) decode() {
	var t time.Time
	if a.TimeInt != 0 {
		t = time.Unix(0, a.TimeInt*int64(time.Millisecond))
	}
	a.Time = t
}

// CreateAnnotation creates annotation with given text and tags ("pmm_annotation" is added automatically)
// and returns Grafana's response text which is typically "Annotation added" or "Failed to save annotation".
func (c *Client) CreateAnnotation(ctx context.Context, tags []string, from time.Time, text, authorization string) (string, error) {
	// http://docs.grafana.org/http_api/annotations/#create-annotation
	request := &annotation{
		Tags: tags,
		Text: text,
		Time: from,
	}
	request.encode()

	b, err := json.Marshal(request)
	if err != nil {
		return "", errors.Wrap(err, "failed to marshal request")
	}

	headers := make(http.Header)
	headers.Add("Authorization", authorization)

	var response struct {
		Message string `json:"message"`
	}

	if err := c.do(ctx, "POST", "/api/annotations", "", headers, b, &response); err != nil {
		return "", errors.Wrap(err, "failed to create annotation")
	}

	return response.Message, nil
}

func (c *Client) findAnnotations(ctx context.Context, from, to time.Time, authorization string) ([]annotation, error) {
	// http://docs.grafana.org/http_api/annotations/#find-annotations

	headers := make(http.Header)
	headers.Add("Authorization", authorization)

	params := url.Values{
		"from": []string{strconv.FormatInt(from.UnixNano()/int64(time.Millisecond), 10)},
		"to":   []string{strconv.FormatInt(to.UnixNano()/int64(time.Millisecond), 10)},
	}.Encode()

	var response []annotation
	if err := c.do(ctx, http.MethodGet, "/api/annotations", params, headers, nil, &response); err != nil {
		return nil, err
	}

	for i, r := range response {
		r.decode()
		response[i] = r
	}
	return response, nil
}

type grafanaHealthResponse struct {
	Commit   string `json:"commit"`
	Database string `json:"database"`
	Version  string `json:"version"`
}

// IsReady calls Grafana API to check its status.
func (c *Client) IsReady(ctx context.Context) error {
	var status grafanaHealthResponse
	if err := c.do(ctx, http.MethodGet, "/api/health", "", nil, nil, &status); err != nil {
		// since we don't return the error to the user, log it to help debugging
		logrus.Errorf("grafana status check failed: %s", err)
		return fmt.Errorf("cannot reach Grafana API")
	}

	if strings.ToLower(status.Database) != "ok" {
		logrus.Errorf("grafana is up but the database is not ok. Database status is %s", status.Database)
		return fmt.Errorf("grafana is running with errors")
	}

	return nil
}

const grpcGatewayCookie = "grpcgateway-cookie"

type currentUser struct {
	AccessToken string `json:"access_token"`
}

var errCookieIsNotSet = errors.Errorf("cookie %q is not set", grpcGatewayCookie)

// GetCurrentUserAccessToken return users access token from Grafana.
func (c *Client) GetCurrentUserAccessToken(ctx context.Context) (string, error) {
	// We need to set cookie to the request to make it execute in grafana user context.
	md, ok := metadata.FromIncomingContext(ctx)
	if !ok {
		return "", errors.Wrap(errCookieIsNotSet, "metada not set in the context")
	}
	cookies := md.Get(grpcGatewayCookie)
	if len(cookies) == 0 {
		return "", errCookieIsNotSet
	}
	headers := http.Header{}
	headers.Set("Cookie", strings.Join(cookies, "; "))

	var user currentUser
	if err := c.do(ctx, http.MethodGet, "/percona-api/user/oauth-token", "", headers, nil, &user); err != nil {
		var e *clientError
		if errors.As(err, &e) && e.ErrorMessage == "Failed to get token" && e.Code == http.StatusInternalServerError {
			return "", ErrFailedToGetToken
		}
		return "", errors.Wrap(err, "unknown error occurred during getting of user's token")
	}

	return user.AccessToken, nil
}

// check interfaces.
var (
	_ prom.Collector = (*Client)(nil)
	_ error          = (*clientError)(nil)
	_ fmt.Stringer   = role(0)
)<|MERGE_RESOLUTION|>--- conflicted
+++ resolved
@@ -520,18 +520,12 @@
 		return err
 	}
 
-<<<<<<< HEAD
-	if err := c.do(ctx, "POST", fmt.Sprintf("/api/ruler/grafana/api/v1/rules/%s", folderName), "", authHeaders, body, nil); err != nil {
-		if cErr, ok := errors.Cause(err).(*clientError); ok { //nolint:errorlint
-			return status.Error(codes.InvalidArgument, cErr.ErrorMessage)
-=======
 	if err := c.do(ctx, "POST", fmt.Sprintf("/api/ruler/grafana/api/v1/rules/%s", folderUID), "", authHeaders, body, nil); err != nil {
 		if err != nil {
 			if cErr, ok := errors.Cause(err).(*clientError); ok { //nolint:errorlint
 				return status.Error(codes.InvalidArgument, cErr.ErrorMessage)
 			}
 			return err
->>>>>>> fbb64633
 		}
 		return err
 	}
