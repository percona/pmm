// Copyright (C) 2023 Percona LLC
//
// This program is free software: you can redistribute it and/or modify
// it under the terms of the GNU Affero General Public License as published by
// the Free Software Foundation, either version 3 of the License, or
// (at your option) any later version.
//
// This program is distributed in the hope that it will be useful,
// but WITHOUT ANY WARRANTY; without even the implied warranty of
// MERCHANTABILITY or FITNESS FOR A PARTICULAR PURPOSE. See the
// GNU Affero General Public License for more details.
//
// You should have received a copy of the GNU Affero General Public License
// along with this program. If not, see <https://www.gnu.org/licenses/>.

package grafana

import (
	"context"
	"fmt"
	"net/http"
	"strings"
	"testing"
	"time"

	"github.com/pkg/errors"
	"github.com/stretchr/testify/assert"
	"github.com/stretchr/testify/require"
)

func TestClient(t *testing.T) {
	// logrus.SetLevel(logrus.TraceLevel)

	ctx := context.Background()
	c := NewClient("127.0.0.1:3000")

	req, err := http.NewRequestWithContext(ctx, http.MethodGet, "/dummy", nil)
	require.NoError(t, err)
	req.SetBasicAuth("admin", "admin")
	authHeaders := req.Header

	t.Run("getRole", func(t *testing.T) {
		t.Run("GrafanaAdmin", func(t *testing.T) {
			u, err := c.getAuthUser(ctx, authHeaders)
			role := u.role
			assert.NoError(t, err)
			assert.Equal(t, grafanaAdmin, role)
			assert.Equal(t, "GrafanaAdmin", role.String())
		})

		t.Run("NoAnonymousAccess", func(t *testing.T) {
			// See [auth.anonymous] in grafana.ini.
			// Even if anonymous access is enabled, returned role is None, not org_role.

			u, err := c.getAuthUser(ctx, nil)
			role := u.role
			clientError, _ := errors.Cause(err).(*clientError) //nolint:errorlint
			require.NotNil(t, clientError, "got role %s", role)
			assert.Equal(t, 401, clientError.Code)

			body := clientError.Body
			body = strings.ReplaceAll(body, "\n", "") // different grafana versions format response differently
			body = strings.ReplaceAll(body, " ", "")  // so we cleanup response from spaces and newlines to get unified result
			assert.Equal(t, "{\"extra\":null,\"message\":\"Unauthorized\",\"messageId\":\"auth.unauthorized\",\"statusCode\":401,\"traceID\":\"\"}", body)
			assert.Equal(t, `Unauthorized`, clientError.ErrorMessage)
			assert.Equal(t, none, role)
			assert.Equal(t, "None", role.String())
		})

		t.Run("NewUserViewerByDefault", func(t *testing.T) {
			// See [users] in grafana.ini.

			login := fmt.Sprintf("%s-%d", none, time.Now().Nanosecond())
			userID, err := c.testCreateUser(ctx, login, none, authHeaders)
			require.NoError(t, err)
			require.NotZero(t, userID)
			if err != nil {
				defer func() {
					err = c.testDeleteUser(ctx, userID, authHeaders)
					require.NoError(t, err)
				}()
			}

			req, err := http.NewRequestWithContext(ctx, http.MethodGet, "/dummy", nil)
			require.NoError(t, err)
			req.SetBasicAuth(login, login)
			userAuthHeaders := req.Header

			u, err := c.getAuthUser(ctx, userAuthHeaders)
			actualRole := u.role
			assert.NoError(t, err)
			assert.Equal(t, viewer, actualRole)
			assert.Equal(t, viewer.String(), actualRole.String())
		})

		for _, role := range []role{viewer, editor, admin} {
			role := role

			t.Run(fmt.Sprintf("Basic auth %s", role.String()), func(t *testing.T) {
				login := fmt.Sprintf("basic-%s-%d", role, time.Now().Nanosecond())
				userID, err := c.testCreateUser(ctx, login, role, authHeaders)
				require.NoError(t, err)
				require.NotZero(t, userID)
				if err != nil {
					defer func() {
						err = c.testDeleteUser(ctx, userID, authHeaders)
						require.NoError(t, err)
					}()
				}

				req, err := http.NewRequestWithContext(ctx, http.MethodGet, "/dummy", nil)
				require.NoError(t, err)
				req.SetBasicAuth(login, login)
				userAuthHeaders := req.Header

				u, err := c.getAuthUser(ctx, userAuthHeaders)
				actualRole := u.role
				assert.NoError(t, err)
				assert.Equal(t, role, actualRole)
				assert.Equal(t, role.String(), actualRole.String())
			})

			t.Run(fmt.Sprintf("API Key auth %s", role.String()), func(t *testing.T) {
				login := fmt.Sprintf("api-%s-%d", role, time.Now().Nanosecond())
				apiKeyID, apiKey, err := c.createAPIKey(ctx, login, role, authHeaders)
				require.NoError(t, err)
				require.NotZero(t, apiKeyID)
				require.NotEmpty(t, apiKey)
				if err != nil {
					defer func() {
						err = c.deleteAPIKey(ctx, apiKeyID, authHeaders)
						require.NoError(t, err)
					}()
				}

				apiKeyAuthHeaders := http.Header{}
				apiKeyAuthHeaders.Set("Authorization", fmt.Sprintf("Bearer %s", apiKey))

				u, err := c.getAuthUser(ctx, apiKeyAuthHeaders)
				actualRole := u.role
				assert.NoError(t, err)
				assert.Equal(t, role, actualRole)
				assert.Equal(t, role.String(), actualRole.String())
			})

			t.Run(fmt.Sprintf("Service token auth %s", role.String()), func(t *testing.T) {
<<<<<<< HEAD
				t.Parallel()

				nodeName := fmt.Sprintf("test-%s", role)
=======
				nodeName := fmt.Sprintf("test-node-%s", role)
>>>>>>> 483ba4dc
				serviceAccountID, err := c.createServiceAccount(ctx, role, nodeName, true, authHeaders)
				require.NoError(t, err)
				defer func() {
					err := c.deleteServiceAccount(ctx, serviceAccountID, authHeaders)
					require.NoError(t, err)
				}()

				serviceTokenID, serviceToken, err := c.createServiceToken(ctx, serviceAccountID, nodeName, true, authHeaders)
				require.NoError(t, err)
				require.NotZero(t, serviceTokenID)
				require.NotEmpty(t, serviceToken)
				defer func() {
					err := c.deletePMMAgentServiceToken(ctx, serviceAccountID, nodeName, authHeaders)
					require.NoError(t, err)
				}()

				serviceTokenAuthHeaders := http.Header{}
				serviceTokenAuthHeaders.Set("Authorization", fmt.Sprintf("Bearer %s", serviceToken))
				u, err := c.getAuthUser(ctx, serviceTokenAuthHeaders)
				assert.NoError(t, err)
				actualRole := u.role
				assert.Equal(t, role, actualRole)
				assert.Equal(t, role.String(), actualRole.String())
			})
		}
	})

	t.Run("CreateAnnotation", func(t *testing.T) {
		req, err := http.NewRequestWithContext(ctx, http.MethodGet, "/dummy", nil)
		require.NoError(t, err)
		req.SetBasicAuth("admin", "admin")
		authorization := req.Header.Get("Authorization")

		t.Run("Normal", func(t *testing.T) {
			from := time.Now()
			msg, err := c.CreateAnnotation(ctx, []string{"tag1", "tag2"}, from, "Normal", authorization)
			require.NoError(t, err)
			assert.Equal(t, "Annotation added", msg)

			annotations, err := c.findAnnotations(ctx, from, from.Add(time.Second), authorization)
			require.NoError(t, err)
			for _, a := range annotations {
				if a.Text == "Normal" {
					assert.Equal(t, []string{"tag1", "tag2"}, a.Tags)
					assert.InDelta(t, from.Unix(), a.Time.Unix(), 1)
					return
				}
			}
			assert.Fail(t, "annotation not found", "%s", annotations)
		})

		t.Run("Empty", func(t *testing.T) {
			_, err := c.CreateAnnotation(ctx, nil, time.Now(), "", authorization)
			require.Error(t, err)
		})

		t.Run("No tags", func(t *testing.T) {
			from := time.Now()
			msg, err := c.CreateAnnotation(ctx, nil, from, "No tags", authorization)
			require.NoError(t, err)
			assert.Equal(t, "Annotation added", msg)

			annotations, err := c.findAnnotations(ctx, from, from.Add(time.Second), authorization)
			require.NoError(t, err)
			for _, a := range annotations {
				if a.Text == "No tags" {
					assert.Empty(t, a.Tags)
					assert.InDelta(t, from.Unix(), a.Time.Unix(), 1)
					return
				}
			}
			assert.Fail(t, "annotation not found", "%s", annotations)
		})

		t.Run("Auth error", func(t *testing.T) {
			req, _ := http.NewRequestWithContext(ctx, http.MethodGet, "/dummy", nil)
			req.SetBasicAuth("nouser", "wrongpassword")
			authorization := req.Header.Get("Authorization")
			_, err = c.CreateAnnotation(ctx, nil, time.Now(), "", authorization)
			require.ErrorContains(t, err, "failed to create annotation: clientError: POST http://127.0.0.1:3000/api/annotations -> 401")
			require.ErrorContains(t, err, "Invalid username or password")
		})
	})

	t.Run("IsReady", func(t *testing.T) {
		err := c.IsReady(ctx)
		require.NoError(t, err)
	})
}<|MERGE_RESOLUTION|>--- conflicted
+++ resolved
@@ -144,13 +144,7 @@
 			})
 
 			t.Run(fmt.Sprintf("Service token auth %s", role.String()), func(t *testing.T) {
-<<<<<<< HEAD
-				t.Parallel()
-
-				nodeName := fmt.Sprintf("test-%s", role)
-=======
 				nodeName := fmt.Sprintf("test-node-%s", role)
->>>>>>> 483ba4dc
 				serviceAccountID, err := c.createServiceAccount(ctx, role, nodeName, true, authHeaders)
 				require.NoError(t, err)
 				defer func() {
