--- conflicted
+++ resolved
@@ -144,11 +144,6 @@
 			})
 
 			t.Run(fmt.Sprintf("Service token auth %s", role.String()), func(t *testing.T) {
-<<<<<<< HEAD
-				// t.Parallel()
-
-=======
->>>>>>> fbb64633
 				nodeName := fmt.Sprintf("test-node-%s", role)
 				serviceAccountID, err := c.createServiceAccount(ctx, role, nodeName, true, authHeaders)
 				require.NoError(t, err)
