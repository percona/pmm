--- conflicted
+++ resolved
@@ -199,8 +199,8 @@
 	})
 
 	for uri, minRole := range map[string]role{
-<<<<<<< HEAD
-		"/agent.v1.AgentService/Connect": none,
+		"/agent.v1.AgentService/Connect": admin,
+		"/agent.Agent/Connect":           admin,
 
 		"/inventory.v1.Nodes/ListNodes":                  admin,
 		"/actions/StartMySQLShowTableStatusAction":       viewer,
@@ -213,21 +213,6 @@
 		"/server.v1.ServerService/AWSInstanceCheck":      none,
 
 		"/v1/inventory/nodes":                   admin,
-=======
-		"/agent.Agent/Connect": admin,
-
-		"/inventory.Nodes/ListNodes":               admin,
-		"/actions/StartMySQLShowTableStatusAction": viewer,
-		"/management.Service/RemoveService":        admin,
-		"/management.Service/ListServices":         admin,
-		"/management.Annotation/AddAnnotation":     admin,
-		"/server.Server/CheckUpdates":              viewer,
-		"/server.Server/StartUpdate":               admin,
-		"/server.Server/UpdateStatus":              none,
-		"/server.Server/AWSInstanceCheck":          none,
-
-		"/v1/inventory/Nodes/List":              admin,
->>>>>>> f952623e
 		"/v1/actions/StartMySQLShowTableStatus": viewer,
 		"/v1/management/Service/Remove":         admin,
 		"/v1/management/Service/List":           admin,
