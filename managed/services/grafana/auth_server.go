// Copyright (C) 2023 Percona LLC
//
// This program is free software: you can redistribute it and/or modify
// it under the terms of the GNU Affero General Public License as published by
// the Free Software Foundation, either version 3 of the License, or
// (at your option) any later version.
//
// This program is distributed in the hope that it will be useful,
// but WITHOUT ANY WARRANTY; without even the implied warranty of
// MERCHANTABILITY or FITNESS FOR A PARTICULAR PURPOSE. See the
// GNU Affero General Public License for more details.
//
// You should have received a copy of the GNU Affero General Public License
// along with this program. If not, see <https://www.gnu.org/licenses/>.

// Package grafana contains Grafana related functionality.
package grafana

import (
	"context"
	"encoding/base64"
	"encoding/json"
	"fmt"
	"net/http"
	"net/http/httputil"
	"net/url"
	"path"
	"strings"
	"sync"
	"time"
	"unicode/utf8"

	"github.com/pkg/errors"
	"github.com/sirupsen/logrus"
	"google.golang.org/grpc/codes"
	"gopkg.in/reform.v1"

	"github.com/percona/pmm/managed/models"
)

const (
	connectionEndpoint = "/agent.Agent/Connect"
)

// rules maps original URL prefix to minimal required role.
var rules = map[string]role{
<<<<<<< HEAD
	// TODO https://jira.percona.com/browse/PMM-4420
	"/agent.Agent/Connect":           none, // NOTE: remove before v3 GA
	"/agent.v1.AgentService/Connect": none,

	"/inventory.":                               admin,
	"/management.":                              admin,
	"/actions/":                                 viewer,
	"/server.v1.ServerService/CheckUpdates":     viewer,
	"/server.v1.ServerService/UpdateStatus":     none,  // special token-based auth
	"/server.v1.ServerService/AWSInstanceCheck": none,  // special case - used before Grafana can be accessed
	"/server.":                                  admin, // TODO: do we need it for older agents?
	"/server.v1.":                               admin,
	"/qan.v1.CollectorService.":                 viewer,
	"/qan.v1.QANService.":                       viewer,

	"/v1/alerting":                                viewer,
	"/v1/backup":                                  admin,
	"/v1/dump":                                    admin,
	"/v1/role":                                    admin,
	"/v1/inventory/":                              admin,
	"/v1/inventory/services:getTypes":             viewer,
	"/v1/management/":                             admin,
	"/v1/actions/":                                viewer,
	"/v1/management/Jobs":                         viewer,
	"/v1/server/AWSInstance":                      none, // special case - used before Grafana can be accessed
	"/v1/server/updates":                          viewer,
	"/v1/server/updates:start":                    admin,
	"/v1/server/updates:getStatus":                none, // special token-based auth
	"/v1/server/settings":                         admin,
	"/v1/platform/Connect":                        admin,
	"/v1/platform/Disconnect":                     admin,
	"/v1/platform/SearchOrganizationTickets":      viewer,
=======
	connectionEndpoint: admin,

	"/inventory.":                     admin,
	"/management.":                    admin,
	"/actions/":                       viewer,
	"/server.Server/CheckUpdates":     viewer,
	"/server.Server/UpdateStatus":     none, // special token-based auth
	"/server.Server/AWSInstanceCheck": none, // special case - used before Grafana can be accessed
	"/server.":                        admin,

	"/v1/alerting":                           viewer,
	"/v1/backup":                             admin,
	"/v1/dump":                               admin,
	"/v1/role":                               admin,
	"/v1/inventory/":                         admin,
	"/v1/inventory/Services/ListTypes":       viewer,
	"/v1/management/":                        admin,
	"/v1/actions/":                           viewer,
	"/v1/management/Jobs":                    viewer,
	"/v1/updates/Check":                      viewer,
	"/v1/updates/Status":                     none, // special token-based auth
	"/v1/AWSInstanceCheck":                   none, // special case - used before Grafana can be accessed
	"/v1/updates/":                           admin,
	"/v1/settings/":                          admin,
	"/v1/platform/Connect":                   admin,
	"/v1/platform/Disconnect":                admin,
	"/v1/platform/SearchOrganizationTickets": viewer,
>>>>>>> f952623e
	"/v1/platform/SearchOrganizationEntitlements": viewer,
	"/v1/platform/GetContactInformation":          viewer,
	"/v1/platform/ServerInfo":                     viewer,
	"/v1/platform/UserStatus":                     viewer,
	"/v1/users":                                   viewer,

	// must be available without authentication for health checking
	"/v1/readyz":                   none, // TODO: remove before v3 GA
	"/v1/server/readyz":            none,
	"/v1/server/leaderHealthCheck": none,
	"/ping":                        none, // PMM 1.x variant

	// must not be available without authentication as it can leak data
	"/v1/version":        viewer, // TODO: remove before v3 GA
	"/v1/server/version": viewer,

	"/v1/qan/": viewer,

	// mustSetupRules group
	"/prometheus":      admin,
	"/victoriametrics": admin,
	"/graph":           none,
	"/swagger":         none,

	"/v1/server/logs.zip": admin,
	// "/auth_request" and "/setup" have auth_request disabled in nginx config

	// "/" is a special case in this code
}

var vmProxyPrefixes = []string{
	"/graph/api/datasources/proxy/1/api/v1/",
	"/graph/api/ds/query",
	"/graph/api/v1/labels",
	"/prometheus/api/v1/",
}

const vmProxyHeaderName = "X-Proxy-Filter"

// Only UI is blocked by setup wizard; APIs can be used.
// Critically, AWSInstanceCheck must be available for the setup wizard itself to work;
// and /agent.v1.AgentService/Connect and Management APIs should be available for pmm-agent on PMM Server registration.
var mustSetupRules = []string{
	"/prometheus",
	"/victoriametrics",
	"/graph",
	"/swagger",
}

// nginx auth_request directive supports only 401 and 403 - every other code results in 500.
// Our APIs can return codes.PermissionDenied which maps to 403 / http.StatusForbidden.
// Our APIs MUST NOT return codes.Unauthenticated which maps to 401 / http.StatusUnauthorized
// as this code is reserved for auth_request.
const authenticationErrorCode = 401

// cacheInvalidationPeriod is and period when cache for grafana response should be invalidated.
const cacheInvalidationPeriod = 3 * time.Second

// clientError contains authentication error response details.
type authError struct {
	code    codes.Code // error code for API client; not mapped to HTTP status code
	message string
}

// ErrInvalidUserID is returned when user ID is not valid.
var ErrInvalidUserID = errors.New("InvalidUserID")

// ErrCannotGetUserID is returned when we cannot retrieve user ID.
var ErrCannotGetUserID = errors.New("CannotGetUserID")

type cacheItem struct {
	u       authUser
	created time.Time
}

// clientInterface exist only to make fuzzing simpler.
type clientInterface interface {
	getAuthUser(ctx context.Context, authHeaders http.Header) (authUser, error)
}

// AuthServer authenticates incoming requests via Grafana API.
type AuthServer struct {
	c       clientInterface
	checker awsInstanceChecker
	db      *reform.DB
	l       *logrus.Entry

	cache map[string]cacheItem
	rw    sync.RWMutex

	accessControl *accessControl

	// TODO server metrics should be provided by middleware https://jira.percona.com/browse/PMM-4326
}

// NewAuthServer creates new AuthServer.
func NewAuthServer(c clientInterface, checker awsInstanceChecker, db *reform.DB) *AuthServer {
	return &AuthServer{
		c:       c,
		checker: checker,
		db:      db,
		l:       logrus.WithField("component", "grafana/auth"),
		cache:   make(map[string]cacheItem),
		accessControl: &accessControl{
			db: db,
		},
	}
}

// Run runs cache invalidator which removes expired cache items.
func (s *AuthServer) Run(ctx context.Context) {
	t := time.NewTicker(cacheInvalidationPeriod)

	for {
		select {
		case <-ctx.Done():
			return

		case <-t.C:
			now := time.Now()
			s.rw.Lock()
			for key, item := range s.cache {
				if now.Add(-cacheInvalidationPeriod).After(item.created) {
					delete(s.cache, key)
				}
			}
			s.rw.Unlock()
		}
	}
}

// ServeHTTP serves internal location /auth_request for both authentication subrequests
// and subsequent normal requests.
func (s *AuthServer) ServeHTTP(rw http.ResponseWriter, req *http.Request) {
	if s.l.Logger.GetLevel() >= logrus.DebugLevel {
		b, err := httputil.DumpRequest(req, true)
		if err != nil {
			s.l.Errorf("Failed to dump request: %v.", err)
		}
		s.l.Debugf("Request:\n%s", b)
	}

	if err := extractOriginalRequest(req); err != nil {
		s.l.Warnf("Failed to parse request: %s.", err)
		rw.WriteHeader(http.StatusBadRequest)
		return
	}

	l := s.l.WithField("req", fmt.Sprintf("%s %s", req.Method, req.URL.Path))
	// TODO l := logger.Get(ctx) once we have it after https://jira.percona.com/browse/PMM-4326

	if s.mustSetup(rw, req, l) {
		return
	}

	// fail-safe
	ctx, cancel := context.WithTimeout(req.Context(), 3*time.Second)
	defer cancel()

	authUser, err := s.authenticate(ctx, req, l)
	if err != nil {
		// copy grpc-gateway behavior: set correct codes, set both "error" and "message"
		m := map[string]any{
			"code":    int(err.code),
			"error":   err.message,
			"message": err.message,
		}
		s.returnError(rw, m, l)
		return
	}

	var userID int
	if authUser != nil {
		userID = authUser.userID
	}

	if err := s.maybeAddVMProxyFilters(ctx, rw, req, userID, l); err != nil {
		// copy grpc-gateway behavior: set correct codes, set both "error" and "message"
		m := map[string]any{
			"code":    int(codes.Internal),
			"error":   "Internal server error.",
			"message": "Internal server error.",
		}
		l.Errorf("Failed to add VMProxy filters: %s", err)

		s.returnError(rw, m, l)
		return
	}
}

func (s *AuthServer) returnError(rw http.ResponseWriter, msg map[string]any, l *logrus.Entry) {
	// nginx completely ignores auth_request subrequest response body.
	// We respond with 401 (authenticationErrorCode); our nginx configuration then sends
	// the same request as a normal request to the same location and returns response body to the client.
	rw.Header().Set("Content-Type", "application/json")

	rw.WriteHeader(authenticationErrorCode)
	if err := json.NewEncoder(rw).Encode(msg); err != nil {
		l.Warnf("%s", err)
	}
}

// maybeAddVMProxyFilters adds extra filters to requests proxied through VMProxy.
// In case the request is not proxied through VMProxy, this is a no-op.
func (s *AuthServer) maybeAddVMProxyFilters(ctx context.Context, rw http.ResponseWriter, req *http.Request, userID int, l *logrus.Entry) error {
	if !s.shallAddVMProxyFilters(req) {
		return nil
	}

	if userID == 0 {
		l.Debugf("Getting authenticated user info")
		authUser, err := s.getAuthUser(ctx, req, l)
		if err != nil {
			return ErrCannotGetUserID
		}

		if authUser == nil {
			return fmt.Errorf("%w: user is empty", ErrCannotGetUserID)
		}

		userID = authUser.userID
	}

	if userID <= 0 {
		return ErrInvalidUserID
	}

	filters, err := s.getFiltersForVMProxy(userID)
	if err != nil {
		return err
	}

	if len(filters) == 0 {
		return nil
	}

	jsonFilters, err := json.Marshal(filters)
	if err != nil {
		return errors.WithStack(err)
	}

	rw.Header().Set(vmProxyHeaderName, base64.StdEncoding.EncodeToString(jsonFilters))

	return nil
}

func (s *AuthServer) shallAddVMProxyFilters(req *http.Request) bool {
	addFilters := false
	for _, p := range vmProxyPrefixes {
		if strings.HasPrefix(req.URL.Path, p) {
			addFilters = true
			break
		}
	}

	if !addFilters {
		return false
	}

	return s.accessControl.isEnabled()
}

func (s *AuthServer) getFiltersForVMProxy(userID int) ([]string, error) {
	roles, err := models.GetUserRoles(s.db.Querier, userID)
	if err != nil {
		return nil, err
	}

	// We may see this user for the first time.
	// If the role is not defined, we automatically assign a default role.
	if len(roles) == 0 {
		err := s.db.InTransaction(func(tx *reform.TX) error {
			s.l.Infof("Assigning default role to user ID %d", userID)
			return models.AssignDefaultRole(tx, userID)
		})
		if err != nil {
			return nil, err
		}

		// Reload roles
		roles, err = models.GetUserRoles(s.db.Querier, userID)
		if err != nil {
			return nil, err
		}
	}

	if len(roles) == 0 {
		logrus.Panicf("User %d has no roles", userID)
	}

	filters := make([]string, 0, len(roles))
	for _, r := range roles {
		if r.Filter == "" {
			// Special case when a user has assigned a role with no filters.
			// In this case it's irrelevant what other roles are assigned to the user.
			// The user shall have full access.
			return []string{}, nil
		}

		filters = append(filters, r.Filter)
	}
	return filters, nil
}

// extractOriginalRequest replaces req.Method and req.URL.Path with values from original request.
// Error is returned if original request information is missing or invalid.
func extractOriginalRequest(req *http.Request) error {
	origMethod, origURI := req.Header.Get("X-Original-Method"), req.Header.Get("X-Original-Uri")

	if origMethod == "" {
		return errors.New("empty X-Original-Method")
	}

	if origURI == "" {
		return errors.New("empty X-Original-Uri")
	}
	if origURI[0] != '/' {
		return errors.Errorf("unexpected X-Original-Uri: %q", origURI)
	}
	if !utf8.ValidString(origURI) {
		return errors.Errorf("invalid X-Original-Uri: %q", origURI)
	}

	req.Method = origMethod
	req.URL.Path = origURI
	return nil
}

// mustSetup returns true if AWS instance ID must be checked.
func (s *AuthServer) mustSetup(rw http.ResponseWriter, req *http.Request, l *logrus.Entry) bool {
	// Only UI is blocked by setup wizard; APIs can be used.
	var found bool
	for _, r := range mustSetupRules {
		if strings.HasPrefix(req.URL.Path, r) {
			found = true
			break
		}
	}
	if !found {
		return false
	}

	// This header is used to pass information that setup is required from auth_request subrequest
	// to normal request to return redirect with location - something that auth_request can't do.
	const mustSetupHeader = "X-Must-Setup"

	// Redirect to /setup page.
	if req.Header.Get(mustSetupHeader) != "" {
		const redirectCode = 303 // temporary, not cacheable, always GET
		l.Warnf("AWS instance ID must be checked, returning %d with Location.", redirectCode)
		rw.Header().Set("Location", "/setup")
		rw.WriteHeader(redirectCode)
		return true
	}

	// Use X-Test-Must-Setup header for testing.
	// There is no way to skip check, only to enforce it.
	mustCheck := s.checker.MustCheck()
	if req.Header.Get("X-Test-Must-Setup") != "" {
		l.Debug("X-Test-Must-Setup is present, enforcing AWS instance ID check.")
		mustCheck = true
	}

	if mustCheck {
		l.Warnf("AWS instance ID must be checked, returning %d with %s.", authenticationErrorCode, mustSetupHeader)
		rw.Header().Set(mustSetupHeader, "1") // any non-empty value is ok
		rw.WriteHeader(authenticationErrorCode)
		return true
	}

	return false
}

// nextPrefix returns path's prefix, stopping on slashes and dots:
// /inventory.Nodes/ListNodes -> /inventory.Nodes/ -> /inventory.Nodes -> /inventory. -> /inventory -> /
// /v1/inventory/Nodes/List -> /v1/inventory/Nodes/ -> /v1/inventory/Nodes -> /v1/inventory/ -> /v1/inventory -> /v1/ -> /v1 -> /
// That works for both gRPC and JSON URLs.
// The chain ends with "/" no matter what.
func nextPrefix(path string) string {
	if len(path) == 0 || path[0] != '/' || path == "/" {
		return "/"
	}

	if t := strings.TrimRight(path, "."); t != path {
		return t
	}

	if t := strings.TrimRight(path, "/"); t != path {
		return t
	}

	i := strings.LastIndexAny(path, "/.")
	return path[:i+1]
}

func isLocalAgentConnection(req *http.Request) bool {
	ip := strings.Split(req.RemoteAddr, ":")[0]
	pmmAgent := req.Header.Get("Pmm-Agent-Id")
	path := req.Header.Get("X-Original-Uri")
	if ip == "127.0.0.1" && pmmAgent == "pmm-server" && path == connectionEndpoint {
		return true
	}

	return false
}

// authenticate checks if user has access to a specific path.
// It returns user information retrieved during authentication.
// Paths which require no Grafana role return zero value for
// some user fields such as authUser.userID.
func (s *AuthServer) authenticate(ctx context.Context, req *http.Request, l *logrus.Entry) (*authUser, *authError) {
	// Unescape the URL-encoded parts of the path.
	p := req.URL.Path
	cleanedPath, err := cleanPath(p)
	if err != nil {
		l.Warnf("Error while unescaping path %s: %q", p, err)
		return nil, &authError{
			code:    codes.Internal,
			message: "Internal server error.",
		}
	}

	// find the longest prefix present in rules
	prefix := cleanedPath
	for prefix != "/" {
		if _, ok := rules[prefix]; ok {
			break
		}
		prefix = nextPrefix(prefix)
	}

	// fallback to Grafana admin if there is no explicit rule
	minRole, ok := rules[prefix]
	if ok {
		l = l.WithField("prefix", prefix)
	} else {
		l.Warn("No explicit rule, falling back to Grafana admin.")
		minRole = grafanaAdmin
	}

	if minRole == none {
		l.Debugf("Minimal required role is %q, granting access without checking Grafana.", minRole)
		return nil, nil
	}

	var user *authUser
	if isLocalAgentConnection(req) {
		user = &authUser{
			role:   rules[connectionEndpoint],
			userID: 0,
		}
	} else {
		var authErr *authError
		// Get authenticated user from Grafana
		user, authErr = s.getAuthUser(ctx, req, l)
		if authErr != nil {
			return nil, authErr
		}
	}
	l = l.WithField("role", user.role.String())

	if user.role == grafanaAdmin {
		l.Debugf("Grafana admin, allowing access.")
		return user, nil
	}

	if minRole <= user.role {
		l.Debugf("Minimal required role is %q, granting access.", minRole)
		return user, nil
	}

	l.Warnf("Minimal required role is %q.", minRole)
	return nil, &authError{code: codes.PermissionDenied, message: "Access denied."}
}

func cleanPath(p string) (string, error) {
	unescaped, err := url.PathUnescape(p)
	if err != nil {
		return "", err
	}

	cleanedPath := path.Clean(unescaped)

	cleanedPath = strings.ReplaceAll(cleanedPath, "\n", " ")

	u, err := url.Parse(cleanedPath)
	if err != nil {
		return "", err
	}
	u.RawQuery = ""
	return u.String(), nil
}

func (s *AuthServer) getAuthUser(ctx context.Context, req *http.Request, l *logrus.Entry) (*authUser, *authError) {
	// check Grafana with some headers from request
	authHeaders := s.authHeaders(req)
	j, err := json.Marshal(authHeaders)
	if err != nil {
		l.Warnf("%s", err)
		return nil, &authError{code: codes.Internal, message: "Internal server error."}
	}
	hash := base64.StdEncoding.EncodeToString(j)
	s.rw.RLock()
	item, ok := s.cache[hash]
	s.rw.RUnlock()
	if ok {
		return &item.u, nil
	}

	return s.retrieveRole(ctx, hash, authHeaders, l)
}

func (s *AuthServer) authHeaders(req *http.Request) http.Header {
	authHeaders := make(http.Header)
	for _, k := range []string{
		"Authorization",
		"Cookie",
	} {
		if v := req.Header.Get(k); v != "" {
			authHeaders.Set(k, v)
		}
	}
	return authHeaders
}

func (s *AuthServer) retrieveRole(ctx context.Context, hash string, authHeaders http.Header, l *logrus.Entry) (*authUser, *authError) {
	authUser, err := s.c.getAuthUser(ctx, authHeaders)
	if err != nil {
		l.Warnf("%s", err)
		if cErr, ok := errors.Cause(err).(*clientError); ok { //nolint:errorlint
			code := codes.Internal
			if cErr.Code == 401 || cErr.Code == 403 {
				code = codes.Unauthenticated
			}
			return nil, &authError{code: code, message: cErr.ErrorMessage}
		}
		return nil, &authError{code: codes.Internal, message: "Internal server error."}
	}
	s.rw.Lock()
	s.cache[hash] = cacheItem{
		u:       authUser,
		created: time.Now(),
	}
	s.rw.Unlock()

	return &authUser, nil
}<|MERGE_RESOLUTION|>--- conflicted
+++ resolved
@@ -39,15 +39,14 @@
 )
 
 const (
-	connectionEndpoint = "/agent.Agent/Connect"
+	connectionEndpoint = "/agent.v1.AgentService/Connect"
 )
 
 // rules maps original URL prefix to minimal required role.
 var rules = map[string]role{
-<<<<<<< HEAD
 	// TODO https://jira.percona.com/browse/PMM-4420
-	"/agent.Agent/Connect":           none, // NOTE: remove before v3 GA
-	"/agent.v1.AgentService/Connect": none,
+	"/agent.Agent/Connect": none, // NOTE: remove before v3 GA
+	connectionEndpoint:     admin,
 
 	"/inventory.":                               admin,
 	"/management.":                              admin,
@@ -77,35 +76,6 @@
 	"/v1/platform/Connect":                        admin,
 	"/v1/platform/Disconnect":                     admin,
 	"/v1/platform/SearchOrganizationTickets":      viewer,
-=======
-	connectionEndpoint: admin,
-
-	"/inventory.":                     admin,
-	"/management.":                    admin,
-	"/actions/":                       viewer,
-	"/server.Server/CheckUpdates":     viewer,
-	"/server.Server/UpdateStatus":     none, // special token-based auth
-	"/server.Server/AWSInstanceCheck": none, // special case - used before Grafana can be accessed
-	"/server.":                        admin,
-
-	"/v1/alerting":                           viewer,
-	"/v1/backup":                             admin,
-	"/v1/dump":                               admin,
-	"/v1/role":                               admin,
-	"/v1/inventory/":                         admin,
-	"/v1/inventory/Services/ListTypes":       viewer,
-	"/v1/management/":                        admin,
-	"/v1/actions/":                           viewer,
-	"/v1/management/Jobs":                    viewer,
-	"/v1/updates/Check":                      viewer,
-	"/v1/updates/Status":                     none, // special token-based auth
-	"/v1/AWSInstanceCheck":                   none, // special case - used before Grafana can be accessed
-	"/v1/updates/":                           admin,
-	"/v1/settings/":                          admin,
-	"/v1/platform/Connect":                   admin,
-	"/v1/platform/Disconnect":                admin,
-	"/v1/platform/SearchOrganizationTickets": viewer,
->>>>>>> f952623e
 	"/v1/platform/SearchOrganizationEntitlements": viewer,
 	"/v1/platform/GetContactInformation":          viewer,
 	"/v1/platform/ServerInfo":                     viewer,
