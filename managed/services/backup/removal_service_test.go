// Copyright (C) 2017 Percona LLC
//
// This program is free software: you can redistribute it and/or modify
// it under the terms of the GNU Affero General Public License as published by
// the Free Software Foundation, either version 3 of the License, or
// (at your option) any later version.
//
// This program is distributed in the hope that it will be useful,
// but WITHOUT ANY WARRANTY; without even the implied warranty of
// MERCHANTABILITY or FITNESS FOR A PARTICULAR PURPOSE. See the
// GNU Affero General Public License for more details.
//
// You should have received a copy of the GNU Affero General Public License
// along with this program. If not, see <https://www.gnu.org/licenses/>.

package backup

import (
	"context"
	"database/sql"
	"testing"
	"time"

	"github.com/pkg/errors"
	"github.com/stretchr/testify/assert"
	"github.com/stretchr/testify/mock"
	"github.com/stretchr/testify/require"
	"gopkg.in/reform.v1"
	"gopkg.in/reform.v1/dialects/postgresql"

	"github.com/percona/pmm/managed/models"
	"github.com/percona/pmm/managed/utils/testdb"
)

<<<<<<< HEAD
const endpoint = "https://s3.us-west-2.amazonaws.com/"
=======
const (
	endpoint     = "https://s3.us-west-2.amazonaws.com/"
	accessKey    = "access_key"
	secretKey    = "secret_key"
	bucketName   = "example_bucket"
	bucketRegion = "us-east-2"
)
>>>>>>> 69184c0e

func TestDeleteArtifact(t *testing.T) {
	sqlDB := testdb.Open(t, models.SkipFixtures, nil)
	t.Cleanup(func() {
		require.NoError(t, sqlDB.Close())
	})

	db := reform.NewDB(sqlDB, postgresql.Dialect, reform.NewPrintfLogger(t.Logf))
	mockedPbmPITRService := &mockPbmPITRService{}
	removalService := NewRemovalService(db, mockedPbmPITRService)

<<<<<<< HEAD
	agent := setup(t, db.Querier, models.MySQLServiceType, "test-service")
	accessKey, secretKey, bucketName, bucketRegion := "access_key", "secret_key", "example_bucket", "us-east-2" //nolint:goconst
=======
	agent, _ := setup(t, db.Querier, models.MySQLServiceType, "test-service")
>>>>>>> 69184c0e

	s3Config := &models.S3LocationConfig{
		Endpoint:     endpoint,
		AccessKey:    accessKey,
		SecretKey:    secretKey,
		BucketName:   bucketName,
		BucketRegion: bucketRegion,
	}

	locationRes, err := models.CreateBackupLocation(db.Querier, models.CreateBackupLocationParams{
		Name:        "Test location",
		Description: "Test description",
		BackupLocationConfig: models.BackupLocationConfig{
			S3Config: s3Config,
		},
	})
	require.NoError(t, err)

	createArtifact := func(status models.BackupStatus) *models.Artifact {
		artifact, err := models.CreateArtifact(db.Querier, models.CreateArtifactParams{
			Name:       "artifact_name",
			Vendor:     "MySQL",
			LocationID: locationRes.ID,
			ServiceID:  *agent.ServiceID,
			DataModel:  models.PhysicalDataModel,
			Mode:       models.Snapshot,
			Status:     status,
		})
		require.NoError(t, err)
		return artifact
	}

	mockedStorage := &MockStorage{}

	t.Run("artifact not in final status", func(t *testing.T) {
		artifact := createArtifact(models.PendingBackupStatus)
		t.Cleanup(func() {
			err := models.DeleteArtifact(db.Querier, artifact.ID)
			require.NoError(t, err)
		})

		err := removalService.DeleteArtifact(mockedStorage, artifact.ID, false)
		require.ErrorIs(t, err, ErrIncorrectArtifactStatus)

		artifact, err = models.FindArtifactByID(db.Querier, artifact.ID)
		require.NoError(t, err)
		require.NotNil(t, artifact)
		assert.Equal(t, models.PendingBackupStatus, artifact.Status)
	})

	t.Run("failed to remove restore history sets artifact error status", func(t *testing.T) {
		artifact := createArtifact(models.SuccessBackupStatus)
		t.Cleanup(func() {
			err := models.DeleteArtifact(db.Querier, artifact.ID)
			require.NoError(t, err)
		})

		ri, err := models.CreateRestoreHistoryItem(db.Querier, models.CreateRestoreHistoryItemParams{
			ArtifactID: artifact.ID,
			ServiceID:  *agent.ServiceID,
			Status:     models.SuccessRestoreStatus,
		})
		require.NoError(t, err)

		go func() {
			tx, err := db.BeginTx(context.Background(), &sql.TxOptions{Isolation: sql.LevelSerializable})
			require.NoError(t, err)

			err = models.RemoveRestoreHistoryItem(tx.Querier, ri.ID)
			require.NoError(t, err)

			time.Sleep(time.Second * 3)

			err = tx.Commit()
			assert.NoError(t, err)
		}()

		time.Sleep(time.Second)

		err = removalService.DeleteArtifact(mockedStorage, artifact.ID, false)
		require.Error(t, err)

		artifact, err = models.FindArtifactByID(db.Querier, artifact.ID)
		require.NoError(t, err)
		require.NotNil(t, artifact)
		assert.Equal(t, models.FailedToDeleteBackupStatus, artifact.Status)
	})

	t.Run("error during removing files", func(t *testing.T) {
		artifact := createArtifact(models.SuccessBackupStatus)
		t.Cleanup(func() {
			err := models.DeleteArtifact(db.Querier, artifact.ID)
			require.NoError(t, err)
		})

		someError := errors.New("some error")
		mockedStorage.On("RemoveRecursive", mock.Anything, s3Config.Endpoint, s3Config.AccessKey, s3Config.SecretKey, s3Config.BucketName, artifact.Name+"/").
			Return(someError).Once()

		err := removalService.DeleteArtifact(mockedStorage, artifact.ID, true)
		// No error because removing files running in goroutine.
		require.NoError(t, err)

		// Removing files running in goroutine, need to wait some time.
		time.Sleep(time.Second * 1)

		artifact, err = models.FindArtifactByID(db.Querier, artifact.ID)
		require.NoError(t, err)
		require.NotNil(t, artifact)
		assert.Equal(t, models.FailedToDeleteBackupStatus, artifact.Status)
	})

	t.Run("successful delete snapshot", func(t *testing.T) {
		artifact := createArtifact(models.SuccessBackupStatus)

		mockedStorage.On("RemoveRecursive", mock.Anything, s3Config.Endpoint, s3Config.AccessKey, s3Config.SecretKey, s3Config.BucketName, artifact.Name+"/").
			Return(nil).Once()

		err := removalService.DeleteArtifact(mockedStorage, artifact.ID, true)
		assert.NoError(t, err)

		// Removing files running in goroutine, need to wait some time.
		time.Sleep(time.Second * 3)

		artifact, err = models.FindArtifactByID(db.Querier, artifact.ID)
		assert.Nil(t, artifact)
		assert.ErrorIs(t, err, models.ErrNotFound)
	})

	t.Run("successful delete pitr", func(t *testing.T) {
		agent, _ := setup(t, db.Querier, models.MongoDBServiceType, "test-service2")

		artifact, err := models.CreateArtifact(db.Querier, models.CreateArtifactParams{
			Name:       "artifact_name",
			Vendor:     "MongoDB",
			LocationID: locationRes.ID,
			ServiceID:  *agent.ServiceID,
			DataModel:  models.LogicalDataModel,
			Mode:       models.PITR,
			Status:     models.SuccessBackupStatus,
			Folder:     "artifact_folder",
		})
		require.NoError(t, err)

		artifact, err = models.UpdateArtifact(db.Querier, artifact.ID, models.UpdateArtifactParams{
			Metadata: &models.Metadata{
				FileList: []models.File{{Name: "dir1", IsDirectory: true}, {Name: "file1"}, {Name: "file2"}, {Name: "file3"}},
			},
		})
		require.NoError(t, err)

		chunksRet := []*oplogChunk{
			{FName: "chunk1"},
			{FName: "chunk2"},
			{FName: "chunk3"},
		}

		mockedStorage.On("RemoveRecursive", mock.Anything, s3Config.Endpoint, s3Config.AccessKey, s3Config.SecretKey, s3Config.BucketName, "artifact_folder/dir1/").
			Return(nil).Once()
		mockedStorage.On("Remove", mock.Anything, s3Config.Endpoint, s3Config.AccessKey, s3Config.SecretKey, s3Config.BucketName, "artifact_folder/file1").
			Return(nil).Once()
		mockedStorage.On("Remove", mock.Anything, s3Config.Endpoint, s3Config.AccessKey, s3Config.SecretKey, s3Config.BucketName, "artifact_folder/file2").
			Return(nil).Once()
		mockedStorage.On("Remove", mock.Anything, s3Config.Endpoint, s3Config.AccessKey, s3Config.SecretKey, s3Config.BucketName, "artifact_folder/file3").
			Return(nil).Once()

		mockedPbmPITRService.On("GetPITRFiles", mock.Anything, mock.Anything, locationRes, artifact, mock.Anything).Return(chunksRet, nil).Once()

		mockedStorage.On("Remove", mock.Anything, s3Config.Endpoint, s3Config.AccessKey, s3Config.SecretKey, s3Config.BucketName, "chunk1").
			Return(nil).Once()
		mockedStorage.On("Remove", mock.Anything, s3Config.Endpoint, s3Config.AccessKey, s3Config.SecretKey, s3Config.BucketName, "chunk2").
			Return(nil).Once()
		mockedStorage.On("Remove", mock.Anything, s3Config.Endpoint, s3Config.AccessKey, s3Config.SecretKey, s3Config.BucketName, "chunk3").
			Return(nil).Once()

		err = removalService.DeleteArtifact(mockedStorage, artifact.ID, true)
		assert.NoError(t, err)

		// Removing files running in goroutine, need to wait some time.
		time.Sleep(time.Second * 3)

		artifact, err = models.FindArtifactByID(db.Querier, artifact.ID)
		assert.Nil(t, artifact)
		assert.ErrorIs(t, err, models.ErrNotFound)
	})

	mockedPbmPITRService.AssertExpectations(t)
	mockedStorage.AssertExpectations(t)
}

func TestTrimPITRArtifact(t *testing.T) {
	sqlDB := testdb.Open(t, models.SkipFixtures, nil)
	t.Cleanup(func() {
		require.NoError(t, sqlDB.Close())
	})

	db := reform.NewDB(sqlDB, postgresql.Dialect, reform.NewPrintfLogger(t.Logf))
	mockedPbmPITRService := &mockPbmPITRService{}
	removalService := NewRemovalService(db, mockedPbmPITRService)
	mockedStorage := &MockStorage{}

<<<<<<< HEAD
	agent := setup(t, db.Querier, models.MongoDBServiceType, "test-service2")

	accessKey, secretKey, bucketName, bucketRegion := "access_key", "secret_key", "example_bucket", "us-east-2"
=======
	agent, _ := setup(t, db.Querier, models.MongoDBServiceType, "test-service2")
>>>>>>> 69184c0e

	s3Config := &models.S3LocationConfig{
		Endpoint:     endpoint,
		AccessKey:    accessKey,
		SecretKey:    secretKey,
		BucketName:   bucketName,
		BucketRegion: bucketRegion,
	}

	locationRes, err := models.CreateBackupLocation(db.Querier, models.CreateBackupLocationParams{
		Name:        "Test location",
		Description: "Test description",
		BackupLocationConfig: models.BackupLocationConfig{
			S3Config: s3Config,
		},
	})
	require.NoError(t, err)

	artifact, err := models.CreateArtifact(db.Querier, models.CreateArtifactParams{
		Name:       "artifact_name",
		Vendor:     "MongoDB",
		LocationID: locationRes.ID,
		ServiceID:  *agent.ServiceID,
		DataModel:  models.LogicalDataModel,
		Mode:       models.PITR,
		Status:     models.PendingBackupStatus,
		Folder:     "artifact_folder",
	})
	require.NoError(t, err)

	artifact, err = models.UpdateArtifact(db.Querier, artifact.ID, models.UpdateArtifactParams{
		Metadata: &models.Metadata{
			FileList: []models.File{{Name: "dir1", IsDirectory: true}, {Name: "file1"}, {Name: "file2"}, {Name: "file3"}},
		},
	})
	require.NoError(t, err)

	restoreTo := time.Unix(123, 456)

	artifact, err = models.UpdateArtifact(db.Querier, artifact.ID, models.UpdateArtifactParams{
		Metadata: &models.Metadata{
			FileList:  []models.File{{Name: "dir2", IsDirectory: true}, {Name: "file4"}, {Name: "file5"}, {Name: "file6"}},
			RestoreTo: &restoreTo,
		},
	})
	require.NoError(t, err)

	artifact, err = models.UpdateArtifact(db.Querier, artifact.ID, models.UpdateArtifactParams{
		Metadata: &models.Metadata{
			FileList: []models.File{{Name: "dir3", IsDirectory: true}, {Name: "file7"}, {Name: "file8"}, {Name: "file9"}},
		},
	})
	require.NoError(t, err)

	t.Run("artifact not in final status", func(t *testing.T) {
		err := removalService.TrimPITRArtifact(mockedStorage, artifact.ID, 1)
		require.ErrorIs(t, err, ErrIncorrectArtifactStatus)

		time.Sleep(time.Second * 2)

		artifact, err = models.FindArtifactByID(db.Querier, artifact.ID)
		require.NoError(t, err)
		require.NotNil(t, artifact)
		assert.Equal(t, models.PendingBackupStatus, artifact.Status)
		assert.Equal(t, 3, len(artifact.MetadataList))
	})

	t.Run("error during removing files sets artifact status", func(t *testing.T) {
		artifact, err = models.UpdateArtifact(db.Querier, artifact.ID, models.UpdateArtifactParams{Status: models.SuccessBackupStatus.Pointer()})
		require.NoError(t, err)

		mockedStorage.On("RemoveRecursive", mock.Anything, s3Config.Endpoint, s3Config.AccessKey, s3Config.SecretKey, s3Config.BucketName, "artifact_folder/dir1/").
			Return(errors.New("some error")).Once()

		err := removalService.TrimPITRArtifact(mockedStorage, artifact.ID, 1)
		require.NoError(t, err)

		time.Sleep(time.Second * 2)

		artifact, err = models.FindArtifactByID(db.Querier, artifact.ID)
		require.NoError(t, err)
		require.NotNil(t, artifact)
		assert.Equal(t, models.SuccessBackupStatus, artifact.Status)
		assert.Equal(t, 3, len(artifact.MetadataList))
	})

	t.Run("successful", func(t *testing.T) {
		chunksRet := []*oplogChunk{
			{FName: "chunk1"},
			{FName: "chunk2"},
			{FName: "chunk3"},
		}

		mockedStorage.On("RemoveRecursive", mock.Anything, s3Config.Endpoint, s3Config.AccessKey, s3Config.SecretKey, s3Config.BucketName, "artifact_folder/dir1/").
			Return(nil).Once()
		mockedStorage.On("Remove", mock.Anything, s3Config.Endpoint, s3Config.AccessKey, s3Config.SecretKey, s3Config.BucketName, "artifact_folder/file1").
			Return(nil).Once()
		mockedStorage.On("Remove", mock.Anything, s3Config.Endpoint, s3Config.AccessKey, s3Config.SecretKey, s3Config.BucketName, "artifact_folder/file2").
			Return(nil).Once()
		mockedStorage.On("Remove", mock.Anything, s3Config.Endpoint, s3Config.AccessKey, s3Config.SecretKey, s3Config.BucketName, "artifact_folder/file3").
			Return(nil).Once()

		mockedPbmPITRService.On("GetPITRFiles", mock.Anything, mock.Anything, locationRes, mock.Anything, artifact.MetadataList[1].RestoreTo).Return(chunksRet, nil).Once()

		mockedStorage.On("Remove", mock.Anything, s3Config.Endpoint, s3Config.AccessKey, s3Config.SecretKey, s3Config.BucketName, "chunk1").
			Return(nil).Once()
		mockedStorage.On("Remove", mock.Anything, s3Config.Endpoint, s3Config.AccessKey, s3Config.SecretKey, s3Config.BucketName, "chunk2").
			Return(nil).Once()
		mockedStorage.On("Remove", mock.Anything, s3Config.Endpoint, s3Config.AccessKey, s3Config.SecretKey, s3Config.BucketName, "chunk3").
			Return(nil).Once()

		err := removalService.TrimPITRArtifact(mockedStorage, artifact.ID, 1)
		require.NoError(t, err)

		time.Sleep(time.Second * 2)

		artifact, err = models.FindArtifactByID(db.Querier, artifact.ID)
		require.NoError(t, err)
		require.NotNil(t, artifact)
		assert.Equal(t, models.SuccessBackupStatus, artifact.Status)
		assert.Equal(t, 2, len(artifact.MetadataList))
	})

	mockedStorage.AssertExpectations(t)
	mockedPbmPITRService.AssertExpectations(t)
}

func TestLockArtifact(t *testing.T) {
	sqlDB := testdb.Open(t, models.SkipFixtures, nil)
	t.Cleanup(func() {
		require.NoError(t, sqlDB.Close())
	})

	db := reform.NewDB(sqlDB, postgresql.Dialect, reform.NewPrintfLogger(t.Logf))
	agent, _ := setup(t, db.Querier, models.MongoDBServiceType, "test-service3")

	locationRes, err := models.CreateBackupLocation(db.Querier, models.CreateBackupLocationParams{
		Name:        "Test location",
		Description: "Test description",
		BackupLocationConfig: models.BackupLocationConfig{
			FilesystemConfig: &models.FilesystemLocationConfig{Path: "/"},
		},
	})
	require.NoError(t, err)

	artifact, err := models.CreateArtifact(db.Querier, models.CreateArtifactParams{
		Name:       "artifact_name",
		Vendor:     "MongoDB",
		LocationID: locationRes.ID,
		ServiceID:  *agent.ServiceID,
		DataModel:  models.LogicalDataModel,
		Mode:       models.PITR,
		Status:     models.PendingBackupStatus,
		Folder:     "artifact_folder",
	})
	require.NoError(t, err)

	removalService := NewRemovalService(db, nil)

	t.Run("wrong locking status", func(t *testing.T) {
		res, oldStatus, err := removalService.lockArtifact(artifact.ID, models.FailedToDeleteBackupStatus)
		assert.Nil(t, res)
		assert.Empty(t, oldStatus)
		assert.ErrorIs(t, err, ErrIncorrectArtifactStatus)

		artifact, err = models.FindArtifactByID(db.Querier, artifact.ID)
		require.NoError(t, err)
		require.NotNil(t, artifact)
		assert.Equal(t, models.PendingBackupStatus, artifact.Status)
	})

	t.Run("artifact not in final status", func(t *testing.T) {
		res, oldStatus, err := removalService.lockArtifact(artifact.ID, models.DeletingBackupStatus)
		assert.Nil(t, res)
		assert.Empty(t, oldStatus)
		assert.ErrorIs(t, err, ErrIncorrectArtifactStatus)

		artifact, err = models.FindArtifactByID(db.Querier, artifact.ID)
		require.NoError(t, err)
		require.NotNil(t, artifact)
		assert.Equal(t, models.PendingBackupStatus, artifact.Status)
	})

	t.Run("restore in progress", func(t *testing.T) {
		artifact, err = models.UpdateArtifact(db.Querier, artifact.ID, models.UpdateArtifactParams{Status: models.SuccessBackupStatus.Pointer()})
		require.NoError(t, err)

		ri, err := models.CreateRestoreHistoryItem(db.Querier, models.CreateRestoreHistoryItemParams{
			ArtifactID: artifact.ID,
			ServiceID:  *agent.ServiceID,
			Status:     models.InProgressRestoreStatus,
		})
		require.NoError(t, err)

		t.Cleanup(func() {
			err := models.RemoveRestoreHistoryItem(db.Querier, ri.ID)
			require.NoError(t, err)
		})

		res, oldStatus, err := removalService.lockArtifact(artifact.ID, models.DeletingBackupStatus)
		assert.Nil(t, res)
		assert.Empty(t, oldStatus)
		assert.Contains(t, err.Error(), "artifact is used by currently running restore operation")

		artifact, err = models.FindArtifactByID(db.Querier, artifact.ID)
		require.NoError(t, err)
		require.NotNil(t, artifact)
		assert.Equal(t, models.SuccessBackupStatus, artifact.Status)
	})

	t.Run("success", func(t *testing.T) {
		res, oldStatus, err := removalService.lockArtifact(artifact.ID, models.DeletingBackupStatus)
		require.NotNil(t, res)
		assert.Equal(t, models.SuccessBackupStatus, oldStatus)
		require.NoError(t, err)

		artifact, err = models.FindArtifactByID(db.Querier, artifact.ID)
		require.NoError(t, err)
		require.NotNil(t, artifact)
		assert.Equal(t, models.DeletingBackupStatus, artifact.Status)
	})
}

func TestReleaseArtifact(t *testing.T) {
	sqlDB := testdb.Open(t, models.SkipFixtures, nil)
	t.Cleanup(func() {
		require.NoError(t, sqlDB.Close())
	})

	db := reform.NewDB(sqlDB, postgresql.Dialect, reform.NewPrintfLogger(t.Logf))
	agent, _ := setup(t, db.Querier, models.MongoDBServiceType, "test-service3")

	locationRes, err := models.CreateBackupLocation(db.Querier, models.CreateBackupLocationParams{
		Name:        "Test location",
		Description: "Test description",
		BackupLocationConfig: models.BackupLocationConfig{
			FilesystemConfig: &models.FilesystemLocationConfig{Path: "/"},
		},
	})
	require.NoError(t, err)

	artifact, err := models.CreateArtifact(db.Querier, models.CreateArtifactParams{
		Name:       "artifact_name",
		Vendor:     "MongoDB",
		LocationID: locationRes.ID,
		ServiceID:  *agent.ServiceID,
		DataModel:  models.LogicalDataModel,
		Mode:       models.PITR,
		Status:     models.DeletingBackupStatus,
		Folder:     "artifact_folder",
	})
	require.NoError(t, err)

	removalService := NewRemovalService(db, nil)

	t.Run("wrong releasing status", func(t *testing.T) {
		err := removalService.releaseArtifact(artifact.ID, models.PendingBackupStatus)
		assert.ErrorIs(t, err, ErrIncorrectArtifactStatus)

		artifact, err = models.FindArtifactByID(db.Querier, artifact.ID)
		require.NoError(t, err)
		require.NotNil(t, artifact)
		assert.Equal(t, models.DeletingBackupStatus, artifact.Status)
	})

	t.Run("success", func(t *testing.T) {
		err := removalService.releaseArtifact(artifact.ID, models.SuccessBackupStatus)
		assert.NoError(t, err)

		artifact, err = models.FindArtifactByID(db.Querier, artifact.ID)
		require.NoError(t, err)
		require.NotNil(t, artifact)
		assert.Equal(t, models.SuccessBackupStatus, artifact.Status)
	})
}<|MERGE_RESOLUTION|>--- conflicted
+++ resolved
@@ -32,9 +32,6 @@
 	"github.com/percona/pmm/managed/utils/testdb"
 )
 
-<<<<<<< HEAD
-const endpoint = "https://s3.us-west-2.amazonaws.com/"
-=======
 const (
 	endpoint     = "https://s3.us-west-2.amazonaws.com/"
 	accessKey    = "access_key"
@@ -42,7 +39,6 @@
 	bucketName   = "example_bucket"
 	bucketRegion = "us-east-2"
 )
->>>>>>> 69184c0e
 
 func TestDeleteArtifact(t *testing.T) {
 	sqlDB := testdb.Open(t, models.SkipFixtures, nil)
@@ -54,12 +50,7 @@
 	mockedPbmPITRService := &mockPbmPITRService{}
 	removalService := NewRemovalService(db, mockedPbmPITRService)
 
-<<<<<<< HEAD
-	agent := setup(t, db.Querier, models.MySQLServiceType, "test-service")
-	accessKey, secretKey, bucketName, bucketRegion := "access_key", "secret_key", "example_bucket", "us-east-2" //nolint:goconst
-=======
 	agent, _ := setup(t, db.Querier, models.MySQLServiceType, "test-service")
->>>>>>> 69184c0e
 
 	s3Config := &models.S3LocationConfig{
 		Endpoint:     endpoint,
@@ -261,13 +252,7 @@
 	removalService := NewRemovalService(db, mockedPbmPITRService)
 	mockedStorage := &MockStorage{}
 
-<<<<<<< HEAD
-	agent := setup(t, db.Querier, models.MongoDBServiceType, "test-service2")
-
-	accessKey, secretKey, bucketName, bucketRegion := "access_key", "secret_key", "example_bucket", "us-east-2"
-=======
 	agent, _ := setup(t, db.Querier, models.MongoDBServiceType, "test-service2")
->>>>>>> 69184c0e
 
 	s3Config := &models.S3LocationConfig{
 		Endpoint:     endpoint,
