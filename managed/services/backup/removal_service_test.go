--- conflicted
+++ resolved
@@ -44,14 +44,8 @@
 	mockedPbmPITRService := &mockPbmPITRService{}
 	removalService := NewRemovalService(db, mockedPbmPITRService)
 
-<<<<<<< HEAD
 	agent, _ := setup(t, db.Querier, models.MySQLServiceType, "test-service")
-	endpoint := "https://s3.us-west-2.amazonaws.com/"
-	accessKey, secretKey, bucketName, bucketRegion := "access_key", "secret_key", "example_bucket", "us-east-2"
-=======
-	agent := setup(t, db.Querier, models.MySQLServiceType, "test-service")
 	accessKey, secretKey, bucketName, bucketRegion := "access_key", "secret_key", "example_bucket", "us-east-2" //nolint:goconst
->>>>>>> 9ba24818
 
 	s3Config := &models.S3LocationConfig{
 		Endpoint:     endpoint,
