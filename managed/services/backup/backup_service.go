--- conflicted
+++ resolved
@@ -27,93 +27,23 @@
 	"gopkg.in/reform.v1"
 
 	"github.com/percona/pmm/managed/models"
-<<<<<<< HEAD
-=======
-	"github.com/percona/pmm/managed/services/agents"
-)
-
-var (
-	// ErrIncompatibleService is returned when the service is incompatible for making a backup or restore.
-	ErrIncompatibleService = errors.New("incompatible service")
-	// ErrXtrabackupNotInstalled is returned if some xtrabackup component is missing.
-	ErrXtrabackupNotInstalled = errors.New("xtrabackup is not installed")
-	// ErrInvalidXtrabackup is returned if xtrabackup components have different version.
-	ErrInvalidXtrabackup = errors.New("invalid installation of the xtrabackup")
-	// ErrIncompatibleXtrabackup is returned if xtrabackup is not compatible with the MySQL.
-	ErrIncompatibleXtrabackup = errors.New("incompatible xtrabackup")
-	// ErrIncompatibleTargetMySQL is returned if target version of MySQL is not compatible for restoring selected artifact.
-	ErrIncompatibleTargetMySQL = errors.New("incompatible version of target mysql")
-	// ErrIncompatibleDataModel is returned if the specified data model (logical or physical) is not compatible with other parameters.
-	ErrIncompatibleDataModel = errors.New("the specified backup model is not compatible with other parameters")
->>>>>>> 9c78487b
 )
 
 // Service represents core logic for db backup.
 type Service struct {
-<<<<<<< HEAD
 	db                   *reform.DB
 	jobsService          jobsService
-	agentsRegistry       agentsRegistry
+	agentService       agentService
 	compatibilityService compatibilityService
 }
 
 // NewService creates new backups logic service.
-func NewService(db *reform.DB, jobsService jobsService, agentsRegistry agentsRegistry, cSvc compatibilityService) *Service {
+func NewService(db *reform.DB, jobsService jobsService, agentService agentService, cSvc compatibilityService) *Service {
 	return &Service{
 		db:                   db,
 		jobsService:          jobsService,
-		agentsRegistry:       agentsRegistry,
+		agentService: agentService,
 		compatibilityService: cSvc,
-=======
-	db           *reform.DB
-	jobsService  jobsService
-	agentService agentService
-	v            versioner
-
-	l *logrus.Entry
-}
-
-// NewService creates new backups logic service.
-func NewService(db *reform.DB, jobsService jobsService, agentService agentService, v versioner) *Service {
-	return &Service{
-		l:            logrus.WithField("component", "management/backup/backup"),
-		db:           db,
-		jobsService:  jobsService,
-		agentService: agentService,
-		v:            v,
-	}
-}
-
-type pmmAgentResult struct {
-	id          string
-	serviceType models.ServiceType
-}
-
-func (s *Service) findPMMAgentForService(ctx context.Context, serviceID string) (*pmmAgentResult, error) {
-	var pmmAgentID string
-	var serviceType models.ServiceType
-	if err := s.db.InTransactionContext(ctx, nil, func(tx *reform.TX) error {
-		service, err := models.FindServiceByID(tx.Querier, serviceID)
-		if err != nil {
-			return err
-		}
-
-		serviceType = service.ServiceType
-
-		pmmAgents, err := models.FindPMMAgentsForService(tx.Querier, serviceID)
-		if err != nil {
-			return err
-		}
-		if len(pmmAgents) == 0 {
-			return errors.Errorf("pmmAgent not found for service %q", serviceID)
-		}
-
-		pmmAgentID = pmmAgents[0].AgentID
-
-		return nil
-	}); err != nil {
-		return nil, err
->>>>>>> 9c78487b
 	}
 }
 
