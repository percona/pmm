// Copyright (C) 2017 Percona LLC
//
// This program is free software: you can redistribute it and/or modify
// it under the terms of the GNU Affero General Public License as published by
// the Free Software Foundation, either version 3 of the License, or
// (at your option) any later version.
//
// This program is distributed in the hope that it will be useful,
// but WITHOUT ANY WARRANTY; without even the implied warranty of
// MERCHANTABILITY or FITNESS FOR A PARTICULAR PURPOSE. See the
// GNU Affero General Public License for more details.
//
// You should have received a copy of the GNU Affero General Public License
// along with this program. If not, see <https://www.gnu.org/licenses/>.

// Package backup provides backup functionality.
package backup

import (
	"context"
	"database/sql"
	"time"

	"github.com/pkg/errors"
	"github.com/sirupsen/logrus"
	"google.golang.org/grpc/codes"
	"google.golang.org/grpc/status"
	"gopkg.in/reform.v1"

	"github.com/percona/pmm/managed/models"
	"github.com/percona/pmm/managed/services"
	"github.com/percona/pmm/managed/services/agents"
)

// Service represents core logic for db backup.
type Service struct {
	l                    *logrus.Entry
	db                   *reform.DB
	jobsService          jobsService
	agentService         agentService
	compatibilityService compatibilityService
	pitrTimerangeService pitrTimerangeService
}

// NewService creates new backups logic service.
func NewService(db *reform.DB, jobsService jobsService, agentService agentService, cSvc compatibilityService, pitrSvc pitrTimerangeService) *Service {
	return &Service{
		l:                    logrus.WithField("component", "management/backup/backup"),
		db:                   db,
		jobsService:          jobsService,
		agentService:         agentService,
		compatibilityService: cSvc,
		pitrTimerangeService: pitrSvc,
	}
}

// PerformBackupParams are params for performing backup.
type PerformBackupParams struct {
	ServiceID     string
	LocationID    string
	Name          string
	ScheduleID    string
	DataModel     models.DataModel
	Mode          models.BackupMode
	Retries       uint32
	RetryInterval time.Duration
}

// PerformBackup starts on-demand backup.
func (s *Service) PerformBackup(ctx context.Context, params PerformBackupParams) (string, error) { //nolint:cyclop
	dbVersion, err := s.compatibilityService.CheckSoftwareCompatibilityForService(ctx, params.ServiceID)
	if err != nil {
		return "", err
	}

	var artifact *models.Artifact
	var locationModel *models.BackupLocation
	var svc *models.Service
	var job *models.Job
	var dbConfig *models.DBConfig

	name := params.Name
	if params.Mode == models.Snapshot {
		name = name + "_" + time.Now().Format(time.RFC3339)
	}

	errTX := s.db.InTransactionContext(ctx, &sql.TxOptions{Isolation: sql.LevelSerializable}, func(tx *reform.TX) error {
		var err error

		svc, err = models.FindServiceByID(tx.Querier, params.ServiceID)
		if err != nil {
			return err
		}

		locationModel, err = models.FindBackupLocationByID(tx.Querier, params.LocationID)
		if err != nil {
			return err
		}

		var jobType models.JobType
		switch svc.ServiceType {
		case models.MySQLServiceType:
			jobType = models.MySQLBackupJob

			if params.DataModel != models.PhysicalDataModel {
				return errors.WithMessage(ErrIncompatibleDataModel, "the only supported data model for mySQL is physical")
			}

			if locationModel.Type != models.S3BackupLocationType {
				return errors.WithMessage(ErrIncompatibleLocationType, "the only supported location type for mySQL is S3")
			}

			if params.Mode != models.Snapshot {
				return errors.New("the only supported backup mode for mySQL is snapshot")
			}
		case models.MongoDBServiceType:
			jobType = models.MongoDBBackupJob

			if params.Mode == models.PITR && params.DataModel != models.LogicalDataModel {
				return errors.WithMessage(ErrIncompatibleDataModel, "PITR is only supported for logical backups")
			}

			if params.Mode != models.Snapshot && params.Mode != models.PITR {
				return errors.New("the only supported backups mode for mongoDB is snapshot and PITR")
			}

			if err = services.CheckMongoDBBackupPreconditions(tx.Querier, params.Mode, svc.Cluster, svc.ServiceID, params.ScheduleID); err != nil {
				return err
			}

			// For PITR backups reuse existing artifact if it's present.
			if params.Mode == models.PITR {
				artifact, err = models.FindArtifactByName(tx.Querier, name)
				if err != nil && !errors.Is(err, models.ErrNotFound) {
					return err
				}
			}

		case models.PostgreSQLServiceType,
			models.ProxySQLServiceType,
			models.HAProxyServiceType,
			models.ExternalServiceType:
			return status.Errorf(codes.Unimplemented, "Unimplemented service: %s", svc.ServiceType)
		default:
			return status.Errorf(codes.Unknown, "Unknown service: %s", svc.ServiceType)
		}

		if artifact == nil {
			if artifact, err = models.CreateArtifact(tx.Querier, models.CreateArtifactParams{
				Name:       name,
				Vendor:     string(svc.ServiceType),
				DBVersion:  dbVersion,
				LocationID: locationModel.ID,
				ServiceID:  svc.ServiceID,
				DataModel:  params.DataModel,
				Mode:       params.Mode,
				Status:     models.PendingBackupStatus,
				ScheduleID: params.ScheduleID,
			}); err != nil {
				return err
			}
		} else {
			if artifact, err = models.UpdateArtifact(tx.Querier, artifact.ID, models.UpdateArtifactParams{
				Status: models.BackupStatusPointer(models.PendingBackupStatus),
			}); err != nil {
				return err
			}
		}

		if job, dbConfig, err = s.prepareBackupJob(tx.Querier, svc, artifact.ID, jobType, params.Mode, params.DataModel, params.Retries, params.RetryInterval); err != nil { //nolint:lll
			return err
		}
		return nil
	})

	if errTX != nil {
		return "", errTX
	}

	locationConfig := &models.BackupLocationConfig{
		FilesystemConfig: locationModel.FilesystemConfig,
		S3Config:         locationModel.S3Config,
	}

	switch svc.ServiceType {
	case models.MySQLServiceType:
		err = s.jobsService.StartMySQLBackupJob(job.ID, job.PMMAgentID, 0, name, dbConfig, locationConfig)
	case models.MongoDBServiceType:
		err = s.jobsService.StartMongoDBBackupJob(job.ID, job.PMMAgentID, 0, name, dbConfig,
			job.Data.MongoDBBackup.Mode, job.Data.MongoDBBackup.DataModel, locationConfig)
	case models.PostgreSQLServiceType,
		models.ProxySQLServiceType,
		models.HAProxyServiceType,
		models.ExternalServiceType:
		err = status.Errorf(codes.Unimplemented, "Unimplemented service: %s", svc.ServiceType)
	default:
		err = status.Errorf(codes.Unknown, "Unknown service: %s", svc.ServiceType)
	}
	if err != nil {
		var target *agents.AgentNotSupportedError
		if errors.As(err, &target) {
			_, dbErr := models.UpdateArtifact(s.db.Querier, artifact.ID, models.UpdateArtifactParams{
				Status: models.BackupStatusPointer(models.ErrorBackupStatus),
			})

			if dbErr != nil {
				s.l.WithError(err).Error("failed to update backup artifact status")
			}
			return "", status.Error(codes.FailedPrecondition, target.Error())
		}
		return "", err
	}

	return artifact.ID, nil
}

type restoreJobParams struct {
	JobID         string
	ServiceID     string
	AgentID       string
	ArtifactName  string
	LocationModel *models.BackupLocation
	ServiceType   models.ServiceType
	DBConfig      *models.DBConfig
	DataModel     models.DataModel
	PITRTimestamp time.Time
}

// RestoreBackup starts restore backup job.
func (s *Service) RestoreBackup(ctx context.Context, serviceID, artifactID string, pitrTimestamp time.Time) (string, error) {
	if err := s.checkArtifactModePreconditions(ctx, artifactID, pitrTimestamp); err != nil {
		return "", err
	}

	targetDBVersion, err := s.compatibilityService.CheckSoftwareCompatibilityForService(ctx, serviceID)
	if err != nil {
		return "", err
	}
	if err := s.compatibilityService.CheckArtifactCompatibility(artifactID, targetDBVersion); err != nil {
		return "", err
	}

	var params restoreJobParams
	var restoreID string
	if errTx := s.db.InTransactionContext(ctx, nil, func(tx *reform.TX) error {
		var err error
		service, err := models.FindServiceByID(tx.Querier, serviceID)
		if err != nil {
			return err
		}

<<<<<<< HEAD
=======
		dbConfig, err := models.FindDBConfigForService(tx.Querier, serviceID)
		if err != nil {
			return err
		}

		pmmAgents, err := models.FindPMMAgentsForService(tx.Querier, serviceID)
		if err != nil {
			return err
		}
		if len(pmmAgents) == 0 {
			return errors.Errorf("cannot find pmm agent for service %s", serviceID)
		}
		agentID := pmmAgents[0].AgentID

		artifact, err := models.FindArtifactByID(tx.Querier, artifactID)
		if err != nil {
			return err
		}

		location, err := models.FindBackupLocationByID(tx.Querier, artifact.LocationID)
		if err != nil {
			return err
		}

		if service.ServiceType == models.MySQLServiceType && artifact.DBVersion != "" {
			if artifact.DBVersion != dbVersion {
				return errors.Wrapf(ErrIncompatibleTargetMySQL, "artifact db version %q != db version %q",
					artifact.DBVersion, dbVersion)
			}
		}

>>>>>>> 3390a234
		restore, err := models.CreateRestoreHistoryItem(tx.Querier, models.CreateRestoreHistoryItemParams{
			ArtifactID:    artifactID,
			ServiceID:     serviceID,
			PITRTimestamp: &pitrTimestamp,
			Status:        models.InProgressRestoreStatus,
		})
		if err != nil {
			return err
		}

		restoreID = restore.ID

		var jobType models.JobType
		var jobData *models.JobData
		switch service.ServiceType {
		case models.MySQLServiceType:
			jobType = models.MySQLRestoreBackupJob
			jobData = &models.JobData{
				MySQLRestoreBackup: &models.MySQLRestoreBackupJobData{
					RestoreID: restoreID,
				},
			}
		case models.MongoDBServiceType:
			jobType = models.MongoDBRestoreBackupJob
			jobData = &models.JobData{
				MongoDBRestoreBackup: &models.MongoDBRestoreBackupJobData{
					ServiceID: serviceID,
					RestoreID: restoreID,
					DataModel: artifact.DataModel,
				},
			}
		case models.PostgreSQLServiceType,
			models.ProxySQLServiceType,
			models.HAProxyServiceType,
			models.ExternalServiceType:
			return errors.Errorf("backup restore unimplemented for service type: %s", service.ServiceType)
		default:
			return errors.Errorf("unsupported service type: %s", service.ServiceType)
		}

		job, err := models.CreateJob(tx.Querier, models.CreateJobParams{
			PMMAgentID: agentID,
			Type:       jobType,
			Data:       jobData,
		})
		if err != nil {
			return err
		}

		params = restoreJobParams{
			JobID:         job.ID,
			ServiceID:     serviceID,
			AgentID:       agentID,
			ArtifactName:  artifact.Name,
			DBVersion:     artifact.DBVersion,
			LocationModel: location,
			ServiceType:   service.ServiceType,
			DBConfig:      dbConfig,
			DataModel:     artifact.DataModel,
			PITRTimestamp: pitrTimestamp,
		}

		return nil
	}); errTx != nil {
		return "", errTx
	}

	if err := s.startRestoreJob(&params); err != nil {
		return "", err
	}

	return restoreID, nil
}

// SwitchMongoPITR switches Point-in-Time recovery feature for mongoDB with given serviceID.
func (s *Service) SwitchMongoPITR(ctx context.Context, serviceID string, enabled bool) error {
	var pmmAgentID, dsn string
	var agent *models.Agent
	var service *models.Service

	errTX := s.db.InTransactionContext(ctx, nil, func(tx *reform.TX) error {
		var err error
		service, err = models.FindServiceByID(tx.Querier, serviceID)
		if err != nil {
			return err
		}

		if service.ServiceType != models.MongoDBServiceType {
			return errors.Errorf("Point-in-Time recovery feature is only available for mongoDB services,"+
				"current service id: %s, service type: %s", serviceID, service.ServiceType)
		}

		pmmAgents, err := models.FindPMMAgentsForService(tx.Querier, serviceID)
		if err != nil {
			return err
		}
		if len(pmmAgents) == 0 {
			return errors.Errorf("cannot find pmm agent for service %s", serviceID)
		}
		pmmAgentID = pmmAgents[0].AgentID

		dsn, agent, err = models.FindDSNByServiceIDandPMMAgentID(tx.Querier, serviceID, pmmAgentID, "")
		if err != nil {
			return err
		}
		return nil
	})
	if errTX != nil {
		return errTX
	}

	return s.agentService.PBMSwitchPITR(
		pmmAgentID,
		dsn,
		agent.Files(),
		agent.TemplateDelimiters(service),
		enabled)
}

<<<<<<< HEAD
func (s *Service) prepareRestoreJob(
	q *reform.Querier,
	serviceID string,
	artifactID string,
	pitrTimestamp time.Time,
) (*prepareRestoreJobParams, error) {
	service, err := models.FindServiceByID(q, serviceID)
	if err != nil {
		return nil, err
	}

	artifact, err := models.FindArtifactByID(q, artifactID)
	if err != nil {
		return nil, err
	}
	if artifact.Status != models.SuccessBackupStatus {
		return nil, errors.Wrapf(ErrArtifactNotReady, "artifact %q in status: %q", artifactID, artifact.Status)
	}

	location, err := models.FindBackupLocationByID(q, artifact.LocationID)
	if err != nil {
		return nil, err
	}

	dbConfig, err := models.FindDBConfigForService(q, service.ServiceID)
	if err != nil {
		return nil, err
	}

	pmmAgents, err := models.FindPMMAgentsForService(q, serviceID)
	if err != nil {
		return nil, err
	}
	if len(pmmAgents) == 0 {
		return nil, errors.Errorf("cannot find pmm agent for service %s", serviceID)
	}

	return &prepareRestoreJobParams{
		AgentID:       pmmAgents[0].AgentID,
		ArtifactName:  artifact.Name,
		LocationModel: location,
		ServiceType:   service.ServiceType,
		DBConfig:      dbConfig,
		DataModel:     artifact.DataModel,
		PITRTimestamp: pitrTimestamp,
	}, nil
}

func (s *Service) startRestoreJob(jobID, serviceID string, params *prepareRestoreJobParams) error {
=======
func (s *Service) startRestoreJob(params *restoreJobParams) error {
>>>>>>> 3390a234
	locationConfig := &models.BackupLocationConfig{
		FilesystemConfig: params.LocationModel.FilesystemConfig,
		S3Config:         params.LocationModel.S3Config,
	}

	switch params.ServiceType {
	case models.MySQLServiceType:
		return s.jobsService.StartMySQLRestoreBackupJob(
			params.JobID,
			params.AgentID,
			params.ServiceID, // TODO: It seems that this parameter is redundant
			0,
			params.ArtifactName,
			locationConfig)
	case models.MongoDBServiceType:
		return s.jobsService.StartMongoDBRestoreBackupJob(
			params.JobID,
			params.AgentID,
			0,
			params.ArtifactName,
			params.DBConfig,
			params.DataModel,
			locationConfig,
			params.PITRTimestamp)
	case models.PostgreSQLServiceType,
		models.ProxySQLServiceType,
		models.HAProxyServiceType,
		models.ExternalServiceType:
		return status.Errorf(codes.Unimplemented, "Unimplemented service: %s", params.ServiceType)
	default:
		return status.Errorf(codes.Unknown, "Unknown service: %s", params.ServiceType)
	}
}

func (s *Service) prepareBackupJob(
	q *reform.Querier,
	service *models.Service,
	artifactID string,
	jobType models.JobType,
	mode models.BackupMode,
	dataModel models.DataModel,
	retries uint32,
	retryInterval time.Duration,
) (*models.Job, *models.DBConfig, error) {
	dbConfig, err := models.FindDBConfigForService(q, service.ServiceID)
	if err != nil {
		return nil, nil, err
	}

	pmmAgents, err := models.FindPMMAgentsForService(q, service.ServiceID)
	if err != nil {
		return nil, nil, err
	}

	if len(pmmAgents) == 0 {
		return nil, nil, errors.Errorf("pmmAgent not found for service")
	}

	var jobData *models.JobData
	switch jobType {
	case models.MySQLBackupJob:
		jobData = &models.JobData{
			MySQLBackup: &models.MySQLBackupJobData{
				ServiceID:  service.ServiceID,
				ArtifactID: artifactID,
			},
		}
	case models.MongoDBBackupJob:
		jobData = &models.JobData{
			MongoDBBackup: &models.MongoDBBackupJobData{
				ServiceID:  service.ServiceID,
				ArtifactID: artifactID,
				Mode:       mode,
				DataModel:  dataModel,
			},
		}
	case models.MySQLRestoreBackupJob,
		models.MongoDBRestoreBackupJob:
		return nil, nil, errors.Errorf("%s is not a backup job type", jobType)
	default:
		return nil, nil, errors.Errorf("unsupported backup job type: %s", jobType)
	}

	res, err := models.CreateJob(q, models.CreateJobParams{
		PMMAgentID: pmmAgents[0].AgentID,
		Type:       jobType,
		Data:       jobData,
		Retries:    retries,
		Interval:   retryInterval,
	})
	if err != nil {
		return nil, nil, err
	}

	return res, dbConfig, nil
}

// checkArtifactModePreconditions checks that artifact params and requested restore mode satisfy each other.
func (s *Service) checkArtifactModePreconditions(ctx context.Context, artifactID string, pitrTimestamp time.Time) error {
	artifact, err := models.FindArtifactByID(s.db.Querier, artifactID)
	if err != nil {
		return err
	}

	if artifact.Status != models.SuccessBackupStatus {
		return errors.Wrapf(ErrArtifactNotReady, "artifact %q in status: %q", artifactID, artifact.Status)
	}

	if err := checkArtifactMode(artifact, pitrTimestamp); err != nil {
		return err
	}

	// Continue checks only if user requested PITR restore.
	if pitrTimestamp.Unix() == 0 {
		return nil
	}

	location, err := models.FindBackupLocationByID(s.db.Querier, artifact.LocationID)
	if err != nil {
		return err
	}

	if location.Type != models.S3BackupLocationType {
		return errors.Wrapf(ErrIncompatibleLocationType, "point in time recovery available only for S3 locations")
	}

	timeRanges, err := s.pitrTimerangeService.ListPITRTimeranges(ctx, artifact.Name, location)
	if err != nil {
		return err
	}

	for _, tRange := range timeRanges {
		if inTimeSpan(time.Unix(int64(tRange.Start), 0), time.Unix(int64(tRange.End), 0), pitrTimestamp) {
			return nil
		}
	}

	return errors.Wrapf(ErrTimestampOutOfRange, "point in time recovery value %s", pitrTimestamp.String())
}

// checkArtifactMode crosschecks artifact params and requested restore mode.
func checkArtifactMode(artifact *models.Artifact, pitrTimestamp time.Time) error {
	if artifact.Vendor != string(models.MongoDBServiceType) && artifact.Mode == models.PITR {
		return errors.Wrapf(ErrIncompatibleService, "restore to point in time is only available for MongoDB")
	}

	if artifact.Mode == models.PITR {
		if pitrTimestamp.Unix() == 0 {
			return errors.Wrapf(ErrIncompatibleArtifactMode, "artifact of type '%s' requires 'time' parameter to be restored to", artifact.Mode)
		}
		if artifact.DataModel == models.PhysicalDataModel {
			return errors.Wrap(ErrIncompatibleArtifactMode, "point in time recovery is only available for Logical data model")
		}
	} else if pitrTimestamp.Unix() != 0 {
		return errors.Wrapf(ErrIncompatibleArtifactMode, "artifact of type '%s' cannot be use to restore to point in time", artifact.Mode)
	}

	return nil
}

// inTimeSpan checks whether given time is in the given range
func inTimeSpan(start, end, check time.Time) bool {
	if start.Before(end) {
		return !check.Before(start) && !check.After(end)
	}
	if start.Equal(end) {
		return check.Equal(start)
	}
	return !start.After(check) || !end.Before(check)
}<|MERGE_RESOLUTION|>--- conflicted
+++ resolved
@@ -249,8 +249,6 @@
 			return err
 		}
 
-<<<<<<< HEAD
-=======
 		dbConfig, err := models.FindDBConfigForService(tx.Querier, serviceID)
 		if err != nil {
 			return err
@@ -275,14 +273,6 @@
 			return err
 		}
 
-		if service.ServiceType == models.MySQLServiceType && artifact.DBVersion != "" {
-			if artifact.DBVersion != dbVersion {
-				return errors.Wrapf(ErrIncompatibleTargetMySQL, "artifact db version %q != db version %q",
-					artifact.DBVersion, dbVersion)
-			}
-		}
-
->>>>>>> 3390a234
 		restore, err := models.CreateRestoreHistoryItem(tx.Querier, models.CreateRestoreHistoryItemParams{
 			ArtifactID:    artifactID,
 			ServiceID:     serviceID,
@@ -337,7 +327,6 @@
 			ServiceID:     serviceID,
 			AgentID:       agentID,
 			ArtifactName:  artifact.Name,
-			DBVersion:     artifact.DBVersion,
 			LocationModel: location,
 			ServiceType:   service.ServiceType,
 			DBConfig:      dbConfig,
@@ -402,59 +391,7 @@
 		enabled)
 }
 
-<<<<<<< HEAD
-func (s *Service) prepareRestoreJob(
-	q *reform.Querier,
-	serviceID string,
-	artifactID string,
-	pitrTimestamp time.Time,
-) (*prepareRestoreJobParams, error) {
-	service, err := models.FindServiceByID(q, serviceID)
-	if err != nil {
-		return nil, err
-	}
-
-	artifact, err := models.FindArtifactByID(q, artifactID)
-	if err != nil {
-		return nil, err
-	}
-	if artifact.Status != models.SuccessBackupStatus {
-		return nil, errors.Wrapf(ErrArtifactNotReady, "artifact %q in status: %q", artifactID, artifact.Status)
-	}
-
-	location, err := models.FindBackupLocationByID(q, artifact.LocationID)
-	if err != nil {
-		return nil, err
-	}
-
-	dbConfig, err := models.FindDBConfigForService(q, service.ServiceID)
-	if err != nil {
-		return nil, err
-	}
-
-	pmmAgents, err := models.FindPMMAgentsForService(q, serviceID)
-	if err != nil {
-		return nil, err
-	}
-	if len(pmmAgents) == 0 {
-		return nil, errors.Errorf("cannot find pmm agent for service %s", serviceID)
-	}
-
-	return &prepareRestoreJobParams{
-		AgentID:       pmmAgents[0].AgentID,
-		ArtifactName:  artifact.Name,
-		LocationModel: location,
-		ServiceType:   service.ServiceType,
-		DBConfig:      dbConfig,
-		DataModel:     artifact.DataModel,
-		PITRTimestamp: pitrTimestamp,
-	}, nil
-}
-
-func (s *Service) startRestoreJob(jobID, serviceID string, params *prepareRestoreJobParams) error {
-=======
 func (s *Service) startRestoreJob(params *restoreJobParams) error {
->>>>>>> 3390a234
 	locationConfig := &models.BackupLocationConfig{
 		FilesystemConfig: params.LocationModel.FilesystemConfig,
 		S3Config:         params.LocationModel.S3Config,
