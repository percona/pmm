// Copyright (C) 2017 Percona LLC
//
// This program is free software: you can redistribute it and/or modify
// it under the terms of the GNU Affero General Public License as published by
// the Free Software Foundation, either version 3 of the License, or
// (at your option) any later version.
//
// This program is distributed in the hope that it will be useful,
// but WITHOUT ANY WARRANTY; without even the implied warranty of
// MERCHANTABILITY or FITNESS FOR A PARTICULAR PURPOSE. See the
// GNU Affero General Public License for more details.
//
// You should have received a copy of the GNU Affero General Public License
// along with this program. If not, see <https://www.gnu.org/licenses/>.

// Package backup provides backup functionality.
package backup

import (
	"context"
	"database/sql"
	"math/rand"
	"time"

<<<<<<< HEAD
	"github.com/AlekSi/pointer"
=======
	"github.com/lib/pq"
>>>>>>> f04607f9
	"github.com/pkg/errors"
	"github.com/sirupsen/logrus"
	"google.golang.org/grpc/codes"
	"google.golang.org/grpc/status"
	"gopkg.in/reform.v1"

	"github.com/percona/pmm/managed/models"
	"github.com/percona/pmm/managed/services"
	"github.com/percona/pmm/managed/services/agents"
)

// Service represents core logic for db backup.
type Service struct {
	l                    *logrus.Entry
	db                   *reform.DB
	jobsService          jobsService
	agentService         agentService
	compatibilityService compatibilityService
	pbmPITRService       pbmPITRService
}

// NewService creates new backups logic service.
func NewService(db *reform.DB, jobsService jobsService, agentService agentService, cSvc compatibilityService, pbmPITRService pbmPITRService) *Service {
	return &Service{
		l:                    logrus.WithField("component", "management/backup/backup"),
		db:                   db,
		jobsService:          jobsService,
		agentService:         agentService,
		compatibilityService: cSvc,
		pbmPITRService:       pbmPITRService,
	}
}

// PerformBackupParams are params for performing backup.
type PerformBackupParams struct {
	ServiceID     string
	LocationID    string
	Name          string
	ScheduleID    string
	DataModel     models.DataModel
	Mode          models.BackupMode
	Retries       uint32
	RetryInterval time.Duration
	Folder        *string
}

// PerformBackup starts on-demand backup.
func (s *Service) PerformBackup(ctx context.Context, params PerformBackupParams) (string, error) { //nolint:cyclop
	dbVersion, err := s.compatibilityService.CheckSoftwareCompatibilityForService(ctx, params.ServiceID)
	if err != nil {
		return "", err
	}

	var artifact *models.Artifact
	var locationModel *models.BackupLocation
	var svc *models.Service
	var job *models.Job
	var dbConfig *models.DBConfig

	name := params.Name
	if params.Mode == models.Snapshot {
		name = name + "_" + time.Now().Format(time.RFC3339)
	}

	// Because this transaction uses serializable isolation level it requires retries mechanism.
	var errTX error
	for i := 1; ; i++ {
		errTX = s.db.InTransactionContext(ctx, &sql.TxOptions{Isolation: sql.LevelSerializable}, func(tx *reform.TX) error {
			var err error

			svc, err = models.FindServiceByID(tx.Querier, params.ServiceID)
			if err != nil {
				return err
			}

<<<<<<< HEAD
		// TODO remove before merging or after FE is ready.
		params.Folder = pointer.ToString(svc.ServiceName + "_" + svc.Cluster)

		locationModel, err = models.FindBackupLocationByID(tx.Querier, params.LocationID)
		if err != nil {
			return err
		}
=======
			locationModel, err = models.FindBackupLocationByID(tx.Querier, params.LocationID)
			if err != nil {
				return err
			}
>>>>>>> f04607f9

			var jobType models.JobType
			switch svc.ServiceType {
			case models.MySQLServiceType:
				jobType = models.MySQLBackupJob

				if params.DataModel != models.PhysicalDataModel {
					return errors.WithMessage(ErrIncompatibleDataModel, "the only supported data model for mySQL is physical")
				}

				if locationModel.Type != models.S3BackupLocationType {
					return errors.WithMessage(ErrIncompatibleLocationType, "the only supported location type for mySQL is S3")
				}

				if params.Mode != models.Snapshot {
					return errors.New("the only supported backup mode for mySQL is snapshot")
				}
			case models.MongoDBServiceType:
				jobType = models.MongoDBBackupJob

				if params.Mode == models.PITR && params.DataModel != models.LogicalDataModel {
					return errors.WithMessage(ErrIncompatibleDataModel, "PITR is only supported for logical backups")
				}

				if params.Mode != models.Snapshot && params.Mode != models.PITR {
					return errors.New("the only supported backups mode for mongoDB is snapshot and PITR")
				}

				if err = services.CheckMongoDBBackupPreconditions(tx.Querier, params.Mode, svc.Cluster, svc.ServiceID, params.ScheduleID); err != nil {
					return err
				}

				// For PITR backups reuse existing artifact if it's present.
				if params.Mode == models.PITR {
					artifact, err = models.FindArtifactByName(tx.Querier, name)
					if err != nil && !errors.Is(err, models.ErrNotFound) {
						return err
					}
				}

			case models.PostgreSQLServiceType,
				models.ProxySQLServiceType,
				models.HAProxyServiceType,
				models.ExternalServiceType:
				return status.Errorf(codes.Unimplemented, "Unimplemented service: %s", svc.ServiceType)
			default:
				return status.Errorf(codes.Unknown, "Unknown service: %s", svc.ServiceType)
			}

			if artifact == nil {
				if artifact, err = models.CreateArtifact(tx.Querier, models.CreateArtifactParams{
					Name:       name,
					Vendor:     string(svc.ServiceType),
					DBVersion:  dbVersion,
					LocationID: locationModel.ID,
					ServiceID:  svc.ServiceID,
					DataModel:  params.DataModel,
					Mode:       params.Mode,
					Status:     models.PendingBackupStatus,
					ScheduleID: params.ScheduleID,
				}); err != nil {
					return err
				}
			} else {
				if artifact, err = models.UpdateArtifact(tx.Querier, artifact.ID, models.UpdateArtifactParams{
					Status: models.BackupStatusPointer(models.PendingBackupStatus),
				}); err != nil {
					return err
				}
			}

<<<<<<< HEAD
		case models.PostgreSQLServiceType,
			models.ProxySQLServiceType,
			models.HAProxyServiceType,
			models.ExternalServiceType:
			return status.Errorf(codes.Unimplemented, "Unimplemented service: %s", svc.ServiceType)
		default:
			return status.Errorf(codes.Unknown, "Unknown service: %s", svc.ServiceType)
		}

		if artifact == nil {
			if artifact, err = models.CreateArtifact(tx.Querier, models.CreateArtifactParams{
				Name:       name,
				Vendor:     string(svc.ServiceType),
				DBVersion:  dbVersion,
				LocationID: locationModel.ID,
				ServiceID:  svc.ServiceID,
				DataModel:  params.DataModel,
				Mode:       params.Mode,
				Status:     models.PendingBackupStatus,
				ScheduleID: params.ScheduleID,
				Folder:     params.Folder,
			}); err != nil {
				return err
			}
		} else {
			if artifact, err = models.UpdateArtifact(tx.Querier, artifact.ID, models.UpdateArtifactParams{
				Status: models.BackupStatusPointer(models.PendingBackupStatus),
			}); err != nil {
=======
			if job, dbConfig, err = s.prepareBackupJob(tx.Querier, svc, artifact.ID, jobType, params.Mode, params.DataModel, params.Retries, params.RetryInterval); err != nil { //nolint:lll
>>>>>>> f04607f9
				return err
			}
			return nil
		})

		// Cap the number of retries to 30
		if errTX == nil || i >= 30 {
			break
		}

		var pgErr *pq.Error
		if errors.As(errTX, &pgErr) {
			// Serialization failure error code
			if pgErr.Code == "40001" {
				s.l.Infof("Transaction serialization failure, retry iteration %d", i)
				time.Sleep(time.Duration(rand.Intn(100)*i) * time.Millisecond) //nolint:gosec // jitter
				continue
			}
			s.l.Infof("Unknown pq error, code: %s", pgErr.Code.Name())
		}

		return "", errTX
	}

	if errTX != nil {
		return "", errTX
	}

	locationConfig := &models.BackupLocationConfig{
		FilesystemConfig: locationModel.FilesystemConfig,
		S3Config:         locationModel.S3Config,
	}

	switch svc.ServiceType {
	case models.MySQLServiceType:
		err = s.jobsService.StartMySQLBackupJob(job.ID, job.PMMAgentID, 0, name, dbConfig, locationConfig, params.Folder)
	case models.MongoDBServiceType:
		err = s.jobsService.StartMongoDBBackupJob(job.ID, job.PMMAgentID, 0, name, dbConfig,
			job.Data.MongoDBBackup.Mode, job.Data.MongoDBBackup.DataModel, locationConfig, params.Folder)
	case models.PostgreSQLServiceType,
		models.ProxySQLServiceType,
		models.HAProxyServiceType,
		models.ExternalServiceType:
		err = status.Errorf(codes.Unimplemented, "Unimplemented service: %s", svc.ServiceType)
	default:
		err = status.Errorf(codes.Unknown, "Unknown service: %s", svc.ServiceType)
	}
	if err != nil {
		var target *agents.AgentNotSupportedError
		if errors.As(err, &target) {
			_, dbErr := models.UpdateArtifact(s.db.Querier, artifact.ID, models.UpdateArtifactParams{
				Status: models.BackupStatusPointer(models.ErrorBackupStatus),
			})

			if dbErr != nil {
				s.l.WithError(err).Error("failed to update backup artifact status")
			}
			return "", status.Error(codes.FailedPrecondition, target.Error())
		}
		return "", err
	}

	return artifact.ID, nil
}

type restoreJobParams struct {
	JobID           string
	ServiceID       string
	AgentID         string
	ArtifactName    string
	ArtifactSysName string
	LocationModel   *models.BackupLocation
	ServiceType     models.ServiceType
	DBConfig        *models.DBConfig
	DataModel       models.DataModel
	PITRTimestamp   time.Time
	Folder          *string
}

// RestoreBackup starts restore backup job.
func (s *Service) RestoreBackup(ctx context.Context, serviceID, artifactID string, pitrTimestamp time.Time) (string, error) {
	if err := s.checkArtifactModePreconditions(ctx, artifactID, pitrTimestamp); err != nil {
		return "", err
	}

	targetDBVersion, err := s.compatibilityService.CheckSoftwareCompatibilityForService(ctx, serviceID)
	if err != nil {
		return "", err
	}
	if err := s.compatibilityService.CheckArtifactCompatibility(artifactID, targetDBVersion); err != nil {
		return "", err
	}

	var params restoreJobParams
	var restoreID string
	if errTx := s.db.InTransactionContext(ctx, nil, func(tx *reform.TX) error {
		var err error
		service, err := models.FindServiceByID(tx.Querier, serviceID)
		if err != nil {
			return err
		}

		dbConfig, err := models.FindDBConfigForService(tx.Querier, serviceID)
		if err != nil {
			return err
		}

		pmmAgents, err := models.FindPMMAgentsForService(tx.Querier, serviceID)
		if err != nil {
			return err
		}
		if len(pmmAgents) == 0 {
			return errors.Errorf("cannot find pmm agent for service %s", serviceID)
		}
		agentID := pmmAgents[0].AgentID

		artifact, err := models.FindArtifactByID(tx.Querier, artifactID)
		if err != nil {
			return err
		}

		location, err := models.FindBackupLocationByID(tx.Querier, artifact.LocationID)
		if err != nil {
			return err
		}

		restore, err := models.CreateRestoreHistoryItem(tx.Querier, models.CreateRestoreHistoryItemParams{
			ArtifactID:    artifactID,
			ServiceID:     serviceID,
			PITRTimestamp: &pitrTimestamp,
			Status:        models.InProgressRestoreStatus,
		})
		if err != nil {
			return err
		}

		restoreID = restore.ID

		var jobType models.JobType
		var jobData *models.JobData
		switch service.ServiceType {
		case models.MySQLServiceType:
			jobType = models.MySQLRestoreBackupJob
			jobData = &models.JobData{
				MySQLRestoreBackup: &models.MySQLRestoreBackupJobData{
					RestoreID: restoreID,
				},
			}
		case models.MongoDBServiceType:
			jobType = models.MongoDBRestoreBackupJob
			jobData = &models.JobData{
				MongoDBRestoreBackup: &models.MongoDBRestoreBackupJobData{
					ServiceID: serviceID,
					RestoreID: restoreID,
					DataModel: artifact.DataModel,
				},
			}
		case models.PostgreSQLServiceType,
			models.ProxySQLServiceType,
			models.HAProxyServiceType,
			models.ExternalServiceType:
			return errors.Errorf("backup restore unimplemented for service type: %s", service.ServiceType)
		default:
			return errors.Errorf("unsupported service type: %s", service.ServiceType)
		}

		job, err := models.CreateJob(tx.Querier, models.CreateJobParams{
			PMMAgentID: agentID,
			Type:       jobType,
			Data:       jobData,
		})
		if err != nil {
			return err
		}

		var artifactFolder *string

		// Only artifacts taken with new agents can be restored from a folder.
		if len(artifact.ReprList) != 0 {
			artifactFolder = artifact.Folder
		}

		params = restoreJobParams{
			JobID:         job.ID,
			ServiceID:     serviceID,
			AgentID:       agentID,
			ArtifactName:  artifact.Name,
			LocationModel: location,
			ServiceType:   service.ServiceType,
			DBConfig:      dbConfig,
			DataModel:     artifact.DataModel,
			PITRTimestamp: pitrTimestamp,
			Folder:        artifactFolder,
		}

		if len(artifact.ReprList) > 0 && artifact.ReprList[0].ReprBackup != nil {
			params.ArtifactSysName = artifact.ReprList[0].ReprBackup.Name
		}

		return nil
	}); errTx != nil {
		return "", errTx
	}

	if err := s.startRestoreJob(&params); err != nil {
		return "", err
	}

	return restoreID, nil
}

// SwitchMongoPITR switches Point-in-Time recovery feature for mongoDB with given serviceID.
func (s *Service) SwitchMongoPITR(ctx context.Context, serviceID string, enabled bool) error {
	var pmmAgentID, dsn string
	var agent *models.Agent
	var service *models.Service

	errTX := s.db.InTransactionContext(ctx, nil, func(tx *reform.TX) error {
		var err error
		service, err = models.FindServiceByID(tx.Querier, serviceID)
		if err != nil {
			return err
		}

		if service.ServiceType != models.MongoDBServiceType {
			return errors.Errorf("Point-in-Time recovery feature is only available for mongoDB services,"+
				"current service id: %s, service type: %s", serviceID, service.ServiceType)
		}

		pmmAgents, err := models.FindPMMAgentsForService(tx.Querier, serviceID)
		if err != nil {
			return err
		}
		if len(pmmAgents) == 0 {
			return errors.Errorf("cannot find pmm agent for service %s", serviceID)
		}
		pmmAgentID = pmmAgents[0].AgentID

		dsn, agent, err = models.FindDSNByServiceIDandPMMAgentID(tx.Querier, serviceID, pmmAgentID, "")
		if err != nil {
			return err
		}
		return nil
	})
	if errTX != nil {
		return errTX
	}

	return s.agentService.PBMSwitchPITR(
		pmmAgentID,
		dsn,
		agent.Files(),
		agent.TemplateDelimiters(service),
		enabled)
}

func (s *Service) startRestoreJob(params *restoreJobParams) error {
	locationConfig := &models.BackupLocationConfig{
		FilesystemConfig: params.LocationModel.FilesystemConfig,
		S3Config:         params.LocationModel.S3Config,
	}

	switch params.ServiceType {
	case models.MySQLServiceType:
		return s.jobsService.StartMySQLRestoreBackupJob(
			params.JobID,
			params.AgentID,
			params.ServiceID, // TODO: It seems that this parameter is redundant
			0,
			params.ArtifactName,
			locationConfig,
			params.Folder)
	case models.MongoDBServiceType:
		return s.jobsService.StartMongoDBRestoreBackupJob(
			params.JobID,
			params.AgentID,
			0,
			params.ArtifactName,
			params.ArtifactSysName,
			params.DBConfig,
			params.DataModel,
			locationConfig,
			params.PITRTimestamp,
			params.Folder)
	case models.PostgreSQLServiceType,
		models.ProxySQLServiceType,
		models.HAProxyServiceType,
		models.ExternalServiceType:
		return status.Errorf(codes.Unimplemented, "Unimplemented service: %s", params.ServiceType)
	default:
		return status.Errorf(codes.Unknown, "Unknown service: %s", params.ServiceType)
	}
}

func (s *Service) prepareBackupJob(
	q *reform.Querier,
	service *models.Service,
	artifactID string,
	jobType models.JobType,
	mode models.BackupMode,
	dataModel models.DataModel,
	retries uint32,
	retryInterval time.Duration,
) (*models.Job, *models.DBConfig, error) {
	dbConfig, err := models.FindDBConfigForService(q, service.ServiceID)
	if err != nil {
		return nil, nil, err
	}

	pmmAgents, err := models.FindPMMAgentsForService(q, service.ServiceID)
	if err != nil {
		return nil, nil, err
	}

	if len(pmmAgents) == 0 {
		return nil, nil, errors.Errorf("pmmAgent not found for service")
	}

	var jobData *models.JobData
	switch jobType {
	case models.MySQLBackupJob:
		jobData = &models.JobData{
			MySQLBackup: &models.MySQLBackupJobData{
				ServiceID:  service.ServiceID,
				ArtifactID: artifactID,
			},
		}
	case models.MongoDBBackupJob:
		jobData = &models.JobData{
			MongoDBBackup: &models.MongoDBBackupJobData{
				ServiceID:  service.ServiceID,
				ArtifactID: artifactID,
				Mode:       mode,
				DataModel:  dataModel,
			},
		}
	case models.MySQLRestoreBackupJob,
		models.MongoDBRestoreBackupJob:
		return nil, nil, errors.Errorf("%s is not a backup job type", jobType)
	default:
		return nil, nil, errors.Errorf("unsupported backup job type: %s", jobType)
	}

	res, err := models.CreateJob(q, models.CreateJobParams{
		PMMAgentID: pmmAgents[0].AgentID,
		Type:       jobType,
		Data:       jobData,
		Retries:    retries,
		Interval:   retryInterval,
	})
	if err != nil {
		return nil, nil, err
	}

	return res, dbConfig, nil
}

// checkArtifactModePreconditions checks that artifact params and requested restore mode satisfy each other.
func (s *Service) checkArtifactModePreconditions(ctx context.Context, artifactID string, pitrTimestamp time.Time) error {
	artifact, err := models.FindArtifactByID(s.db.Querier, artifactID)
	if err != nil {
		return err
	}

	if artifact.Status != models.SuccessBackupStatus {
		return errors.Wrapf(ErrArtifactNotReady, "artifact %q in status: %q", artifactID, artifact.Status)
	}

	if err := checkArtifactMode(artifact, pitrTimestamp); err != nil {
		return err
	}

	// Continue checks only if user requested PITR restore.
	if pitrTimestamp.Unix() == 0 {
		return nil
	}

	location, err := models.FindBackupLocationByID(s.db.Querier, artifact.LocationID)
	if err != nil {
		return err
	}

	if location.Type != models.S3BackupLocationType {
		return errors.Wrapf(ErrIncompatibleLocationType, "point in time recovery available only for S3 locations")
	}

	timeRanges, err := s.pbmPITRService.ListPITRTimeranges(ctx, location, artifact)
	if err != nil {
		return err
	}

	for _, tRange := range timeRanges {
		if inTimeSpan(time.Unix(int64(tRange.Start), 0), time.Unix(int64(tRange.End), 0), pitrTimestamp) {
			return nil
		}
	}

	return errors.Wrapf(ErrTimestampOutOfRange, "point in time recovery value %s", pitrTimestamp.String())
}

// checkArtifactMode crosschecks artifact params and requested restore mode.
func checkArtifactMode(artifact *models.Artifact, pitrTimestamp time.Time) error {
	if artifact.Vendor != string(models.MongoDBServiceType) && artifact.Mode == models.PITR {
		return errors.Wrapf(ErrIncompatibleService, "restore to point in time is only available for MongoDB")
	}

	if artifact.Mode == models.PITR {
		if pitrTimestamp.Unix() == 0 {
			return errors.Wrapf(ErrIncompatibleArtifactMode, "artifact of type '%s' requires 'time' parameter to be restored to", artifact.Mode)
		}
		if artifact.DataModel == models.PhysicalDataModel {
			return errors.Wrap(ErrIncompatibleArtifactMode, "point in time recovery is only available for Logical data model")
		}
	} else if pitrTimestamp.Unix() != 0 {
		return errors.Wrapf(ErrIncompatibleArtifactMode, "artifact of type '%s' cannot be use to restore to point in time", artifact.Mode)
	}

	return nil
}

// inTimeSpan checks whether given time is in the given range
func inTimeSpan(start, end, check time.Time) bool {
	if start.Before(end) {
		return !check.Before(start) && !check.After(end)
	}
	if start.Equal(end) {
		return check.Equal(start)
	}
	return !start.After(check) || !end.Before(check)
}<|MERGE_RESOLUTION|>--- conflicted
+++ resolved
@@ -22,11 +22,8 @@
 	"math/rand"
 	"time"
 
-<<<<<<< HEAD
+	"github.com/lib/pq"
 	"github.com/AlekSi/pointer"
-=======
-	"github.com/lib/pq"
->>>>>>> f04607f9
 	"github.com/pkg/errors"
 	"github.com/sirupsen/logrus"
 	"google.golang.org/grpc/codes"
@@ -102,20 +99,13 @@
 				return err
 			}
 
-<<<<<<< HEAD
-		// TODO remove before merging or after FE is ready.
+			// TODO remove before merging or after FE is ready.
 		params.Folder = pointer.ToString(svc.ServiceName + "_" + svc.Cluster)
 
 		locationModel, err = models.FindBackupLocationByID(tx.Querier, params.LocationID)
 		if err != nil {
 			return err
 		}
-=======
-			locationModel, err = models.FindBackupLocationByID(tx.Querier, params.LocationID)
-			if err != nil {
-				return err
-			}
->>>>>>> f04607f9
 
 			var jobType models.JobType
 			switch svc.ServiceType {
@@ -164,38 +154,6 @@
 			default:
 				return status.Errorf(codes.Unknown, "Unknown service: %s", svc.ServiceType)
 			}
-
-			if artifact == nil {
-				if artifact, err = models.CreateArtifact(tx.Querier, models.CreateArtifactParams{
-					Name:       name,
-					Vendor:     string(svc.ServiceType),
-					DBVersion:  dbVersion,
-					LocationID: locationModel.ID,
-					ServiceID:  svc.ServiceID,
-					DataModel:  params.DataModel,
-					Mode:       params.Mode,
-					Status:     models.PendingBackupStatus,
-					ScheduleID: params.ScheduleID,
-				}); err != nil {
-					return err
-				}
-			} else {
-				if artifact, err = models.UpdateArtifact(tx.Querier, artifact.ID, models.UpdateArtifactParams{
-					Status: models.BackupStatusPointer(models.PendingBackupStatus),
-				}); err != nil {
-					return err
-				}
-			}
-
-<<<<<<< HEAD
-		case models.PostgreSQLServiceType,
-			models.ProxySQLServiceType,
-			models.HAProxyServiceType,
-			models.ExternalServiceType:
-			return status.Errorf(codes.Unimplemented, "Unimplemented service: %s", svc.ServiceType)
-		default:
-			return status.Errorf(codes.Unknown, "Unknown service: %s", svc.ServiceType)
-		}
 
 		if artifact == nil {
 			if artifact, err = models.CreateArtifact(tx.Querier, models.CreateArtifactParams{
@@ -216,9 +174,11 @@
 			if artifact, err = models.UpdateArtifact(tx.Querier, artifact.ID, models.UpdateArtifactParams{
 				Status: models.BackupStatusPointer(models.PendingBackupStatus),
 			}); err != nil {
-=======
+				return err
+			}
+		}
+
 			if job, dbConfig, err = s.prepareBackupJob(tx.Querier, svc, artifact.ID, jobType, params.Mode, params.DataModel, params.Retries, params.RetryInterval); err != nil { //nolint:lll
->>>>>>> f04607f9
 				return err
 			}
 			return nil
