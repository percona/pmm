--- conflicted
+++ resolved
@@ -288,21 +288,24 @@
 			},
 		}
 
-<<<<<<< HEAD
 		t.Run("empty db version", func(t *testing.T) {
-			res := cSvc.findCompatibleServiceIDs(&models.Artifact{Vendor: "mysql", DBVersion: ""}, testSet)
+			t.Parallel()
+			res := cSvc.findCompatibleServiceIDs(&models.Artifact{DBVersion: ""}, testSet)
 			assert.Equal(t, 0, len(res))
 		})
 		t.Run("matches several", func(t *testing.T) {
-			res := cSvc.findCompatibleServiceIDs(&models.Artifact{Vendor: "mysql", DBVersion: "8.0.25"}, testSet)
+			t.Parallel()
+			res := cSvc.findCompatibleServiceIDs(&models.Artifact{DBVersion: "8.0.25"}, testSet)
 			assert.ElementsMatch(t, []string{"5", "8"}, res)
 		})
 		t.Run("matches one", func(t *testing.T) {
-			res := cSvc.findCompatibleServiceIDs(&models.Artifact{Vendor: "mysql", DBVersion: "8.0.24"}, testSet)
+			t.Parallel()
+			res := cSvc.findCompatibleServiceIDs(&models.Artifact{DBVersion: "8.0.24"}, testSet)
 			assert.ElementsMatch(t, []string{"7"}, res)
 		})
 		t.Run("artifact version greater then existing services", func(t *testing.T) {
-			res := cSvc.findCompatibleServiceIDs(&models.Artifact{Vendor: "mysql", DBVersion: "8.0.30"}, testSet)
+			t.Parallel()
+			res := cSvc.findCompatibleServiceIDs(&models.Artifact{DBVersion: "8.0.30"}, testSet)
 			assert.Equal(t, 0, len(res))
 		})
 	})
@@ -365,27 +368,6 @@
 			res := cSvc.findCompatibleServiceIDs(&models.Artifact{Vendor: "mongodb", DBVersion: "6.0.5"}, testSet)
 			assert.ElementsMatch(t, []string{"4"}, res)
 		})
-=======
-	t.Run("empty db version", func(t *testing.T) {
-		t.Parallel()
-		res := cSvc.findCompatibleServiceIDs(&models.Artifact{DBVersion: ""}, testSet)
-		assert.Equal(t, 0, len(res))
-	})
-	t.Run("matches several", func(t *testing.T) {
-		t.Parallel()
-		res := cSvc.findCompatibleServiceIDs(&models.Artifact{DBVersion: "8.0.25"}, testSet)
-		assert.ElementsMatch(t, []string{"5", "8"}, res)
-	})
-	t.Run("matches one", func(t *testing.T) {
-		t.Parallel()
-		res := cSvc.findCompatibleServiceIDs(&models.Artifact{DBVersion: "8.0.24"}, testSet)
-		assert.ElementsMatch(t, []string{"7"}, res)
-	})
-	t.Run("artifact version greater then existing services", func(t *testing.T) {
-		t.Parallel()
-		res := cSvc.findCompatibleServiceIDs(&models.Artifact{DBVersion: "8.0.30"}, testSet)
-		assert.Equal(t, 0, len(res))
->>>>>>> 76dfdc28
 	})
 }
 
