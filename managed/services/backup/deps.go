// Copyright (C) 2017 Percona LLC
//
// This program is free software: you can redistribute it and/or modify
// it under the terms of the GNU Affero General Public License as published by
// the Free Software Foundation, either version 3 of the License, or
// (at your option) any later version.
//
// This program is distributed in the hope that it will be useful,
// but WITHOUT ANY WARRANTY; without even the implied warranty of
// MERCHANTABILITY or FITNESS FOR A PARTICULAR PURPOSE. See the
// GNU Affero General Public License for more details.
//
// You should have received a copy of the GNU Affero General Public License
// along with this program. If not, see <https://www.gnu.org/licenses/>.

package backup

import (
	"context"
	"time"

	"github.com/percona/pmm/managed/models"
	"github.com/percona/pmm/managed/services/agents"
	"github.com/percona/pmm/managed/services/minio"
)

//go:generate ../../../bin/mockery -name=jobsService -case=snake -inpkg -testonly
//go:generate ../../../bin/mockery -name=s3 -case=snake -inpkg -testonly
//go:generate ../../../bin/mockery -name=agentService -case=snake -inpkg -testonly
//go:generate ../../../bin/mockery -name=versioner -case=snake -inpkg -testonly
<<<<<<< HEAD
//go:generate ../../../bin/mockery -name=pitrLocationClient -case=snake -inpkg -testonly
=======
//go:generate ../../../bin/mockery -name=compatibilityService -case=snake -inpkg -testonly
>>>>>>> 7b9f1e79

// jobsService is a subset of methods of agents.JobsService used by this package.
// We use it instead of real type for testing and to avoid dependency cycle.
type jobsService interface {
	StopJob(jobID string) error
	StartMySQLBackupJob(
		jobID string,
		pmmAgentID string,
		timeout time.Duration,
		name string,
		dbConfig *models.DBConfig,
		locationConfig *models.BackupLocationConfig,
	) error
	StartMySQLRestoreBackupJob(
		jobID string,
		pmmAgentID string,
		serviceID string,
		timeout time.Duration,
		name string,
		locationConfig *models.BackupLocationConfig,
	) error
	StartMongoDBBackupJob(
		jobID string,
		pmmAgentID string,
		timeout time.Duration,
		name string,
		dbConfig *models.DBConfig,
		mode models.BackupMode,
		dataModel models.DataModel,
		locationConfig *models.BackupLocationConfig,
	) error
	StartMongoDBRestoreBackupJob(
		jobID string,
		pmmAgentID string,
		timeout time.Duration,
		name string,
		dbConfig *models.DBConfig,
		dataModel models.DataModel,
		locationConfig *models.BackupLocationConfig,
	) error
}

type s3 interface {
	RemoveRecursive(ctx context.Context, endpoint, accessKey, secretKey, bucketName, prefix string) error
}

type removalService interface {
	DeleteArtifact(ctx context.Context, artifactID string, removeFiles bool) error
}

// agentService is a subset of methods of agents.AgentService used by this package.
// We use it instead of real type for testing and to avoid dependency cycle.
type agentService interface {
	PBMSwitchPITR(pmmAgentID, dsn string, files map[string]string, tdp *models.DelimiterPair, enabled bool) error
}

// versioner contains method for retrieving versions of different software.
type versioner interface {
	GetVersions(pmmAgentID string, softwares []agents.Software) ([]agents.Version, error)
}

<<<<<<< HEAD
type pitrLocationClient interface {
	// FileStat returns file info. It returns error if file is empty or not exists.
	FileStat(ctx context.Context, endpoint, accessKey, secretKey, bucketName, name string) (minio.FileInfo, error)

	// List scans path with prefix and returns all files with given suffix.
	// Both prefix and suffix can be omitted.
	List(ctx context.Context, endpoint, accessKey, secretKey, bucketName, prefix, suffix string) ([]minio.FileInfo, error)
=======
// We use it instead of real type for testing and to avoid dependency cycle
type compatibilityService interface {
	// CheckSoftwareCompatibilityForService checks if all the necessary backup tools are installed,
	// and they are compatible with the db version.
	// Returns db version.
	CheckSoftwareCompatibilityForService(ctx context.Context, serviceID string) (string, error)
>>>>>>> 7b9f1e79
}<|MERGE_RESOLUTION|>--- conflicted
+++ resolved
@@ -28,11 +28,8 @@
 //go:generate ../../../bin/mockery -name=s3 -case=snake -inpkg -testonly
 //go:generate ../../../bin/mockery -name=agentService -case=snake -inpkg -testonly
 //go:generate ../../../bin/mockery -name=versioner -case=snake -inpkg -testonly
-<<<<<<< HEAD
 //go:generate ../../../bin/mockery -name=pitrLocationClient -case=snake -inpkg -testonly
-=======
 //go:generate ../../../bin/mockery -name=compatibilityService -case=snake -inpkg -testonly
->>>>>>> 7b9f1e79
 
 // jobsService is a subset of methods of agents.JobsService used by this package.
 // We use it instead of real type for testing and to avoid dependency cycle.
@@ -94,7 +91,6 @@
 	GetVersions(pmmAgentID string, softwares []agents.Software) ([]agents.Version, error)
 }
 
-<<<<<<< HEAD
 type pitrLocationClient interface {
 	// FileStat returns file info. It returns error if file is empty or not exists.
 	FileStat(ctx context.Context, endpoint, accessKey, secretKey, bucketName, name string) (minio.FileInfo, error)
@@ -102,12 +98,11 @@
 	// List scans path with prefix and returns all files with given suffix.
 	// Both prefix and suffix can be omitted.
 	List(ctx context.Context, endpoint, accessKey, secretKey, bucketName, prefix, suffix string) ([]minio.FileInfo, error)
-=======
-// We use it instead of real type for testing and to avoid dependency cycle
+}
+
 type compatibilityService interface {
 	// CheckSoftwareCompatibilityForService checks if all the necessary backup tools are installed,
 	// and they are compatible with the db version.
 	// Returns db version.
 	CheckSoftwareCompatibilityForService(ctx context.Context, serviceID string) (string, error)
->>>>>>> 7b9f1e79
 }