// Copyright (C) 2017 Percona LLC
//
// This program is free software: you can redistribute it and/or modify
// it under the terms of the GNU Affero General Public License as published by
// the Free Software Foundation, either version 3 of the License, or
// (at your option) any later version.
//
// This program is distributed in the hope that it will be useful,
// but WITHOUT ANY WARRANTY; without even the implied warranty of
// MERCHANTABILITY or FITNESS FOR A PARTICULAR PURPOSE. See the
// GNU Affero General Public License for more details.
//
// You should have received a copy of the GNU Affero General Public License
// along with this program. If not, see <https://www.gnu.org/licenses/>.

package backup

import (
	"context"
	"testing"

	"github.com/AlekSi/pointer"
	"github.com/stretchr/testify/assert"
	"github.com/stretchr/testify/mock"
	"github.com/stretchr/testify/require"
	"gopkg.in/reform.v1"
	"gopkg.in/reform.v1/dialects/postgresql"

	"github.com/percona/pmm/managed/models"
	"github.com/percona/pmm/managed/utils/testdb"
)

func setup(t *testing.T, q *reform.Querier, serviceType models.ServiceType, serviceName string) *models.Agent {
	t.Helper()
	require.Contains(t, []models.ServiceType{models.MySQLServiceType, models.MongoDBServiceType}, serviceType)

	node, err := models.CreateNode(q, models.GenericNodeType, &models.CreateNodeParams{
		NodeName: "test-node-" + t.Name(),
	})
	require.NoError(t, err)

	pmmAgent, err := models.CreatePMMAgent(q, node.NodeID, nil)
	require.NoError(t, err)

	var service *models.Service
	service, err = models.AddNewService(q, serviceType, &models.AddDBMSServiceParams{
		ServiceName: serviceName,
		NodeID:      node.NodeID,
		Address:     pointer.ToString("127.0.0.1"),
		Port:        pointer.ToUint16(60000),
	})
	require.NoError(t, err)

	agentType := models.MySQLdExporterType
	if serviceType == models.MongoDBServiceType {
		agentType = models.MongoDBExporterType
	}

	agent, err := models.CreateAgent(q, agentType, &models.CreateAgentParams{
		PMMAgentID: pmmAgent.AgentID,
		ServiceID:  service.ServiceID,
		Username:   "user",
		Password:   "password",
	})
	require.NoError(t, err)
	return agent
}

func TestPerformBackup(t *testing.T) {
	ctx := context.Background()
	sqlDB := testdb.Open(t, models.SkipFixtures, nil)

	t.Cleanup(func() {
		require.NoError(t, sqlDB.Close())
	})

	db := reform.NewDB(sqlDB, postgresql.Dialect, reform.NewPrintfLogger(t.Logf))
	mockedJobsService := &mockJobsService{}
<<<<<<< HEAD
	mockedAgentsRegistry := &mockAgentsRegistry{}
	mockedCompatibilityService := &mockCompatibilityService{}
	backupService := NewService(db, mockedJobsService, mockedAgentsRegistry, mockedCompatibilityService)
=======
	mockedAgentService := &mockAgentService{}
	mockedVersioner := &mockVersioner{}
	backupService := NewService(db, mockedJobsService, mockedAgentService, mockedVersioner)
>>>>>>> 8a71ad80

	locationRes, err := models.CreateBackupLocation(db.Querier, models.CreateBackupLocationParams{
		Name:        "Test location",
		Description: "Test description",
		BackupLocationConfig: models.BackupLocationConfig{
			S3Config: &models.S3LocationConfig{
				Endpoint:     "https://s3.us-west-2.amazonaws.com/",
				AccessKey:    "access_key",
				SecretKey:    "secret_key",
				BucketName:   "example_bucket",
				BucketRegion: "us-east-2",
			},
		},
	})
	require.NoError(t, err)

	t.Run("mysql", func(t *testing.T) {
		agent := setup(t, db.Querier, models.MySQLServiceType, "test-mysql-backup-service")
		mockedJobsService.On("StartMySQLBackupJob", mock.Anything, mock.Anything, mock.Anything,
			mock.Anything, mock.Anything, mock.Anything).Return(nil)

		for _, tc := range []struct {
			name          string
			dbVersion     string
			expectedError error
		}{
			{
				name:          "successful",
				dbVersion:     "8.0.25",
				expectedError: nil,
			},
			{
				name:          "fail",
				dbVersion:     "",
				expectedError: ErrXtrabackupNotInstalled,
			},
		} {
			t.Run(tc.name, func(t *testing.T) {
				mockedCompatibilityService.On("CheckSoftwareCompatibilityForService", ctx, pointer.GetString(agent.ServiceID)).
					Return(tc.dbVersion, tc.expectedError).Once()
				artifactID, err := backupService.PerformBackup(ctx, PerformBackupParams{
					ServiceID:  pointer.GetString(agent.ServiceID),
					LocationID: locationRes.ID,
					Name:       "test_backup",
					DataModel:  models.PhysicalDataModel,
					Mode:       models.Snapshot,
				})

				if tc.expectedError != nil {
					assert.ErrorIs(t, err, tc.expectedError)
					assert.Empty(t, artifactID)
					return
				}

				assert.NoError(t, err)
				artifact, err := models.FindArtifactByID(db.Querier, artifactID)
				require.NoError(t, err)
				assert.Equal(t, locationRes.ID, artifact.LocationID)
				assert.Equal(t, *agent.ServiceID, artifact.ServiceID)
				assert.EqualValues(t, models.MySQLServiceType, artifact.Vendor)
			})
<<<<<<< HEAD
		}
=======
			require.NoError(t, err)

			artifact, err := models.FindArtifactByID(db.Querier, artifactID)
			require.NoError(t, err)
			assert.Equal(t, locationRes.ID, artifact.LocationID)
			assert.Equal(t, *agent.ServiceID, artifact.ServiceID)
			assert.EqualValues(t, models.MySQLServiceType, artifact.Vendor)
		})

		mock.AssertExpectationsForObjects(t, mockedJobsService, mockedVersioner, mockedAgentService)
>>>>>>> 8a71ad80
	})

	t.Run("mongodb", func(t *testing.T) {
		agent := setup(t, db.Querier, models.MongoDBServiceType, "test-mongo-backup-service")

		t.Run("PITR is incompatible with physical backups", func(t *testing.T) {
			mockedCompatibilityService.On("CheckSoftwareCompatibilityForService", ctx, pointer.GetString(agent.ServiceID)).
				Return("", nil).Once()
			artifactID, err := backupService.PerformBackup(ctx, PerformBackupParams{
				ServiceID:  pointer.GetString(agent.ServiceID),
				LocationID: locationRes.ID,
				Name:       "test_backup",
				DataModel:  models.PhysicalDataModel,
				Mode:       models.PITR,
			})
			assert.ErrorIs(t, err, ErrIncompatibleDataModel)
			assert.Empty(t, artifactID)
		})

		t.Run("backup fails for empty service ID", func(t *testing.T) {
			mockedCompatibilityService.On("CheckSoftwareCompatibilityForService", ctx, "").Return("", nil).Once()
			artifactID, err := backupService.PerformBackup(ctx, PerformBackupParams{
				ServiceID:  "",
				LocationID: locationRes.ID,
				Name:       "test_backup",
				DataModel:  models.PhysicalDataModel,
				Mode:       models.PITR,
			})
			assert.ErrorContains(t, err, "Empty Service ID")
			assert.Empty(t, artifactID)
		})

		t.Run("Incremental backups fails for MongoDB", func(t *testing.T) {
			mockedCompatibilityService.On("CheckSoftwareCompatibilityForService", ctx, pointer.GetString(agent.ServiceID)).
				Return("", nil).Once()
			artifactID, err := backupService.PerformBackup(ctx, PerformBackupParams{
				ServiceID:  pointer.GetString(agent.ServiceID),
				LocationID: locationRes.ID,
				Name:       "test_backup",
				DataModel:  models.PhysicalDataModel,
				Mode:       models.Incremental,
			})
			assert.ErrorContains(t, err, "the only supported backups mode for mongoDB is snapshot and PITR")
			assert.Empty(t, artifactID)
		})
	})

	mock.AssertExpectationsForObjects(t, mockedJobsService, mockedAgentsRegistry, mockedCompatibilityService)
}

func TestRestoreBackup(t *testing.T) {
	ctx := context.Background()
	sqlDB := testdb.Open(t, models.SkipFixtures, nil)

	t.Cleanup(func() {
		require.NoError(t, sqlDB.Close())
	})

	db := reform.NewDB(sqlDB, postgresql.Dialect, reform.NewPrintfLogger(t.Logf))
	mockedJobsService := &mockJobsService{}
	mockedAgentsRegistry := &mockAgentsRegistry{}
	mockedCompatibilityService := &mockCompatibilityService{}
	backupService := NewService(db, mockedJobsService, mockedAgentsRegistry, mockedCompatibilityService)

	locationRes, err := models.CreateBackupLocation(db.Querier, models.CreateBackupLocationParams{
		Name:        "Test location",
		Description: "Test description",
		BackupLocationConfig: models.BackupLocationConfig{
			S3Config: &models.S3LocationConfig{
				Endpoint:     "https://s3.us-west-2.amazonaws.com/",
				AccessKey:    "access_key",
				SecretKey:    "secret_key",
				BucketName:   "example_bucket",
				BucketRegion: "us-east-2",
			},
		},
	})
	require.NoError(t, err)

	t.Run("mysql", func(t *testing.T) {
<<<<<<< HEAD
=======
		mockedJobsService := &mockJobsService{}
		mockedAgentService := &mockAgentService{}
		mockedVersioner := &mockVersioner{}
		backupService := NewService(db, mockedJobsService, mockedAgentService, mockedVersioner)

>>>>>>> 8a71ad80
		agent := setup(t, db.Querier, models.MySQLServiceType, "test-mysql-restore-service")
		artifact, err := models.CreateArtifact(db.Querier, models.CreateArtifactParams{
			Name:       "mysql-artifact-name",
			Vendor:     string(models.MySQLServiceType),
			DBVersion:  "8.0.25",
			LocationID: locationRes.ID,
			ServiceID:  *agent.ServiceID,
			DataModel:  models.PhysicalDataModel,
			Mode:       models.Snapshot,
			Status:     models.SuccessBackupStatus,
		})
		require.NoError(t, err)

		for _, tc := range []struct {
			name          string
			dbVersion     string
			expectedError error
		}{
			{
				name:          "successful",
				dbVersion:     "8.0.25",
				expectedError: nil,
			},
			{
				name:          "fail",
				dbVersion:     "",
				expectedError: ErrXtrabackupNotInstalled,
			},
		} {
			t.Run(tc.name, func(t *testing.T) {
				mockedCompatibilityService.On("CheckSoftwareCompatibilityForService", ctx, pointer.GetString(agent.ServiceID)).
					Return(tc.dbVersion, tc.expectedError).Once()
				if tc.expectedError == nil {
					mockedJobsService.On("StartMySQLRestoreBackupJob", mock.Anything, pointer.GetString(agent.PMMAgentID),
						pointer.GetString(agent.ServiceID), mock.Anything, artifact.Name, mock.Anything).Return(nil).Once()
				}
				restoreID, err := backupService.RestoreBackup(ctx, pointer.GetString(agent.ServiceID), artifact.ID)
				if tc.expectedError != nil {
					assert.ErrorIs(t, err, tc.expectedError)
					assert.Empty(t, restoreID)
				} else {
					assert.NoError(t, err)
					assert.NotEmpty(t, restoreID)
				}
			})
		}

		t.Run("artifact not ready", func(t *testing.T) {
			updatedArtifact, err := models.UpdateArtifact(db.Querier, artifact.ID, models.UpdateArtifactParams{
				Status: models.BackupStatusPointer(models.PendingBackupStatus),
			})
			require.NoError(t, err)
			require.NotNil(t, updatedArtifact)

			mockedCompatibilityService.On("CheckSoftwareCompatibilityForService", ctx, pointer.GetString(agent.ServiceID)).
				Return("8.0.25", nil).Once()
			restoreID, err := backupService.RestoreBackup(ctx, pointer.GetString(agent.ServiceID), artifact.ID)
			require.Errorf(t, err, "artifact %q status is not successful, status: \"pending\"", artifact.ID)
			assert.Empty(t, restoreID)
		})
<<<<<<< HEAD
=======

		mock.AssertExpectationsForObjects(t, mockedJobsService, mockedVersioner, mockedAgentService)
>>>>>>> 8a71ad80
	})

	t.Run("mongo", func(t *testing.T) {
		agent := setup(t, db.Querier, models.MongoDBServiceType, "test-mongo-restore-service")

		artifact, err := models.CreateArtifact(db.Querier, models.CreateArtifactParams{
			Name:       "mongo-artifact-name",
			Vendor:     string(models.MongoDBServiceType),
			LocationID: locationRes.ID,
			ServiceID:  *agent.ServiceID,
			DataModel:  models.PhysicalDataModel,
			Mode:       models.Snapshot,
			Status:     models.PendingBackupStatus,
		})
		require.NoError(t, err)

		t.Run("incomplete backups won't restore", func(t *testing.T) {
<<<<<<< HEAD
			mockedCompatibilityService.On("CheckSoftwareCompatibilityForService", ctx, pointer.GetString(agent.ServiceID)).
				Return("", nil).Once()
=======
			mockedJobsService := &mockJobsService{}
			mockedAgentService := &mockAgentService{}
			backupService := NewService(db, mockedJobsService, mockedAgentService, nil)
			mockedJobsService.On("StartMongoDBRestoreBackupJob", mock.Anything, pointer.GetString(agent.PMMAgentID),
				mock.Anything, artifact.Name, mock.Anything, artifact.DataModel).Return(nil).Once()
>>>>>>> 8a71ad80

			restoreID, err := backupService.RestoreBackup(ctx, pointer.GetString(agent.ServiceID), artifact.ID)
			require.Errorf(t, err, "artifact %q status is not successful, status: \"pending\"", artifact.ID)
			assert.Empty(t, restoreID)
		})

<<<<<<< HEAD
		t.Run("physical backups is not supported", func(t *testing.T) {
			mockedCompatibilityService.On("CheckSoftwareCompatibilityForService", ctx, pointer.GetString(agent.ServiceID)).
				Return("", nil).Once()
=======
		t.Run("physical restore is successful", func(t *testing.T) {
			mockedJobsService := &mockJobsService{}
			mockedAgentService := &mockAgentService{}
			backupService := NewService(db, mockedJobsService, mockedAgentService, nil)

			mockedJobsService.On("StartMongoDBRestoreBackupJob", mock.Anything, pointer.GetString(agent.PMMAgentID),
				mock.Anything, artifact.Name, mock.Anything, artifact.DataModel, mock.Anything).Return(nil).Once()
>>>>>>> 8a71ad80

			_, err = models.UpdateArtifact(db.Querier, artifact.ID, models.UpdateArtifactParams{
				Status: models.BackupStatusPointer(models.SuccessBackupStatus),
			})
			restoreID, err := backupService.RestoreBackup(ctx, pointer.GetString(agent.ServiceID), artifact.ID)
			require.ErrorIs(t, err, ErrIncompatibleService)
			assert.Empty(t, restoreID)
		})
	})

	mock.AssertExpectationsForObjects(t, mockedJobsService, mockedAgentsRegistry, mockedCompatibilityService)
}<|MERGE_RESOLUTION|>--- conflicted
+++ resolved
@@ -76,15 +76,9 @@
 
 	db := reform.NewDB(sqlDB, postgresql.Dialect, reform.NewPrintfLogger(t.Logf))
 	mockedJobsService := &mockJobsService{}
-<<<<<<< HEAD
-	mockedAgentsRegistry := &mockAgentsRegistry{}
+	mockedAgentService := &mockAgentService{}
 	mockedCompatibilityService := &mockCompatibilityService{}
-	backupService := NewService(db, mockedJobsService, mockedAgentsRegistry, mockedCompatibilityService)
-=======
-	mockedAgentService := &mockAgentService{}
-	mockedVersioner := &mockVersioner{}
-	backupService := NewService(db, mockedJobsService, mockedAgentService, mockedVersioner)
->>>>>>> 8a71ad80
+	backupService := NewService(db, mockedJobsService, mockedAgentService, mockedCompatibilityService)
 
 	locationRes, err := models.CreateBackupLocation(db.Querier, models.CreateBackupLocationParams{
 		Name:        "Test location",
@@ -146,20 +140,7 @@
 				assert.Equal(t, *agent.ServiceID, artifact.ServiceID)
 				assert.EqualValues(t, models.MySQLServiceType, artifact.Vendor)
 			})
-<<<<<<< HEAD
 		}
-=======
-			require.NoError(t, err)
-
-			artifact, err := models.FindArtifactByID(db.Querier, artifactID)
-			require.NoError(t, err)
-			assert.Equal(t, locationRes.ID, artifact.LocationID)
-			assert.Equal(t, *agent.ServiceID, artifact.ServiceID)
-			assert.EqualValues(t, models.MySQLServiceType, artifact.Vendor)
-		})
-
-		mock.AssertExpectationsForObjects(t, mockedJobsService, mockedVersioner, mockedAgentService)
->>>>>>> 8a71ad80
 	})
 
 	t.Run("mongodb", func(t *testing.T) {
@@ -240,14 +221,6 @@
 	require.NoError(t, err)
 
 	t.Run("mysql", func(t *testing.T) {
-<<<<<<< HEAD
-=======
-		mockedJobsService := &mockJobsService{}
-		mockedAgentService := &mockAgentService{}
-		mockedVersioner := &mockVersioner{}
-		backupService := NewService(db, mockedJobsService, mockedAgentService, mockedVersioner)
-
->>>>>>> 8a71ad80
 		agent := setup(t, db.Querier, models.MySQLServiceType, "test-mysql-restore-service")
 		artifact, err := models.CreateArtifact(db.Querier, models.CreateArtifactParams{
 			Name:       "mysql-artifact-name",
@@ -308,11 +281,6 @@
 			require.Errorf(t, err, "artifact %q status is not successful, status: \"pending\"", artifact.ID)
 			assert.Empty(t, restoreID)
 		})
-<<<<<<< HEAD
-=======
-
-		mock.AssertExpectationsForObjects(t, mockedJobsService, mockedVersioner, mockedAgentService)
->>>>>>> 8a71ad80
 	})
 
 	t.Run("mongo", func(t *testing.T) {
@@ -330,35 +298,17 @@
 		require.NoError(t, err)
 
 		t.Run("incomplete backups won't restore", func(t *testing.T) {
-<<<<<<< HEAD
 			mockedCompatibilityService.On("CheckSoftwareCompatibilityForService", ctx, pointer.GetString(agent.ServiceID)).
 				Return("", nil).Once()
-=======
-			mockedJobsService := &mockJobsService{}
-			mockedAgentService := &mockAgentService{}
-			backupService := NewService(db, mockedJobsService, mockedAgentService, nil)
-			mockedJobsService.On("StartMongoDBRestoreBackupJob", mock.Anything, pointer.GetString(agent.PMMAgentID),
-				mock.Anything, artifact.Name, mock.Anything, artifact.DataModel).Return(nil).Once()
->>>>>>> 8a71ad80
 
 			restoreID, err := backupService.RestoreBackup(ctx, pointer.GetString(agent.ServiceID), artifact.ID)
 			require.Errorf(t, err, "artifact %q status is not successful, status: \"pending\"", artifact.ID)
 			assert.Empty(t, restoreID)
 		})
 
-<<<<<<< HEAD
 		t.Run("physical backups is not supported", func(t *testing.T) {
 			mockedCompatibilityService.On("CheckSoftwareCompatibilityForService", ctx, pointer.GetString(agent.ServiceID)).
 				Return("", nil).Once()
-=======
-		t.Run("physical restore is successful", func(t *testing.T) {
-			mockedJobsService := &mockJobsService{}
-			mockedAgentService := &mockAgentService{}
-			backupService := NewService(db, mockedJobsService, mockedAgentService, nil)
-
-			mockedJobsService.On("StartMongoDBRestoreBackupJob", mock.Anything, pointer.GetString(agent.PMMAgentID),
-				mock.Anything, artifact.Name, mock.Anything, artifact.DataModel, mock.Anything).Return(nil).Once()
->>>>>>> 8a71ad80
 
 			_, err = models.UpdateArtifact(db.Querier, artifact.ID, models.UpdateArtifactParams{
 				Status: models.BackupStatusPointer(models.SuccessBackupStatus),
