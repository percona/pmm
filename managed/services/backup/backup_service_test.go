// Copyright (C) 2017 Percona LLC
//
// This program is free software: you can redistribute it and/or modify
// it under the terms of the GNU Affero General Public License as published by
// the Free Software Foundation, either version 3 of the License, or
// (at your option) any later version.
//
// This program is distributed in the hope that it will be useful,
// but WITHOUT ANY WARRANTY; without even the implied warranty of
// MERCHANTABILITY or FITNESS FOR A PARTICULAR PURPOSE. See the
// GNU Affero General Public License for more details.
//
// You should have received a copy of the GNU Affero General Public License
// along with this program. If not, see <https://www.gnu.org/licenses/>.

package backup

import (
	"context"
	"testing"
	"time"

	"github.com/AlekSi/pointer"
	"github.com/stretchr/testify/assert"
	"github.com/stretchr/testify/mock"
	"github.com/stretchr/testify/require"
	"gopkg.in/reform.v1"
	"gopkg.in/reform.v1/dialects/postgresql"

	"github.com/percona/pmm/managed/models"
	"github.com/percona/pmm/managed/utils/testdb"
)

func setup(t *testing.T, q *reform.Querier, serviceType models.ServiceType, serviceName string) *models.Agent {
	t.Helper()
	require.Contains(t, []models.ServiceType{models.MySQLServiceType, models.MongoDBServiceType}, serviceType)

	node, err := models.CreateNode(q, models.GenericNodeType, &models.CreateNodeParams{
		NodeName: "test-node-" + t.Name(),
	})
	require.NoError(t, err)

	pmmAgent, err := models.CreatePMMAgent(q, node.NodeID, nil)
	require.NoError(t, err)

	var service *models.Service
	service, err = models.AddNewService(q, serviceType, &models.AddDBMSServiceParams{
		ServiceName: serviceName,
		NodeID:      node.NodeID,
		Address:     pointer.ToString("127.0.0.1"),
		Port:        pointer.ToUint16(60000),
	})
	require.NoError(t, err)

	agentType := models.MySQLdExporterType
	if serviceType == models.MongoDBServiceType {
		agentType = models.MongoDBExporterType
	}

	agent, err := models.CreateAgent(q, agentType, &models.CreateAgentParams{
		PMMAgentID: pmmAgent.AgentID,
		ServiceID:  service.ServiceID,
		Username:   "user",
		Password:   "password",
	})
	require.NoError(t, err)
	return agent
}

func TestPerformBackup(t *testing.T) {
	ctx := context.Background()
	sqlDB := testdb.Open(t, models.SkipFixtures, nil)

	t.Cleanup(func() {
		require.NoError(t, sqlDB.Close())
	})

	db := reform.NewDB(sqlDB, postgresql.Dialect, reform.NewPrintfLogger(t.Logf))
	mockedJobsService := &mockJobsService{}
	mockedAgentService := &mockAgentService{}
	mockedCompatibilityService := &mockCompatibilityService{}
	backupService := NewService(db, mockedJobsService, mockedAgentService, mockedCompatibilityService)

	locationRes, err := models.CreateBackupLocation(db.Querier, models.CreateBackupLocationParams{
		Name:        "Test location",
		Description: "Test description",
		BackupLocationConfig: models.BackupLocationConfig{
			S3Config: &models.S3LocationConfig{
				Endpoint:     "https://s3.us-west-2.amazonaws.com/",
				AccessKey:    "access_key",
				SecretKey:    "secret_key",
				BucketName:   "example_bucket",
				BucketRegion: "us-east-2",
			},
		},
	})
	require.NoError(t, err)

	t.Run("mysql", func(t *testing.T) {
		agent := setup(t, db.Querier, models.MySQLServiceType, "test-mysql-backup-service")
		mockedJobsService.On("StartMySQLBackupJob", mock.Anything, mock.Anything, mock.Anything,
			mock.Anything, mock.Anything, mock.Anything).Return(nil)

		for _, tc := range []struct {
			name          string
			dbVersion     string
			expectedError error
		}{
			{
				name:          "successful",
				dbVersion:     "8.0.25",
				expectedError: nil,
			},
			{
				name:          "fail",
				dbVersion:     "",
				expectedError: ErrXtrabackupNotInstalled,
			},
		} {
			t.Run(tc.name, func(t *testing.T) {
				mockedCompatibilityService.On("CheckSoftwareCompatibilityForService", ctx, pointer.GetString(agent.ServiceID)).
					Return(tc.dbVersion, tc.expectedError).Once()
				artifactID, err := backupService.PerformBackup(ctx, PerformBackupParams{
					ServiceID:  pointer.GetString(agent.ServiceID),
					LocationID: locationRes.ID,
					Name:       "test_backup",
					DataModel:  models.PhysicalDataModel,
					Mode:       models.Snapshot,
				})

				if tc.expectedError != nil {
					assert.ErrorIs(t, err, tc.expectedError)
					assert.Empty(t, artifactID)
					return
				}

				assert.NoError(t, err)
				artifact, err := models.FindArtifactByID(db.Querier, artifactID)
				require.NoError(t, err)
				assert.Equal(t, locationRes.ID, artifact.LocationID)
				assert.Equal(t, *agent.ServiceID, artifact.ServiceID)
				assert.EqualValues(t, models.MySQLServiceType, artifact.Vendor)
			})
		}
	})

	t.Run("mongodb", func(t *testing.T) {
		agent := setup(t, db.Querier, models.MongoDBServiceType, "test-mongo-backup-service")

		t.Run("PITR is incompatible with physical backups", func(t *testing.T) {
			mockedCompatibilityService.On("CheckSoftwareCompatibilityForService", ctx, pointer.GetString(agent.ServiceID)).
				Return("", nil).Once()
			artifactID, err := backupService.PerformBackup(ctx, PerformBackupParams{
				ServiceID:  pointer.GetString(agent.ServiceID),
				LocationID: locationRes.ID,
				Name:       "test_backup",
				DataModel:  models.PhysicalDataModel,
				Mode:       models.PITR,
			})
			assert.ErrorIs(t, err, ErrIncompatibleDataModel)
			assert.Empty(t, artifactID)
		})

		t.Run("backup fails for empty service ID", func(t *testing.T) {
			mockedCompatibilityService.On("CheckSoftwareCompatibilityForService", ctx, "").Return("", nil).Once()
			artifactID, err := backupService.PerformBackup(ctx, PerformBackupParams{
				ServiceID:  "",
				LocationID: locationRes.ID,
				Name:       "test_backup",
				DataModel:  models.PhysicalDataModel,
				Mode:       models.PITR,
			})
			assert.ErrorContains(t, err, "Empty Service ID")
			assert.Empty(t, artifactID)
		})

		t.Run("Incremental backups fails for MongoDB", func(t *testing.T) {
			mockedCompatibilityService.On("CheckSoftwareCompatibilityForService", ctx, pointer.GetString(agent.ServiceID)).
				Return("", nil).Once()
			artifactID, err := backupService.PerformBackup(ctx, PerformBackupParams{
				ServiceID:  pointer.GetString(agent.ServiceID),
				LocationID: locationRes.ID,
				Name:       "test_backup",
				DataModel:  models.PhysicalDataModel,
				Mode:       models.Incremental,
			})
			assert.ErrorContains(t, err, "the only supported backups mode for mongoDB is snapshot and PITR")
			assert.Empty(t, artifactID)
		})
	})

<<<<<<< HEAD
	mock.AssertExpectationsForObjects(t, mockedJobsService, mockedCompatibilityService)
=======
	mock.AssertExpectationsForObjects(t, mockedJobsService, mockedAgentService, mockedCompatibilityService)
>>>>>>> 5ffe9a2e
}

func TestRestoreBackup(t *testing.T) {
	ctx := context.Background()
	sqlDB := testdb.Open(t, models.SkipFixtures, nil)

	t.Cleanup(func() {
		require.NoError(t, sqlDB.Close())
	})

	db := reform.NewDB(sqlDB, postgresql.Dialect, reform.NewPrintfLogger(t.Logf))
	mockedJobsService := &mockJobsService{}
<<<<<<< HEAD
	mockedAgentsRegistry := &mockAgentService{}
	mockedCompatibilityService := &mockCompatibilityService{}
	backupService := NewService(db, mockedJobsService, mockedAgentsRegistry, mockedCompatibilityService)
=======
	mockedAgentService := &mockAgentService{}
	mockedCompatibilityService := &mockCompatibilityService{}
	backupService := NewService(db, mockedJobsService, mockedAgentService, mockedCompatibilityService)
>>>>>>> 5ffe9a2e

	locationRes, err := models.CreateBackupLocation(db.Querier, models.CreateBackupLocationParams{
		Name:        "Test location",
		Description: "Test description",
		BackupLocationConfig: models.BackupLocationConfig{
			S3Config: &models.S3LocationConfig{
				Endpoint:     "https://s3.us-west-2.amazonaws.com/",
				AccessKey:    "access_key",
				SecretKey:    "secret_key",
				BucketName:   "example_bucket",
				BucketRegion: "us-east-2",
			},
		},
	})
	require.NoError(t, err)

	t.Run("mysql", func(t *testing.T) {
		agent := setup(t, db.Querier, models.MySQLServiceType, "test-mysql-restore-service")
		artifact, err := models.CreateArtifact(db.Querier, models.CreateArtifactParams{
			Name:       "mysql-artifact-name",
			Vendor:     string(models.MySQLServiceType),
			DBVersion:  "8.0.25",
			LocationID: locationRes.ID,
			ServiceID:  *agent.ServiceID,
			DataModel:  models.PhysicalDataModel,
			Mode:       models.Snapshot,
			Status:     models.SuccessBackupStatus,
		})
		require.NoError(t, err)

		for _, tc := range []struct {
			name          string
			dbVersion     string
			expectedError error
		}{
			{
				name:          "successful",
				dbVersion:     "8.0.25",
				expectedError: nil,
			},
			{
				name:          "fail",
				dbVersion:     "",
				expectedError: ErrXtrabackupNotInstalled,
			},
		} {
			t.Run(tc.name, func(t *testing.T) {
				mockedCompatibilityService.On("CheckSoftwareCompatibilityForService", ctx, pointer.GetString(agent.ServiceID)).
					Return(tc.dbVersion, tc.expectedError).Once()
				if tc.expectedError == nil {
					mockedJobsService.On("StartMySQLRestoreBackupJob", mock.Anything, pointer.GetString(agent.PMMAgentID),
						pointer.GetString(agent.ServiceID), mock.Anything, artifact.Name, mock.Anything).Return(nil).Once()
				}
<<<<<<< HEAD
				restoreID, err := backupService.RestoreBackup(ctx, pointer.GetString(agent.ServiceID), artifact.ID, time.Unix(0, 0))
=======
				restoreID, err := backupService.RestoreBackup(ctx, pointer.GetString(agent.ServiceID), artifact.ID)
>>>>>>> 5ffe9a2e
				if tc.expectedError != nil {
					assert.ErrorIs(t, err, tc.expectedError)
					assert.Empty(t, restoreID)
				} else {
					assert.NoError(t, err)
					assert.NotEmpty(t, restoreID)
				}
			})
		}

		t.Run("artifact not ready", func(t *testing.T) {
			updatedArtifact, err := models.UpdateArtifact(db.Querier, artifact.ID, models.UpdateArtifactParams{
				Status: models.BackupStatusPointer(models.PendingBackupStatus),
			})
			require.NoError(t, err)
			require.NotNil(t, updatedArtifact)

			mockedCompatibilityService.On("CheckSoftwareCompatibilityForService", ctx, pointer.GetString(agent.ServiceID)).
				Return("8.0.25", nil).Once()
<<<<<<< HEAD
			restoreID, err := backupService.RestoreBackup(ctx, pointer.GetString(agent.ServiceID), artifact.ID, time.Unix(0, 0))
=======
			restoreID, err := backupService.RestoreBackup(ctx, pointer.GetString(agent.ServiceID), artifact.ID)
>>>>>>> 5ffe9a2e
			require.Errorf(t, err, "artifact %q status is not successful, status: \"pending\"", artifact.ID)
			assert.Empty(t, restoreID)
		})
	})

	t.Run("mongo", func(t *testing.T) {
		agent := setup(t, db.Querier, models.MongoDBServiceType, "test-mongo-restore-service")

		artifact, err := models.CreateArtifact(db.Querier, models.CreateArtifactParams{
			Name:       "mongo-artifact-name",
			Vendor:     string(models.MongoDBServiceType),
			LocationID: locationRes.ID,
			ServiceID:  *agent.ServiceID,
			DataModel:  models.PhysicalDataModel,
			Mode:       models.Snapshot,
			Status:     models.PendingBackupStatus,
		})
		require.NoError(t, err)

		t.Run("incomplete backups won't restore", func(t *testing.T) {
			mockedCompatibilityService.On("CheckSoftwareCompatibilityForService", ctx, pointer.GetString(agent.ServiceID)).
				Return("", nil).Once()

			restoreID, err := backupService.RestoreBackup(ctx, pointer.GetString(agent.ServiceID), artifact.ID, time.Unix(0, 0))
			require.Errorf(t, err, "artifact %q status is not successful, status: \"pending\"", artifact.ID)
			assert.Empty(t, restoreID)
		})

		t.Run("physical backups is not supported", func(t *testing.T) {
			mockedCompatibilityService.On("CheckSoftwareCompatibilityForService", ctx, pointer.GetString(agent.ServiceID)).
				Return("", nil).Once()

			_, err = models.UpdateArtifact(db.Querier, artifact.ID, models.UpdateArtifactParams{
				Status: models.BackupStatusPointer(models.SuccessBackupStatus),
			})
<<<<<<< HEAD
			restoreID, err := backupService.RestoreBackup(ctx, pointer.GetString(agent.ServiceID), artifact.ID, time.Unix(0, 0))
=======
			restoreID, err := backupService.RestoreBackup(ctx, pointer.GetString(agent.ServiceID), artifact.ID)
>>>>>>> 5ffe9a2e
			require.ErrorIs(t, err, ErrIncompatibleService)
			assert.Empty(t, restoreID)
		})
	})

<<<<<<< HEAD
	mock.AssertExpectationsForObjects(t, mockedJobsService, mockedAgentsRegistry, mockedCompatibilityService)
=======
	mock.AssertExpectationsForObjects(t, mockedJobsService, mockedAgentService, mockedCompatibilityService)
>>>>>>> 5ffe9a2e
}<|MERGE_RESOLUTION|>--- conflicted
+++ resolved
@@ -189,11 +189,7 @@
 		})
 	})
 
-<<<<<<< HEAD
 	mock.AssertExpectationsForObjects(t, mockedJobsService, mockedCompatibilityService)
-=======
-	mock.AssertExpectationsForObjects(t, mockedJobsService, mockedAgentService, mockedCompatibilityService)
->>>>>>> 5ffe9a2e
 }
 
 func TestRestoreBackup(t *testing.T) {
@@ -206,15 +202,9 @@
 
 	db := reform.NewDB(sqlDB, postgresql.Dialect, reform.NewPrintfLogger(t.Logf))
 	mockedJobsService := &mockJobsService{}
-<<<<<<< HEAD
-	mockedAgentsRegistry := &mockAgentService{}
-	mockedCompatibilityService := &mockCompatibilityService{}
-	backupService := NewService(db, mockedJobsService, mockedAgentsRegistry, mockedCompatibilityService)
-=======
 	mockedAgentService := &mockAgentService{}
 	mockedCompatibilityService := &mockCompatibilityService{}
 	backupService := NewService(db, mockedJobsService, mockedAgentService, mockedCompatibilityService)
->>>>>>> 5ffe9a2e
 
 	locationRes, err := models.CreateBackupLocation(db.Querier, models.CreateBackupLocationParams{
 		Name:        "Test location",
@@ -268,12 +258,9 @@
 					mockedJobsService.On("StartMySQLRestoreBackupJob", mock.Anything, pointer.GetString(agent.PMMAgentID),
 						pointer.GetString(agent.ServiceID), mock.Anything, artifact.Name, mock.Anything).Return(nil).Once()
 				}
-<<<<<<< HEAD
 				restoreID, err := backupService.RestoreBackup(ctx, pointer.GetString(agent.ServiceID), artifact.ID, time.Unix(0, 0))
-=======
-				restoreID, err := backupService.RestoreBackup(ctx, pointer.GetString(agent.ServiceID), artifact.ID)
->>>>>>> 5ffe9a2e
 				if tc.expectedError != nil {
+					if tc.expectedError != nil {
 					assert.ErrorIs(t, err, tc.expectedError)
 					assert.Empty(t, restoreID)
 				} else {
@@ -292,11 +279,7 @@
 
 			mockedCompatibilityService.On("CheckSoftwareCompatibilityForService", ctx, pointer.GetString(agent.ServiceID)).
 				Return("8.0.25", nil).Once()
-<<<<<<< HEAD
 			restoreID, err := backupService.RestoreBackup(ctx, pointer.GetString(agent.ServiceID), artifact.ID, time.Unix(0, 0))
-=======
-			restoreID, err := backupService.RestoreBackup(ctx, pointer.GetString(agent.ServiceID), artifact.ID)
->>>>>>> 5ffe9a2e
 			require.Errorf(t, err, "artifact %q status is not successful, status: \"pending\"", artifact.ID)
 			assert.Empty(t, restoreID)
 		})
@@ -332,19 +315,11 @@
 			_, err = models.UpdateArtifact(db.Querier, artifact.ID, models.UpdateArtifactParams{
 				Status: models.BackupStatusPointer(models.SuccessBackupStatus),
 			})
-<<<<<<< HEAD
 			restoreID, err := backupService.RestoreBackup(ctx, pointer.GetString(agent.ServiceID), artifact.ID, time.Unix(0, 0))
-=======
-			restoreID, err := backupService.RestoreBackup(ctx, pointer.GetString(agent.ServiceID), artifact.ID)
->>>>>>> 5ffe9a2e
 			require.ErrorIs(t, err, ErrIncompatibleService)
 			assert.Empty(t, restoreID)
 		})
 	})
 
-<<<<<<< HEAD
-	mock.AssertExpectationsForObjects(t, mockedJobsService, mockedAgentsRegistry, mockedCompatibilityService)
-=======
 	mock.AssertExpectationsForObjects(t, mockedJobsService, mockedAgentService, mockedCompatibilityService)
->>>>>>> 5ffe9a2e
 }