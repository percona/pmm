// Copyright (C) 2017 Percona LLC
//
// This program is free software: you can redistribute it and/or modify
// it under the terms of the GNU Affero General Public License as published by
// the Free Software Foundation, either version 3 of the License, or
// (at your option) any later version.
//
// This program is distributed in the hope that it will be useful,
// but WITHOUT ANY WARRANTY; without even the implied warranty of
// MERCHANTABILITY or FITNESS FOR A PARTICULAR PURPOSE. See the
// GNU Affero General Public License for more details.
//
// You should have received a copy of the GNU Affero General Public License
// along with this program. If not, see <https://www.gnu.org/licenses/>.

package backup

import (
	"context"
	"testing"
	"time"

	"github.com/AlekSi/pointer"
	"github.com/stretchr/testify/assert"
	"github.com/stretchr/testify/mock"
	"github.com/stretchr/testify/require"
	"gopkg.in/reform.v1"
	"gopkg.in/reform.v1/dialects/postgresql"

	"github.com/percona/pmm/managed/models"
	"github.com/percona/pmm/managed/utils/testdb"
)

func setup(t *testing.T, q *reform.Querier, serviceType models.ServiceType, serviceName string) (*models.Agent, *models.Service) {
	t.Helper()
	require.Contains(t, []models.ServiceType{models.MySQLServiceType, models.MongoDBServiceType}, serviceType)

	node, err := models.CreateNode(q, models.GenericNodeType, &models.CreateNodeParams{
		NodeName: "test-node-" + t.Name(),
	})
	require.NoError(t, err)

	pmmAgent, err := models.CreatePMMAgent(q, node.NodeID, nil)
	require.NoError(t, err)

	var service *models.Service
	service, err = models.AddNewService(q, serviceType, &models.AddDBMSServiceParams{
		ServiceName: serviceName,
		NodeID:      node.NodeID,
		Address:     pointer.ToString("127.0.0.1"),
		Port:        pointer.ToUint16(60000),
	})
	require.NoError(t, err)

	agentType := models.MySQLdExporterType
	if serviceType == models.MongoDBServiceType {
		agentType = models.MongoDBExporterType
	}

	agent, err := models.CreateAgent(q, agentType, &models.CreateAgentParams{
		PMMAgentID: pmmAgent.AgentID,
		ServiceID:  service.ServiceID,
		Username:   "user",
		Password:   "password",
	})
	require.NoError(t, err)
	return agent, service
}

func TestPerformBackup(t *testing.T) {
	ctx := context.Background()
	sqlDB := testdb.Open(t, models.SkipFixtures, nil)

	t.Cleanup(func() {
		require.NoError(t, sqlDB.Close())
	})

	db := reform.NewDB(sqlDB, postgresql.Dialect, reform.NewPrintfLogger(t.Logf))
	mockedJobsService := &mockJobsService{}
	mockedAgentService := &mockAgentService{}
	mockedCompatibilityService := &mockCompatibilityService{}
	backupService := NewService(db, mockedJobsService, mockedAgentService, mockedCompatibilityService, nil)

	artifactFolder := "artifact_folder"

	s3Location, err := models.CreateBackupLocation(db.Querier, models.CreateBackupLocationParams{
		Name:        "Test s3 location",
		Description: "Test s3 description",
		BackupLocationConfig: models.BackupLocationConfig{
			S3Config: &models.S3LocationConfig{
				Endpoint:     "https://s3.us-west-2.amazonaws.com/",
				AccessKey:    "access_key",
				SecretKey:    "secret_key",
				BucketName:   "example_bucket",
				BucketRegion: "us-east-2",
			},
		},
	})
	require.NoError(t, err)

	filesystemLocation, err := models.CreateBackupLocation(db.Querier, models.CreateBackupLocationParams{
		Name:        "Test local location",
		Description: "Test local description",
		BackupLocationConfig: models.BackupLocationConfig{
			FilesystemConfig: &models.FilesystemLocationConfig{
				Path: "/opt/data",
			},
		},
	})
	require.NoError(t, err)

	t.Run("mysql", func(t *testing.T) {
		agent, _ := setup(t, db.Querier, models.MySQLServiceType, "test-mysql-backup-service")

		for _, tc := range []struct {
			name                                        string
			dbVersion                                   string
			locationModel                               *models.BackupLocation
			dataModel                                   models.DataModel
			errFromCheckSoftwareCompatibilityForService bool
			expectedError                               error
		}{
			{
				name:          "successful",
				dbVersion:     "8.0.25",
				locationModel: s3Location,
				dataModel:     models.PhysicalDataModel,
				expectedError: nil,
			},
			{
				name:          "fail",
				dbVersion:     "",
				locationModel: s3Location,
				dataModel:     models.PhysicalDataModel,
				errFromCheckSoftwareCompatibilityForService: true,
				expectedError: ErrXtrabackupNotInstalled,
			},
			{
				name:          "unsupported data model",
				dbVersion:     "8.0.25",
				locationModel: s3Location,
				dataModel:     models.LogicalDataModel,
				expectedError: ErrIncompatibleDataModel,
			},
			{
				name:          "unsupported location type",
				dbVersion:     "8.0.25",
				locationModel: filesystemLocation,
				dataModel:     models.PhysicalDataModel,
				expectedError: ErrIncompatibleLocationType,
			},
		} {
			t.Run(tc.name, func(t *testing.T) {
				var retErr error
				if tc.errFromCheckSoftwareCompatibilityForService {
					retErr = tc.expectedError
				}
				mockedCompatibilityService.On("CheckSoftwareCompatibilityForService", ctx, pointer.GetString(agent.ServiceID)).
					Return(tc.dbVersion, retErr).Once()

				if tc.expectedError == nil {
					locationConfig := &models.BackupLocationConfig{
						FilesystemConfig: tc.locationModel.FilesystemConfig,
						S3Config:         tc.locationModel.S3Config,
					}
					mockedJobsService.On("StartMySQLBackupJob", mock.Anything, pointer.GetString(agent.PMMAgentID), time.Duration(0),
						mock.Anything, mock.Anything, locationConfig, artifactFolder).Return(nil).Once()
				}

				artifactID, err := backupService.PerformBackup(ctx, PerformBackupParams{
					ServiceID:  pointer.GetString(agent.ServiceID),
					LocationID: tc.locationModel.ID,
					Name:       tc.name + "_" + "test_backup",
					DataModel:  tc.dataModel,
					Mode:       models.Snapshot,
					Folder:     artifactFolder,
				})

				if tc.expectedError != nil {
					assert.ErrorIs(t, err, tc.expectedError)
					assert.Empty(t, artifactID)
					return
				}

				assert.NoError(t, err)
				artifact, err := models.FindArtifactByID(db.Querier, artifactID)
				require.NoError(t, err)
				assert.Equal(t, tc.locationModel.ID, artifact.LocationID)
				assert.Equal(t, *agent.ServiceID, artifact.ServiceID)
				assert.EqualValues(t, models.MySQLServiceType, artifact.Vendor)
			})
		}
	})

	t.Run("mongodb", func(t *testing.T) {
		agent, _ := setup(t, db.Querier, models.MongoDBServiceType, "test-mongo-backup-service")

		t.Run("PITR is incompatible with physical backups", func(t *testing.T) {
			mockedCompatibilityService.On("CheckSoftwareCompatibilityForService", ctx, pointer.GetString(agent.ServiceID)).
				Return("", nil).Once()
			artifactID, err := backupService.PerformBackup(ctx, PerformBackupParams{
				ServiceID:  pointer.GetString(agent.ServiceID),
				LocationID: s3Location.ID,
				Name:       "test_backup",
				DataModel:  models.PhysicalDataModel,
				Mode:       models.PITR,
				Folder:     artifactFolder,
			})
			assert.ErrorIs(t, err, ErrIncompatibleDataModel)
			assert.Empty(t, artifactID)
		})

		t.Run("backup fails for empty service ID", func(t *testing.T) {
			mockedCompatibilityService.On("CheckSoftwareCompatibilityForService", ctx, "").Return("", nil).Once()
			artifactID, err := backupService.PerformBackup(ctx, PerformBackupParams{
				ServiceID:  "",
				LocationID: s3Location.ID,
				Name:       "test_backup",
				DataModel:  models.PhysicalDataModel,
				Mode:       models.PITR,
				Folder:     artifactFolder,
			})
			assert.ErrorContains(t, err, "Empty Service ID")
			assert.Empty(t, artifactID)
		})

		t.Run("Incremental backups fails for MongoDB", func(t *testing.T) {
			mockedCompatibilityService.On("CheckSoftwareCompatibilityForService", ctx, pointer.GetString(agent.ServiceID)).
				Return("", nil).Once()
			artifactID, err := backupService.PerformBackup(ctx, PerformBackupParams{
				ServiceID:  pointer.GetString(agent.ServiceID),
				LocationID: s3Location.ID,
				Name:       "test_backup",
				DataModel:  models.PhysicalDataModel,
				Mode:       models.Incremental,
				Folder:     artifactFolder,
			})
			assert.ErrorContains(t, err, "the only supported backups mode for mongoDB is snapshot and PITR")
			assert.Empty(t, artifactID)
		})
	})

	mock.AssertExpectationsForObjects(t, mockedJobsService, mockedCompatibilityService)
}

func TestRestoreBackup(t *testing.T) {
	ctx := context.Background()
	sqlDB := testdb.Open(t, models.SkipFixtures, nil)

	t.Cleanup(func() {
		require.NoError(t, sqlDB.Close())
	})

	db := reform.NewDB(sqlDB, postgresql.Dialect, reform.NewPrintfLogger(t.Logf))
	mockedJobsService := &mockJobsService{}
	mockedAgentService := &mockAgentService{}
	mockedCompatibilityService := &mockCompatibilityService{}
	backupService := NewService(db, mockedJobsService, mockedAgentService, mockedCompatibilityService, nil)

	artifactFolder := "artifact_folder"

	s3Location, err := models.CreateBackupLocation(db.Querier, models.CreateBackupLocationParams{
		Name:        "Test location",
		Description: "Test description",
		BackupLocationConfig: models.BackupLocationConfig{
			S3Config: &models.S3LocationConfig{
				Endpoint:     "https://s3.us-west-2.amazonaws.com/",
				AccessKey:    "access_key",
				SecretKey:    "secret_key",
				BucketName:   "example_bucket",
				BucketRegion: "us-east-2",
			},
		},
	})
	require.NoError(t, err)

	filesystemLocation, err := models.CreateBackupLocation(db.Querier, models.CreateBackupLocationParams{
		Name:        "Test local location",
		Description: "Test local description",
		BackupLocationConfig: models.BackupLocationConfig{
			FilesystemConfig: &models.FilesystemLocationConfig{
				Path: "/opt/data",
			},
		},
	})
	require.NoError(t, err)

	t.Run("mysql", func(t *testing.T) {
		agent, _ := setup(t, db.Querier, models.MySQLServiceType, "test-mysql-restore-service")
		artifact, err := models.CreateArtifact(db.Querier, models.CreateArtifactParams{
			Name:       "mysql-artifact-name",
			Vendor:     string(models.MySQLServiceType),
			DBVersion:  "8.0.25",
			LocationID: s3Location.ID,
			ServiceID:  *agent.ServiceID,
			DataModel:  models.PhysicalDataModel,
			Mode:       models.Snapshot,
			Status:     models.SuccessBackupStatus,
			Folder:     artifactFolder,
		})
		require.NoError(t, err)

		artifact, err = models.UpdateArtifact(db.Querier, artifact.ID, models.UpdateArtifactParams{
			Metadata: &models.Metadata{FileList: []models.File{{Name: "test_file_name"}}},
		})
		require.NoError(t, err)

		for _, tc := range []struct {
			name          string
			dbVersion     string
			expectedError error
		}{
			{
				name:          "successful",
				dbVersion:     "8.0.25",
				expectedError: nil,
			},
			{
				name:          "incompatible version",
				dbVersion:     "",
				expectedError: ErrIncompatibleTargetMySQL,
			},
		} {
			t.Run(tc.name, func(t *testing.T) {
				mockedCompatibilityService.On("CheckSoftwareCompatibilityForService", ctx, pointer.GetString(agent.ServiceID)).
					Return(tc.dbVersion, nil).Once()
				mockedCompatibilityService.On("CheckArtifactCompatibility", artifact.ID, tc.dbVersion).Return(tc.expectedError).Once()

				if tc.expectedError == nil {
					mockedJobsService.On("StartMySQLRestoreBackupJob", mock.Anything, pointer.GetString(agent.PMMAgentID),
						pointer.GetString(agent.ServiceID), mock.Anything, artifact.Name, mock.Anything, artifactFolder).Return(nil).Once()
				}
				restoreID, err := backupService.RestoreBackup(ctx, pointer.GetString(agent.ServiceID), artifact.ID, time.Unix(0, 0))
				if tc.expectedError != nil {
					assert.ErrorIs(t, err, tc.expectedError)
					assert.Empty(t, restoreID)
				} else {
					assert.NoError(t, err)
					assert.NotEmpty(t, restoreID)
				}
			})
		}

		t.Run("artifact not ready", func(t *testing.T) {
			updatedArtifact, err := models.UpdateArtifact(db.Querier, artifact.ID, models.UpdateArtifactParams{
				Status: models.PendingBackupStatus.Pointer(),
			})
			require.NoError(t, err)
			require.NotNil(t, updatedArtifact)

			restoreID, err := backupService.RestoreBackup(ctx, pointer.GetString(agent.ServiceID), artifact.ID, time.Unix(0, 0))
			require.ErrorIs(t, err, ErrArtifactNotReady)
			assert.Empty(t, restoreID)
		})
	})

	t.Run("mongo", func(t *testing.T) {
		agent, service := setup(t, db.Querier, models.MongoDBServiceType, "test-mongo-restore-service")
		artifactWithVersion, err := models.CreateArtifact(db.Querier, models.CreateArtifactParams{
			Name:       "mongodb-artifact-name-version",
			Vendor:     string(models.MongoDBSoftwareName),
			DBVersion:  "6.0.2-1",
			LocationID: s3Location.ID,
			ServiceID:  *agent.ServiceID,
			DataModel:  models.LogicalDataModel,
			Mode:       models.Snapshot,
			Status:     models.SuccessBackupStatus,
			Folder:     artifactFolder,
		})
		require.NoError(t, err)

		artifactWithVersion, err = models.UpdateArtifact(db.Querier, artifactWithVersion.ID, models.UpdateArtifactParams{
			Metadata: &models.Metadata{BackupToolData: &models.BackupToolData{PbmMetadata: &models.PbmMetadata{Name: "artifact_repr_name"}}},
		})
		require.NoError(t, err)

		artifactNoVersion, err := models.CreateArtifact(db.Querier, models.CreateArtifactParams{
			Name:       "mongodb-artifact-name-no-version",
			Vendor:     string(models.MongoDBSoftwareName),
			LocationID: s3Location.ID,
			ServiceID:  *agent.ServiceID,
			DataModel:  models.LogicalDataModel,
			Mode:       models.Snapshot,
			Status:     models.SuccessBackupStatus,
		})
		require.NoError(t, err)

		for _, tc := range []struct {
			name          string
			artifact      *models.Artifact
			dbVersion     string
			expectedError error
		}{
			{
				name:          "successful",
				artifact:      artifactWithVersion,
				dbVersion:     "6.0.2-1",
				expectedError: nil,
			},
			{
				name:          "incompatible version",
				artifact:      artifactWithVersion,
				dbVersion:     "6.0.2-3",
				expectedError: ErrIncompatibleTargetMongoDB,
			},
			{
				name:          "empty db version",
				artifact:      artifactWithVersion,
				dbVersion:     "",
				expectedError: ErrIncompatibleTargetMongoDB,
			},
			{
				name:          "success if artifact has no version",
				artifact:      artifactNoVersion,
				dbVersion:     "6.0.2-1",
				expectedError: nil,
			},
		} {
			t.Run(tc.name, func(t *testing.T) {
				mockedCompatibilityService.On("CheckSoftwareCompatibilityForService", ctx, pointer.GetString(agent.ServiceID)).
					Return(tc.dbVersion, nil).Once()
				mockedCompatibilityService.On("CheckArtifactCompatibility", tc.artifact.ID, tc.dbVersion).Return(tc.expectedError).Once()

				if tc.expectedError == nil {
<<<<<<< HEAD
					mockedJobsService.On("StartMongoDBRestoreBackupJob", service, mock.Anything, pointer.GetString(agent.PMMAgentID),
						time.Duration(0), tc.artifact.Name, mock.Anything, tc.artifact.DataModel, mock.Anything, time.Unix(0, 0)).Return(nil).Once()
=======
					if len(tc.artifact.MetadataList) != 0 && tc.artifact.MetadataList[0].BackupToolData != nil {
						mockedJobsService.On("StartMongoDBRestoreBackupJob", mock.Anything, pointer.GetString(agent.PMMAgentID),
							time.Duration(0), tc.artifact.Name, tc.artifact.MetadataList[0].BackupToolData.PbmMetadata.Name, mock.Anything, tc.artifact.DataModel,
							mock.Anything, time.Unix(0, 0), tc.artifact.Folder).Return(nil).Once()
					} else {
						mockedJobsService.On("StartMongoDBRestoreBackupJob", mock.Anything, pointer.GetString(agent.PMMAgentID),
							time.Duration(0), tc.artifact.Name, "", mock.Anything, tc.artifact.DataModel,
							mock.Anything, time.Unix(0, 0), tc.artifact.Folder).Return(nil).Once()
					}
>>>>>>> 2872a51f
				}
				restoreID, err := backupService.RestoreBackup(ctx, pointer.GetString(agent.ServiceID), tc.artifact.ID, time.Unix(0, 0))
				if tc.expectedError != nil {
					assert.ErrorIs(t, err, tc.expectedError)
					assert.Empty(t, restoreID)
				} else {
					assert.NoError(t, err)
					assert.NotEmpty(t, restoreID)
				}
			})
		}

		t.Run("artifact not ready", func(t *testing.T) {
			artifact, err := models.CreateArtifact(db.Querier, models.CreateArtifactParams{
				Name:       "mongo-artifact-name-s3",
				Vendor:     string(models.MongoDBServiceType),
				LocationID: s3Location.ID,
				ServiceID:  *agent.ServiceID,
				DataModel:  models.LogicalDataModel,
				Mode:       models.Snapshot,
				Status:     models.PendingBackupStatus,
			})
			require.NoError(t, err)

			restoreID, err := backupService.RestoreBackup(ctx, pointer.GetString(agent.ServiceID), artifact.ID, time.Unix(0, 0))
			require.ErrorIs(t, err, ErrArtifactNotReady)
			assert.Empty(t, restoreID)
		})

		t.Run("PITR not supported for local storages", func(t *testing.T) {
			artifact, err := models.CreateArtifact(db.Querier, models.CreateArtifactParams{
				Name:       "mongo-artifact-name-local",
				Vendor:     string(models.MongoDBServiceType),
				LocationID: filesystemLocation.ID,
				ServiceID:  *agent.ServiceID,
				DataModel:  models.LogicalDataModel,
				Mode:       models.PITR,
				Status:     models.SuccessBackupStatus,
			})
			require.NoError(t, err)

			restoreID, err := backupService.RestoreBackup(ctx, pointer.GetString(agent.ServiceID), artifact.ID, time.Now())
			require.ErrorIs(t, err, ErrIncompatibleLocationType)
			assert.Empty(t, restoreID)
		})
	})

	mock.AssertExpectationsForObjects(t, mockedJobsService, mockedAgentService, mockedCompatibilityService)
}

func TestCheckArtifactModePreconditions(t *testing.T) {
	ctx := context.Background()
	sqlDB := testdb.Open(t, models.SkipFixtures, nil)

	t.Cleanup(func() {
		require.NoError(t, sqlDB.Close())
	})

	db := reform.NewDB(sqlDB, postgresql.Dialect, reform.NewPrintfLogger(t.Logf))
	mockedPbmPITRService := &mockPbmPITRService{}
	backupService := NewService(db, nil, nil, nil, mockedPbmPITRService)

	locationRes, err := models.CreateBackupLocation(db.Querier, models.CreateBackupLocationParams{
		Name:        "Test location",
		Description: "Test description",
		BackupLocationConfig: models.BackupLocationConfig{
			S3Config: &models.S3LocationConfig{
				Endpoint:     "https://s3.us-west-2.amazonaws.com/",
				AccessKey:    "access_key",
				SecretKey:    "secret_key",
				BucketName:   "example_bucket",
				BucketRegion: "us-east-2",
			},
		},
	})
	require.NoError(t, err)

	t.Run("mysql", func(t *testing.T) {
		agent, _ := setup(t, db.Querier, models.MySQLServiceType, "test-mysql-restore-service")

		for _, tc := range []struct {
			name           string
			pitrValue      time.Time
			artifactParams models.CreateArtifactParams
			err            error
		}{
			{
				name:      "success",
				pitrValue: time.Unix(0, 0),
				artifactParams: models.CreateArtifactParams{
					Name:       "mysql-artifact-name-1",
					Vendor:     string(models.MySQLServiceType),
					DBVersion:  "8.0.25",
					LocationID: locationRes.ID,
					ServiceID:  *agent.ServiceID,
					DataModel:  models.PhysicalDataModel,
					Mode:       models.Snapshot,
					Status:     models.SuccessBackupStatus,
				},
				err: nil,
			},
			{
				name:      "PITR not supported for MySQL",
				pitrValue: time.Unix(0, 0),
				artifactParams: models.CreateArtifactParams{
					Name:       "mysql-artifact-name-2",
					Vendor:     string(models.MySQLServiceType),
					DBVersion:  "8.0.25",
					LocationID: locationRes.ID,
					ServiceID:  *agent.ServiceID,
					DataModel:  models.PhysicalDataModel,
					Mode:       models.PITR,
					Status:     models.SuccessBackupStatus,
				},
				err: ErrIncompatibleService,
			},
			{
				name:      "snapshot artifact is not compatible with non-empty pitr date",
				pitrValue: time.Unix(1, 0),
				artifactParams: models.CreateArtifactParams{
					Name:       "mysql-artifact-name-3",
					Vendor:     string(models.MySQLServiceType),
					DBVersion:  "8.0.25",
					LocationID: locationRes.ID,
					ServiceID:  *agent.ServiceID,
					DataModel:  models.PhysicalDataModel,
					Mode:       models.Snapshot,
					Status:     models.SuccessBackupStatus,
				},
				err: ErrIncompatibleArtifactMode,
			},
		} {
			t.Run(tc.name, func(t *testing.T) {
				artifact, err := models.CreateArtifact(db.Querier, tc.artifactParams)
				require.NoError(t, err)

				err = backupService.checkArtifactModePreconditions(ctx, artifact.ID, tc.pitrValue)
				if tc.err == nil {
					require.NoError(t, err)
				} else {
					assert.ErrorIs(t, err, tc.err)
				}
			})
		}
	})

	t.Run("mongo", func(t *testing.T) {
		agent, _ := setup(t, db.Querier, models.MongoDBServiceType, "test-mongodb-restore-service")

		rangeStart1 := uint32(1)
		rangeEnd1 := rangeStart1 + (60 * 60 * 3) // plus 3 hours

		rangeStart2 := uint32(time.Now().Unix())
		rangeEnd2 := rangeStart2 + (60 * 60 * 3) // plus 3 hours

		timelineList := []Timeline{
			{Start: rangeStart1, End: rangeEnd1},
			{Start: rangeStart2, End: rangeEnd2},
		}

		for _, tc := range []struct {
			name           string
			pitrValue      time.Time
			prepareMock    bool
			artifactParams models.CreateArtifactParams
			err            error
		}{
			{
				name:      "success logical restore",
				pitrValue: time.Unix(0, 0),
				artifactParams: models.CreateArtifactParams{
					Name:       "mongo-artifact-name-1",
					Vendor:     string(models.MongoDBServiceType),
					LocationID: locationRes.ID,
					ServiceID:  *agent.ServiceID,
					DataModel:  models.LogicalDataModel,
					Mode:       models.Snapshot,
					Status:     models.SuccessBackupStatus,
				},
				err: nil,
			},
			{
				name:      "physical restore is supported",
				pitrValue: time.Unix(0, 0),
				artifactParams: models.CreateArtifactParams{
					Name:       "mongo-artifact-name-2",
					Vendor:     string(models.MongoDBServiceType),
					LocationID: locationRes.ID,
					ServiceID:  *agent.ServiceID,
					DataModel:  models.PhysicalDataModel,
					Mode:       models.Snapshot,
					Status:     models.SuccessBackupStatus,
				},
				err: nil,
			},
			{
				name:      "snapshot artifact is not compatible with non-empty pitr date",
				pitrValue: time.Unix(1, 0),
				artifactParams: models.CreateArtifactParams{
					Name:       "mongo-artifact-name-3",
					Vendor:     string(models.MongoDBServiceType),
					LocationID: locationRes.ID,
					ServiceID:  *agent.ServiceID,
					DataModel:  models.LogicalDataModel,
					Mode:       models.Snapshot,
					Status:     models.SuccessBackupStatus,
				},
				err: ErrIncompatibleArtifactMode,
			},
			{
				name:      "timestamp not provided for pitr artifact",
				pitrValue: time.Unix(0, 0),
				artifactParams: models.CreateArtifactParams{
					Name:       "mongo-artifact-name-4",
					Vendor:     string(models.MongoDBServiceType),
					LocationID: locationRes.ID,
					ServiceID:  *agent.ServiceID,
					DataModel:  models.LogicalDataModel,
					Mode:       models.PITR,
					Status:     models.SuccessBackupStatus,
				},
				err: ErrIncompatibleArtifactMode,
			},
			{
				name:        "pitr timestamp out of range",
				pitrValue:   time.Unix(int64(rangeStart2)-1, 0),
				prepareMock: true,
				artifactParams: models.CreateArtifactParams{
					Name:       "mongo-artifact-name-5",
					Vendor:     string(models.MongoDBServiceType),
					LocationID: locationRes.ID,
					ServiceID:  *agent.ServiceID,
					DataModel:  models.LogicalDataModel,
					Mode:       models.PITR,
					Status:     models.SuccessBackupStatus,
				},
				err: ErrTimestampOutOfRange,
			},
			{
				name:        "success pitr timestamp inside the range",
				pitrValue:   time.Unix(int64(rangeStart2)+1, 0),
				prepareMock: true,
				artifactParams: models.CreateArtifactParams{
					Name:       "mongo-artifact-name-6",
					Vendor:     string(models.MongoDBServiceType),
					LocationID: locationRes.ID,
					ServiceID:  *agent.ServiceID,
					DataModel:  models.LogicalDataModel,
					Mode:       models.PITR,
					Status:     models.SuccessBackupStatus,
				},
				err: nil,
			},
			{
				name:      "sharded cluster restore not supported",
				pitrValue: time.Unix(0, 0),
				artifactParams: models.CreateArtifactParams{
					Name:             "mongo-artifact-name-7",
					Vendor:           string(models.MongoDBServiceType),
					LocationID:       locationRes.ID,
					ServiceID:        *agent.ServiceID,
					DataModel:        models.LogicalDataModel,
					Mode:             models.Snapshot,
					Status:           models.SuccessBackupStatus,
					IsShardedCluster: true,
				},
				err: ErrIncompatibleService,
			},
		} {
			t.Run(tc.name, func(t *testing.T) {
				artifact, err := models.CreateArtifact(db.Querier, tc.artifactParams)
				require.NoError(t, err)

				if tc.prepareMock {
					mockedPbmPITRService.On("ListPITRTimeranges", ctx, mock.Anything, locationRes, artifact).Return(timelineList, nil).Once()
				}

				err = backupService.checkArtifactModePreconditions(ctx, artifact.ID, tc.pitrValue)
				if tc.err == nil {
					require.NoError(t, err)
				} else {
					assert.ErrorIs(t, err, tc.err)
				}
			})
		}
	})

	mock.AssertExpectationsForObjects(t, mockedPbmPITRService)
}

func TestInTimeSpan(t *testing.T) {
	now := time.Now()
	for _, tc := range []struct {
		name    string
		start   time.Time
		end     time.Time
		value   time.Time
		inRange bool
	}{
		{
			name:    "success start lt end",
			start:   now.Add(-1 * time.Hour),
			end:     now.Add(1 * time.Hour),
			value:   now,
			inRange: true,
		},
		{
			name:    "success start eq end",
			start:   now,
			end:     now,
			value:   now,
			inRange: true,
		},
		{
			name:    "fail start gt end",
			start:   now.Add(1 * time.Hour),
			end:     now.Add(-1 * time.Hour),
			value:   now,
			inRange: false,
		},
		{
			name:    "out of range",
			start:   now.Add(-1 * time.Hour),
			end:     now.Add(1 * time.Hour),
			value:   now.Add(1 * time.Hour).Add(1 * time.Second),
			inRange: false,
		},
	} {
		t.Run(tc.name, func(t *testing.T) {
			res := inTimeSpan(tc.start, tc.end, tc.value)
			assert.Equal(t, tc.inRange, res)
		})
	}
}<|MERGE_RESOLUTION|>--- conflicted
+++ resolved
@@ -422,20 +422,15 @@
 				mockedCompatibilityService.On("CheckArtifactCompatibility", tc.artifact.ID, tc.dbVersion).Return(tc.expectedError).Once()
 
 				if tc.expectedError == nil {
-<<<<<<< HEAD
-					mockedJobsService.On("StartMongoDBRestoreBackupJob", service, mock.Anything, pointer.GetString(agent.PMMAgentID),
-						time.Duration(0), tc.artifact.Name, mock.Anything, tc.artifact.DataModel, mock.Anything, time.Unix(0, 0)).Return(nil).Once()
-=======
 					if len(tc.artifact.MetadataList) != 0 && tc.artifact.MetadataList[0].BackupToolData != nil {
-						mockedJobsService.On("StartMongoDBRestoreBackupJob", mock.Anything, pointer.GetString(agent.PMMAgentID),
+						mockedJobsService.On("StartMongoDBRestoreBackupJob", service, mock.Anything, pointer.GetString(agent.PMMAgentID),
 							time.Duration(0), tc.artifact.Name, tc.artifact.MetadataList[0].BackupToolData.PbmMetadata.Name, mock.Anything, tc.artifact.DataModel,
 							mock.Anything, time.Unix(0, 0), tc.artifact.Folder).Return(nil).Once()
 					} else {
-						mockedJobsService.On("StartMongoDBRestoreBackupJob", mock.Anything, pointer.GetString(agent.PMMAgentID),
+						mockedJobsService.On("StartMongoDBRestoreBackupJob", service, mock.Anything, pointer.GetString(agent.PMMAgentID),
 							time.Duration(0), tc.artifact.Name, "", mock.Anything, tc.artifact.DataModel,
 							mock.Anything, time.Unix(0, 0), tc.artifact.Folder).Return(nil).Once()
 					}
->>>>>>> 2872a51f
 				}
 				restoreID, err := backupService.RestoreBackup(ctx, pointer.GetString(agent.ServiceID), tc.artifact.ID, time.Unix(0, 0))
 				if tc.expectedError != nil {
