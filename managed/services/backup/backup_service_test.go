// Copyright (C) 2017 Percona LLC
//
// This program is free software: you can redistribute it and/or modify
// it under the terms of the GNU Affero General Public License as published by
// the Free Software Foundation, either version 3 of the License, or
// (at your option) any later version.
//
// This program is distributed in the hope that it will be useful,
// but WITHOUT ANY WARRANTY; without even the implied warranty of
// MERCHANTABILITY or FITNESS FOR A PARTICULAR PURPOSE. See the
// GNU Affero General Public License for more details.
//
// You should have received a copy of the GNU Affero General Public License
// along with this program. If not, see <https://www.gnu.org/licenses/>.

package backup

import (
	"context"
	"testing"
	"time"

	"github.com/AlekSi/pointer"
	"github.com/stretchr/testify/assert"
	"github.com/stretchr/testify/mock"
	"github.com/stretchr/testify/require"
	"gopkg.in/reform.v1"
	"gopkg.in/reform.v1/dialects/postgresql"

	"github.com/percona/pmm/managed/models"
	"github.com/percona/pmm/managed/utils/testdb"
)

func setup(t *testing.T, q *reform.Querier, serviceType models.ServiceType, serviceName string) *models.Agent {
	t.Helper()
	require.Contains(t, []models.ServiceType{models.MySQLServiceType, models.MongoDBServiceType}, serviceType)

	node, err := models.CreateNode(q, models.GenericNodeType, &models.CreateNodeParams{
		NodeName: "test-node-" + t.Name(),
	})
	require.NoError(t, err)

	pmmAgent, err := models.CreatePMMAgent(q, node.NodeID, nil)
	require.NoError(t, err)

	var service *models.Service
	service, err = models.AddNewService(q, serviceType, &models.AddDBMSServiceParams{
		ServiceName: serviceName,
		NodeID:      node.NodeID,
		Address:     pointer.ToString("127.0.0.1"),
		Port:        pointer.ToUint16(60000),
	})
	require.NoError(t, err)

	agentType := models.MySQLdExporterType
	if serviceType == models.MongoDBServiceType {
		agentType = models.MongoDBExporterType
	}

	agent, err := models.CreateAgent(q, agentType, &models.CreateAgentParams{
		PMMAgentID: pmmAgent.AgentID,
		ServiceID:  service.ServiceID,
		Username:   "user",
		Password:   "password",
	})
	require.NoError(t, err)
	return agent
}

func TestPerformBackup(t *testing.T) {
	ctx := context.Background()
	sqlDB := testdb.Open(t, models.SkipFixtures, nil)

	t.Cleanup(func() {
		require.NoError(t, sqlDB.Close())
	})

	db := reform.NewDB(sqlDB, postgresql.Dialect, reform.NewPrintfLogger(t.Logf))
	mockedJobsService := &mockJobsService{}
	mockedAgentService := &mockAgentService{}
	mockedCompatibilityService := &mockCompatibilityService{}
	backupService := NewService(db, mockedJobsService, mockedAgentService, mockedCompatibilityService, nil)

	s3Location, err := models.CreateBackupLocation(db.Querier, models.CreateBackupLocationParams{
		Name:        "Test s3 location",
		Description: "Test s3 description",
		BackupLocationConfig: models.BackupLocationConfig{
			S3Config: &models.S3LocationConfig{
				Endpoint:     "https://s3.us-west-2.amazonaws.com/",
				AccessKey:    "access_key",
				SecretKey:    "secret_key",
				BucketName:   "example_bucket",
				BucketRegion: "us-east-2",
			},
		},
	})
	require.NoError(t, err)

	localLocation, err := models.CreateBackupLocation(db.Querier, models.CreateBackupLocationParams{
		Name:        "Test local location",
		Description: "Test local description",
		BackupLocationConfig: models.BackupLocationConfig{
			PMMClientConfig: &models.PMMClientLocationConfig{
				Path: "/opt/data/",
			},
		},
	})
	require.NoError(t, err)

	t.Run("mysql", func(t *testing.T) {
		agent := setup(t, db.Querier, models.MySQLServiceType, "test-mysql-backup-service")
		mockedJobsService.On("StartMySQLBackupJob", mock.Anything, mock.Anything, mock.Anything,
			mock.Anything, mock.Anything, mock.Anything).Return(nil)

		for _, tc := range []struct {
			name          string
			dbVersion     string
			locationID    string
			dataModel     models.DataModel
			expectedError error
		}{
			{
				name:          "successful",
				dbVersion:     "8.0.25",
				locationID:    s3Location.ID,
				dataModel:     models.PhysicalDataModel,
				expectedError: nil,
			},
			{
				name:          "fail",
				dbVersion:     "",
				locationID:    s3Location.ID,
				dataModel:     models.PhysicalDataModel,
				expectedError: ErrXtrabackupNotInstalled,
			},
			{
				name:          "unsupported data model",
				dbVersion:     "8.0.25",
				locationID:    s3Location.ID,
				dataModel:     models.LogicalDataModel,
				expectedError: ErrIncompatibleDataModel,
			},
			{
				name:          "unsupported location type",
				dbVersion:     "8.0.25",
				locationID:    localLocation.ID,
				dataModel:     models.PhysicalDataModel,
				expectedError: ErrIncompatibleLocationType,
			},
		} {
			t.Run(tc.name, func(t *testing.T) {
				mockedCompatibilityService.On("CheckSoftwareCompatibilityForService", ctx, pointer.GetString(agent.ServiceID)).
					Return(tc.dbVersion, tc.expectedError).Once()
				artifactID, err := backupService.PerformBackup(ctx, PerformBackupParams{
					ServiceID:  pointer.GetString(agent.ServiceID),
					LocationID: s3Location.ID,
					Name:       "test_backup",
					DataModel:  models.PhysicalDataModel,
					Mode:       models.Snapshot,
				})

				if tc.expectedError != nil {
					assert.ErrorIs(t, err, tc.expectedError)
					assert.Empty(t, artifactID)
					return
				}

				assert.NoError(t, err)
				artifact, err := models.FindArtifactByID(db.Querier, artifactID)
				require.NoError(t, err)
				assert.Equal(t, s3Location.ID, artifact.LocationID)
				assert.Equal(t, *agent.ServiceID, artifact.ServiceID)
				assert.EqualValues(t, models.MySQLServiceType, artifact.Vendor)
			})
		}
	})

	t.Run("mongodb", func(t *testing.T) {
		agent := setup(t, db.Querier, models.MongoDBServiceType, "test-mongo-backup-service")

		t.Run("PITR is incompatible with physical backups", func(t *testing.T) {
			mockedCompatibilityService.On("CheckSoftwareCompatibilityForService", ctx, pointer.GetString(agent.ServiceID)).
				Return("", nil).Once()
			artifactID, err := backupService.PerformBackup(ctx, PerformBackupParams{
				ServiceID:  pointer.GetString(agent.ServiceID),
				LocationID: s3Location.ID,
				Name:       "test_backup",
				DataModel:  models.PhysicalDataModel,
				Mode:       models.PITR,
			})
			assert.ErrorIs(t, err, ErrIncompatibleDataModel)
			assert.Empty(t, artifactID)
		})

		t.Run("backup fails for empty service ID", func(t *testing.T) {
			mockedCompatibilityService.On("CheckSoftwareCompatibilityForService", ctx, "").Return("", nil).Once()
			artifactID, err := backupService.PerformBackup(ctx, PerformBackupParams{
				ServiceID:  "",
				LocationID: s3Location.ID,
				Name:       "test_backup",
				DataModel:  models.PhysicalDataModel,
				Mode:       models.PITR,
			})
			assert.ErrorContains(t, err, "Empty Service ID")
			assert.Empty(t, artifactID)
		})

		t.Run("Incremental backups fails for MongoDB", func(t *testing.T) {
			mockedCompatibilityService.On("CheckSoftwareCompatibilityForService", ctx, pointer.GetString(agent.ServiceID)).
				Return("", nil).Once()
			artifactID, err := backupService.PerformBackup(ctx, PerformBackupParams{
				ServiceID:  pointer.GetString(agent.ServiceID),
				LocationID: s3Location.ID,
				Name:       "test_backup",
				DataModel:  models.PhysicalDataModel,
				Mode:       models.Incremental,
			})
			assert.ErrorContains(t, err, "the only supported backups mode for mongoDB is snapshot and PITR")
			assert.Empty(t, artifactID)
		})
	})

	mock.AssertExpectationsForObjects(t, mockedJobsService, mockedCompatibilityService)
}

func TestRestoreBackup(t *testing.T) {
	ctx := context.Background()
	sqlDB := testdb.Open(t, models.SkipFixtures, nil)

	t.Cleanup(func() {
		require.NoError(t, sqlDB.Close())
	})

	db := reform.NewDB(sqlDB, postgresql.Dialect, reform.NewPrintfLogger(t.Logf))
	mockedJobsService := &mockJobsService{}
	mockedAgentService := &mockAgentService{}
	mockedCompatibilityService := &mockCompatibilityService{}
	backupService := NewService(db, mockedJobsService, mockedAgentService, mockedCompatibilityService, nil)

	locationRes, err := models.CreateBackupLocation(db.Querier, models.CreateBackupLocationParams{
		Name:        "Test location",
		Description: "Test description",
		BackupLocationConfig: models.BackupLocationConfig{
			S3Config: &models.S3LocationConfig{
				Endpoint:     "https://s3.us-west-2.amazonaws.com/",
				AccessKey:    "access_key",
				SecretKey:    "secret_key",
				BucketName:   "example_bucket",
				BucketRegion: "us-east-2",
			},
		},
	})
	require.NoError(t, err)

	t.Run("mysql", func(t *testing.T) {
		agent := setup(t, db.Querier, models.MySQLServiceType, "test-mysql-restore-service")
		artifact, err := models.CreateArtifact(db.Querier, models.CreateArtifactParams{
			Name:       "mysql-artifact-name",
			Vendor:     string(models.MySQLServiceType),
			DBVersion:  "8.0.25",
			LocationID: locationRes.ID,
			ServiceID:  *agent.ServiceID,
			DataModel:  models.PhysicalDataModel,
			Mode:       models.Snapshot,
			Status:     models.SuccessBackupStatus,
		})
		require.NoError(t, err)

		for _, tc := range []struct {
			name          string
			dbVersion     string
			expectedError error
		}{
			{
				name:          "successful",
				dbVersion:     "8.0.25",
				expectedError: nil,
			},
			{
				name:          "fail",
				dbVersion:     "",
				expectedError: ErrXtrabackupNotInstalled,
			},
		} {
			t.Run(tc.name, func(t *testing.T) {
				mockedCompatibilityService.On("CheckSoftwareCompatibilityForService", ctx, pointer.GetString(agent.ServiceID)).
					Return(tc.dbVersion, tc.expectedError).Once()

				if tc.expectedError == nil {
					mockedJobsService.On("StartMySQLRestoreBackupJob", mock.Anything, pointer.GetString(agent.PMMAgentID),
						pointer.GetString(agent.ServiceID), mock.Anything, artifact.Name, mock.Anything).Return(nil).Once()
				}
				restoreID, err := backupService.RestoreBackup(ctx, pointer.GetString(agent.ServiceID), artifact.ID, time.Unix(0, 0))
				if tc.expectedError != nil {
					assert.ErrorIs(t, err, tc.expectedError)
					assert.Empty(t, restoreID)
				} else {
					assert.NoError(t, err)
					assert.NotEmpty(t, restoreID)
				}
			})
		}

		t.Run("artifact not ready", func(t *testing.T) {
			updatedArtifact, err := models.UpdateArtifact(db.Querier, artifact.ID, models.UpdateArtifactParams{
				Status: models.BackupStatusPointer(models.PendingBackupStatus),
			})
			require.NoError(t, err)
			require.NotNil(t, updatedArtifact)

			mockedCompatibilityService.On("CheckSoftwareCompatibilityForService", ctx, pointer.GetString(agent.ServiceID)).
				Return("8.0.25", nil).Once()

			restoreID, err := backupService.RestoreBackup(ctx, pointer.GetString(agent.ServiceID), artifact.ID, time.Unix(0, 0))
			require.Errorf(t, err, "artifact %q status is not successful, status: \"pending\"", artifact.ID)
			assert.Empty(t, restoreID)
		})
	})

	t.Run("mongo", func(t *testing.T) {
		agent := setup(t, db.Querier, models.MongoDBServiceType, "test-mongo-restore-service")
		t.Run("incomplete backups won't restore", func(t *testing.T) {
			artifact, err := models.CreateArtifact(db.Querier, models.CreateArtifactParams{
				Name:       "mongo-artifact-name",
				Vendor:     string(models.MongoDBServiceType),
				LocationID: locationRes.ID,
				ServiceID:  *agent.ServiceID,
				DataModel:  models.LogicalDataModel,
				Mode:       models.Snapshot,
				Status:     models.PendingBackupStatus,
			})
			require.NoError(t, err)

			mockedCompatibilityService.On("CheckSoftwareCompatibilityForService", ctx, pointer.GetString(agent.ServiceID)).
				Return("", nil).Once()

			restoreID, err := backupService.RestoreBackup(ctx, pointer.GetString(agent.ServiceID), artifact.ID, time.Unix(0, 0))
			require.Errorf(t, err, "artifact %q status is not successful, status: \"pending\"", artifact.ID)
			assert.Empty(t, restoreID)
		})
<<<<<<< HEAD
	})

	mock.AssertExpectationsForObjects(t, mockedJobsService, mockedAgentService, mockedCompatibilityService)
}

func TestCheckArtifactModePreconditions(t *testing.T) {
	ctx := context.Background()
	sqlDB := testdb.Open(t, models.SkipFixtures, nil)

	t.Cleanup(func() {
		require.NoError(t, sqlDB.Close())
	})

	db := reform.NewDB(sqlDB, postgresql.Dialect, reform.NewPrintfLogger(t.Logf))
	mockedPitrTimerangeService := &mockPitrTimerangeService{}
	backupService := NewService(db, nil, nil, nil, mockedPitrTimerangeService)

	locationRes, err := models.CreateBackupLocation(db.Querier, models.CreateBackupLocationParams{
		Name:        "Test location",
		Description: "Test description",
		BackupLocationConfig: models.BackupLocationConfig{
			S3Config: &models.S3LocationConfig{
				Endpoint:     "https://s3.us-west-2.amazonaws.com/",
				AccessKey:    "access_key",
				SecretKey:    "secret_key",
				BucketName:   "example_bucket",
				BucketRegion: "us-east-2",
			},
		},
	})
	require.NoError(t, err)

	t.Run("mysql", func(t *testing.T) {
		agent := setup(t, db.Querier, models.MySQLServiceType, "test-mysql-restore-service")

		for _, tc := range []struct {
			name           string
			pitrValue      time.Time
			artifactParams models.CreateArtifactParams
			err            error
		}{
			{
				name:      "success",
				pitrValue: time.Unix(0, 0),
				artifactParams: models.CreateArtifactParams{
					Name:       "mysql-artifact-name-1",
					Vendor:     string(models.MySQLServiceType),
					DBVersion:  "8.0.25",
					LocationID: locationRes.ID,
					ServiceID:  *agent.ServiceID,
					DataModel:  models.PhysicalDataModel,
					Mode:       models.Snapshot,
					Status:     models.SuccessBackupStatus,
				},
				err: nil,
			},
			{
				name:      "PITR not supported for MySQL",
				pitrValue: time.Unix(0, 0),
				artifactParams: models.CreateArtifactParams{
					Name:       "mysql-artifact-name-2",
					Vendor:     string(models.MySQLServiceType),
					DBVersion:  "8.0.25",
					LocationID: locationRes.ID,
					ServiceID:  *agent.ServiceID,
					DataModel:  models.PhysicalDataModel,
					Mode:       models.PITR,
					Status:     models.SuccessBackupStatus,
				},
				err: ErrIncompatibleService,
			},
			{
				name:      "snapshot artifact is not compatible with non-empty pitr date",
				pitrValue: time.Unix(1, 0),
				artifactParams: models.CreateArtifactParams{
					Name:       "mysql-artifact-name-3",
					Vendor:     string(models.MySQLServiceType),
					DBVersion:  "8.0.25",
					LocationID: locationRes.ID,
					ServiceID:  *agent.ServiceID,
					DataModel:  models.PhysicalDataModel,
					Mode:       models.Snapshot,
					Status:     models.SuccessBackupStatus,
				},
				err: ErrIncompatibleArtifactMode,
			},
		} {
			t.Run(tc.name, func(t *testing.T) {
				artifact, err := models.CreateArtifact(db.Querier, tc.artifactParams)
				require.NoError(t, err)

				err = backupService.checkArtifactModePreconditions(ctx, artifact.ID, tc.pitrValue)
				if tc.err == nil {
					require.NoError(t, err)
				} else {
					assert.ErrorIs(t, err, tc.err)
				}
			})
		}
=======
>>>>>>> c63ce9e3
	})

	t.Run("mongo", func(t *testing.T) {
		agent := setup(t, db.Querier, models.MongoDBServiceType, "test-mongodb-restore-service")

		rangeStart1 := uint32(1)
		rangeEnd1 := rangeStart1 + (60 * 60 * 3) // plus 3 hours

		rangeStart2 := uint32(time.Now().Unix())
		rangeEnd2 := rangeStart2 + (60 * 60 * 3) // plus 3 hours

		timelineList := []Timeline{
			{Start: rangeStart1, End: rangeEnd1},
			{Start: rangeStart2, End: rangeEnd2},
		}

		for _, tc := range []struct {
			name           string
			pitrValue      time.Time
			prepareMock    bool
			artifactParams models.CreateArtifactParams
			err            error
		}{
			{
				name:      "success logical restore",
				pitrValue: time.Unix(0, 0),
				artifactParams: models.CreateArtifactParams{
					Name:       "mongo-artifact-name-1",
					Vendor:     string(models.MongoDBServiceType),
					LocationID: locationRes.ID,
					ServiceID:  *agent.ServiceID,
					DataModel:  models.LogicalDataModel,
					Mode:       models.Snapshot,
					Status:     models.SuccessBackupStatus,
				},
				err: nil,
			},
			{
				name:      "physical restore is supported",
				pitrValue: time.Unix(0, 0),
				artifactParams: models.CreateArtifactParams{
					Name:       "mongo-artifact-name-2",
					Vendor:     string(models.MongoDBServiceType),
					LocationID: locationRes.ID,
					ServiceID:  *agent.ServiceID,
					DataModel:  models.PhysicalDataModel,
					Mode:       models.Snapshot,
					Status:     models.SuccessBackupStatus,
				},
				err: nil,
			},
			{
				name:      "snapshot artifact is not compatible with non-empty pitr date",
				pitrValue: time.Unix(1, 0),
				artifactParams: models.CreateArtifactParams{
					Name:       "mongo-artifact-name-3",
					Vendor:     string(models.MongoDBServiceType),
					LocationID: locationRes.ID,
					ServiceID:  *agent.ServiceID,
					DataModel:  models.LogicalDataModel,
					Mode:       models.Snapshot,
					Status:     models.SuccessBackupStatus,
				},
				err: ErrIncompatibleArtifactMode,
			},
			{
				name:      "timestamp not provided for pitr artifact",
				pitrValue: time.Unix(0, 0),
				artifactParams: models.CreateArtifactParams{
					Name:       "mongo-artifact-name-4",
					Vendor:     string(models.MongoDBServiceType),
					LocationID: locationRes.ID,
					ServiceID:  *agent.ServiceID,
					DataModel:  models.LogicalDataModel,
					Mode:       models.PITR,
					Status:     models.SuccessBackupStatus,
				},
				err: ErrIncompatibleArtifactMode,
			},
			{
				name:        "pitr timestamp out of range",
				pitrValue:   time.Unix(int64(rangeStart2)-1, 0),
				prepareMock: true,
				artifactParams: models.CreateArtifactParams{
					Name:       "mongo-artifact-name-5",
					Vendor:     string(models.MongoDBServiceType),
					LocationID: locationRes.ID,
					ServiceID:  *agent.ServiceID,
					DataModel:  models.LogicalDataModel,
					Mode:       models.PITR,
					Status:     models.SuccessBackupStatus,
				},
				err: ErrTimestampOutOfRange,
			},
			{
				name:        "success pitr timestamp inside the range",
				pitrValue:   time.Unix(int64(rangeStart2)+1, 0),
				prepareMock: true,
				artifactParams: models.CreateArtifactParams{
					Name:       "mongo-artifact-name-6",
					Vendor:     string(models.MongoDBServiceType),
					LocationID: locationRes.ID,
					ServiceID:  *agent.ServiceID,
					DataModel:  models.LogicalDataModel,
					Mode:       models.PITR,
					Status:     models.SuccessBackupStatus,
				},
				err: nil,
			},
		} {
			t.Run(tc.name, func(t *testing.T) {
				artifact, err := models.CreateArtifact(db.Querier, tc.artifactParams)
				require.NoError(t, err)

				if tc.prepareMock {
					mockedPitrTimerangeService.On("ListPITRTimeranges", ctx, artifact.Name, locationRes).Return(timelineList, nil).Once()
				}

				err = backupService.checkArtifactModePreconditions(ctx, artifact.ID, tc.pitrValue)
				if tc.err == nil {
					require.NoError(t, err)
				} else {
					assert.ErrorIs(t, err, tc.err)
				}
			})
		}
	})

	mock.AssertExpectationsForObjects(t, mockedPitrTimerangeService)
}

func TestInTimeSpan(t *testing.T) {
	now := time.Now()
	for _, tc := range []struct {
		name    string
		start   time.Time
		end     time.Time
		value   time.Time
		inRange bool
	}{
		{
			name:    "success start lt end",
			start:   now.Add(-1 * time.Hour),
			end:     now.Add(1 * time.Hour),
			value:   now,
			inRange: true,
		},
		{
			name:    "success start eq end",
			start:   now,
			end:     now,
			value:   now,
			inRange: true,
		},
		{
			name:    "fail start gt end",
			start:   now.Add(1 * time.Hour),
			end:     now.Add(-1 * time.Hour),
			value:   now,
			inRange: false,
		},
		{
			name:    "out of range",
			start:   now.Add(-1 * time.Hour),
			end:     now.Add(1 * time.Hour),
			value:   now.Add(1 * time.Hour).Add(1 * time.Second),
			inRange: false,
		},
	} {
		t.Run(tc.name, func(t *testing.T) {
			res := inTimeSpan(tc.start, tc.end, tc.value)
			assert.Equal(t, tc.inRange, res)
		})
	}
}<|MERGE_RESOLUTION|>--- conflicted
+++ resolved
@@ -338,7 +338,6 @@
 			require.Errorf(t, err, "artifact %q status is not successful, status: \"pending\"", artifact.ID)
 			assert.Empty(t, restoreID)
 		})
-<<<<<<< HEAD
 	})
 
 	mock.AssertExpectationsForObjects(t, mockedJobsService, mockedAgentService, mockedCompatibilityService)
@@ -438,8 +437,6 @@
 				}
 			})
 		}
-=======
->>>>>>> c63ce9e3
 	})
 
 	t.Run("mongo", func(t *testing.T) {
