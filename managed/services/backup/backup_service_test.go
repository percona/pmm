// Copyright (C) 2017 Percona LLC
//
// This program is free software: you can redistribute it and/or modify
// it under the terms of the GNU Affero General Public License as published by
// the Free Software Foundation, either version 3 of the License, or
// (at your option) any later version.
//
// This program is distributed in the hope that it will be useful,
// but WITHOUT ANY WARRANTY; without even the implied warranty of
// MERCHANTABILITY or FITNESS FOR A PARTICULAR PURPOSE. See the
// GNU Affero General Public License for more details.
//
// You should have received a copy of the GNU Affero General Public License
// along with this program. If not, see <https://www.gnu.org/licenses/>.

package backup

import (
	"context"
	"testing"
	"time"

	"github.com/AlekSi/pointer"
	"github.com/stretchr/testify/assert"
	"github.com/stretchr/testify/mock"
	"github.com/stretchr/testify/require"
	"gopkg.in/reform.v1"
	"gopkg.in/reform.v1/dialects/postgresql"

	"github.com/percona/pmm/managed/models"
	"github.com/percona/pmm/managed/utils/testdb"
)

func setup(t *testing.T, q *reform.Querier, serviceType models.ServiceType, serviceName string) *models.Agent {
	t.Helper()
	require.Contains(t, []models.ServiceType{models.MySQLServiceType, models.MongoDBServiceType}, serviceType)

	node, err := models.CreateNode(q, models.GenericNodeType, &models.CreateNodeParams{
		NodeName: "test-node-" + t.Name(),
	})
	require.NoError(t, err)

	pmmAgent, err := models.CreatePMMAgent(q, node.NodeID, nil)
	require.NoError(t, err)

	var service *models.Service
	service, err = models.AddNewService(q, serviceType, &models.AddDBMSServiceParams{
		ServiceName: serviceName,
		NodeID:      node.NodeID,
		Address:     pointer.ToString("127.0.0.1"),
		Port:        pointer.ToUint16(60000),
	})
	require.NoError(t, err)

	agentType := models.MySQLdExporterType
	if serviceType == models.MongoDBServiceType {
		agentType = models.MongoDBExporterType
	}

	agent, err := models.CreateAgent(q, agentType, &models.CreateAgentParams{
		PMMAgentID: pmmAgent.AgentID,
		ServiceID:  service.ServiceID,
		Username:   "user",
		Password:   "password",
	})
	require.NoError(t, err)
	return agent
}

func TestPerformBackup(t *testing.T) {
	ctx := context.Background()
	sqlDB := testdb.Open(t, models.SkipFixtures, nil)

	t.Cleanup(func() {
		require.NoError(t, sqlDB.Close())
	})

	db := reform.NewDB(sqlDB, postgresql.Dialect, reform.NewPrintfLogger(t.Logf))
	mockedJobsService := &mockJobsService{}
	mockedAgentService := &mockAgentService{}
	mockedCompatibilityService := &mockCompatibilityService{}
	backupService := NewService(db, mockedJobsService, mockedAgentService, mockedCompatibilityService, nil)

	s3Location, err := models.CreateBackupLocation(db.Querier, models.CreateBackupLocationParams{
		Name:        "Test s3 location",
		Description: "Test s3 description",
		BackupLocationConfig: models.BackupLocationConfig{
			S3Config: &models.S3LocationConfig{
				Endpoint:     "https://s3.us-west-2.amazonaws.com/",
				AccessKey:    "access_key",
				SecretKey:    "secret_key",
				BucketName:   "example_bucket",
				BucketRegion: "us-east-2",
			},
		},
	})
	require.NoError(t, err)

	localLocation, err := models.CreateBackupLocation(db.Querier, models.CreateBackupLocationParams{
		Name:        "Test local location",
		Description: "Test local description",
		BackupLocationConfig: models.BackupLocationConfig{
			FilesystemConfig: &models.FilesystemLocationConfig{
				Path: "/opt/data/",
			},
		},
	})
	require.NoError(t, err)

	t.Run("mysql", func(t *testing.T) {
		agent := setup(t, db.Querier, models.MySQLServiceType, "test-mysql-backup-service")

		for _, tc := range []struct {
			name                                        string
			dbVersion                                   string
			locationModel                               *models.BackupLocation
			dataModel                                   models.DataModel
			errFromCheckSoftwareCompatibilityForService bool
			expectedError                               error
		}{
			{
				name:          "successful",
				dbVersion:     "8.0.25",
				locationModel: s3Location,
				dataModel:     models.PhysicalDataModel,
				expectedError: nil,
			},
			{
				name:          "fail",
				dbVersion:     "",
				locationModel: s3Location,
				dataModel:     models.PhysicalDataModel,
				errFromCheckSoftwareCompatibilityForService: true,
				expectedError: ErrXtrabackupNotInstalled,
			},
			{
				name:          "unsupported data model",
				dbVersion:     "8.0.25",
				locationModel: s3Location,
				dataModel:     models.LogicalDataModel,
				expectedError: ErrIncompatibleDataModel,
			},
			{
				name:          "unsupported location type",
				dbVersion:     "8.0.25",
				locationModel: localLocation,
				dataModel:     models.PhysicalDataModel,
				expectedError: ErrIncompatibleLocationType,
			},
		} {
			t.Run(tc.name, func(t *testing.T) {
				var retErr error
				if tc.errFromCheckSoftwareCompatibilityForService {
					retErr = tc.expectedError
				}
				mockedCompatibilityService.On("CheckSoftwareCompatibilityForService", ctx, pointer.GetString(agent.ServiceID)).
					Return(tc.dbVersion, retErr).Once()

				if tc.expectedError == nil {
					locationConfig := &models.BackupLocationConfig{
						FilesystemConfig: tc.locationModel.FilesystemConfig,
						S3Config:         tc.locationModel.S3Config,
					}
					mockedJobsService.On("StartMySQLBackupJob", mock.Anything, pointer.GetString(agent.PMMAgentID), time.Duration(0),
						mock.Anything, mock.Anything, locationConfig).Return(nil).Once()
				}

				artifactID, err := backupService.PerformBackup(ctx, PerformBackupParams{
					ServiceID:  pointer.GetString(agent.ServiceID),
					LocationID: tc.locationModel.ID,
					Name:       tc.name + "_" + "test_backup",
					DataModel:  tc.dataModel,
					Mode:       models.Snapshot,
				})

				if tc.expectedError != nil {
					assert.ErrorIs(t, err, tc.expectedError)
					assert.Empty(t, artifactID)
					return
				}

				assert.NoError(t, err)
				artifact, err := models.FindArtifactByID(db.Querier, artifactID)
				require.NoError(t, err)
				assert.Equal(t, tc.locationModel.ID, artifact.LocationID)
				assert.Equal(t, *agent.ServiceID, artifact.ServiceID)
				assert.EqualValues(t, models.MySQLServiceType, artifact.Vendor)
			})
		}
	})

	t.Run("mongodb", func(t *testing.T) {
		agent := setup(t, db.Querier, models.MongoDBServiceType, "test-mongo-backup-service")

		t.Run("PITR is incompatible with physical backups", func(t *testing.T) {
			mockedCompatibilityService.On("CheckSoftwareCompatibilityForService", ctx, pointer.GetString(agent.ServiceID)).
				Return("", nil).Once()
			artifactID, err := backupService.PerformBackup(ctx, PerformBackupParams{
				ServiceID:  pointer.GetString(agent.ServiceID),
				LocationID: s3Location.ID,
				Name:       "test_backup",
				DataModel:  models.PhysicalDataModel,
				Mode:       models.PITR,
			})
			assert.ErrorIs(t, err, ErrIncompatibleDataModel)
			assert.Empty(t, artifactID)
		})

		t.Run("backup fails for empty service ID", func(t *testing.T) {
			mockedCompatibilityService.On("CheckSoftwareCompatibilityForService", ctx, "").Return("", nil).Once()
			artifactID, err := backupService.PerformBackup(ctx, PerformBackupParams{
				ServiceID:  "",
				LocationID: s3Location.ID,
				Name:       "test_backup",
				DataModel:  models.PhysicalDataModel,
				Mode:       models.PITR,
			})
			assert.ErrorContains(t, err, "Empty Service ID")
			assert.Empty(t, artifactID)
		})

		t.Run("Incremental backups fails for MongoDB", func(t *testing.T) {
			mockedCompatibilityService.On("CheckSoftwareCompatibilityForService", ctx, pointer.GetString(agent.ServiceID)).
				Return("", nil).Once()
			artifactID, err := backupService.PerformBackup(ctx, PerformBackupParams{
				ServiceID:  pointer.GetString(agent.ServiceID),
				LocationID: s3Location.ID,
				Name:       "test_backup",
				DataModel:  models.PhysicalDataModel,
				Mode:       models.Incremental,
			})
			assert.ErrorContains(t, err, "the only supported backups mode for mongoDB is snapshot and PITR")
			assert.Empty(t, artifactID)
		})
	})

	mock.AssertExpectationsForObjects(t, mockedJobsService, mockedCompatibilityService)
}

func TestRestoreBackup(t *testing.T) {
	ctx := context.Background()
	sqlDB := testdb.Open(t, models.SkipFixtures, nil)

	t.Cleanup(func() {
		require.NoError(t, sqlDB.Close())
	})

	db := reform.NewDB(sqlDB, postgresql.Dialect, reform.NewPrintfLogger(t.Logf))
	mockedJobsService := &mockJobsService{}
	mockedAgentService := &mockAgentService{}
	mockedCompatibilityService := &mockCompatibilityService{}
	backupService := NewService(db, mockedJobsService, mockedAgentService, mockedCompatibilityService, nil)

	s3Location, err := models.CreateBackupLocation(db.Querier, models.CreateBackupLocationParams{
		Name:        "Test location",
		Description: "Test description",
		BackupLocationConfig: models.BackupLocationConfig{
			S3Config: &models.S3LocationConfig{
				Endpoint:     "https://s3.us-west-2.amazonaws.com/",
				AccessKey:    "access_key",
				SecretKey:    "secret_key",
				BucketName:   "example_bucket",
				BucketRegion: "us-east-2",
			},
		},
	})
	require.NoError(t, err)

	FilesystemLocation, err := models.CreateBackupLocation(db.Querier, models.CreateBackupLocationParams{
		Name:        "Test local location",
		Description: "Test local description",
		BackupLocationConfig: models.BackupLocationConfig{
			FilesystemConfig: &models.FilesystemLocationConfig{
				Path: "/opt/data/",
			},
		},
	})
	require.NoError(t, err)

	t.Run("mysql", func(t *testing.T) {
		agent := setup(t, db.Querier, models.MySQLServiceType, "test-mysql-restore-service")
		artifact, err := models.CreateArtifact(db.Querier, models.CreateArtifactParams{
			Name:       "mysql-artifact-name",
			Vendor:     string(models.MySQLServiceType),
			DBVersion:  "8.0.25",
			LocationID: s3Location.ID,
			ServiceID:  *agent.ServiceID,
			DataModel:  models.PhysicalDataModel,
			Mode:       models.Snapshot,
			Status:     models.SuccessBackupStatus,
		})
		require.NoError(t, err)

		for _, tc := range []struct {
			name          string
			dbVersion     string
			expectedError error
		}{
			{
				name:          "successful",
				dbVersion:     "8.0.25",
				expectedError: nil,
			},
			{
				name:          "incompatible version",
				dbVersion:     "",
				expectedError: ErrIncompatibleTargetMySQL,
			},
		} {
			t.Run(tc.name, func(t *testing.T) {
				mockedCompatibilityService.On("CheckSoftwareCompatibilityForService", ctx, pointer.GetString(agent.ServiceID)).
					Return(tc.dbVersion, nil).Once()
				mockedCompatibilityService.On("CheckArtifactCompatibility", artifact.ID, tc.dbVersion).Return(tc.expectedError).Once()

				if tc.expectedError == nil {
					mockedJobsService.On("StartMySQLRestoreBackupJob", mock.Anything, pointer.GetString(agent.PMMAgentID),
						pointer.GetString(agent.ServiceID), mock.Anything, artifact.Name, mock.Anything).Return(nil).Once()
				}
				restoreID, err := backupService.RestoreBackup(ctx, pointer.GetString(agent.ServiceID), artifact.ID, time.Unix(0, 0))
				if tc.expectedError != nil {
					assert.ErrorIs(t, err, tc.expectedError)
					assert.Empty(t, restoreID)
				} else {
					assert.NoError(t, err)
					assert.NotEmpty(t, restoreID)
				}
			})
		}

		t.Run("artifact not ready", func(t *testing.T) {
			updatedArtifact, err := models.UpdateArtifact(db.Querier, artifact.ID, models.UpdateArtifactParams{
				Status: models.BackupStatusPointer(models.PendingBackupStatus),
			})
			require.NoError(t, err)
			require.NotNil(t, updatedArtifact)

<<<<<<< HEAD
			mockedCompatibilityService.On("CheckSoftwareCompatibilityForService", ctx, pointer.GetString(agent.ServiceID)).
				Return("8.0.25", nil).Once()
			mockedCompatibilityService.On("CheckArtifactCompatibility", artifact.ID, "8.0.25").Return(nil).Once()

=======
>>>>>>> 3390a234
			restoreID, err := backupService.RestoreBackup(ctx, pointer.GetString(agent.ServiceID), artifact.ID, time.Unix(0, 0))
			require.ErrorIs(t, err, ErrArtifactNotReady)
			assert.Empty(t, restoreID)
		})
	})

	t.Run("mongo", func(t *testing.T) {
		agent := setup(t, db.Querier, models.MongoDBServiceType, "test-mongo-restore-service")
		artifactWithVersion, err := models.CreateArtifact(db.Querier, models.CreateArtifactParams{
			Name:       "mongodb-artifact-name-version",
			Vendor:     string(models.MongoDBSoftwareName),
			DBVersion:  "6.0.2-1",
			LocationID: s3Location.ID,
			ServiceID:  *agent.ServiceID,
			DataModel:  models.LogicalDataModel,
			Mode:       models.Snapshot,
			Status:     models.SuccessBackupStatus,
		})
		require.NoError(t, err)

		artifactNoVersion, err := models.CreateArtifact(db.Querier, models.CreateArtifactParams{
			Name:       "mongodb-artifact-name-no-version",
			Vendor:     string(models.MongoDBSoftwareName),
			LocationID: s3Location.ID,
			ServiceID:  *agent.ServiceID,
			DataModel:  models.LogicalDataModel,
			Mode:       models.Snapshot,
			Status:     models.SuccessBackupStatus,
		})
		require.NoError(t, err)

		for _, tc := range []struct {
			name          string
			artifact      *models.Artifact
			dbVersion     string
			expectedError error
		}{
			{
				name:          "successful",
				artifact:      artifactWithVersion,
				dbVersion:     "6.0.2-1",
				expectedError: nil,
			},
			{
				name:          "incompatible version",
				artifact:      artifactWithVersion,
				dbVersion:     "6.0.2-3",
				expectedError: ErrIncompatibleTargetMongoDB,
			},
			{
				name:          "empty db version",
				artifact:      artifactWithVersion,
				dbVersion:     "",
				expectedError: ErrIncompatibleTargetMongoDB,
			},
			{
				name:          "success if artifact has no version",
				artifact:      artifactNoVersion,
				dbVersion:     "6.0.2-1",
				expectedError: nil,
			},
		} {
			t.Run(tc.name, func(t *testing.T) {
				mockedCompatibilityService.On("CheckSoftwareCompatibilityForService", ctx, pointer.GetString(agent.ServiceID)).
					Return(tc.dbVersion, nil).Once()
				mockedCompatibilityService.On("CheckArtifactCompatibility", tc.artifact.ID, tc.dbVersion).Return(tc.expectedError).Once()

				if tc.expectedError == nil {
					mockedJobsService.On("StartMongoDBRestoreBackupJob", mock.Anything, pointer.GetString(agent.PMMAgentID),
						time.Duration(0), tc.artifact.Name, mock.Anything, tc.artifact.DataModel, mock.Anything, time.Unix(0, 0)).Return(nil).Once()
				}
				restoreID, err := backupService.RestoreBackup(ctx, pointer.GetString(agent.ServiceID), tc.artifact.ID, time.Unix(0, 0))
				if tc.expectedError != nil {
					assert.ErrorIs(t, err, tc.expectedError)
					assert.Empty(t, restoreID)
				} else {
					assert.NoError(t, err)
					assert.NotEmpty(t, restoreID)
				}
			})
		}

		t.Run("artifact not ready", func(t *testing.T) {
			artifact, err := models.CreateArtifact(db.Querier, models.CreateArtifactParams{
				Name:       "mongo-artifact-name-s3",
				Vendor:     string(models.MongoDBServiceType),
				LocationID: s3Location.ID,
				ServiceID:  *agent.ServiceID,
				DataModel:  models.LogicalDataModel,
				Mode:       models.Snapshot,
				Status:     models.PendingBackupStatus,
			})
			require.NoError(t, err)

<<<<<<< HEAD
			mockedCompatibilityService.On("CheckSoftwareCompatibilityForService", ctx, pointer.GetString(agent.ServiceID)).
				Return("", nil).Once()
			mockedCompatibilityService.On("CheckArtifactCompatibility", artifact.ID, "").Return(nil).Once()

=======
>>>>>>> 3390a234
			restoreID, err := backupService.RestoreBackup(ctx, pointer.GetString(agent.ServiceID), artifact.ID, time.Unix(0, 0))
			require.ErrorIs(t, err, ErrArtifactNotReady)
			assert.Empty(t, restoreID)
		})

		t.Run("PITR not supported for local storages", func(t *testing.T) {
			artifact, err := models.CreateArtifact(db.Querier, models.CreateArtifactParams{
				Name:       "mongo-artifact-name-local",
				Vendor:     string(models.MongoDBServiceType),
				LocationID: FilesystemLocation.ID,
				ServiceID:  *agent.ServiceID,
				DataModel:  models.LogicalDataModel,
				Mode:       models.PITR,
				Status:     models.SuccessBackupStatus,
			})
			require.NoError(t, err)

			restoreID, err := backupService.RestoreBackup(ctx, pointer.GetString(agent.ServiceID), artifact.ID, time.Now())
<<<<<<< HEAD
			require.ErrorIs(t, err, ErrIncompatibleLocationType)
=======
			require.ErrorIs(t, err, ErrArtifactNotReady)
>>>>>>> 3390a234
			assert.Empty(t, restoreID)
		})
	})

	mock.AssertExpectationsForObjects(t, mockedJobsService, mockedAgentService, mockedCompatibilityService)
}

func TestCheckArtifactModePreconditions(t *testing.T) {
	ctx := context.Background()
	sqlDB := testdb.Open(t, models.SkipFixtures, nil)

	t.Cleanup(func() {
		require.NoError(t, sqlDB.Close())
	})

	db := reform.NewDB(sqlDB, postgresql.Dialect, reform.NewPrintfLogger(t.Logf))
	mockedPitrTimerangeService := &mockPitrTimerangeService{}
	backupService := NewService(db, nil, nil, nil, mockedPitrTimerangeService)

	locationRes, err := models.CreateBackupLocation(db.Querier, models.CreateBackupLocationParams{
		Name:        "Test location",
		Description: "Test description",
		BackupLocationConfig: models.BackupLocationConfig{
			S3Config: &models.S3LocationConfig{
				Endpoint:     "https://s3.us-west-2.amazonaws.com/",
				AccessKey:    "access_key",
				SecretKey:    "secret_key",
				BucketName:   "example_bucket",
				BucketRegion: "us-east-2",
			},
		},
	})
	require.NoError(t, err)

	t.Run("mysql", func(t *testing.T) {
		agent := setup(t, db.Querier, models.MySQLServiceType, "test-mysql-restore-service")

		for _, tc := range []struct {
			name           string
			pitrValue      time.Time
			artifactParams models.CreateArtifactParams
			err            error
		}{
			{
				name:      "success",
				pitrValue: time.Unix(0, 0),
				artifactParams: models.CreateArtifactParams{
					Name:       "mysql-artifact-name-1",
					Vendor:     string(models.MySQLServiceType),
					DBVersion:  "8.0.25",
					LocationID: locationRes.ID,
					ServiceID:  *agent.ServiceID,
					DataModel:  models.PhysicalDataModel,
					Mode:       models.Snapshot,
					Status:     models.SuccessBackupStatus,
				},
				err: nil,
			},
			{
				name:      "PITR not supported for MySQL",
				pitrValue: time.Unix(0, 0),
				artifactParams: models.CreateArtifactParams{
					Name:       "mysql-artifact-name-2",
					Vendor:     string(models.MySQLServiceType),
					DBVersion:  "8.0.25",
					LocationID: locationRes.ID,
					ServiceID:  *agent.ServiceID,
					DataModel:  models.PhysicalDataModel,
					Mode:       models.PITR,
					Status:     models.SuccessBackupStatus,
				},
				err: ErrIncompatibleService,
			},
			{
				name:      "snapshot artifact is not compatible with non-empty pitr date",
				pitrValue: time.Unix(1, 0),
				artifactParams: models.CreateArtifactParams{
					Name:       "mysql-artifact-name-3",
					Vendor:     string(models.MySQLServiceType),
					DBVersion:  "8.0.25",
					LocationID: locationRes.ID,
					ServiceID:  *agent.ServiceID,
					DataModel:  models.PhysicalDataModel,
					Mode:       models.Snapshot,
					Status:     models.SuccessBackupStatus,
				},
				err: ErrIncompatibleArtifactMode,
			},
		} {
			t.Run(tc.name, func(t *testing.T) {
				artifact, err := models.CreateArtifact(db.Querier, tc.artifactParams)
				require.NoError(t, err)

				err = backupService.checkArtifactModePreconditions(ctx, artifact.ID, tc.pitrValue)
				if tc.err == nil {
					require.NoError(t, err)
				} else {
					assert.ErrorIs(t, err, tc.err)
				}
			})
		}
	})

	t.Run("mongo", func(t *testing.T) {
		agent := setup(t, db.Querier, models.MongoDBServiceType, "test-mongodb-restore-service")

		rangeStart1 := uint32(1)
		rangeEnd1 := rangeStart1 + (60 * 60 * 3) // plus 3 hours

		rangeStart2 := uint32(time.Now().Unix())
		rangeEnd2 := rangeStart2 + (60 * 60 * 3) // plus 3 hours

		timelineList := []Timeline{
			{Start: rangeStart1, End: rangeEnd1},
			{Start: rangeStart2, End: rangeEnd2},
		}

		for _, tc := range []struct {
			name           string
			pitrValue      time.Time
			prepareMock    bool
			artifactParams models.CreateArtifactParams
			err            error
		}{
			{
				name:      "success logical restore",
				pitrValue: time.Unix(0, 0),
				artifactParams: models.CreateArtifactParams{
					Name:       "mongo-artifact-name-1",
					Vendor:     string(models.MongoDBServiceType),
					LocationID: locationRes.ID,
					ServiceID:  *agent.ServiceID,
					DataModel:  models.LogicalDataModel,
					Mode:       models.Snapshot,
					Status:     models.SuccessBackupStatus,
				},
				err: nil,
			},
			{
				name:      "physical restore is supported",
				pitrValue: time.Unix(0, 0),
				artifactParams: models.CreateArtifactParams{
					Name:       "mongo-artifact-name-2",
					Vendor:     string(models.MongoDBServiceType),
					LocationID: locationRes.ID,
					ServiceID:  *agent.ServiceID,
					DataModel:  models.PhysicalDataModel,
					Mode:       models.Snapshot,
					Status:     models.SuccessBackupStatus,
				},
				err: nil,
			},
			{
				name:      "snapshot artifact is not compatible with non-empty pitr date",
				pitrValue: time.Unix(1, 0),
				artifactParams: models.CreateArtifactParams{
					Name:       "mongo-artifact-name-3",
					Vendor:     string(models.MongoDBServiceType),
					LocationID: locationRes.ID,
					ServiceID:  *agent.ServiceID,
					DataModel:  models.LogicalDataModel,
					Mode:       models.Snapshot,
					Status:     models.SuccessBackupStatus,
				},
				err: ErrIncompatibleArtifactMode,
			},
			{
				name:      "timestamp not provided for pitr artifact",
				pitrValue: time.Unix(0, 0),
				artifactParams: models.CreateArtifactParams{
					Name:       "mongo-artifact-name-4",
					Vendor:     string(models.MongoDBServiceType),
					LocationID: locationRes.ID,
					ServiceID:  *agent.ServiceID,
					DataModel:  models.LogicalDataModel,
					Mode:       models.PITR,
					Status:     models.SuccessBackupStatus,
				},
				err: ErrIncompatibleArtifactMode,
			},
			{
				name:        "pitr timestamp out of range",
				pitrValue:   time.Unix(int64(rangeStart2)-1, 0),
				prepareMock: true,
				artifactParams: models.CreateArtifactParams{
					Name:       "mongo-artifact-name-5",
					Vendor:     string(models.MongoDBServiceType),
					LocationID: locationRes.ID,
					ServiceID:  *agent.ServiceID,
					DataModel:  models.LogicalDataModel,
					Mode:       models.PITR,
					Status:     models.SuccessBackupStatus,
				},
				err: ErrTimestampOutOfRange,
			},
			{
				name:        "success pitr timestamp inside the range",
				pitrValue:   time.Unix(int64(rangeStart2)+1, 0),
				prepareMock: true,
				artifactParams: models.CreateArtifactParams{
					Name:       "mongo-artifact-name-6",
					Vendor:     string(models.MongoDBServiceType),
					LocationID: locationRes.ID,
					ServiceID:  *agent.ServiceID,
					DataModel:  models.LogicalDataModel,
					Mode:       models.PITR,
					Status:     models.SuccessBackupStatus,
				},
				err: nil,
			},
		} {
			t.Run(tc.name, func(t *testing.T) {
				artifact, err := models.CreateArtifact(db.Querier, tc.artifactParams)
				require.NoError(t, err)

				if tc.prepareMock {
					mockedPitrTimerangeService.On("ListPITRTimeranges", ctx, artifact.Name, locationRes).Return(timelineList, nil).Once()
				}

				err = backupService.checkArtifactModePreconditions(ctx, artifact.ID, tc.pitrValue)
				if tc.err == nil {
					require.NoError(t, err)
				} else {
					assert.ErrorIs(t, err, tc.err)
				}
			})
		}
	})

	mock.AssertExpectationsForObjects(t, mockedPitrTimerangeService)
}

func TestInTimeSpan(t *testing.T) {
	now := time.Now()
	for _, tc := range []struct {
		name    string
		start   time.Time
		end     time.Time
		value   time.Time
		inRange bool
	}{
		{
			name:    "success start lt end",
			start:   now.Add(-1 * time.Hour),
			end:     now.Add(1 * time.Hour),
			value:   now,
			inRange: true,
		},
		{
			name:    "success start eq end",
			start:   now,
			end:     now,
			value:   now,
			inRange: true,
		},
		{
			name:    "fail start gt end",
			start:   now.Add(1 * time.Hour),
			end:     now.Add(-1 * time.Hour),
			value:   now,
			inRange: false,
		},
		{
			name:    "out of range",
			start:   now.Add(-1 * time.Hour),
			end:     now.Add(1 * time.Hour),
			value:   now.Add(1 * time.Hour).Add(1 * time.Second),
			inRange: false,
		},
	} {
		t.Run(tc.name, func(t *testing.T) {
			res := inTimeSpan(tc.start, tc.end, tc.value)
			assert.Equal(t, tc.inRange, res)
		})
	}
}<|MERGE_RESOLUTION|>--- conflicted
+++ resolved
@@ -334,13 +334,6 @@
 			require.NoError(t, err)
 			require.NotNil(t, updatedArtifact)
 
-<<<<<<< HEAD
-			mockedCompatibilityService.On("CheckSoftwareCompatibilityForService", ctx, pointer.GetString(agent.ServiceID)).
-				Return("8.0.25", nil).Once()
-			mockedCompatibilityService.On("CheckArtifactCompatibility", artifact.ID, "8.0.25").Return(nil).Once()
-
-=======
->>>>>>> 3390a234
 			restoreID, err := backupService.RestoreBackup(ctx, pointer.GetString(agent.ServiceID), artifact.ID, time.Unix(0, 0))
 			require.ErrorIs(t, err, ErrArtifactNotReady)
 			assert.Empty(t, restoreID)
@@ -435,13 +428,6 @@
 			})
 			require.NoError(t, err)
 
-<<<<<<< HEAD
-			mockedCompatibilityService.On("CheckSoftwareCompatibilityForService", ctx, pointer.GetString(agent.ServiceID)).
-				Return("", nil).Once()
-			mockedCompatibilityService.On("CheckArtifactCompatibility", artifact.ID, "").Return(nil).Once()
-
-=======
->>>>>>> 3390a234
 			restoreID, err := backupService.RestoreBackup(ctx, pointer.GetString(agent.ServiceID), artifact.ID, time.Unix(0, 0))
 			require.ErrorIs(t, err, ErrArtifactNotReady)
 			assert.Empty(t, restoreID)
@@ -460,11 +446,7 @@
 			require.NoError(t, err)
 
 			restoreID, err := backupService.RestoreBackup(ctx, pointer.GetString(agent.ServiceID), artifact.ID, time.Now())
-<<<<<<< HEAD
-			require.ErrorIs(t, err, ErrIncompatibleLocationType)
-=======
 			require.ErrorIs(t, err, ErrArtifactNotReady)
->>>>>>> 3390a234
 			assert.Empty(t, restoreID)
 		})
 	})
