// Copyright (C) 2017 Percona LLC
//
// This program is free software: you can redistribute it and/or modify
// it under the terms of the GNU Affero General Public License as published by
// the Free Software Foundation, either version 3 of the License, or
// (at your option) any later version.
//
// This program is distributed in the hope that it will be useful,
// but WITHOUT ANY WARRANTY; without even the implied warranty of
// MERCHANTABILITY or FITNESS FOR A PARTICULAR PURPOSE. See the
// GNU Affero General Public License for more details.
//
// You should have received a copy of the GNU Affero General Public License
// along with this program. If not, see <https://www.gnu.org/licenses/>.

package agents

import (
	"context"
	"sync"
	"time"

	"github.com/AlekSi/pointer"
	"github.com/golang/protobuf/proto" //nolint:staticcheck
	"github.com/pkg/errors"
	"github.com/sirupsen/logrus"
	"gopkg.in/reform.v1"

	"github.com/percona/pmm/api/agentpb"
	"github.com/percona/pmm/managed/models"
	"github.com/percona/pmm/managed/utils/logger"
	"github.com/percona/pmm/version"
)

const (
	// Constants for delayed batch updates.
	updateBatchDelay   = time.Second
	stateChangeTimeout = 5 * time.Second
)

// StateUpdater handles updating status of agents.
type StateUpdater struct {
	db       *reform.DB
	r        *Registry
	vmdb     prometheusService
	vmParams victoriaMetricsParams
}

// NewStateUpdater creates new agent state updater.
func NewStateUpdater(db *reform.DB, r *Registry, vmdb prometheusService, vmParams victoriaMetricsParams) *StateUpdater {
	return &StateUpdater{
		db:       db,
		r:        r,
		vmdb:     vmdb,
		vmParams: vmParams,
	}
}

// RequestStateUpdate requests state update on pmm-agent with given ID. It sets
// the status to done if the agent is not connected.
func (u *StateUpdater) RequestStateUpdate(ctx context.Context, pmmAgentID string) {
	l := logger.Get(ctx)

	agent, err := u.r.get(pmmAgentID)
	if err != nil {
		l.Infof("RequestStateUpdate: %s.", err)
		return
	}

	select {
	case agent.StateChangeChan() <- struct{}{}:
	default:
	}
}

// UpdateAgentsState sends SetStateRequest to all pmm-agents with push metrics agents.
func (u *StateUpdater) UpdateAgentsState(ctx context.Context) error {
	pmmAgents, err := models.FindPMMAgentsIDsWithPushMetrics(u.db.Querier)
	if err != nil {
		return errors.Wrap(err, "cannot find pmmAgentsIDs for AgentsState update")
	}
	var wg sync.WaitGroup
	limiter := make(chan struct{}, 10)
	for _, pmmAgentID := range pmmAgents {
		wg.Add(1)
		limiter <- struct{}{}
		go func(pmmAgentID string) {
			defer wg.Done()
			u.RequestStateUpdate(ctx, pmmAgentID)
			<-limiter
		}(pmmAgentID)
	}
	wg.Wait()
	return nil
}

// runStateChangeHandler runs pmm-agent state update loop for given pmm-agent until ctx is canceled or agent is kicked.
func (u *StateUpdater) runStateChangeHandler(ctx context.Context, agent pmmAgentInfo) {
	l := logger.Get(ctx).WithField("agent_id", agent.ID())

	l.Info("Starting runStateChangeHandler ...")
	defer l.Info("Done runStateChangeHandler.")

	// stateChangeChan, state update loop, and RequestStateUpdate method ensure that state
	// is reloaded when requested, but several requests are batched together to avoid too often reloads.
	// That allows the caller to just call RequestStateUpdate when it seems fit.
	if cap(agent.StateChangeChan()) != 1 {
		panic("stateChangeChan should have capacity 1")
	}

	for {
		select {
		case <-ctx.Done():
			return

		case <-agent.KickChan():
			return

		case <-agent.StateChangeChan():
			// batch several update requests together by delaying the first one
			sleepCtx, sleepCancel := context.WithTimeout(ctx, updateBatchDelay)
			<-sleepCtx.Done()
			sleepCancel()

			if ctx.Err() != nil {
				return
			}

			nCtx, cancel := context.WithTimeout(ctx, stateChangeTimeout)
			err := u.sendSetStateRequest(nCtx, agent)
			if err != nil {
				l.Error(err)
				u.RequestStateUpdate(ctx, agent.ID())
			}
			cancel()
		}
	}
}

// sendSetStateRequest sends SetStateRequest to given pmm-agent.
func (u *StateUpdater) sendSetStateRequest(ctx context.Context, agent pmmAgentInfo) error { //nolint:cyclop
	l := logger.Get(ctx)
	start := time.Now()
	defer func() {
		if dur := time.Since(start); dur > time.Second {
			l.Warnf("sendSetStateRequest took %s.", dur)
		}
	}()
	pmmAgent, err := models.FindAgentByID(u.db.Querier, agent.ID())
	if err != nil {
		return errors.Wrap(err, "failed to get PMM Agent")
	}
	pmmAgentVersion, err := version.Parse(*pmmAgent.Version)
	if err != nil {
		return errors.Wrapf(err, "failed to parse PMM agent version %q", *pmmAgent.Version)
	}

	agents, err := models.FindAgents(u.db.Querier, models.AgentFilters{PMMAgentID: agent.ID()})
	if err != nil {
		return errors.Wrap(err, "failed to collect agents")
	}

	redactMode := redactSecrets
	if l.Logger.GetLevel() >= logrus.DebugLevel {
		redactMode = exposeSecrets
	}

	rdsExporters := make(map[*models.Node]*models.Agent)
	agentProcesses := make(map[string]*agentpb.SetStateRequest_AgentProcess)
	builtinAgents := make(map[string]*agentpb.SetStateRequest_BuiltinAgent)
	for _, row := range agents {
		if row.Disabled {
			continue
		}

		// Ordered the same as AgentType consts
		switch row.AgentType {
		case models.PMMAgentType:
			continue
		case models.VMAgentType:
			scrapeCfg, err := u.vmdb.BuildScrapeConfigForVMAgent(agent.ID())
			if err != nil {
				return errors.Wrapf(err, "cannot get agent scrape config for agent: %s", agent.ID())
			}
			agentProcesses[row.AgentID] = vmAgentConfig(string(scrapeCfg), u.vmParams)

		case models.NodeExporterType:
			node, err := models.FindNodeByID(u.db.Querier, pointer.GetString(row.NodeID))
			if err != nil {
				return err
			}

			params, err := nodeExporterConfig(node, row, pmmAgentVersion)
			if err != nil {
				return err
			}
			agentProcesses[row.AgentID] = params

		case models.RDSExporterType:
			node, err := models.FindNodeByID(u.db.Querier, pointer.GetString(row.NodeID))
			if err != nil {
				return err
			}
			rdsExporters[node] = row

		case models.ExternalExporterType:
			// ignore

		case models.AzureDatabaseExporterType:
			service, err := models.FindServiceByID(u.db.Querier, pointer.GetString(row.ServiceID))
			if err != nil {
				return err
			}
			config, err := azureDatabaseExporterConfig(row, service, redactMode, pmmAgentVersion)
			if err != nil {
				return err
			}
			agentProcesses[row.AgentID] = config

		// Agents with exactly one Service
		case models.MySQLdExporterType, models.MongoDBExporterType, models.PostgresExporterType, models.ProxySQLExporterType,
			models.QANMySQLPerfSchemaAgentType, models.QANMySQLSlowlogAgentType, models.QANMongoDBProfilerAgentType, models.QANPostgreSQLPgStatementsAgentType,
			models.QANPostgreSQLPgStatMonitorAgentType:

			service, err := models.FindServiceByID(u.db.Querier, pointer.GetString(row.ServiceID))
			if err != nil {
				return err
			}

			switch row.AgentType { //nolint:exhaustive
			case models.MySQLdExporterType:
				agentProcesses[row.AgentID] = mysqldExporterConfig(service, row, redactMode, pmmAgentVersion)
			case models.MongoDBExporterType:
				cfg, err := mongodbExporterConfig(service, row, redactMode, pmmAgentVersion)
				if err != nil {
					return err
				}
				agentProcesses[row.AgentID] = cfg
			case models.PostgresExporterType:
				cfg, err := postgresExporterConfig(service, row, redactMode, pmmAgentVersion)
				if err != nil {
					return err
				}
				agentProcesses[row.AgentID] = cfg
			case models.ProxySQLExporterType:
				agentProcesses[row.AgentID] = proxysqlExporterConfig(service, row, redactMode, pmmAgentVersion)
			case models.QANMySQLPerfSchemaAgentType:
				builtinAgents[row.AgentID] = qanMySQLPerfSchemaAgentConfig(service, row)
			case models.QANMySQLSlowlogAgentType:
				builtinAgents[row.AgentID] = qanMySQLSlowlogAgentConfig(service, row)
			case models.QANMongoDBProfilerAgentType:
				builtinAgents[row.AgentID] = qanMongoDBProfilerAgentConfig(service, row)
			case models.QANPostgreSQLPgStatementsAgentType:
				builtinAgents[row.AgentID] = qanPostgreSQLPgStatementsAgentConfig(service, row)
			case models.QANPostgreSQLPgStatMonitorAgentType:
				builtinAgents[row.AgentID] = qanPostgreSQLPgStatMonitorAgentConfig(service, row)
			}

		default:
			return errors.Errorf("unhandled Agent type %s", row.AgentType)
		}
	}

	if len(rdsExporters) != 0 {
<<<<<<< HEAD
		rdsExporterIDs := make([]string, 0, len(rdsExporters))
		for _, rdsExporter := range rdsExporters {
			rdsExporterIDs = append(rdsExporterIDs, rdsExporter.AgentID)
		}
		sort.Strings(rdsExporterIDs)

		groupID := u.r.roster.add(agent.ID(), rdsGroup, rdsExporterIDs)
=======
		groupID := u.r.roster.add(agent.id, rdsGroup, rdsExporters)
>>>>>>> e136f493
		c, err := rdsExporterConfig(rdsExporters, redactMode, pmmAgentVersion)
		if err != nil {
			return err
		}
		agentProcesses[groupID] = c
	}

	state := &agentpb.SetStateRequest{
		AgentProcesses: agentProcesses,
		BuiltinAgents:  builtinAgents,
	}
	l.Debugf("sendSetStateRequest:\n%s", proto.MarshalTextString(state))
<<<<<<< HEAD
	resp, err := agent.Channel().SendAndWaitResponse(state)
=======

	resp, err := agent.channel.SendAndWaitResponse(state)
>>>>>>> e136f493
	if err != nil {
		return err
	}
	l.Infof("SetState response: %+v.", resp)
	return nil
}<|MERGE_RESOLUTION|>--- conflicted
+++ resolved
@@ -262,17 +262,7 @@
 	}
 
 	if len(rdsExporters) != 0 {
-<<<<<<< HEAD
-		rdsExporterIDs := make([]string, 0, len(rdsExporters))
-		for _, rdsExporter := range rdsExporters {
-			rdsExporterIDs = append(rdsExporterIDs, rdsExporter.AgentID)
-		}
-		sort.Strings(rdsExporterIDs)
-
-		groupID := u.r.roster.add(agent.ID(), rdsGroup, rdsExporterIDs)
-=======
-		groupID := u.r.roster.add(agent.id, rdsGroup, rdsExporters)
->>>>>>> e136f493
+		groupID := u.r.roster.add(agent.ID(), rdsGroup, rdsExporters)
 		c, err := rdsExporterConfig(rdsExporters, redactMode, pmmAgentVersion)
 		if err != nil {
 			return err
@@ -285,12 +275,8 @@
 		BuiltinAgents:  builtinAgents,
 	}
 	l.Debugf("sendSetStateRequest:\n%s", proto.MarshalTextString(state))
-<<<<<<< HEAD
+
 	resp, err := agent.Channel().SendAndWaitResponse(state)
-=======
-
-	resp, err := agent.channel.SendAndWaitResponse(state)
->>>>>>> e136f493
 	if err != nil {
 		return err
 	}
