// Copyright (C) 2023 Percona LLC
//
// This program is free software: you can redistribute it and/or modify
// it under the terms of the GNU Affero General Public License as published by
// the Free Software Foundation, either version 3 of the License, or
// (at your option) any later version.
//
// This program is distributed in the hope that it will be useful,
// but WITHOUT ANY WARRANTY; without even the implied warranty of
// MERCHANTABILITY or FITNESS FOR A PARTICULAR PURPOSE. See the
// GNU Affero General Public License for more details.
//
// You should have received a copy of the GNU Affero General Public License
// along with this program. If not, see <https://www.gnu.org/licenses/>.

// Package channel contains protocol details of two-way communication channel between pmm-managed and pmm-agent.
package channel

import (
	"context"
	"sync"
	"sync/atomic"

	"github.com/golang/protobuf/proto" //nolint:staticcheck
	"github.com/pkg/errors"
	"github.com/sirupsen/logrus"
	protostatus "google.golang.org/genproto/googleapis/rpc/status"
	"google.golang.org/grpc/codes"
	grpcstatus "google.golang.org/grpc/status"

	agentv1 "github.com/percona/pmm/api/agent/v1"
	"github.com/percona/pmm/utils/logger"
)

const (
	agentRequestsCap = 32
)

// AgentRequest represents an request from agent.
// It is similar to agentv1.AgentMessage except it can contain only requests,
// and the payload is already unwrapped (XXX instead of AgentMessage_XXX).
type AgentRequest struct {
	ID      uint32
	Payload agentv1.AgentRequestPayload
}

// ServerResponse represents server's response.
// It is similar to agentv1.ServerMessage except it can contain only responses,
// and the payload is already unwrapped (XXX instead of ServerMessage_XXX).
type ServerResponse struct {
	ID      uint32
	Status  *grpcstatus.Status
	Payload agentv1.ServerResponsePayload
}

// Metrics represents useful channel metrics.
type Metrics struct {
	Sent      float64 // a total number of messages sent to pmm-agent
	Recv      float64 // a total number of messages received from pmm-agent
	Responses float64 // the current length of the response queue
	Requests  float64 // the current length of the request queue
}

// Response is a type used to pass response from pmm-agent to the subscriber.
type Response struct {
	Payload agentv1.AgentResponsePayload
	Error   error
}

type Stream interface {
	Send(*agentpb.ServerMessage) error
	Recv() (*agentpb.AgentMessage, error)
}

// Channel encapsulates two-way communication channel between pmm-managed and pmm-agent.
//
// All exported methods are thread-safe.
//
//nolint:maligned
type Channel struct {
<<<<<<< HEAD
	s agentv1.AgentService_ConnectServer
=======
	s Stream
>>>>>>> b1a49415

	mSent, mRecv uint32

	lastSentRequestID uint32

	sendM sync.Mutex

	rw        sync.RWMutex
	responses map[uint32]chan Response
	requests  chan *AgentRequest

	closeOnce sync.Once
	closeWait chan struct{}
	closeErr  error

	l *logrus.Entry
}

// New creates new two-way communication channel with given stream.
//
// Stream should not be used by the caller after channel is created.
<<<<<<< HEAD
func New(stream agentv1.AgentService_ConnectServer) *Channel {
=======
func New(ctx context.Context, stream Stream) *Channel {
>>>>>>> b1a49415
	s := &Channel{
		s: stream,

		responses: make(map[uint32]chan Response),
		requests:  make(chan *AgentRequest, agentRequestsCap),

		closeWait: make(chan struct{}),

		l: logger.Get(ctx),
	}

	go s.runReceiver()
	return s
}

// close marks channel as closed with given error - only once.
func (c *Channel) close(err error) {
	c.closeOnce.Do(func() {
		c.l.Debugf("Closing with error: %+v", err)
		c.closeErr = err

		c.rw.Lock()
		for _, ch := range c.responses { // unblock all subscribers
			close(ch)
		}
		c.responses = nil // prevent future subscriptions
		c.rw.Unlock()

		close(c.closeWait)
	})
}

// Wait blocks until channel is closed and returns the reason why it was closed.
//
// When Wait returns, underlying gRPC connection should be terminated to prevent goroutine leak.
func (c *Channel) Wait() error {
	<-c.closeWait
	return c.closeErr
}

// Requests returns a channel for incoming requests. It must be read. It is closed on any error (see Wait).
func (c *Channel) Requests() <-chan *AgentRequest {
	return c.requests
}

// Send sends message to pmm-managed. It is no-op once channel is closed (see Wait).
func (c *Channel) Send(resp *ServerResponse) {
	msg := &agentv1.ServerMessage{
		Id:     resp.ID,
		Status: resp.Status.Proto(),
	}
	if resp.Payload != nil {
		msg.Payload = resp.Payload.ServerMessageResponsePayload()
	}
	c.send(msg)
}

// SendAndWaitResponse sends request to pmm-agent, blocks until response is available.
// If error occurred - subscription got canceled - returned payload is nil and error contains reason for cancellation.
// Response and error will be both nil if channel is closed.
// It is no-op once channel is closed (see Wait).
func (c *Channel) SendAndWaitResponse(payload agentv1.ServerRequestPayload) (agentv1.AgentResponsePayload, error) { //nolint:ireturn
	id := atomic.AddUint32(&c.lastSentRequestID, 1)
	ch := c.subscribe(id)

	c.send(&agentv1.ServerMessage{
		Id:      id,
		Payload: payload.ServerMessageRequestPayload(),
	})
	resp, ok := <-ch
	if !ok {
		return nil, errors.New("channel is closed")
	}

	return resp.Payload, resp.Error
}

func (c *Channel) send(msg *agentv1.ServerMessage) {
	c.sendM.Lock()
	select {
	case <-c.closeWait:
		c.sendM.Unlock()
		return
	default:
	}

	// Check log level before calling formatting function.
	// Do not waste resources in case debug level is not enabled.
	if c.l.Logger.IsLevelEnabled(logrus.DebugLevel) {
		// do not use default compact representation for large/complex messages
		if size := proto.Size(msg); size < 100 {
			c.l.Debugf("Sending message (%d bytes): %s.", size, msg)
		} else {
			c.l.Debugf("Sending message (%d bytes):\n%s\n", size, proto.MarshalTextString(msg))
		}
	}

	err := c.s.Send(msg)
	c.sendM.Unlock()
	if err != nil {
		c.close(errors.Wrap(err, "failed to send message"))
		return
	}
	atomic.AddUint32(&c.mSent, 1)
}

// runReceiver receives messages from server.
func (c *Channel) runReceiver() {
	defer func() {
		close(c.requests)
		c.l.Debug("Exiting receiver goroutine.")
	}()

	for {
		msg, err := c.s.Recv()
		if err != nil {
			c.close(errors.Wrap(err, "failed to receive message"))
			return
		}
		atomic.AddUint32(&c.mRecv, 1)

		// Check log level before calling formatting function.
		// Do not waste resources in case debug level is not enabled.
		if c.l.Logger.IsLevelEnabled(logrus.DebugLevel) {
			// do not use default compact representation for large/complex messages
			if size := proto.Size(msg); size < 100 {
				c.l.Debugf("Received message (%d bytes): %s.", size, msg)
			} else {
				c.l.Debugf("Received message (%d bytes):\n%s\n", size, proto.MarshalTextString(msg))
			}
		}

		switch p := msg.Payload.(type) {
		// requests
		case *agentv1.AgentMessage_Ping:
			c.requests <- &AgentRequest{
				ID:      msg.Id,
				Payload: p.Ping,
			}
		case *agentv1.AgentMessage_StateChanged:
			c.requests <- &AgentRequest{
				ID:      msg.Id,
				Payload: p.StateChanged,
			}
		case *agentv1.AgentMessage_QanCollect:
			c.requests <- &AgentRequest{
				ID:      msg.Id,
				Payload: p.QanCollect,
			}
		case *agentv1.AgentMessage_ActionResult:
			c.requests <- &AgentRequest{
				ID:      msg.Id,
				Payload: p.ActionResult,
			}

		// simple messages
		case *agentv1.AgentMessage_JobResult:
			c.requests <- &AgentRequest{
				ID:      msg.Id,
				Payload: p.JobResult,
			}
		case *agentv1.AgentMessage_JobProgress:
			c.requests <- &AgentRequest{
				ID:      msg.Id,
				Payload: p.JobProgress,
			}

		// responses
		case *agentv1.AgentMessage_Pong:
			c.publish(msg.Id, msg.Status, p.Pong)
		case *agentv1.AgentMessage_SetState:
			c.publish(msg.Id, msg.Status, p.SetState)
		case *agentv1.AgentMessage_StartAction:
			c.publish(msg.Id, msg.Status, p.StartAction)
		case *agentv1.AgentMessage_StopAction:
			c.publish(msg.Id, msg.Status, p.StopAction)
		case *agentv1.AgentMessage_StartJob:
			c.publish(msg.Id, msg.Status, p.StartJob)
		case *agentv1.AgentMessage_StopJob:
			c.publish(msg.Id, msg.Status, p.StopJob)
		case *agentv1.AgentMessage_JobStatus:
			c.publish(msg.Id, msg.Status, p.JobStatus)
		case *agentv1.AgentMessage_CheckConnection:
			c.publish(msg.Id, msg.Status, p.CheckConnection)
		case *agentv1.AgentMessage_GetVersions:
			c.publish(msg.Id, msg.Status, p.GetVersions)
		case *agentv1.AgentMessage_PbmSwitchPitr:
			c.publish(msg.Id, msg.Status, p.PbmSwitchPitr)
		case *agentv1.AgentMessage_AgentLogs:
			c.publish(msg.Id, msg.Status, p.AgentLogs)
		case *agentv1.AgentMessage_ServiceInfo:
			c.publish(msg.Id, msg.Status, p.ServiceInfo)

		case nil:
			c.cancel(msg.Id, errors.Errorf("unimplemented: failed to handle received message %s", msg))
			if msg.Status != nil && grpcstatus.FromProto(msg.Status).Code() == codes.Unimplemented {
				// This means pmm-agent does not know the message payload type we just sent.
				// We continue here to stop endless cycle of Unimplemented messages between pmm-managed and pmm-agent.
				c.l.Warnf("pmm-agent was not able to process message with id: %d, handling of that payload type is unimplemented", msg.Id)
				continue
			}
			c.Send(&ServerResponse{
				ID:     msg.Id,
				Status: grpcstatus.New(codes.Unimplemented, "can't handle message type sent, it is not implemented"),
			})
		}
	}
}

func (c *Channel) subscribe(id uint32) chan Response {
	ch := make(chan Response, 1)
	c.rw.Lock()
	if c.responses == nil { // Channel is closed, no more subscriptions
		c.rw.Unlock()
		close(ch)
		return ch
	}

	_, ok := c.responses[id]
	if ok {
		// it is possible only on lastSentRequestID wrap around, and we can't recover from that
		c.l.Panicf("Already have subscriber for ID %d.", id)
	}

	c.responses[id] = ch
	c.rw.Unlock()
	return ch
}

func (c *Channel) removeResponseChannel(id uint32) chan Response {
	c.rw.Lock()
	defer c.rw.Unlock()
	if c.responses == nil { // Channel is closed, no more publishing
		return nil
	}

	ch := c.responses[id]
	if ch == nil {
		c.l.Errorf("No subscriber for ID %d", id)
		return nil
	}
	delete(c.responses, id)
	return ch
}

// cancel sends an error to the subscriber and closes the subscription channel.
func (c *Channel) cancel(id uint32, err error) {
	if ch := c.removeResponseChannel(id); ch != nil {
		ch <- Response{Error: err}
		close(ch)
	}
}

func (c *Channel) publish(id uint32, status *protostatus.Status, resp agentv1.AgentResponsePayload) {
	if status != nil && grpcstatus.FromProto(status).Code() != codes.OK {
		c.l.Errorf("got response %v with status %v", resp, status)
		c.cancel(id, grpcstatus.FromProto(status).Err())
		return
	}

	if ch := c.removeResponseChannel(id); ch != nil {
		ch <- Response{Payload: resp}
	}
}

// Metrics returns current channel metrics.
func (c *Channel) Metrics() *Metrics {
	c.rw.RLock()
	responses := len(c.responses)
	requests := len(c.requests)
	c.rw.RUnlock()

	return &Metrics{
		Sent:      float64(atomic.LoadUint32(&c.mSent)),
		Recv:      float64(atomic.LoadUint32(&c.mRecv)),
		Responses: float64(responses),
		Requests:  float64(requests),
	}
}<|MERGE_RESOLUTION|>--- conflicted
+++ resolved
@@ -68,8 +68,8 @@
 }
 
 type Stream interface {
-	Send(*agentpb.ServerMessage) error
-	Recv() (*agentpb.AgentMessage, error)
+	Send(*agentv1.ServerMessage) error
+	Recv() (*agentv1.AgentMessage, error)
 }
 
 // Channel encapsulates two-way communication channel between pmm-managed and pmm-agent.
@@ -78,11 +78,7 @@
 //
 //nolint:maligned
 type Channel struct {
-<<<<<<< HEAD
-	s agentv1.AgentService_ConnectServer
-=======
 	s Stream
->>>>>>> b1a49415
 
 	mSent, mRecv uint32
 
@@ -104,11 +100,7 @@
 // New creates new two-way communication channel with given stream.
 //
 // Stream should not be used by the caller after channel is created.
-<<<<<<< HEAD
-func New(stream agentv1.AgentService_ConnectServer) *Channel {
-=======
 func New(ctx context.Context, stream Stream) *Channel {
->>>>>>> b1a49415
 	s := &Channel{
 		s: stream,
 
