// Copyright (C) 2023 Percona LLC
//
// This program is free software: you can redistribute it and/or modify
// it under the terms of the GNU Affero General Public License as published by
// the Free Software Foundation, either version 3 of the License, or
// (at your option) any later version.
//
// This program is distributed in the hope that it will be useful,
// but WITHOUT ANY WARRANTY; without even the implied warranty of
// MERCHANTABILITY or FITNESS FOR A PARTICULAR PURPOSE. See the
// GNU Affero General Public License for more details.
//
// You should have received a copy of the GNU Affero General Public License
// along with this program. If not, see <https://www.gnu.org/licenses/>.

package agents

import (
	"context"
	"runtime/pprof"
	"time"

	"github.com/AlekSi/pointer"
	"github.com/pkg/errors"
	"google.golang.org/grpc/codes"
	"google.golang.org/grpc/status"
	"google.golang.org/protobuf/types/known/timestamppb"
	"gopkg.in/reform.v1"

	agentv1 "github.com/percona/pmm/api/agent/v1"
	inventoryv1 "github.com/percona/pmm/api/inventory/v1"
	"github.com/percona/pmm/managed/models"
	"github.com/percona/pmm/managed/services/agents/channel"
	"github.com/percona/pmm/utils/logger"
)

// Handler handles agent requests.
type Handler struct {
	db          *reform.DB
	r           *Registry
	vmdb        prometheusService
	qanClient   qanClient
	state       *StateUpdater
	jobsService jobsService
}

// NewHandler creates new agents handler.
func NewHandler(db *reform.DB, qanClient qanClient, vmdb prometheusService, registry *Registry, state *StateUpdater,
	jobsService jobsService,
) *Handler {
	h := &Handler{
		db:          db,
		r:           registry,
		vmdb:        vmdb,
		qanClient:   qanClient,
		state:       state,
		jobsService: jobsService,
	}
	return h
}

// Run takes over pmm-agent gRPC stream and runs it until completion.
func (h *Handler) Run(stream agentv1.AgentService_ConnectServer) error {
	disconnectReason := "unknown"

	ctx := stream.Context()
	l := logger.Get(ctx)
	agent, err := h.r.register(stream)
	if err != nil {
		disconnectReason = "auth"
		return err
	}
	defer func() {
		l.Infof("Disconnecting client: %s.", disconnectReason)
	}()

	// run pmm-agent state update loop for the current agent.
	go h.state.runStateChangeHandler(ctx, agent)

	h.state.RequestStateUpdate(ctx, agent.id)

	ticker := time.NewTicker(10 * time.Second)
	defer ticker.Stop()
	for {
		select {
		case <-ticker.C:
			err := h.r.ping(ctx, agent)
			if err != nil {
				l.Errorf("agent %s ping: %v", agent.id, err)
			}

		// see unregister and Kick methods
		case <-agent.kickChan:
			// already unregistered, no need to call unregister method
			l.Warn("Kicked.")
			disconnectReason = "kicked"
			err = status.Errorf(codes.Aborted, "Kicked.")
			return err

		case req := <-agent.channel.Requests():
			if req == nil {
				disconnectReason = "done"
				err = agent.channel.Wait()
				h.r.unregister(agent.id, disconnectReason)
				if err != nil {
					l.Error(errors.WithStack(err))
				}
<<<<<<< HEAD
				return h.updateAgentStatusForChildren(ctx, agent.id, inventoryv1.AgentStatus_AGENT_STATUS_DONE)
=======
				return nil
>>>>>>> b1a49415
			}

			switch p := req.Payload.(type) {
			case *agentv1.Ping:
				agent.channel.Send(&channel.ServerResponse{
					ID: req.ID,
					Payload: &agentv1.Pong{
						CurrentTime: timestamppb.Now(),
					},
				})

			case *agentv1.StateChangedRequest:
				pprof.Do(ctx, pprof.Labels("request", "StateChangedRequest"), func(ctx context.Context) {
					if err := h.stateChanged(ctx, p); err != nil {
						l.Errorf("%+v", err)
					}

					agent.channel.Send(&channel.ServerResponse{
						ID:      req.ID,
						Payload: &agentv1.StateChangedResponse{},
					})
				})

			case *agentv1.QANCollectRequest:
				pprof.Do(ctx, pprof.Labels("request", "QANCollectRequest"), func(ctx context.Context) {
					if err := h.qanClient.Collect(ctx, p.MetricsBucket); err != nil {
						l.Errorf("%+v", err)
					}

					agent.channel.Send(&channel.ServerResponse{
						ID:      req.ID,
						Payload: &agentv1.QANCollectResponse{},
					})
				})

			case *agentv1.ActionResultRequest:
				// TODO: PMM-3978: In the future we need to merge action parts before send it to storage.
				err := models.ChangeActionResult(h.db.Querier, p.ActionId, agent.id, p.Error, string(p.Output), p.Done)
				if err != nil {
					l.Warnf("Failed to change action: %+v", err)
				}

				if !p.Done && p.Error != "" {
					l.Warnf("Action was done with an error: %v.", p.Error)
				}

				agent.channel.Send(&channel.ServerResponse{
					ID:      req.ID,
					Payload: &agentv1.ActionResultResponse{},
				})

			case *agentv1.JobResult:
				h.jobsService.handleJobResult(ctx, l, p)
			case *agentv1.JobProgress:
				h.jobsService.handleJobProgress(ctx, p)
			case nil:
				l.Errorf("Unexpected request: %+v.", req)
			}
		}
	}
}

func (h *Handler) updateAgentStatusForChildren(ctx context.Context, agentID string, status inventoryv1.AgentStatus) error {
	return h.db.InTransaction(func(t *reform.TX) error {
		agents, err := models.FindAgents(t.Querier, models.AgentFilters{
			PMMAgentID: agentID,
		})
		if err != nil {
			return errors.Wrap(err, "failed to get pmm-agent's child agents")
		}
		for _, agent := range agents {
			if err := updateAgentStatus(ctx, t.Querier, agent.AgentID, status, uint32(pointer.GetUint16(agent.ListenPort)), agent.ProcessExecPath, nil); err != nil {
				return errors.Wrap(err, "failed to update agent's status")
			}
		}
		return nil
	})
}

func (h *Handler) stateChanged(ctx context.Context, req *agentv1.StateChangedRequest) error {
	var PMMAgentID string

	errTX := h.db.InTransaction(func(tx *reform.TX) error {
		var agentIDs []string
		var err error
		PMMAgentID, agentIDs, err = h.r.roster.get(req.AgentId)
		if err != nil {
			return err
		}

		for _, agentID := range agentIDs {
			err := updateAgentStatus(
				ctx,
				tx.Querier,
				agentID,
				req.Status,
				req.ListenPort,
				pointer.ToStringOrNil(req.ProcessExecPath),
				pointer.ToStringOrNil(req.Version))
			if err != nil {
				return err
			}
		}
		return nil
	})
	if errTX != nil {
		return errTX
	}

	h.vmdb.RequestConfigurationUpdate()
	agent, err := models.FindAgentByID(h.db.Querier, PMMAgentID)
	if err != nil {
		return err
	}
	if agent.PMMAgentID == nil {
		return nil
	}

	h.state.RequestStateUpdate(ctx, *agent.PMMAgentID)
	return nil
}

// SetAllAgentsStatusUnknown goes through all pmm-agents and sets status to UNKNOWN.
func (h *Handler) SetAllAgentsStatusUnknown(ctx context.Context) error {
	agentType := models.PMMAgentType
	agents, err := models.FindAgents(h.db.Querier, models.AgentFilters{AgentType: &agentType})
	if err != nil {
		return errors.Wrap(err, "failed to get pmm-agents")
	}
	for _, agent := range agents {
		if !h.r.IsConnected(agent.AgentID) {
			err = h.updateAgentStatusForChildren(ctx, agent.AgentID, inventoryv1.AgentStatus_AGENT_STATUS_UNKNOWN)
			if err != nil {
				return err
			}
		}
	}
	return nil
}

func updateAgentStatus(
	ctx context.Context,
	q *reform.Querier,
	agentID string,
	status inventoryv1.AgentStatus,
	listenPort uint32,
	processExecPath *string,
	version *string,
) error {
	l := logger.Get(ctx)
	l.Debugf("updateAgentStatus: %s %s %d", agentID, status, listenPort)

	agent := &models.Agent{AgentID: agentID}
	err := q.Reload(agent)

	// agent can be already deleted, but we still can receive status message from pmm-agent.
	if errors.Is(err, reform.ErrNoRows) {
		if status == inventoryv1.AgentStatus_AGENT_STATUS_STOPPING || status == inventoryv1.AgentStatus_AGENT_STATUS_DONE {
			return nil
		}

		l.Warnf("Failed to select Agent by ID for (%s, %s).", agentID, status)
	}
	if err != nil {
		return errors.Wrap(err, "failed to select Agent by ID")
	}

	agent.Status = status.String()
	agent.ProcessExecPath = processExecPath
	agent.ListenPort = pointer.ToUint16(uint16(listenPort))
	if version != nil {
		agent.Version = version
	}
	if err = q.Update(agent); err != nil {
		return errors.Wrap(err, "failed to update Agent")
	}
	return nil
}<|MERGE_RESOLUTION|>--- conflicted
+++ resolved
@@ -105,11 +105,7 @@
 				if err != nil {
 					l.Error(errors.WithStack(err))
 				}
-<<<<<<< HEAD
-				return h.updateAgentStatusForChildren(ctx, agent.id, inventoryv1.AgentStatus_AGENT_STATUS_DONE)
-=======
 				return nil
->>>>>>> b1a49415
 			}
 
 			switch p := req.Payload.(type) {
