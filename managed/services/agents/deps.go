// Copyright (C) 2017 Percona LLC
//
// This program is free software: you can redistribute it and/or modify
// it under the terms of the GNU Affero General Public License as published by
// the Free Software Foundation, either version 3 of the License, or
// (at your option) any later version.
//
// This program is distributed in the hope that it will be useful,
// but WITHOUT ANY WARRANTY; without even the implied warranty of
// MERCHANTABILITY or FITNESS FOR A PARTICULAR PURPOSE. See the
// GNU Affero General Public License for more details.
//
// You should have received a copy of the GNU Affero General Public License
// along with this program. If not, see <https://www.gnu.org/licenses/>.

package agents

import (
	"context"
	"net/url"

	"github.com/sirupsen/logrus"

	"github.com/percona/pmm/api/agentpb"
	qanpb "github.com/percona/pmm/api/qanpb"
)

// prometheusService is a subset of methods of victoriametrics.Service used by this package.
// We use it instead of real type to avoid dependency cycle.
//
// FIXME Rename to victoriaMetrics.Service, update tests.
type prometheusService interface {
	RequestConfigurationUpdate()
	BuildScrapeConfigForVMAgent(pmmAgentID string) ([]byte, error)
}

// qanClient is a subset of methods of qan.Client used by this package.
// We use it instead of real type to avoid dependency cycle.
type qanClient interface {
	Collect(ctx context.Context, metricsBuckets []*agentpb.MetricsBucket) error
	QueryExists(ctx context.Context, serviceID, query string) error
	ExplainFingerprintByQueryID(ctx context.Context, serviceID, queryID string) (*qanpb.ExplainFingerprintByQueryIDReply, error)
	SchemaByQueryID(ctx context.Context, serviceID, queryID string) (*qanpb.SchemaByQueryIDReply, error)
}

// retentionService is a subset of methods of backup.Client used by this package.
// We use it instead of real type to avoid dependency cycle.
type retentionService interface {
	EnforceRetention(scheduleID string) error
}

// jobsService is a subset of methods of agents.JobsService used by this package.
// We use it instead of real type to avoid dependency cycle.
type jobsService interface {
	handleJobResult(ctx context.Context, l *logrus.Entry, result *agentpb.JobResult)
	handleJobProgress(ctx context.Context, progress *agentpb.JobProgress)
}

// victoriaMetricsParams is a subset of methods of models.VMParams used by this package.
// We use it instead of real type to avoid dependency cycle.
type victoriaMetricsParams interface {
	ExternalVM() bool
	URLFor(path string) (*url.URL, error)
	URL() string
<<<<<<< HEAD
}

// highAvailablityService is an interface to get information related to High Availability.
type highAvailablityService interface {
	PassiveMode() bool
=======
>>>>>>> ffc66f09
}<|MERGE_RESOLUTION|>--- conflicted
+++ resolved
@@ -62,12 +62,9 @@
 	ExternalVM() bool
 	URLFor(path string) (*url.URL, error)
 	URL() string
-<<<<<<< HEAD
 }
 
 // highAvailablityService is an interface to get information related to High Availability.
 type highAvailablityService interface {
 	PassiveMode() bool
-=======
->>>>>>> ffc66f09
 }