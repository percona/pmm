--- conflicted
+++ resolved
@@ -25,7 +25,6 @@
 	"github.com/percona/pmm/managed/models"
 )
 
-<<<<<<< HEAD
 // UnsupportedAgentError is used when the target PMM agent doesn't support the requested functionality.
 type UnsupportedAgentError struct {
 	Functionality string
@@ -37,10 +36,6 @@
 	return fmt.Sprintf("%s is not supported on pmm-agent %q version %q", e.Functionality,
 		e.AgentID, e.AgentVersion)
 }
-=======
-// ErrIncompatibleAgentVersion is returned when the version of the running pmm-agent does not support a given functionality.
-var ErrIncompatibleAgentVersion = errors.New("incompatible agent version")
->>>>>>> 5ffe9a2e
 
 // PMMAgentSupported checks if pmm agent version satisfies required min version.
 func PMMAgentSupported(q *reform.Querier, pmmAgentID, functionalityPrefix string, pmmMinVersion *version.Version) error {
@@ -65,16 +60,11 @@
 	}
 
 	if pmmAgentVersion.LessThan(pmmMinVersion) {
-<<<<<<< HEAD
 		return errors.WithStack(&UnsupportedAgentError{
-			AgentID:       pmmAgentID,
+			AgentID:       agentModel.AgentID,
 			Functionality: functionalityPrefix,
-			AgentVersion:  *pmmAgent.Version,
+			AgentVersion:  *agentModel.Version,
 		})
-=======
-		return errors.WithMessagef(ErrIncompatibleAgentVersion, "%s is not supported on pmm-agent %q version %q, min required version %q", functionalityPrefix,
-			agentModel.AgentID, *agentModel.Version, pmmMinVersion)
->>>>>>> 5ffe9a2e
 	}
 	return nil
 }