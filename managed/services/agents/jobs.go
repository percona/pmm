// Copyright (C) 2017 Percona LLC
//
// This program is free software: you can redistribute it and/or modify
// it under the terms of the GNU Affero General Public License as published by
// the Free Software Foundation, either version 3 of the License, or
// (at your option) any later version.
//
// This program is distributed in the hope that it will be useful,
// but WITHOUT ANY WARRANTY; without even the implied warranty of
// MERCHANTABILITY or FITNESS FOR A PARTICULAR PURPOSE. See the
// GNU Affero General Public License for more details.
//
// You should have received a copy of the GNU Affero General Public License
// along with this program. If not, see <https://www.gnu.org/licenses/>.

// Package agents provides jobs functionality.
package agents

import (
	"context"
	"time"

	"github.com/hashicorp/go-version"
	"github.com/pkg/errors"
	"github.com/sirupsen/logrus"
	"google.golang.org/protobuf/types/known/durationpb"
	"gopkg.in/reform.v1"

	"github.com/percona/pmm/api/agentpb"
	backupv1beta1 "github.com/percona/pmm/api/managementpb/backup"
	"github.com/percona/pmm/managed/models"
)

var (
	// ErrRetriesExhausted is returned when remaining retries are 0.
	ErrRetriesExhausted = errors.New("retries exhausted")

<<<<<<< HEAD
	pmmAgentMinVersionForMongoDBBackupAndRestore         = version.Must(version.NewVersion("2.19"))
	pmmAgentMinVersionForMySQLBackupAndRestore           = version.Must(version.NewVersion("2.23"))
	pmmAgentMinVersionForMongoDBUsePMMClientLocalStorage = version.Must(version.NewVersion("2.31.0-0"))
=======
	pmmAgentMinVersionForMySQLBackupAndRestore         = version.Must(version.NewVersion("2.23"))
	pmmAgentMinVersionForMongoLogicalBackupAndRestore  = version.Must(version.NewVersion("2.19"))
	pmmAgentMinVersionForMongoPhysicalBackupAndRestore = version.Must(version.NewVersion("2.31.0-0"))
>>>>>>> d7ad0f54
)

const (
	maxRestartInterval = 8 * time.Hour
)

// JobsService provides methods for managing jobs.
type JobsService struct {
	r  *Registry
	db *reform.DB

	retentionService retentionService
	l                *logrus.Entry
}

// NewJobsService returns new jobs service.
func NewJobsService(db *reform.DB, registry *Registry, retention retentionService) *JobsService {
	return &JobsService{
		db:               db,
		r:                registry,
		retentionService: retention,
		l:                logrus.WithField("component", "agents/jobsService"),
	}
}

func (s *JobsService) RestartJob(ctx context.Context, jobID string) error {
	var job *models.Job
	var artifact *models.Artifact
	var locationModel *models.BackupLocation
	var locationConfig *models.BackupLocationConfig
	var dbConfig *models.DBConfig
	errTx := s.db.InTransaction(func(tx *reform.TX) error {
		var err error
		job, err = models.FindJobByID(tx.Querier, jobID)
		if err != nil {
			return errors.WithStack(err)
		}

		if job.Retries == 0 {
			return ErrRetriesExhausted
		}

		job.Retries--
		if err = tx.Update(job); err != nil {
			return err
		}

		switch job.Type {
		case models.MySQLBackupJob:
			artifact, err = models.FindArtifactByID(tx.Querier, job.Data.MySQLBackup.ArtifactID)
			if err != nil {
				return errors.WithStack(err)
			}

			locationModel, err = models.FindBackupLocationByID(tx.Querier, artifact.LocationID)
			if err != nil {
				return errors.WithStack(err)
			}
			dbConfig, err = models.FindDBConfigForService(tx.Querier, job.Data.MySQLBackup.ServiceID)
			if err != nil {
				return errors.WithStack(err)
			}
		case models.MongoDBBackupJob:
			artifact, err = models.FindArtifactByID(tx.Querier, job.Data.MongoDBBackup.ArtifactID)
			if err != nil {
				return errors.WithStack(err)
			}

			locationModel, err = models.FindBackupLocationByID(tx.Querier, artifact.LocationID)
			if err != nil {
				return errors.WithStack(err)
			}

			dbConfig, err = models.FindDBConfigForService(tx.Querier, job.Data.MongoDBBackup.ServiceID)
			if err != nil {
				return errors.WithStack(err)
			}

		case models.MySQLRestoreBackupJob, models.MongoDBRestoreBackupJob:
			fallthrough
		default:
			return errors.Errorf("job type %v can't be restarted", job.Type)
		}

		return nil
	})
	if errTx != nil {
		return errTx
	}

	if locationModel != nil {
		locationConfig = &models.BackupLocationConfig{
			PMMServerConfig: locationModel.PMMServerConfig,
			PMMClientConfig: locationModel.PMMClientConfig,
			S3Config:        locationModel.S3Config,
		}
	}

	s.l.Debugf("restarting job: %s, delay: %v", jobID, job.Interval)

	select {
	case <-time.After(job.Interval):
	case <-ctx.Done():
		return ctx.Err()
	}

	switch job.Type {
	case models.MySQLBackupJob:
		if err := s.StartMySQLBackupJob(job.ID, job.PMMAgentID, job.Timeout, artifact.Name, dbConfig, locationConfig); err != nil {
			return errors.WithStack(err)
		}
	case models.MongoDBBackupJob:
		if err := s.StartMongoDBBackupJob(job.ID, job.PMMAgentID, job.Timeout, artifact.Name, dbConfig,
			job.Data.MongoDBBackup.Mode, job.Data.MongoDBBackup.DataModel, locationConfig); err != nil {
			return errors.WithStack(err)
		}
	case models.MySQLRestoreBackupJob:
	case models.MongoDBRestoreBackupJob:
	}

	return nil
}

func (s *JobsService) handleJobResult(ctx context.Context, l *logrus.Entry, result *agentpb.JobResult) {
	var scheduleID string
	if errTx := s.db.InTransaction(func(t *reform.TX) error {
		job, err := models.FindJobByID(t.Querier, result.JobId)
		if err != nil {
			return err
		}

		switch result := result.Result.(type) {
		case *agentpb.JobResult_Error_:
			if err := s.handleJobError(job); err != nil {
				l.Errorf("failed to handle job error: %s", err)
			}
			job.Error = result.Error.Message
		case *agentpb.JobResult_MysqlBackup:
			if job.Type != models.MySQLBackupJob {
				return errors.Errorf("result type %s doesn't match job type %s", models.MySQLBackupJob, job.Type)
			}

			artifact, err := models.UpdateArtifact(t.Querier, job.Data.MySQLBackup.ArtifactID, models.UpdateArtifactParams{
				Status: models.BackupStatusPointer(models.SuccessBackupStatus),
			})
			if err != nil {
				return err
			}

			if artifact.Type == models.ScheduledArtifactType {
				scheduleID = artifact.ScheduleID
			}
		case *agentpb.JobResult_MongodbBackup:
			if job.Type != models.MongoDBBackupJob {
				return errors.Errorf("result type %s doesn't match job type %s", models.MongoDBBackupJob, job.Type)
			}

			artifact, err := models.UpdateArtifact(t.Querier, job.Data.MongoDBBackup.ArtifactID, models.UpdateArtifactParams{
				Status: models.BackupStatusPointer(models.SuccessBackupStatus),
			})
			if err != nil {
				return err
			}

			if artifact.Type == models.ScheduledArtifactType {
				scheduleID = artifact.ScheduleID
			}
		case *agentpb.JobResult_MysqlRestoreBackup:
			if job.Type != models.MySQLRestoreBackupJob {
				return errors.Errorf("result type %s doesn't match job type %s", models.MySQLRestoreBackupJob, job.Type)
			}

			_, err := models.ChangeRestoreHistoryItem(
				t.Querier,
				job.Data.MySQLRestoreBackup.RestoreID,
				models.ChangeRestoreHistoryItemParams{
					Status: models.SuccessRestoreStatus,
				})
			if err != nil {
				return err
			}

		case *agentpb.JobResult_MongodbRestoreBackup:
			if job.Type != models.MongoDBRestoreBackupJob {
				return errors.Errorf("result type %s doesn't match job type %s", models.MongoDBRestoreBackupJob, job.Type)
			}

			_, err := models.ChangeRestoreHistoryItem(
				t.Querier,
				job.Data.MongoDBRestoreBackup.RestoreID,
				models.ChangeRestoreHistoryItemParams{
					Status: models.SuccessRestoreStatus,
				})
			if err != nil {
				return err
			}
		default:
			return errors.Errorf("unexpected job result type: %T", result)
		}
		job.Done = true
		return t.Update(job)
	}); errTx != nil {
		l.Errorf("Failed to save job result: %+v", errTx)
	}

	if scheduleID != "" {
		go func() {
			if err := s.retentionService.EnforceRetention(context.Background(), scheduleID); err != nil {
				l.Errorf("failed to enforce retention: %v", err)
			}
		}()
	}
}

func (s *JobsService) handleJobError(job *models.Job) error {
	var err error
	switch job.Type {
	case models.MySQLBackupJob:
		_, err = models.UpdateArtifact(s.db.Querier, job.Data.MySQLBackup.ArtifactID, models.UpdateArtifactParams{
			Status: models.BackupStatusPointer(models.ErrorBackupStatus),
		})
	case models.MongoDBBackupJob:
		_, err = models.UpdateArtifact(s.db.Querier, job.Data.MongoDBBackup.ArtifactID, models.UpdateArtifactParams{
			Status: models.BackupStatusPointer(models.ErrorBackupStatus),
		})
	case models.MySQLRestoreBackupJob:
		_, err = models.ChangeRestoreHistoryItem(
			s.db.Querier,
			job.Data.MySQLRestoreBackup.RestoreID,
			models.ChangeRestoreHistoryItemParams{
				Status: models.ErrorRestoreStatus,
			})
	case models.MongoDBRestoreBackupJob:
		_, err = models.ChangeRestoreHistoryItem(
			s.db.Querier,
			job.Data.MongoDBRestoreBackup.RestoreID,
			models.ChangeRestoreHistoryItemParams{
				Status: models.ErrorRestoreStatus,
			})
	default:
		return errors.Errorf("unknown job type %s", job.Type)
	}

	go func() {
		restartCtx, cancel := context.WithTimeout(context.Background(), maxRestartInterval)
		defer cancel()
		restartErr := s.RestartJob(restartCtx, job.ID)
		if restartErr != nil && restartErr != ErrRetriesExhausted {
			s.l.Errorf("restart job %s: %v", job.ID, restartErr)
		}
	}()

	return err
}

func (s *JobsService) handleJobProgress(ctx context.Context, progress *agentpb.JobProgress) {
	switch result := progress.Result.(type) {
	case *agentpb.JobProgress_Logs_:
		_, err := models.CreateJobLog(s.db.Querier, models.CreateJobLogParams{
			JobID:     progress.JobId,
			ChunkID:   int(result.Logs.ChunkId),
			Data:      result.Logs.Data,
			LastChunk: result.Logs.Done,
		})
		if err != nil {
			s.l.WithError(err).Errorf("failed to create log for job %s [chunk: %d]", progress.JobId, result.Logs.ChunkId)
		}
	default:
		s.l.Errorf("unexpected job progress type: %T", result)
	}
}

// StartMySQLBackupJob starts mysql backup job on the pmm-agent.
func (s *JobsService) StartMySQLBackupJob(jobID, pmmAgentID string, timeout time.Duration, name string, dbConfig *models.DBConfig, locationConfig *models.BackupLocationConfig) error {
	if err := PMMAgentSupportedByAgentID(s.r.db.Querier, pmmAgentID,
		"mysql backup", pmmAgentMinVersionForMySQLBackupAndRestore); err != nil {
		return err
	}

	mySQLReq := &agentpb.StartJobRequest_MySQLBackup{
		Name:     name,
		User:     dbConfig.User,
		Password: dbConfig.Password,
		Address:  dbConfig.Address,
		Port:     int32(dbConfig.Port),
		Socket:   dbConfig.Socket,
	}

	switch {
	case locationConfig.S3Config != nil:
		mySQLReq.LocationConfig = &agentpb.StartJobRequest_MySQLBackup_S3Config{
			S3Config: convertS3ConfigModel(locationConfig.S3Config),
		}
	default:
		return errors.Errorf("unsupported location config")
	}
	req := &agentpb.StartJobRequest{
		JobId:   jobID,
		Timeout: durationpb.New(timeout),
		Job: &agentpb.StartJobRequest_MysqlBackup{
			MysqlBackup: mySQLReq,
		},
	}

	agent, err := s.r.get(pmmAgentID)
	if err != nil {
		return err
	}

	resp, err := agent.channel.SendAndWaitResponse(req)
	if err != nil {
		return err
	}
	if e := resp.(*agentpb.StartJobResponse).Error; e != "" {
		return errors.Errorf("failed to start MySQL job: %s", e)
	}

	return nil
}

// StartMongoDBBackupJob starts mongoDB backup job on the pmm-agent.
func (s *JobsService) StartMongoDBBackupJob(
	jobID string,
	pmmAgentID string,
	timeout time.Duration,
	name string,
	dbConfig *models.DBConfig,
	mode models.BackupMode,
	dataModel models.DataModel,
	locationConfig *models.BackupLocationConfig,
) error {
<<<<<<< HEAD
	if err := PMMAgentSupportedByAgentID(s.r.db.Querier, pmmAgentID,
		"mongodb backup", pmmAgentMinVersionForMongoDBBackupAndRestore); err != nil {
=======
	var err error
	switch dataModel {
	case models.PhysicalDataModel:
		err = PMMAgentSupported(s.r.db.Querier, pmmAgentID,
			"mongodb physical backup", pmmAgentMinVersionForMongoPhysicalBackupAndRestore)
	case models.LogicalDataModel:
		err = PMMAgentSupported(s.r.db.Querier, pmmAgentID,
			"mongodb logical backup", pmmAgentMinVersionForMongoLogicalBackupAndRestore)
	default:
		err = errors.Errorf("unknown data model: %s", dataModel)
	}
	if err != nil {
>>>>>>> d7ad0f54
		return err
	}

	mongoDBReq := &agentpb.StartJobRequest_MongoDBBackup{
		Name:       name,
		User:       dbConfig.User,
		Password:   dbConfig.Password,
		Address:    dbConfig.Address,
		Port:       int32(dbConfig.Port),
		Socket:     dbConfig.Socket,
		EnablePitr: mode == models.PITR,
	}
	if mongoDBReq.DataModel, err = convertDataModel(dataModel); err != nil {
		return err
	}

	switch {
	case locationConfig.S3Config != nil:
		mongoDBReq.LocationConfig = &agentpb.StartJobRequest_MongoDBBackup_S3Config{
			S3Config: convertS3ConfigModel(locationConfig.S3Config),
		}
	case locationConfig.PMMClientConfig != nil:
		if err := PMMAgentSupportedByAgentID(s.r.db.Querier, pmmAgentID,
			"mongodb backup to client local storage",
			pmmAgentMinVersionForMongoDBUsePMMClientLocalStorage); err != nil {
			return err
		}
		mongoDBReq.LocationConfig = &agentpb.StartJobRequest_MongoDBBackup_PmmClientConfig{
			PmmClientConfig: &agentpb.PMMClientLocationConfig{Path: locationConfig.PMMClientConfig.Path},
		}
	default:
		return errors.Errorf("unsupported location config")
	}
	req := &agentpb.StartJobRequest{
		JobId:   jobID,
		Timeout: durationpb.New(timeout),
		Job: &agentpb.StartJobRequest_MongodbBackup{
			MongodbBackup: mongoDBReq,
		},
	}

	agent, err := s.r.get(pmmAgentID)
	if err != nil {
		return err
	}

	resp, err := agent.channel.SendAndWaitResponse(req)
	if err != nil {
		return err
	}
	if e := resp.(*agentpb.StartJobResponse).Error; e != "" {
		return errors.Errorf("failed to start MongoDB job: %s", e)
	}

	return nil
}

// StartMySQLRestoreBackupJob starts mysql restore backup job on the pmm-agent.
func (s *JobsService) StartMySQLRestoreBackupJob(
	jobID string,
	pmmAgentID string,
	serviceID string,
	timeout time.Duration,
	name string,
	locationConfig *models.BackupLocationConfig,
) error {
	if err := PMMAgentSupportedByAgentID(s.r.db.Querier, pmmAgentID,
		"mysql restore", pmmAgentMinVersionForMySQLBackupAndRestore); err != nil {
		return err
	}

	if locationConfig.S3Config == nil {
		return errors.Errorf("location config is not set")
	}

	req := &agentpb.StartJobRequest{
		JobId:   jobID,
		Timeout: durationpb.New(timeout),
		Job: &agentpb.StartJobRequest_MysqlRestoreBackup{
			MysqlRestoreBackup: &agentpb.StartJobRequest_MySQLRestoreBackup{
				ServiceId: serviceID,
				Name:      name,
				LocationConfig: &agentpb.StartJobRequest_MySQLRestoreBackup_S3Config{
					S3Config: convertS3ConfigModel(locationConfig.S3Config),
				},
			},
		},
	}

	agent, err := s.r.get(pmmAgentID)
	if err != nil {
		return err
	}

	resp, err := agent.channel.SendAndWaitResponse(req)
	if err != nil {
		return err
	}
	if e := resp.(*agentpb.StartJobResponse).Error; e != "" {
		return errors.Errorf("failed to start MySQL restore backup job: %s", e)
	}

	return nil
}

// StartMongoDBRestoreBackupJob starts mongo restore backup job on the pmm-agent.
func (s *JobsService) StartMongoDBRestoreBackupJob(
	jobID string,
	pmmAgentID string,
	timeout time.Duration,
	name string,
	dbConfig *models.DBConfig,
	dataModel models.DataModel,
	locationConfig *models.BackupLocationConfig,
) error {
<<<<<<< HEAD
	if err := PMMAgentSupportedByAgentID(s.r.db.Querier, pmmAgentID,
		"mongodb restore", pmmAgentMinVersionForMongoDBBackupAndRestore); err != nil {
=======
	var err error
	switch dataModel {
	case models.PhysicalDataModel:
		err = PMMAgentSupported(s.r.db.Querier, pmmAgentID,
			"mongodb physical restore", pmmAgentMinVersionForMongoPhysicalBackupAndRestore)
	case models.LogicalDataModel:
		err = PMMAgentSupported(s.r.db.Querier, pmmAgentID,
			"mongodb logical restore", pmmAgentMinVersionForMongoLogicalBackupAndRestore)
	default:
		err = errors.Errorf("unknown data model: %s", dataModel)
	}
	if err != nil {
>>>>>>> d7ad0f54
		return err
	}

	mongoDBReq := &agentpb.StartJobRequest_MongoDBRestoreBackup{
		Name:     name,
		User:     dbConfig.User,
		Password: dbConfig.Password,
		Address:  dbConfig.Address,
		Port:     int32(dbConfig.Port),
		Socket:   dbConfig.Socket,
	}

	switch {
	case locationConfig.S3Config != nil:
		mongoDBReq.LocationConfig = &agentpb.StartJobRequest_MongoDBRestoreBackup_S3Config{
			S3Config: convertS3ConfigModel(locationConfig.S3Config),
		}
	case locationConfig.PMMClientConfig != nil:
		if err := PMMAgentSupportedByAgentID(s.r.db.Querier, pmmAgentID,
			"mongodb restore from client local storage",
			pmmAgentMinVersionForMongoDBUsePMMClientLocalStorage); err != nil {
			return err
		}
		mongoDBReq.LocationConfig = &agentpb.StartJobRequest_MongoDBRestoreBackup_PmmClientConfig{
			PmmClientConfig: &agentpb.PMMClientLocationConfig{Path: locationConfig.PMMClientConfig.Path},
		}
	default:
		return errors.Errorf("unsupported location config")
	}

	req := &agentpb.StartJobRequest{
		JobId:   jobID,
		Timeout: durationpb.New(timeout),
		Job: &agentpb.StartJobRequest_MongodbRestoreBackup{
			MongodbRestoreBackup: mongoDBReq,
		},
	}

	agent, err := s.r.get(pmmAgentID)
	if err != nil {
		return err
	}

	resp, err := agent.channel.SendAndWaitResponse(req)
	if err != nil {
		return err
	}
	if e := resp.(*agentpb.StartJobResponse).Error; e != "" {
		return errors.Errorf("failed to start MonogDB restore backup job: %s", e)
	}

	return nil
}

// StopJob stops job with given given id.
func (s *JobsService) StopJob(jobID string) error {
	jobResult, err := models.FindJobByID(s.db.Querier, jobID)
	if err != nil {
		return errors.WithStack(err)
	}

	if jobResult.Done {
		// Job already finished
		return nil
	}

	agent, err := s.r.get(jobResult.PMMAgentID)
	if err != nil {
		return errors.WithStack(err)
	}

	_, err = agent.channel.SendAndWaitResponse(&agentpb.StopJobRequest{JobId: jobID})

	return err
}

func convertS3ConfigModel(config *models.S3LocationConfig) *agentpb.S3LocationConfig {
	return &agentpb.S3LocationConfig{
		Endpoint:     config.Endpoint,
		AccessKey:    config.AccessKey,
		SecretKey:    config.SecretKey,
		BucketName:   config.BucketName,
		BucketRegion: config.BucketRegion,
	}
}

func convertDataModel(model models.DataModel) (backupv1beta1.DataModel, error) {
	switch model {
	case models.PhysicalDataModel:
		return backupv1beta1.DataModel_PHYSICAL, nil
	case models.LogicalDataModel:
		return backupv1beta1.DataModel_LOGICAL, nil
	default:
		return 0, errors.Errorf("unknown data model: %s", model)
	}
}<|MERGE_RESOLUTION|>--- conflicted
+++ resolved
@@ -35,15 +35,10 @@
 	// ErrRetriesExhausted is returned when remaining retries are 0.
 	ErrRetriesExhausted = errors.New("retries exhausted")
 
-<<<<<<< HEAD
 	pmmAgentMinVersionForMongoDBBackupAndRestore         = version.Must(version.NewVersion("2.19"))
 	pmmAgentMinVersionForMySQLBackupAndRestore           = version.Must(version.NewVersion("2.23"))
+	pmmAgentMinVersionForMongoPhysicalBackupAndRestore = version.Must(version.NewVersion("2.31.0-0"))
 	pmmAgentMinVersionForMongoDBUsePMMClientLocalStorage = version.Must(version.NewVersion("2.31.0-0"))
-=======
-	pmmAgentMinVersionForMySQLBackupAndRestore         = version.Must(version.NewVersion("2.23"))
-	pmmAgentMinVersionForMongoLogicalBackupAndRestore  = version.Must(version.NewVersion("2.19"))
-	pmmAgentMinVersionForMongoPhysicalBackupAndRestore = version.Must(version.NewVersion("2.31.0-0"))
->>>>>>> d7ad0f54
 )
 
 const (
@@ -375,23 +370,18 @@
 	dataModel models.DataModel,
 	locationConfig *models.BackupLocationConfig,
 ) error {
-<<<<<<< HEAD
-	if err := PMMAgentSupportedByAgentID(s.r.db.Querier, pmmAgentID,
-		"mongodb backup", pmmAgentMinVersionForMongoDBBackupAndRestore); err != nil {
-=======
 	var err error
 	switch dataModel {
 	case models.PhysicalDataModel:
-		err = PMMAgentSupported(s.r.db.Querier, pmmAgentID,
+		err = PMMAgentSupportedByAgentID(s.r.db.Querier, pmmAgentID,
 			"mongodb physical backup", pmmAgentMinVersionForMongoPhysicalBackupAndRestore)
 	case models.LogicalDataModel:
-		err = PMMAgentSupported(s.r.db.Querier, pmmAgentID,
+		err = PMMAgentSupportedByAgentID(s.r.db.Querier, pmmAgentID,
 			"mongodb logical backup", pmmAgentMinVersionForMongoLogicalBackupAndRestore)
 	default:
 		err = errors.Errorf("unknown data model: %s", dataModel)
 	}
 	if err != nil {
->>>>>>> d7ad0f54
 		return err
 	}
 
@@ -507,23 +497,18 @@
 	dataModel models.DataModel,
 	locationConfig *models.BackupLocationConfig,
 ) error {
-<<<<<<< HEAD
-	if err := PMMAgentSupportedByAgentID(s.r.db.Querier, pmmAgentID,
-		"mongodb restore", pmmAgentMinVersionForMongoDBBackupAndRestore); err != nil {
-=======
 	var err error
 	switch dataModel {
 	case models.PhysicalDataModel:
-		err = PMMAgentSupported(s.r.db.Querier, pmmAgentID,
+		err = PMMAgentSupportedByAgentID(s.r.db.Querier, pmmAgentID,
 			"mongodb physical restore", pmmAgentMinVersionForMongoPhysicalBackupAndRestore)
 	case models.LogicalDataModel:
-		err = PMMAgentSupported(s.r.db.Querier, pmmAgentID,
+		err = PMMAgentSupportedByAgentID(s.r.db.Querier, pmmAgentID,
 			"mongodb logical restore", pmmAgentMinVersionForMongoLogicalBackupAndRestore)
 	default:
 		err = errors.Errorf("unknown data model: %s", dataModel)
 	}
 	if err != nil {
->>>>>>> d7ad0f54
 		return err
 	}
 
