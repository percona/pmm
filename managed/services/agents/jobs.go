--- conflicted
+++ resolved
@@ -153,18 +153,13 @@
 			return errors.WithStack(err)
 		}
 	case models.MongoDBBackupJob:
-<<<<<<< HEAD
 		service, err := models.FindServiceByID(s.db.Querier, job.Data.MongoDBBackup.ServiceID)
 		if err != nil {
 			return err
 		}
 
 		if err := s.StartMongoDBBackupJob(service, job.ID, job.PMMAgentID, job.Timeout, artifact.Name, dbConfig,
-			job.Data.MongoDBBackup.Mode, job.Data.MongoDBBackup.DataModel, locationConfig); err != nil {
-=======
-		if err := s.StartMongoDBBackupJob(job.ID, job.PMMAgentID, job.Timeout, artifact.Name, dbConfig,
 			job.Data.MongoDBBackup.Mode, job.Data.MongoDBBackup.DataModel, locationConfig, artifact.Folder); err != nil {
->>>>>>> 2872a51f
 			return errors.WithStack(err)
 		}
 	case models.MySQLRestoreBackupJob:
@@ -465,7 +460,7 @@
 	mongoDBReq := &agentpb.StartJobRequest_MongoDBBackup{
 		Name:       name,
 		EnablePitr: mode == models.PITR,
-<<<<<<< HEAD
+		Folder:     folder,
 		Dsn:        dsn,
 		TextFiles: &agentpb.TextFiles{
 			Files:              agent.Files(),
@@ -479,9 +474,6 @@
 		Address:  dbConfig.Address,
 		Port:     int32(dbConfig.Port),
 		Socket:   dbConfig.Socket,
-=======
-		Folder:     folder,
->>>>>>> 2872a51f
 	}
 	if mongoDBReq.DataModel, err = convertDataModel(dataModel); err != nil {
 		return err
@@ -626,7 +618,8 @@
 	mongoDBReq := &agentpb.StartJobRequest_MongoDBRestoreBackup{
 		Name:          name,
 		PitrTimestamp: timestamppb.New(pitrTimestamp),
-<<<<<<< HEAD
+		Folder:        folder,
+		PbmMetadata:   &backuppb.PbmMetadata{Name: pbmBackupName},
 		Dsn:           dsn,
 		TextFiles: &agentpb.TextFiles{
 			Files:              agent.Files(),
@@ -640,10 +633,6 @@
 		Address:  dbConfig.Address,
 		Port:     int32(dbConfig.Port),
 		Socket:   dbConfig.Socket,
-=======
-		Folder:        folder,
-		PbmMetadata:   &backuppb.PbmMetadata{Name: pbmBackupName},
->>>>>>> 2872a51f
 	}
 
 	switch {
