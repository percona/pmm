// Copyright (C) 2017 Percona LLC
//
// This program is free software: you can redistribute it and/or modify
// it under the terms of the GNU Affero General Public License as published by
// the Free Software Foundation, either version 3 of the License, or
// (at your option) any later version.
//
// This program is distributed in the hope that it will be useful,
// but WITHOUT ANY WARRANTY; without even the implied warranty of
// MERCHANTABILITY or FITNESS FOR A PARTICULAR PURPOSE. See the
// GNU Affero General Public License for more details.
//
// You should have received a copy of the GNU Affero General Public License
// along with this program. If not, see <https://www.gnu.org/licenses/>.

// Package agents provides jobs functionality.
package agents

import (
	"context"
	"time"

	"github.com/AlekSi/pointer"
	"github.com/hashicorp/go-version"
	"github.com/pkg/errors"
	"github.com/sirupsen/logrus"
	"google.golang.org/protobuf/types/known/durationpb"
	"google.golang.org/protobuf/types/known/timestamppb"
	"gopkg.in/reform.v1"

	"github.com/percona/pmm/api/agentpb"
	backuppb "github.com/percona/pmm/api/managementpb/backup"
	"github.com/percona/pmm/managed/models"
)

var (
	// ErrRetriesExhausted is returned when remaining retries are 0.
	ErrRetriesExhausted = errors.New("retries exhausted")

	pmmAgentMinVersionForMongoLogicalBackupAndRestore  = version.Must(version.NewVersion("2.19"))
	pmmAgentMinVersionForMySQLBackupAndRestore         = version.Must(version.NewVersion("2.23"))
	pmmAgentMinVersionForMongoPhysicalBackupAndRestore = version.Must(version.NewVersion("2.31.0-0"))
	pmmAgentMinVersionForMongoDBUseFilesystemStorage   = version.Must(version.NewVersion("2.32.0-0"))
	pmmAgentMinVersionForMongoPITRRestore              = version.Must(version.NewVersion("2.32.0-0"))
)

const (
	maxRestartInterval = 8 * time.Hour
)

// JobsService provides methods for managing jobs.
type JobsService struct {
	r  *Registry
	db *reform.DB

	retentionService retentionService
	l                *logrus.Entry
}

// NewJobsService returns new jobs service.
func NewJobsService(db *reform.DB, registry *Registry, retention retentionService) *JobsService {
	return &JobsService{
		db:               db,
		r:                registry,
		retentionService: retention,
		l:                logrus.WithField("component", "agents/jobsService"),
	}
}

func (s *JobsService) RestartJob(ctx context.Context, jobID string) error {
	var job *models.Job
	var artifact *models.Artifact
	var locationModel *models.BackupLocation
	var locationConfig *models.BackupLocationConfig
	var dbConfig *models.DBConfig
	errTx := s.db.InTransaction(func(tx *reform.TX) error {
		var err error
		job, err = models.FindJobByID(tx.Querier, jobID)
		if err != nil {
			return errors.WithStack(err)
		}

		if job.Retries == 0 {
			return ErrRetriesExhausted
		}

		job.Retries--
		if err = tx.Update(job); err != nil {
			return err
		}

		switch job.Type {
		case models.MySQLBackupJob:
			artifact, err = models.FindArtifactByID(tx.Querier, job.Data.MySQLBackup.ArtifactID)
			if err != nil {
				return errors.WithStack(err)
			}

			locationModel, err = models.FindBackupLocationByID(tx.Querier, artifact.LocationID)
			if err != nil {
				return errors.WithStack(err)
			}
			dbConfig, err = models.FindDBConfigForService(tx.Querier, job.Data.MySQLBackup.ServiceID)
			if err != nil {
				return errors.WithStack(err)
			}
		case models.MongoDBBackupJob:
			artifact, err = models.FindArtifactByID(tx.Querier, job.Data.MongoDBBackup.ArtifactID)
			if err != nil {
				return errors.WithStack(err)
			}

			locationModel, err = models.FindBackupLocationByID(tx.Querier, artifact.LocationID)
			if err != nil {
				return errors.WithStack(err)
			}

			dbConfig, err = models.FindDBConfigForService(tx.Querier, job.Data.MongoDBBackup.ServiceID)
			if err != nil {
				return errors.WithStack(err)
			}

		case models.MySQLRestoreBackupJob, models.MongoDBRestoreBackupJob:
			fallthrough
		default:
			return errors.Errorf("job type %v can't be restarted", job.Type)
		}

		return nil
	})
	if errTx != nil {
		return errTx
	}

	if locationModel != nil {
		locationConfig = &models.BackupLocationConfig{
			FilesystemConfig: locationModel.FilesystemConfig,
			S3Config:         locationModel.S3Config,
		}
	}

	s.l.Debugf("restarting job: %s, delay: %v", jobID, job.Interval)

	select {
	case <-time.After(job.Interval):
	case <-ctx.Done():
		return ctx.Err()
	}

	switch job.Type {
	case models.MySQLBackupJob:
		if err := s.StartMySQLBackupJob(job.ID, job.PMMAgentID, job.Timeout, artifact.Name, dbConfig, locationConfig, artifact.Folder); err != nil {
			return errors.WithStack(err)
		}
	case models.MongoDBBackupJob:
		if err := s.StartMongoDBBackupJob(job.ID, job.PMMAgentID, job.Timeout, artifact.Name, dbConfig,
			job.Data.MongoDBBackup.Mode, job.Data.MongoDBBackup.DataModel, locationConfig, artifact.Folder); err != nil {
			return errors.WithStack(err)
		}
	case models.MySQLRestoreBackupJob:
	case models.MongoDBRestoreBackupJob:
	}

	return nil
}

func (s *JobsService) handleJobResult(_ context.Context, l *logrus.Entry, result *agentpb.JobResult) {
	var scheduleID string
	if errTx := s.db.InTransaction(func(t *reform.TX) error {
		job, err := models.FindJobByID(t.Querier, result.JobId)
		if err != nil {
			return err
		}

		switch result := result.Result.(type) {
		case *agentpb.JobResult_Error_:
			if err := s.handleJobError(job); err != nil {
				l.Errorf("failed to handle job error: %s", err)
			}
			job.Error = result.Error.Message
		case *agentpb.JobResult_MysqlBackup:
			if job.Type != models.MySQLBackupJob {
				return errors.Errorf("result type %s doesn't match job type %s", models.MySQLBackupJob, job.Type)
			}

			artifact, err := models.UpdateArtifact(
				t.Querier,
				job.Data.MySQLBackup.ArtifactID,
				models.UpdateArtifactParams{
					Status:   models.SuccessBackupStatus.Pointer(),
					Metadata: artifactMetadataFromProto(result.MysqlBackup.Metadata),
				})
			if err != nil {
				return err
			}

			if artifact.Type == models.ScheduledArtifactType {
				scheduleID = artifact.ScheduleID
			}
		case *agentpb.JobResult_MongodbBackup:
			if job.Type != models.MongoDBBackupJob {
				return errors.Errorf("result type %s doesn't match job type %s", models.MongoDBBackupJob, job.Type)
			}

			metadata := artifactMetadataFromProto(result.MongodbBackup.Metadata)

			artifact, err := models.UpdateArtifact(
				t.Querier,
				job.Data.MongoDBBackup.ArtifactID,
				models.UpdateArtifactParams{
<<<<<<< HEAD
					Status:   models.SuccessBackupStatus.Pointer(),
					Metadata: metadata,
=======
					Status:           models.BackupStatusPointer(models.SuccessBackupStatus),
					IsShardedCluster: result.MongodbBackup.IsShardedCluster,
>>>>>>> e7af40aa
				})
			if err != nil {
				return err
			}

			if artifact.Type == models.ScheduledArtifactType {
				scheduleID = artifact.ScheduleID
			}

			// If task was running by an old agent. Hacky code to support artifacts created on new server and old agent.
			if metadata == nil && artifact.Mode == models.PITR && artifact.Folder != artifact.Name {
				artifact, err := models.UpdateArtifact(t.Querier, artifact.ID, models.UpdateArtifactParams{Folder: &artifact.Name})
				if err != nil {
					return errors.Wrapf(err, "failed to update artifact %s", artifact.ID)
				}

				task, err := models.FindScheduledTaskByID(t.Querier, scheduleID)
				if err != nil {
					return errors.Wrapf(err, "cannot get scheduled task %s", scheduleID)
				}
				taskData := task.Data
				taskData.MongoDBBackupTask.CommonBackupTaskData.Folder = artifact.Name

				params := models.ChangeScheduledTaskParams{
					Data: taskData,
				}

				_, err = models.ChangeScheduledTask(t.Querier, scheduleID, params)
				if err != nil {
					return errors.Wrapf(err, "failed to update scheduled task %s", scheduleID)
				}
			}

		case *agentpb.JobResult_MysqlRestoreBackup:
			if job.Type != models.MySQLRestoreBackupJob {
				return errors.Errorf("result type %s doesn't match job type %s", models.MySQLRestoreBackupJob, job.Type)
			}

			_, err := models.ChangeRestoreHistoryItem(
				t.Querier,
				job.Data.MySQLRestoreBackup.RestoreID,
				models.ChangeRestoreHistoryItemParams{
					Status:     models.SuccessRestoreStatus,
					FinishedAt: pointer.ToTime(models.Now()),
				})
			if err != nil {
				return err
			}

		case *agentpb.JobResult_MongodbRestoreBackup:
			if job.Type != models.MongoDBRestoreBackupJob {
				return errors.Errorf("result type %s doesn't match job type %s", models.MongoDBRestoreBackupJob, job.Type)
			}

			if job.Data.MongoDBRestoreBackup.DataModel == models.LogicalDataModel {
				s.l.Info("restore successfully completed")
			} else if job.Data.MongoDBRestoreBackup.DataModel == models.PhysicalDataModel {
				s.l.Info("restore successfully completed, PMM will restart mongod and pbm-agent")
				if err := s.runMongoPostRestore(t.Querier, job.Data.MongoDBRestoreBackup.ServiceID); err != nil {
					s.l.WithError(err).Error("failed to restart components after restore from a physical backup")

					_, err = models.ChangeRestoreHistoryItem(
						t.Querier,
						job.Data.MongoDBRestoreBackup.RestoreID,
						models.ChangeRestoreHistoryItemParams{
							Status:     models.ErrorRestoreStatus,
							FinishedAt: pointer.ToTime(models.Now()),
						})
					return err
				} else {
					s.l.Info("successfully restarted mongod and pbm-agent on all cluster members")
				}
			}

			_, err = models.ChangeRestoreHistoryItem(
				t.Querier,
				job.Data.MongoDBRestoreBackup.RestoreID,
				models.ChangeRestoreHistoryItemParams{
					Status:     models.SuccessRestoreStatus,
					FinishedAt: pointer.ToTime(models.Now()),
				})
			if err != nil {
				return err
			}
		default:
			return errors.Errorf("unexpected job result type: %T", result)
		}
		job.Done = true
		return t.Update(job)
	}); errTx != nil {
		l.Errorf("Failed to save job result: %+v", errTx)
	}

	if scheduleID != "" {
		go func() {
			if err := s.retentionService.EnforceRetention(scheduleID); err != nil {
				l.Errorf("failed to enforce retention: %v", err)
			}
		}()
	}
}

func (s *JobsService) handleJobError(job *models.Job) error {
	var err error
	switch job.Type {
	case models.MySQLBackupJob:
		_, err = models.UpdateArtifact(s.db.Querier, job.Data.MySQLBackup.ArtifactID, models.UpdateArtifactParams{
			Status: models.ErrorBackupStatus.Pointer(),
		})
	case models.MongoDBBackupJob:
		_, err = models.UpdateArtifact(s.db.Querier, job.Data.MongoDBBackup.ArtifactID, models.UpdateArtifactParams{
			Status: models.ErrorBackupStatus.Pointer(),
		})
	case models.MySQLRestoreBackupJob:
		_, err = models.ChangeRestoreHistoryItem(
			s.db.Querier,
			job.Data.MySQLRestoreBackup.RestoreID,
			models.ChangeRestoreHistoryItemParams{
				Status:     models.ErrorRestoreStatus,
				FinishedAt: pointer.ToTime(models.Now()),
			})
	case models.MongoDBRestoreBackupJob:
		_, err = models.ChangeRestoreHistoryItem(
			s.db.Querier,
			job.Data.MongoDBRestoreBackup.RestoreID,
			models.ChangeRestoreHistoryItemParams{
				Status:     models.ErrorRestoreStatus,
				FinishedAt: pointer.ToTime(models.Now()),
			})
	default:
		return errors.Errorf("unknown job type %s", job.Type)
	}

	go func() {
		restartCtx, cancel := context.WithTimeout(context.Background(), maxRestartInterval)
		defer cancel()
		restartErr := s.RestartJob(restartCtx, job.ID)
		if restartErr != nil && !errors.Is(restartErr, ErrRetriesExhausted) {
			s.l.Errorf("restart job %s: %v", job.ID, restartErr)
		}
	}()

	return err
}

func (s *JobsService) handleJobProgress(_ context.Context, progress *agentpb.JobProgress) {
	switch result := progress.Result.(type) {
	case *agentpb.JobProgress_Logs_:
		err := createJobLog(s.db.Querier, progress.JobId, result.Logs.Data, int(result.Logs.ChunkId), result.Logs.Done)
		if err != nil {
			s.l.WithError(err).Errorf("failed to create log for job %s [chunk: %d]", progress.JobId, result.Logs.ChunkId)
		}
	default:
		s.l.Errorf("unexpected job progress type: %T", result)
	}
}

// StartMySQLBackupJob starts mysql backup job on the pmm-agent.
func (s *JobsService) StartMySQLBackupJob(jobID, pmmAgentID string, timeout time.Duration, name string, dbConfig *models.DBConfig, locationConfig *models.BackupLocationConfig, folder string) error { //nolint:lll
	if err := PMMAgentSupported(s.r.db.Querier, pmmAgentID,
		"mysql backup", pmmAgentMinVersionForMySQLBackupAndRestore); err != nil {
		return err
	}

	mySQLReq := &agentpb.StartJobRequest_MySQLBackup{
		Name:     name,
		User:     dbConfig.User,
		Password: dbConfig.Password,
		Address:  dbConfig.Address,
		Port:     int32(dbConfig.Port),
		Socket:   dbConfig.Socket,
		Folder:   folder,
	}

	switch {
	case locationConfig.S3Config != nil:
		mySQLReq.LocationConfig = &agentpb.StartJobRequest_MySQLBackup_S3Config{
			S3Config: convertS3ConfigModel(locationConfig.S3Config),
		}
	default:
		return errors.Errorf("unsupported location config")
	}
	req := &agentpb.StartJobRequest{
		JobId:   jobID,
		Timeout: durationpb.New(timeout),
		Job: &agentpb.StartJobRequest_MysqlBackup{
			MysqlBackup: mySQLReq,
		},
	}

	agent, err := s.r.get(pmmAgentID)
	if err != nil {
		return err
	}

	resp, err := agent.channel.SendAndWaitResponse(req)
	if err != nil {
		return err
	}
	if e := resp.(*agentpb.StartJobResponse).Error; e != "" { //nolint:forcetypeassert
		return errors.Errorf("failed to start MySQL backup job: %s", e)
	}

	return nil
}

// StartMongoDBBackupJob starts mongoDB backup job on the pmm-agent.
func (s *JobsService) StartMongoDBBackupJob(
	jobID string,
	pmmAgentID string,
	timeout time.Duration,
	name string,
	dbConfig *models.DBConfig,
	mode models.BackupMode,
	dataModel models.DataModel,
	locationConfig *models.BackupLocationConfig,
	folder string,
) error {
	var err error
	switch dataModel {
	case models.PhysicalDataModel:
		err = PMMAgentSupported(s.r.db.Querier, pmmAgentID,
			"mongodb physical backup", pmmAgentMinVersionForMongoPhysicalBackupAndRestore)
	case models.LogicalDataModel:
		err = PMMAgentSupported(s.r.db.Querier, pmmAgentID,
			"mongodb logical backup", pmmAgentMinVersionForMongoLogicalBackupAndRestore)
	default:
		err = errors.Errorf("unknown data model: %s", dataModel)
	}
	if err != nil {
		return err
	}

	mongoDBReq := &agentpb.StartJobRequest_MongoDBBackup{
		Name:       name,
		User:       dbConfig.User,
		Password:   dbConfig.Password,
		Address:    dbConfig.Address,
		Port:       int32(dbConfig.Port),
		Socket:     dbConfig.Socket,
		EnablePitr: mode == models.PITR,
		Folder:     folder,
	}
	if mongoDBReq.DataModel, err = convertDataModel(dataModel); err != nil {
		return err
	}

	switch {
	case locationConfig.S3Config != nil:
		mongoDBReq.LocationConfig = &agentpb.StartJobRequest_MongoDBBackup_S3Config{
			S3Config: convertS3ConfigModel(locationConfig.S3Config),
		}
	case locationConfig.FilesystemConfig != nil:
		if err := PMMAgentSupported(s.r.db.Querier, pmmAgentID,
			"mongodb backup to client local storage",
			pmmAgentMinVersionForMongoDBUseFilesystemStorage); err != nil {
			return err
		}
		mongoDBReq.LocationConfig = &agentpb.StartJobRequest_MongoDBBackup_FilesystemConfig{
			FilesystemConfig: &agentpb.FilesystemLocationConfig{Path: locationConfig.FilesystemConfig.Path},
		}
	default:
		return errors.Errorf("unsupported location config")
	}
	req := &agentpb.StartJobRequest{
		JobId:   jobID,
		Timeout: durationpb.New(timeout),
		Job: &agentpb.StartJobRequest_MongodbBackup{
			MongodbBackup: mongoDBReq,
		},
	}

	agent, err := s.r.get(pmmAgentID)
	if err != nil {
		return err
	}

	resp, err := agent.channel.SendAndWaitResponse(req)
	if err != nil {
		return err
	}
	if e := resp.(*agentpb.StartJobResponse).Error; e != "" { //nolint:forcetypeassert
		return errors.Errorf("failed to start MongoDB backup job: %s", e)
	}

	return nil
}

// StartMySQLRestoreBackupJob starts mysql restore backup job on the pmm-agent.
func (s *JobsService) StartMySQLRestoreBackupJob(
	jobID string,
	pmmAgentID string,
	serviceID string,
	timeout time.Duration,
	name string,
	locationConfig *models.BackupLocationConfig,
	folder string,
) error {
	if err := PMMAgentSupported(s.r.db.Querier, pmmAgentID,
		"mysql restore", pmmAgentMinVersionForMySQLBackupAndRestore); err != nil {
		return err
	}

	if locationConfig.S3Config == nil {
		return errors.Errorf("location config is not set")
	}

	req := &agentpb.StartJobRequest{
		JobId:   jobID,
		Timeout: durationpb.New(timeout),
		Job: &agentpb.StartJobRequest_MysqlRestoreBackup{
			MysqlRestoreBackup: &agentpb.StartJobRequest_MySQLRestoreBackup{
				ServiceId: serviceID,
				Name:      name,
				Folder:    folder,
				LocationConfig: &agentpb.StartJobRequest_MySQLRestoreBackup_S3Config{
					S3Config: convertS3ConfigModel(locationConfig.S3Config),
				},
			},
		},
	}

	agent, err := s.r.get(pmmAgentID)
	if err != nil {
		return err
	}

	resp, err := agent.channel.SendAndWaitResponse(req)
	if err != nil {
		return err
	}
	if e := resp.(*agentpb.StartJobResponse).Error; e != "" { //nolint:forcetypeassert
		return errors.Errorf("failed to start MySQL restore backup job: %s", e)
	}

	return nil
}

// StartMongoDBRestoreBackupJob starts mongo restore backup job on the pmm-agent.
func (s *JobsService) StartMongoDBRestoreBackupJob(
	jobID string,
	pmmAgentID string,
	timeout time.Duration,
	name string,
	pbmBackupName string,
	dbConfig *models.DBConfig,
	dataModel models.DataModel,
	locationConfig *models.BackupLocationConfig,
	pitrTimestamp time.Time,
	folder string,
) error {
	var err error
	switch dataModel {
	case models.PhysicalDataModel:
		err = PMMAgentSupported(s.r.db.Querier, pmmAgentID,
			"mongodb physical restore", pmmAgentMinVersionForMongoPhysicalBackupAndRestore)
	case models.LogicalDataModel:
		err = PMMAgentSupported(s.r.db.Querier, pmmAgentID,
			"mongodb logical restore", pmmAgentMinVersionForMongoLogicalBackupAndRestore)
	default:
		err = errors.Errorf("unknown data model: %s", dataModel)
	}
	if err != nil {
		return err
	}

	if pitrTimestamp.Unix() != 0 {
		// TODO refactor pmm agent version checking. First detect minimum required version needed for operations and
		// then invoke PMMAgentSupported
		if err = PMMAgentSupported(s.r.db.Querier, pmmAgentID,
			"mongodb pitr restore", pmmAgentMinVersionForMongoPITRRestore); err != nil {
			return err
		}
	}

	mongoDBReq := &agentpb.StartJobRequest_MongoDBRestoreBackup{
		Name:          name,
		User:          dbConfig.User,
		Password:      dbConfig.Password,
		Address:       dbConfig.Address,
		Port:          int32(dbConfig.Port),
		Socket:        dbConfig.Socket,
		PitrTimestamp: timestamppb.New(pitrTimestamp),
		Folder:        folder,
		PbmMetadata:   &backuppb.PbmMetadata{Name: pbmBackupName},
	}

	switch {
	case locationConfig.S3Config != nil:
		mongoDBReq.LocationConfig = &agentpb.StartJobRequest_MongoDBRestoreBackup_S3Config{
			S3Config: convertS3ConfigModel(locationConfig.S3Config),
		}
	case locationConfig.FilesystemConfig != nil:
		if err := PMMAgentSupported(s.r.db.Querier, pmmAgentID,
			"mongodb restore from client local storage",
			pmmAgentMinVersionForMongoDBUseFilesystemStorage); err != nil {
			return err
		}
		mongoDBReq.LocationConfig = &agentpb.StartJobRequest_MongoDBRestoreBackup_FilesystemConfig{
			FilesystemConfig: &agentpb.FilesystemLocationConfig{Path: locationConfig.FilesystemConfig.Path},
		}
	default:
		return errors.Errorf("unsupported location config")
	}

	req := &agentpb.StartJobRequest{
		JobId:   jobID,
		Timeout: durationpb.New(timeout),
		Job: &agentpb.StartJobRequest_MongodbRestoreBackup{
			MongodbRestoreBackup: mongoDBReq,
		},
	}

	agent, err := s.r.get(pmmAgentID)
	if err != nil {
		return err
	}

	resp, err := agent.channel.SendAndWaitResponse(req)
	if err != nil {
		return err
	}
	if e := resp.(*agentpb.StartJobResponse).Error; e != "" { //nolint:forcetypeassert
		return errors.Errorf("failed to start MonogDB restore backup job: %s", e)
	}

	return nil
}

func (s *JobsService) runMongoPostRestore(querier *reform.Querier, serviceID string) error {
	service, err := models.FindServiceByID(querier, serviceID)
	if err != nil {
		return err
	}
	if service.Cluster == "" {
		return errors.Errorf("service '%s' has an empty cluster name and needs to be manually restarted", service.ServiceID)
	}

	serviceType := models.MongoDBServiceType
	clusterMembers, err := models.FindServices(
		querier,
		models.ServiceFilters{
			ServiceType: &serviceType,
			Cluster:     service.Cluster,
		})
	if err != nil {
		return err
	}

	clusterAgents := make([]*models.Agent, 0, len(clusterMembers))
	for _, service := range clusterMembers {
		s.l.Debugf("found service: %s in replica set: %s", service.ServiceName, service.ReplicationSet)
		serviceAgents, err := models.FindPMMAgentsForService(querier, service.ServiceID)
		if err != nil {
			return errors.Wrapf(err, "failed to get pmm agent for replica set member: %s", service.ServiceID)
		}
		if len(serviceAgents) == 0 {
			return errors.Errorf("cannot find pmm agent for service %s", service.ServiceID)
		}
		clusterAgents = append(clusterAgents, serviceAgents[0])
	}

	// mongoRestarts is a list of PMM agent IDs on which we successfully restarted mongod
	mongoRestarts := make(map[string]struct{})
	// pbmRestarts is a list of PMM agent IDs on which we successfully restarted pbm-agent
	pbmAgentRestarts := make(map[string]struct{})

	for _, pmmAgent := range clusterAgents {
		if err = s.restartSystemService(pmmAgent.AgentID, agentpb.StartActionRequest_RestartSystemServiceParams_MONGOD); err != nil {
			return err
		}
		mongoRestarts[pmmAgent.AgentID] = struct{}{}
	}
	s.l.Infof("successfully restarted mongod on all %d services", len(mongoRestarts))

	// pbm-agents will fail if all members of the mongo replica set are not available,
	// hence we restart them only if mongod have been started on all the member agents.
	for _, pmmAgent := range clusterAgents {
		if err = s.restartSystemService(pmmAgent.AgentID, agentpb.StartActionRequest_RestartSystemServiceParams_PBM_AGENT); err != nil {
			return err
		}
		pbmAgentRestarts[pmmAgent.AgentID] = struct{}{}
	}
	s.l.Infof("successfully restarted pbm-agent on all %d services", len(pbmAgentRestarts))
	return nil
}

func (s *JobsService) restartSystemService(agentID string, service agentpb.StartActionRequest_RestartSystemServiceParams_SystemService) error {
	s.l.Infof("sending request to restart %s on %s", service, agentID)
	action, err := models.CreateActionResult(s.db.Querier, agentID)
	if err != nil {
		return err
	}

	req := &agentpb.StartActionRequest{
		ActionId: action.ID,
		Params: &agentpb.StartActionRequest_RestartSysServiceParams{
			RestartSysServiceParams: &agentpb.StartActionRequest_RestartSystemServiceParams{
				SystemService: service,
			},
		},
	}

	agent, err := s.r.get(agentID)
	if err != nil {
		return errors.Wrapf(err, "failed to get information about PMM agent: %s", agentID)
	}
	_, err = agent.channel.SendAndWaitResponse(req)
	if err != nil {
		return errors.Wrapf(err, "failed to restart %s on agent: %s", service, agentID)
	}
	return nil
}

// StopJob stops job with given id.
func (s *JobsService) StopJob(jobID string) error {
	jobResult, err := models.FindJobByID(s.db.Querier, jobID)
	if err != nil {
		return errors.WithStack(err)
	}

	if jobResult.Done {
		// Job already finished
		return nil
	}

	agent, err := s.r.get(jobResult.PMMAgentID)
	if err != nil {
		return errors.WithStack(err)
	}

	_, err = agent.channel.SendAndWaitResponse(&agentpb.StopJobRequest{JobId: jobID})

	return err
}

func convertS3ConfigModel(config *models.S3LocationConfig) *agentpb.S3LocationConfig {
	return &agentpb.S3LocationConfig{
		Endpoint:     config.Endpoint,
		AccessKey:    config.AccessKey,
		SecretKey:    config.SecretKey,
		BucketName:   config.BucketName,
		BucketRegion: config.BucketRegion,
	}
}

func convertDataModel(model models.DataModel) (backuppb.DataModel, error) {
	switch model {
	case models.PhysicalDataModel:
		return backuppb.DataModel_PHYSICAL, nil
	case models.LogicalDataModel:
		return backuppb.DataModel_LOGICAL, nil
	default:
		return 0, errors.Errorf("unknown data model: %s", model)
	}
}

func createJobLog(querier *reform.Querier, jobID, data string, chunkID int, lastChunk bool) error {
	_, err := models.CreateJobLog(
		querier,
		models.CreateJobLogParams{
			JobID:     jobID,
			ChunkID:   chunkID,
			Data:      data,
			LastChunk: lastChunk,
		})
	return err
}

// artifactMetadataFromProto returns artifact metadata converted from protobuf to Go model format.
func artifactMetadataFromProto(metadata *backuppb.Metadata) *models.Metadata {
	if metadata == nil {
		return nil
	}

	files := make([]models.File, len(metadata.FileList))
	for i, file := range metadata.FileList {
		files[i] = models.File{Name: file.Name, IsDirectory: file.IsDirectory}
	}

	var res models.Metadata

	res.FileList = files

	if metadata.RestoreTo != nil {
		t := metadata.RestoreTo.AsTime()
		res.RestoreTo = &t
	}

	if metadata.BackupToolMetadata != nil {
		switch toolType := metadata.BackupToolMetadata.(type) {
		case *backuppb.Metadata_PbmMetadata:
			res.BackupToolData = &models.BackupToolData{PbmMetadata: &models.PbmMetadata{Name: toolType.PbmMetadata.Name}}
		default:
			// Do nothing.
		}
	}

	return &res
}<|MERGE_RESOLUTION|>--- conflicted
+++ resolved
@@ -208,13 +208,9 @@
 				t.Querier,
 				job.Data.MongoDBBackup.ArtifactID,
 				models.UpdateArtifactParams{
-<<<<<<< HEAD
-					Status:   models.SuccessBackupStatus.Pointer(),
-					Metadata: metadata,
-=======
 					Status:           models.BackupStatusPointer(models.SuccessBackupStatus),
 					IsShardedCluster: result.MongodbBackup.IsShardedCluster,
->>>>>>> e7af40aa
+					Metadata: metadata,
 				})
 			if err != nil {
 				return err
