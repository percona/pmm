--- conflicted
+++ resolved
@@ -44,15 +44,10 @@
 		Password:      pointer.ToString("s3cur3 p@$$w0r4."),
 		AgentPassword: pointer.ToString("agent-password"),
 	}
-<<<<<<< HEAD
-	actual, err := mongodbExporterConfig(mongodb, exporter, redactSecrets, pmmAgentVersion)
+
+	actual, err := mongodbExporterConfig(node, mongodb, exporter, redactSecrets, pmmAgentVersion)
 	expected := &agentv1.SetStateRequest_AgentProcess{
 		Type:               inventoryv1.AgentType_AGENT_TYPE_MONGODB_EXPORTER,
-=======
-	actual, err := mongodbExporterConfig(node, mongodb, exporter, redactSecrets, pmmAgentVersion)
-	expected := &agentpb.SetStateRequest_AgentProcess{
-		Type:               inventorypb.AgentType_MONGODB_EXPORTER,
->>>>>>> a2c12ca5
 		TemplateLeftDelim:  "{{",
 		TemplateRightDelim: "}}",
 		Args: []string{
@@ -108,15 +103,9 @@
 		Password:      pointer.ToString("s3cur3 p@$$w0r4."),
 		AgentPassword: pointer.ToString("agent-password"),
 	}
-<<<<<<< HEAD
-	actual, err := mongodbExporterConfig(mongodb, exporter, redactSecrets, pmmAgentVersion)
+	actual, err := mongodbExporterConfig(node, mongodb, exporter, redactSecrets, pmmAgentVersion)
 	expected := &agentv1.SetStateRequest_AgentProcess{
 		Type:               inventoryv1.AgentType_AGENT_TYPE_MONGODB_EXPORTER,
-=======
-	actual, err := mongodbExporterConfig(node, mongodb, exporter, redactSecrets, pmmAgentVersion)
-	expected := &agentpb.SetStateRequest_AgentProcess{
-		Type:               inventorypb.AgentType_MONGODB_EXPORTER,
->>>>>>> a2c12ca5
 		TemplateLeftDelim:  "{{",
 		TemplateRightDelim: "}}",
 		Args: []string{
@@ -259,15 +248,9 @@
 		Password:      pointer.ToString("s3cur3 p@$$w0r4."),
 		AgentPassword: pointer.ToString("agent-password"),
 	}
-<<<<<<< HEAD
-	actual, err := mongodbExporterConfig(mongodb, exporter, redactSecrets, pmmAgentVersion)
+	actual, err := mongodbExporterConfig(node, mongodb, exporter, redactSecrets, pmmAgentVersion)
 	expected := &agentv1.SetStateRequest_AgentProcess{
 		Type:               inventoryv1.AgentType_AGENT_TYPE_MONGODB_EXPORTER,
-=======
-	actual, err := mongodbExporterConfig(node, mongodb, exporter, redactSecrets, pmmAgentVersion)
-	expected := &agentpb.SetStateRequest_AgentProcess{
-		Type:               inventorypb.AgentType_MONGODB_EXPORTER,
->>>>>>> a2c12ca5
 		TemplateLeftDelim:  "{{",
 		TemplateRightDelim: "}}",
 		Args: []string{
@@ -351,15 +334,9 @@
 
 	t.Run("DisabledCollectors", func(t *testing.T) {
 		exporter.DisabledCollectors = []string{"topmetrics"}
-<<<<<<< HEAD
-		actual, err := mongodbExporterConfig(mongodb, exporter, exposeSecrets, pmmAgentVersion)
+		actual, err := mongodbExporterConfig(node, mongodb, exporter, exposeSecrets, pmmAgentVersion)
 		expected := &agentv1.SetStateRequest_AgentProcess{
 			Type:               inventoryv1.AgentType_AGENT_TYPE_MONGODB_EXPORTER,
-=======
-		actual, err := mongodbExporterConfig(node, mongodb, exporter, exposeSecrets, pmmAgentVersion)
-		expected := &agentpb.SetStateRequest_AgentProcess{
-			Type:               inventorypb.AgentType_MONGODB_EXPORTER,
->>>>>>> a2c12ca5
 			TemplateLeftDelim:  "{{",
 			TemplateRightDelim: "}}",
 			Args: []string{
