--- conflicted
+++ resolved
@@ -140,15 +140,9 @@
 	switch service.ServiceType {
 	case models.MySQLServiceType:
 		tdp := agent.TemplateDelimiters(service)
-<<<<<<< HEAD
 		request = &agentv1.CheckConnectionRequest{
 			Type:    inventoryv1.ServiceType_SERVICE_TYPE_MYSQL_SERVICE,
-			Dsn:     agent.DSN(service, 2*time.Second, service.DatabaseName, nil),
-=======
-		request = &agentpb.CheckConnectionRequest{
-			Type:    inventorypb.ServiceType_MYSQL_SERVICE,
 			Dsn:     agent.DSN(service, models.DSNParams{DialTimeout: 2 * time.Second, Database: service.DatabaseName}, nil),
->>>>>>> a2c12ca5
 			Timeout: durationpb.New(3 * time.Second),
 			TextFiles: &agentv1.TextFiles{
 				Files:              agent.Files(),
@@ -159,19 +153,14 @@
 		}
 	case models.PostgreSQLServiceType:
 		tdp := agent.TemplateDelimiters(service)
-<<<<<<< HEAD
+
+		sqlSniSupported, err := models.IsPostgreSQLSSLSniSupported(q, pointer.GetString(agent.PMMAgentID))
+		if err != nil {
+			return nil, err
+		}
 		request = &agentv1.CheckConnectionRequest{
 			Type:    inventoryv1.ServiceType_SERVICE_TYPE_POSTGRESQL_SERVICE,
-			Dsn:     agent.DSN(service, 2*time.Second, service.DatabaseName, nil),
-=======
-		sqlSniSupported, err := models.IsPostgreSQLSSLSniSupported(q, pointer.GetString(agent.PMMAgentID))
-		if err != nil {
-			return nil, err
-		}
-		request = &agentpb.CheckConnectionRequest{
-			Type:    inventorypb.ServiceType_POSTGRESQL_SERVICE,
 			Dsn:     agent.DSN(service, models.DSNParams{DialTimeout: 2 * time.Second, Database: service.DatabaseName, PostgreSQLSupportsSSLSNI: sqlSniSupported}, nil),
->>>>>>> a2c12ca5
 			Timeout: durationpb.New(3 * time.Second),
 			TextFiles: &agentv1.TextFiles{
 				Files:              agent.Files(),
@@ -181,15 +170,9 @@
 		}
 	case models.MongoDBServiceType:
 		tdp := agent.TemplateDelimiters(service)
-<<<<<<< HEAD
 		request = &agentv1.CheckConnectionRequest{
 			Type:    inventoryv1.ServiceType_SERVICE_TYPE_MONGODB_SERVICE,
-			Dsn:     agent.DSN(service, 2*time.Second, service.DatabaseName, nil),
-=======
-		request = &agentpb.CheckConnectionRequest{
-			Type:    inventorypb.ServiceType_MONGODB_SERVICE,
 			Dsn:     agent.DSN(service, models.DSNParams{DialTimeout: 2 * time.Second, Database: service.DatabaseName}, nil),
->>>>>>> a2c12ca5
 			Timeout: durationpb.New(3 * time.Second),
 			TextFiles: &agentv1.TextFiles{
 				Files:              agent.Files(),
@@ -198,15 +181,9 @@
 			},
 		}
 	case models.ProxySQLServiceType:
-<<<<<<< HEAD
 		request = &agentv1.CheckConnectionRequest{
 			Type:    inventoryv1.ServiceType_SERVICE_TYPE_PROXYSQL_SERVICE,
-			Dsn:     agent.DSN(service, 2*time.Second, service.DatabaseName, nil),
-=======
-		request = &agentpb.CheckConnectionRequest{
-			Type:    inventorypb.ServiceType_PROXYSQL_SERVICE,
 			Dsn:     agent.DSN(service, models.DSNParams{DialTimeout: 2 * time.Second, Database: service.DatabaseName}, nil),
->>>>>>> a2c12ca5
 			Timeout: durationpb.New(3 * time.Second),
 		}
 	case models.ExternalServiceType:
