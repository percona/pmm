--- conflicted
+++ resolved
@@ -202,10 +202,7 @@
 		tdp := agent.TemplateDelimiters(service)
 		request = &agentv1.CheckConnectionRequest{
 			Type: inventoryv1.ServiceType_SERVICE_TYPE_VALKEY_SERVICE,
-<<<<<<< HEAD
-=======
 			Tls:  agent.TLS,
->>>>>>> 33c3f712
 			Dsn: agent.DSN(service, models.DSNParams{DialTimeout: 2 * time.Second},
 				nil, pmmAgentVersion),
 			Timeout: durationpb.New(3 * time.Second),
