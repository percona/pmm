--- conflicted
+++ resolved
@@ -34,12 +34,8 @@
 	pmmAgentVersion *version.Parsed
 	postgresql      *models.Service
 	exporter        *models.Agent
-<<<<<<< HEAD
 	expected        *agentv1.SetStateRequest_AgentProcess
-=======
 	node            *models.Node
-	expected        *agentpb.SetStateRequest_AgentProcess
->>>>>>> a2c12ca5
 }
 
 func (s *PostgresExporterConfigTestSuite) SetupTest() {
@@ -198,8 +194,9 @@
 		Username:  pointer.ToString("username"),
 		Password:  pointer.ToString("s3cur3 p@$$w0r4."),
 	}
-	expected := &agentpb.SetStateRequest_AgentProcess{
-		Type:               inventorypb.AgentType_POSTGRES_EXPORTER,
+
+	expected := &agentv1.SetStateRequest_AgentProcess{
+		Type:               inventoryv1.AgentType_AGENT_TYPE_POSTGRES_EXPORTER,
 		TemplateLeftDelim:  "{{",
 		TemplateRightDelim: "}}",
 		Args: []string{
@@ -361,8 +358,8 @@
 	actual, err := postgresExporterConfig(s.node, s.postgresql, s.exporter, redactSecrets, s.pmmAgentVersion)
 	s.NoError(err, "Failed to create exporter config")
 
-	s.expected = &agentpb.SetStateRequest_AgentProcess{
-		Type:               inventorypb.AgentType_POSTGRES_EXPORTER,
+	s.expected = &agentv1.SetStateRequest_AgentProcess{
+		Type:               inventoryv1.AgentType_AGENT_TYPE_POSTGRES_EXPORTER,
 		TemplateLeftDelim:  "{{",
 		TemplateRightDelim: "}}",
 		Args: []string{
