// Copyright (C) 2023 Percona LLC
//
// This program is free software: you can redistribute it and/or modify
// it under the terms of the GNU Affero General Public License as published by
// the Free Software Foundation, either version 3 of the License, or
// (at your option) any later version.
//
// This program is distributed in the hope that it will be useful,
// but WITHOUT ANY WARRANTY; without even the implied warranty of
// MERCHANTABILITY or FITNESS FOR A PARTICULAR PURPOSE. See the
// GNU Affero General Public License for more details.
//
// You should have received a copy of the GNU Affero General Public License
// along with this program. If not, see <https://www.gnu.org/licenses/>.

package agents

import (
	"fmt"
	"sort"
	"strings"
	"time"

	"github.com/AlekSi/pointer"

	agentv1 "github.com/percona/pmm/api/agent/v1"
	inventoryv1 "github.com/percona/pmm/api/inventory/v1"
	"github.com/percona/pmm/managed/models"
	"github.com/percona/pmm/managed/utils/collectors"
	"github.com/percona/pmm/version"
)

type collectorArgs struct {
	enabled     bool
	enableParam string
}

var (
	// New MongoDB Exporter will be released with PMM agent v2.10.0.
	newMongoExporterPMMVersion = version.MustParse("2.9.99")
	v2_24_99                   = version.MustParse("2.24.99")
	v2_25_99                   = version.MustParse("2.25.99")
)

// mongodbExporterConfig returns desired configuration of mongodb_exporter process.
func mongodbExporterConfig(node *models.Node, service *models.Service, exporter *models.Agent, redactMode redactMode,
	pmmAgentVersion *version.Parsed,
<<<<<<< HEAD
) (*agentv1.SetStateRequest_AgentProcess, error) {
=======
) (*agentpb.SetStateRequest_AgentProcess, error) {
	listenAddress := getExporterListenAddress(node, exporter)
>>>>>>> a2c12ca5
	tdp := exporter.TemplateDelimiters(service)

	var args []string
	// Starting with PMM 2.10.0, we are shipping the new mongodb_exporter
	// Starting with PMM 2.25.0, we change the discovering-mode making it to discover all databases.
	// Until now, discovering mode was not working properly and was enabled only if mongodb.collstats-colls=
	// was specified in the command line.
	switch {
	case !pmmAgentVersion.Less(v2_25_99): // >= 2.26
		args = v226Args(exporter, tdp, listenAddress)
	case !pmmAgentVersion.Less(v2_24_99): // >= 2.25
		args = v225Args(exporter, tdp, listenAddress)
	case !pmmAgentVersion.Less(newMongoExporterPMMVersion): // >= 2.10
		args = []string{
			"--mongodb.global-conn-pool",
			"--compatible-mode",
			"--web.listen-address=" + listenAddress + ":" + tdp.Left + " .listen_port " + tdp.Right,
		}
	default:
		args = []string{
			"--collect.collection",
			"--collect.database",
			"--collect.topmetrics",
			"--no-collect.connpoolstats",
			"--no-collect.indexusage",
			"--web.listen-address=" + listenAddress + ":" + tdp.Left + " .listen_port " + tdp.Right,
		}
	}

	args = collectors.FilterOutCollectors("--collect.", args, exporter.DisabledCollectors)

	if pointer.GetString(exporter.MetricsPath) != "" {
		args = append(args, "--web.telemetry-path="+*exporter.MetricsPath)
	}

	args = withLogLevel(args, exporter.LogLevel, pmmAgentVersion, true)

	sort.Strings(args)

	database := ""
	if exporter.MongoDBOptions != nil {
		database = exporter.MongoDBOptions.AuthenticationDatabase
	}
	env := []string{
		fmt.Sprintf("MONGODB_URI=%s", exporter.DSN(service, models.DSNParams{DialTimeout: time.Second, Database: database}, tdp)),
	}

	res := &agentv1.SetStateRequest_AgentProcess{
		Type:               inventoryv1.AgentType_AGENT_TYPE_MONGODB_EXPORTER,
		TemplateLeftDelim:  tdp.Left,
		TemplateRightDelim: tdp.Right,
		Args:               args,
		Env:                env,
		TextFiles:          exporter.Files(),
	}

	if redactMode != exposeSecrets {
		res.RedactWords = redactWords(exporter)
	}

	if err := ensureAuthParams(exporter, res, pmmAgentVersion, v2_27_99); err != nil {
		return nil, err
	}

	return res, nil
}

func v226Args(exporter *models.Agent, tdp *models.DelimiterPair, listenAddress string) []string {
	collectAll := false
	if exporter.MongoDBOptions != nil {
		collectAll = exporter.MongoDBOptions.EnableAllCollectors
	}

	collstatsLimit := int32(200)
	if exporter.MongoDBOptions != nil && exporter.MongoDBOptions.CollectionsLimit != -1 {
		collstatsLimit = exporter.MongoDBOptions.CollectionsLimit
	}

	collectors := defaultCollectors(collectAll)

	for _, collector := range exporter.DisabledCollectors {
		col, ok := collectors[strings.ToLower(collector)]
		if !ok {
			continue
		}
		col.enabled = false
		collectors[strings.ToLower(collector)] = col
	}

	args := []string{
		"--mongodb.global-conn-pool",
		"--compatible-mode",
		"--web.listen-address=" + listenAddress + ":" + tdp.Left + " .listen_port " + tdp.Right,
		"--discovering-mode",
	}

	if exporter.MongoDBOptions != nil && len(exporter.MongoDBOptions.StatsCollections) != 0 {
		args = append(args, "--mongodb.collstats-colls="+strings.Join(exporter.MongoDBOptions.StatsCollections, ","))
		args = append(args, "--mongodb.indexstats-colls="+strings.Join(exporter.MongoDBOptions.StatsCollections, ","))
	}

	if exporter.MongoDBOptions != nil {
		args = append(args, fmt.Sprintf("--collector.collstats-limit=%d", collstatsLimit))
	}

	for _, collector := range collectors {
		if collector.enabled && collector.enableParam != "" {
			args = append(args, collector.enableParam)
		}
	}

	return args
}

func v225Args(exporter *models.Agent, tdp *models.DelimiterPair, listenAddress string) []string {
	type collectorArgs struct {
		enabled      bool
		enableParam  string
		disableParam string
	}

	collectors := map[string]collectorArgs{
		"diagnosticdata": {
			enabled:      true,
			disableParam: "--no-collector.diagnosticdata",
		},
		"replicasetstatus": {
			enabled:      true,
			disableParam: "--no-collector.replicasetstatus",
		},
		// disabled until we have better information on the resources usage impact
		"dbstats": {
			enabled:     false,
			enableParam: "--collector.dbstats",
		},
		// disabled until we have better information on the resources usage impact
		"topmetrics": {
			enabled:     false,
			enableParam: "--collector.topmetrics",
		},
	}

	for _, collector := range exporter.DisabledCollectors {
		col := collectors[strings.ToLower(collector)]
		col.enabled = false
		collectors[strings.ToLower(collector)] = col
	}

	args := []string{
		"--mongodb.global-conn-pool",
		"--compatible-mode",
		"--web.listen-address=" + listenAddress + ":" + tdp.Left + " .listen_port " + tdp.Right,
		"--discovering-mode",
	}

	if exporter.MongoDBOptions != nil && len(exporter.MongoDBOptions.StatsCollections) != 0 {
		args = append(args, "--mongodb.collstats-colls="+strings.Join(exporter.MongoDBOptions.StatsCollections, ","))
	}

	if exporter.MongoDBOptions != nil && exporter.MongoDBOptions.CollectionsLimit != 0 {
		args = append(args, fmt.Sprintf("--collector.collstats-limit=%d", exporter.MongoDBOptions.CollectionsLimit))
	}

	for _, collector := range collectors {
		if collector.enabled && collector.enableParam != "" {
			args = append(args, collector.enableParam)
		}
		if !collector.enabled && collector.disableParam != "" {
			args = append(args, collector.disableParam)
		}
	}

	return args
}

func defaultCollectors(collectAll bool) map[string]collectorArgs {
	return map[string]collectorArgs{
		"diagnosticdata": {
			enabled:     true,
			enableParam: "--collector.diagnosticdata",
		},
		"replicasetstatus": {
			enabled:     true,
			enableParam: "--collector.replicasetstatus",
		},
		// disabled until we have better information on the resources usage impact
		"collstats": {
			enabled:     collectAll,
			enableParam: "--collector.collstats",
		},
		// disabled until we have better information on the resources usage impact
		"dbstats": {
			enabled:     collectAll,
			enableParam: "--collector.dbstats",
		},
		// disabled until we have better information on the resources usage impact
		"indexstats": {
			enabled:     collectAll,
			enableParam: "--collector.indexstats",
		},
		// disabled until we have better information on the resources usage impact
		"topmetrics": {
			enabled:     collectAll,
			enableParam: "--collector.topmetrics",
		},
	}
}

// qanMongoDBProfilerAgentConfig returns desired configuration of qan-mongodb-profiler-agent built-in agent.
func qanMongoDBProfilerAgentConfig(service *models.Service, agent *models.Agent) *agentv1.SetStateRequest_BuiltinAgent {
	tdp := agent.TemplateDelimiters(service)
<<<<<<< HEAD
	return &agentv1.SetStateRequest_BuiltinAgent{
		Type:                 inventoryv1.AgentType_AGENT_TYPE_QAN_MONGODB_PROFILER_AGENT,
		Dsn:                  agent.DSN(service, time.Second, "", nil),
=======
	return &agentpb.SetStateRequest_BuiltinAgent{
		Type:                 inventorypb.AgentType_QAN_MONGODB_PROFILER_AGENT,
		Dsn:                  agent.DSN(service, models.DSNParams{DialTimeout: time.Second, Database: ""}, nil),
>>>>>>> a2c12ca5
		DisableQueryExamples: agent.QueryExamplesDisabled,
		MaxQueryLength:       agent.MaxQueryLength,
		TextFiles: &agentv1.TextFiles{
			Files:              agent.Files(),
			TemplateLeftDelim:  tdp.Left,
			TemplateRightDelim: tdp.Right,
		},
	}
}<|MERGE_RESOLUTION|>--- conflicted
+++ resolved
@@ -45,12 +45,8 @@
 // mongodbExporterConfig returns desired configuration of mongodb_exporter process.
 func mongodbExporterConfig(node *models.Node, service *models.Service, exporter *models.Agent, redactMode redactMode,
 	pmmAgentVersion *version.Parsed,
-<<<<<<< HEAD
 ) (*agentv1.SetStateRequest_AgentProcess, error) {
-=======
-) (*agentpb.SetStateRequest_AgentProcess, error) {
 	listenAddress := getExporterListenAddress(node, exporter)
->>>>>>> a2c12ca5
 	tdp := exporter.TemplateDelimiters(service)
 
 	var args []string
@@ -262,15 +258,9 @@
 // qanMongoDBProfilerAgentConfig returns desired configuration of qan-mongodb-profiler-agent built-in agent.
 func qanMongoDBProfilerAgentConfig(service *models.Service, agent *models.Agent) *agentv1.SetStateRequest_BuiltinAgent {
 	tdp := agent.TemplateDelimiters(service)
-<<<<<<< HEAD
 	return &agentv1.SetStateRequest_BuiltinAgent{
 		Type:                 inventoryv1.AgentType_AGENT_TYPE_QAN_MONGODB_PROFILER_AGENT,
-		Dsn:                  agent.DSN(service, time.Second, "", nil),
-=======
-	return &agentpb.SetStateRequest_BuiltinAgent{
-		Type:                 inventorypb.AgentType_QAN_MONGODB_PROFILER_AGENT,
 		Dsn:                  agent.DSN(service, models.DSNParams{DialTimeout: time.Second, Database: ""}, nil),
->>>>>>> a2c12ca5
 		DisableQueryExamples: agent.QueryExamplesDisabled,
 		MaxQueryLength:       agent.MaxQueryLength,
 		TextFiles: &agentv1.TextFiles{
