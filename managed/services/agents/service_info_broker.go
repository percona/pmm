// Copyright (C) 2023 Percona LLC
//
// This program is free software: you can redistribute it and/or modify
// it under the terms of the GNU Affero General Public License as published by
// the Free Software Foundation, either version 3 of the License, or
// (at your option) any later version.
//
// This program is distributed in the hope that it will be useful,
// but WITHOUT ANY WARRANTY; without even the implied warranty of
// MERCHANTABILITY or FITNESS FOR A PARTICULAR PURPOSE. See the
// GNU Affero General Public License for more details.
//
// You should have received a copy of the GNU Affero General Public License
// along with this program. If not, see <https://www.gnu.org/licenses/>.

package agents

import (
	"context"
	"fmt"
	"strings"
	"time"

	"github.com/AlekSi/pointer"
	"github.com/pkg/errors"
	"google.golang.org/grpc/codes"
	"google.golang.org/grpc/status"
	"google.golang.org/protobuf/types/known/durationpb"
	"gopkg.in/reform.v1"

	agentv1 "github.com/percona/pmm/api/agent/v1"
	inventoryv1 "github.com/percona/pmm/api/inventory/v1"
	"github.com/percona/pmm/managed/models"
	"github.com/percona/pmm/utils/logger"
)

// ServiceInfoBroker helps query various information from services.
type ServiceInfoBroker struct {
	r *Registry
}

// NewServiceInfoBroker creates a new ServiceInfoBroker.
func NewServiceInfoBroker(r *Registry) *ServiceInfoBroker {
	return &ServiceInfoBroker{
		r: r,
	}
}

// ServiceInfoRequest creates a ServiceInfoRequest for a given service.
func serviceInfoRequest(q *reform.Querier, service *models.Service, agent *models.Agent) (*agentv1.ServiceInfoRequest, error) {
	var request *agentv1.ServiceInfoRequest

	pmmAgentVersion := models.ExtractPmmAgentVersionFromAgent(q, agent)
	switch service.ServiceType {
	case models.MySQLServiceType:
		tdp := agent.TemplateDelimiters(service)
		request = &agentv1.ServiceInfoRequest{
			Type:    inventoryv1.ServiceType_SERVICE_TYPE_MYSQL_SERVICE,
			Dsn:     agent.DSN(service, models.DSNParams{DialTimeout: time.Second, Database: service.DatabaseName}, nil, pmmAgentVersion),
			Timeout: durationpb.New(3 * time.Second),
			TextFiles: &agentv1.TextFiles{
				Files:              agent.Files(),
				TemplateLeftDelim:  tdp.Left,
				TemplateRightDelim: tdp.Right,
			},
			TlsSkipVerify: agent.TLSSkipVerify,
		}
	case models.PostgreSQLServiceType:
		tdp := agent.TemplateDelimiters(service)
		sqlSniSupported, err := models.IsPostgreSQLSSLSniSupported(q, pointer.GetString(agent.PMMAgentID))
		if err != nil {
			return nil, err
		}
		request = &agentv1.ServiceInfoRequest{
			Type: inventoryv1.ServiceType_SERVICE_TYPE_POSTGRESQL_SERVICE,
			Dsn: agent.DSN(service, models.DSNParams{DialTimeout: time.Second, Database: service.DatabaseName, PostgreSQLSupportsSSLSNI: sqlSniSupported},
				nil, pmmAgentVersion),
			Timeout: durationpb.New(3 * time.Second),
			TextFiles: &agentv1.TextFiles{
				Files:              agent.Files(),
				TemplateLeftDelim:  tdp.Left,
				TemplateRightDelim: tdp.Right,
			},
		}
	case models.MongoDBServiceType:
		tdp := agent.TemplateDelimiters(service)
		request = &agentv1.ServiceInfoRequest{
			Type:    inventoryv1.ServiceType_SERVICE_TYPE_MONGODB_SERVICE,
			Dsn:     agent.DSN(service, models.DSNParams{DialTimeout: time.Second, Database: service.DatabaseName}, nil, pmmAgentVersion),
			Timeout: durationpb.New(3 * time.Second),
			TextFiles: &agentv1.TextFiles{
				Files:              agent.Files(),
				TemplateLeftDelim:  tdp.Left,
				TemplateRightDelim: tdp.Right,
			},
		}
	case models.ProxySQLServiceType:
		request = &agentv1.ServiceInfoRequest{
			Type:    inventoryv1.ServiceType_SERVICE_TYPE_PROXYSQL_SERVICE,
			Dsn:     agent.DSN(service, models.DSNParams{DialTimeout: time.Second, Database: service.DatabaseName}, nil, pmmAgentVersion),
			Timeout: durationpb.New(3 * time.Second),
		}
	case models.ExternalServiceType:
		exporterURL, err := agent.ExporterURL(q)
		if err != nil {
			return nil, err
		}

		request = &agentv1.ServiceInfoRequest{
			Type:    inventoryv1.ServiceType_SERVICE_TYPE_EXTERNAL_SERVICE,
			Dsn:     exporterURL,
			Timeout: durationpb.New(3 * time.Second),
		}
	case models.HAProxyServiceType:
		exporterURL, err := agent.ExporterURL(q)
		if err != nil {
			return nil, err
		}

		request = &agentv1.ServiceInfoRequest{
			Type:    inventoryv1.ServiceType_SERVICE_TYPE_HAPROXY_SERVICE,
			Dsn:     exporterURL,
			Timeout: durationpb.New(3 * time.Second),
		}

	case models.ValkeyServiceType:
		tdp := agent.TemplateDelimiters(service)
		request = &agentv1.ServiceInfoRequest{
<<<<<<< HEAD
=======
			Tls:  agent.TLS,
>>>>>>> 33c3f712
			Type: inventoryv1.ServiceType_SERVICE_TYPE_VALKEY_SERVICE,
			Dsn: agent.DSN(service, models.DSNParams{DialTimeout: 2 * time.Second},
				nil, pmmAgentVersion),
			Timeout: durationpb.New(3 * time.Second),
			TextFiles: &agentv1.TextFiles{
				Files:              agent.Files(),
				TemplateLeftDelim:  tdp.Left,
				TemplateRightDelim: tdp.Right,
			},
		}
	default:
		return nil, errors.Errorf("unhandled Service type %s", service.ServiceType)
	}
	return request, nil
}

// GetInfoFromService sends a request to pmm-agent to query information from a service.
func (c *ServiceInfoBroker) GetInfoFromService(ctx context.Context, q *reform.Querier, service *models.Service, agent *models.Agent) error {
	l := logger.Get(ctx)
	start := time.Now()
	defer func() {
		if dur := time.Since(start); dur > 4*time.Second {
			l.Warnf("GetInfoFromService took %s.", dur)
		}
	}()

	// External exporters and haproxy do not support this functionality.
	if service.ServiceType == models.ExternalServiceType || service.ServiceType == models.HAProxyServiceType {
		return nil
	}

	pmmAgentID := pointer.GetString(agent.PMMAgentID)
	pmmAgent, err := c.r.get(pmmAgentID)
	if err != nil {
		return err
	}

	request, err := serviceInfoRequest(q, service, agent)
	if err != nil {
		return err
	}

	sanitizedDSN := request.Dsn
	for _, word := range redactWords(agent) {
		sanitizedDSN = strings.ReplaceAll(sanitizedDSN, word, "****")
	}
	l.Infof("ServiceInfoRequest: type: %s, DSN: %s timeout: %s.", request.Type, sanitizedDSN, request.Timeout)

	resp, err := pmmAgent.channel.SendAndWaitResponse(request)
	if err != nil {
		return err
	}
	l.Infof("ServiceInfo response: %+v.", resp)

	sInfo, ok := resp.(*agentv1.ServiceInfoResponse)
	if !ok {
		return status.Error(codes.Internal, "failed to cast response to *agentv1.ServiceInfoResponse")
	}

	msg := sInfo.Error
	if msg == context.Canceled.Error() || msg == context.DeadlineExceeded.Error() {
		msg = fmt.Sprintf("timeout (%s)", msg)
		return status.Error(codes.FailedPrecondition, fmt.Sprintf("failed to get connection service info: %s.", msg))
	}

	stype := service.ServiceType
	switch stype {
	case models.MySQLServiceType:
		agent.MySQLOptions.TableCount = &sInfo.TableCount
		l.Debugf("Updating table count: %d.", sInfo.TableCount)
		encryptedAgent := models.EncryptAgent(*agent)
		if err = q.Update(&encryptedAgent); err != nil {
			return errors.Wrap(err, "failed to update table count")
		}

		return updateServiceVersion(ctx, q, resp, service)
	case models.PostgreSQLServiceType:
		databaseList := sInfo.DatabaseList
		databaseCount := len(databaseList)
		excludedDatabaseList := postgresExcludedDatabases()
		excludedDatabaseCount := 0
		for _, e := range excludedDatabaseList {
			for _, v := range databaseList {
				if e == v {
					excludedDatabaseCount++
				}
			}
		}
		agent.PostgreSQLOptions.PGSMVersion = sInfo.PgsmVersion
		agent.PostgreSQLOptions.DatabaseCount = int32(databaseCount - excludedDatabaseCount)

		l.Debugf("Updating PostgreSQL options, database count: %d.", agent.PostgreSQLOptions.DatabaseCount)
		encryptedAgent := models.EncryptAgent(*agent)
		if err = q.Update(&encryptedAgent); err != nil {
			return errors.Wrap(err, "failed to update database count")
		}

		return updateServiceVersion(ctx, q, resp, service)
	case models.MongoDBServiceType,
		models.ProxySQLServiceType,
		models.ValkeyServiceType:
		return updateServiceVersion(ctx, q, resp, service)
	case models.ExternalServiceType, models.HAProxyServiceType:
		return nil
	default:
		return errors.Errorf("unhandled Service type %s", service.ServiceType)
	}
}

func updateServiceVersion(ctx context.Context, q *reform.Querier, resp agentv1.AgentResponsePayload, service *models.Service) error {
	l := logger.Get(ctx)

	version := resp.(*agentv1.ServiceInfoResponse).Version //nolint:forcetypeassert
	if version == "" {
		return nil
	}

	l.Debugf("Updating service version: %s.", version)
	service.Version = &version
	if err := q.Update(service); err != nil {
		return errors.Wrap(err, "failed to update service version")
	}

	return nil
}<|MERGE_RESOLUTION|>--- conflicted
+++ resolved
@@ -126,10 +126,7 @@
 	case models.ValkeyServiceType:
 		tdp := agent.TemplateDelimiters(service)
 		request = &agentv1.ServiceInfoRequest{
-<<<<<<< HEAD
-=======
 			Tls:  agent.TLS,
->>>>>>> 33c3f712
 			Type: inventoryv1.ServiceType_SERVICE_TYPE_VALKEY_SERVICE,
 			Dsn: agent.DSN(service, models.DSNParams{DialTimeout: 2 * time.Second},
 				nil, pmmAgentVersion),
