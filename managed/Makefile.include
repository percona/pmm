default: help

# `cut` is used to remove first `v` from `git describe` output
PMM_RELEASE_PATH ?= bin
PMM_RELEASE_VERSION ?= $(shell git describe --always --dirty | cut -b2-)
PMM_RELEASE_TIMESTAMP ?= $(shell date '+%s')
PMM_RELEASE_FULLCOMMIT ?= $(shell git rev-parse HEAD)
PMM_RELEASE_BRANCH ?= $(shell git describe --always --contains --all)

PMM_LD_FLAGS = -ldflags " \
			-X 'github.com/percona/pmm/version.ProjectName=pmm-managed' \
			-X 'github.com/percona/pmm/version.Version=$(PMM_RELEASE_VERSION)' \
			-X 'github.com/percona/pmm/version.PMMVersion=$(PMM_RELEASE_VERSION)' \
			-X 'github.com/percona/pmm/version.Timestamp=$(PMM_RELEASE_TIMESTAMP)' \
			-X 'github.com/percona/pmm/version.FullCommit=$(PMM_RELEASE_FULLCOMMIT)' \
			-X 'github.com/percona/pmm/version.Branch=$(PMM_RELEASE_BRANCH)' \
			"

BASE_PATH = $(shell pwd)
BIN_PATH := $(BASE_PATH)/bin

export PATH := $(BIN_PATH):$(PATH)

<<<<<<< HEAD
=======
init:                           ## Install development tools
	pwd
	rm -rf ./bin
	cd tools && go generate -x -tags=tools
>>>>>>> 013134e6



release:                        ## Build pmm-managed release binaries.
	env CGO_ENABLED=0 go build -v $(PMM_LD_FLAGS) -o $(PMM_RELEASE_PATH)/pmm-managed
	env CGO_ENABLED=0 go build -v $(PMM_LD_FLAGS) -o $(PMM_RELEASE_PATH)/pmm-managed-init ./cmd/pmm-managed-init
	env CGO_ENABLED=0 go build -v $(PMM_LD_FLAGS) -o $(PMM_RELEASE_PATH)/pmm-managed-starlark ./cmd/pmm-managed-starlark
	$(PMM_RELEASE_PATH)/pmm-managed --version

help:                           ## Display this help message.
	@echo "Please use \`make <target>\` where <target> is one of:"
	@grep -h '^[a-zA-Z]' $(MAKEFILE_LIST) | \
		awk -F ':.*?## ' 'NF==2 {printf "  %-26s%s\n", $$1, $$2}'
	@echo
	@echo "To test DBaaS components with minikube:"
	@echo "Start minikube: minikube start --cpus=2 --nodes=3 --kubernetes-version=v1.20.0"
	@echo "ENABLE_DBAAS=1 NETWORK=minikube make env-up"<|MERGE_RESOLUTION|>--- conflicted
+++ resolved
@@ -21,14 +21,10 @@
 
 export PATH := $(BIN_PATH):$(PATH)
 
-<<<<<<< HEAD
-=======
 init:                           ## Install development tools
 	pwd
 	rm -rf ./bin
 	cd tools && go generate -x -tags=tools
->>>>>>> 013134e6
-
 
 
 release:                        ## Build pmm-managed release binaries.
