--- conflicted
+++ resolved
@@ -45,11 +45,7 @@
     summary: Good Check Mongo
     description: Good check for MongoDB.
     type: MONGODB_BUILDINFO
-<<<<<<< HEAD
-    advisor: test_advisor
-=======
     advisor: dev
->>>>>>> c922a276
     query: ""
     interval: standard
     script: |
