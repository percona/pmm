; Managed by pmm-managed. DO NOT EDIT.

[program:grafana]
priority = 3
command =
    /usr/sbin/grafana-server
        --homepath=/usr/share/grafana
        --config=/etc/grafana/grafana.ini
        cfg:default.paths.data=/srv/grafana
        cfg:default.paths.plugins=/srv/grafana/plugins
        cfg:default.paths.logs=/srv/logs
        cfg:default.log.mode=console
        cfg:default.log.console.format=console
        cfg:default.server.root_url="https://%%(domain)s/graph"
environment =
<<<<<<< HEAD
    POSTGRES_ADDR="127.0.0.1:5432",
    POSTGRES_DBNAME="postgres",
    POSTGRES_USERNAME="db_username",
    POSTGRES_DBPASSWORD="db_password",
    PERCONA_TEST_POSTGRES_SSL_MODE="verify",
    PERCONA_TEST_POSTGRES_SSL_CA_PATH="path-to-CA-cert",
    PERCONA_TEST_POSTGRES_SSL_KEY_PATH="path-to-key",
    PERCONA_TEST_POSTGRES_SSL_CERT_PATH="path-to-cert",
    GF_DATABASE_HOST="127.0.0.1:5432",
    GF_DATABASE_USER="db_username",
    GF_DATABASE_PASSWORD="db_password",
    GF_DATABASE_SSL_MODE="verify",
    GF_DATABASE_CA_CERT_PATH="path-to-CA-cert",
    GF_DATABASE_CLIENT_KEY_PATH="path-to-key",
    GF_DATABASE_CLIENT_CERT_PATH="path-to-cert",
=======
    PERCONA_TEST_POSTGRES_ADDR="",
    PERCONA_TEST_POSTGRES_DBNAME="",
    PERCONA_TEST_POSTGRES_USERNAME="",
    PERCONA_TEST_POSTGRES_DBPASSWORD="",
    PERCONA_TEST_POSTGRES_SSL_MODE="",
    PERCONA_TEST_POSTGRES_SSL_CA_PATH="",
    PERCONA_TEST_POSTGRES_SSL_KEY_PATH="",
    PERCONA_TEST_POSTGRES_SSL_CERT_PATH="",
>>>>>>> 50ef4dbb
    PERCONA_TEST_PMM_CLICKHOUSE_DATASOURCE_ADDR="127.0.0.1:8123",
user = grafana
directory = /usr/share/grafana
autorestart = true
autostart = true
startretries = 10
startsecs = 1
stopsignal = TERM
stopwaitsecs = 300
stdout_logfile = /srv/logs/grafana.log
stdout_logfile_maxbytes = 50MB
stdout_logfile_backups = 2
redirect_stderr = true<|MERGE_RESOLUTION|>--- conflicted
+++ resolved
@@ -13,11 +13,10 @@
         cfg:default.log.console.format=console
         cfg:default.server.root_url="https://%%(domain)s/graph"
 environment =
-<<<<<<< HEAD
-    POSTGRES_ADDR="127.0.0.1:5432",
-    POSTGRES_DBNAME="postgres",
-    POSTGRES_USERNAME="db_username",
-    POSTGRES_DBPASSWORD="db_password",
+    PERCONA_TEST_POSTGRES_ADDR="127.0.0.1:5432",
+    PERCONA_TEST_POSTGRES_DBNAME="postgres",
+    PERCONA_TEST_POSTGRES_USERNAME="db_username",
+    PERCONA_TEST_POSTGRES_DBPASSWORD="db_password",
     PERCONA_TEST_POSTGRES_SSL_MODE="verify",
     PERCONA_TEST_POSTGRES_SSL_CA_PATH="path-to-CA-cert",
     PERCONA_TEST_POSTGRES_SSL_KEY_PATH="path-to-key",
@@ -29,16 +28,6 @@
     GF_DATABASE_CA_CERT_PATH="path-to-CA-cert",
     GF_DATABASE_CLIENT_KEY_PATH="path-to-key",
     GF_DATABASE_CLIENT_CERT_PATH="path-to-cert",
-=======
-    PERCONA_TEST_POSTGRES_ADDR="",
-    PERCONA_TEST_POSTGRES_DBNAME="",
-    PERCONA_TEST_POSTGRES_USERNAME="",
-    PERCONA_TEST_POSTGRES_DBPASSWORD="",
-    PERCONA_TEST_POSTGRES_SSL_MODE="",
-    PERCONA_TEST_POSTGRES_SSL_CA_PATH="",
-    PERCONA_TEST_POSTGRES_SSL_KEY_PATH="",
-    PERCONA_TEST_POSTGRES_SSL_CERT_PATH="",
->>>>>>> 50ef4dbb
     PERCONA_TEST_PMM_CLICKHOUSE_DATASOURCE_ADDR="127.0.0.1:8123",
 user = grafana
 directory = /usr/share/grafana
