--- conflicted
+++ resolved
@@ -53,25 +53,6 @@
 
 ## Available test environment variables:
 
-<<<<<<< HEAD
-| Variable                                   | Description                                                                                                         | Default                                  |
-| ------------------------------------------ | ------------------------------------------------------------------------------------------------------------------- | ---------------------------------------- |
-| PERCONA_TEST_PMM_CLICKHOUSE_ADDR           | Sets Clickhouse address                                                                                             | 127.0.0.1:9000                           |
-| PERCONA_TEST_PMM_CLICKHOUSE_DATABASE       | Sets Clickhouse database                                                                                            | pmm                                      |
-| PERCONA_TEST_STARLARK_ALLOW_RECURSION      | Allows recursive functions in checks scripts                                                                        | false                                    |
-| PERCONA_TEST_NICER_API                     | Enables nicer API with default/zero values in response.                                                             | false                                    |
-| PERCONA_TEST_VERSION_SERVICE_URL           | Sets versions service URL                                                                                           | https://check.percona.com/versions/v1    |
-| PERCONA_TEST_CHECKS_FILE                   | Specifies path to local checks file and disables downlading checks files from Percona Platform                      | none                                     |
-| PERCONA_TEST_CHECKS_DISABLE_START_DELAY    | Disables checks service startup delay                                                                               | false                                    |
-| PERCONA_TEST_TELEMETRY_INTERVAL            | Sets telemetry reporting interval                                                                                   | 24h                                      |
-| PERCONA_TEST_TELEMETRY_DISABLE_SEND        | Disables sending of telemetry data to SaaS. This param doesn't affect telemetry data gathering from the datasources | false                                    |
-| PERCONA_TEST_TELEMETRY_FILE                | Sets path for telemetry config file                                                                                 |                                          |
-| PERCONA_TEST_TELEMETRY_DISABLE_START_DELAY | Disable the default telemetry execution start delay, so that telemetry gathering is run immediately upon system     | false                                    |
-| PERCONA_TEST_TELEMETRY_RETRY_BACKOFF       | Sets telemetry reporting retry backoff time                                                                         | 1h                                       |
-| PERCONA_TEST_PLATFORM_ADDRESS              | Sets Percona Platform address                                                                                       | https://check.percona.com                |
-| PERCONA_TEST_PLATFORM_INSECURE             | Allows insecure TLS connections to Percona Platform                                                                 | false                                    |
-| PERCONA_TEST_PLATFORM_PUBLIC_KEY           | Sets Percona Platform public key (Minisign)                                                                         | set of keys embedded into managed binary |
-=======
 | Variable                                 | Description                                                                                                         | Default                                  |
 |------------------------------------------|---------------------------------------------------------------------------------------------------------------------|------------------------------------------|
 | PMM_DEV_ADVISOR_STARLARK_ALLOW_RECURSION | Allows recursive functions in checks scripts                                                                        | false                                    |
@@ -87,7 +68,6 @@
 | PMM_DEV_PERCONA_PLATFORM_ADDRESS         | Sets Percona Platform address                                                                                       | https://check.percona.com                |
 | PMM_DEV_PERCONA_PLATFORM_INSECURE        | Allows insecure TLS connections to Percona Platform                                                                 | false                                    |
 | PMM_DEV_PERCONA_PLATFORM_PUBLIC_KEY      | Sets Percona Platform public key (Minisign)                                                                         | set of keys embedded into managed binary |
->>>>>>> 8a597056
 
 ## Add instances for monitoring
 
