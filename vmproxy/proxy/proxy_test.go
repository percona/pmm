// Copyright (C) 2023 Percona LLC
//
// This program is free software: you can redistribute it and/or modify
// it under the terms of the GNU Affero General Public License as published by
// the Free Software Foundation, either version 3 of the License, or
// (at your option) any later version.
//
// This program is distributed in the hope that it will be useful,
// but WITHOUT ANY WARRANTY; without even the implied warranty of
// MERCHANTABILITY or FITNESS FOR A PARTICULAR PURPOSE. See the
// GNU Affero General Public License for more details.
//
// You should have received a copy of the GNU Affero General Public License
// along with this program. If not, see <https://www.gnu.org/licenses/>.

package proxy

import (
	"encoding/base64"
	"net/http"
	"net/http/httptest"
	"net/url"
	"testing"

	"github.com/stretchr/testify/assert"
	"github.com/stretchr/testify/require"
)

const (
	headerName = "X-Test-Header"
	targetURL  = "http://127.0.0.1"
)

func TestProxy(t *testing.T) {
	t.Parallel()

	setup := func(t *testing.T, filters []string, headers map[string]string) http.HandlerFunc {
		t.Helper()
		server := httptest.NewServer(http.HandlerFunc(func(_ http.ResponseWriter, r *http.Request) {
			if filters != nil {
				assert.Equal(t, url.Values{"extra_filters[]": filters}.Encode(), r.URL.RawQuery)
<<<<<<< HEAD
			}
			if headers != nil {
				for k, v := range headers {
					assert.Equal(t, v, r.Header.Get(k))
				}
=======
>>>>>>> 7ee1437c
			}
		}))
		t.Cleanup(func() {
			server.Close()
		})

		testURL, err := url.Parse(server.URL)
		require.NoError(t, err)

		handler := getHandler(Config{
			HeaderName: headerName,
			TargetURL:  testURL,
		})

		return handler
	}

	t.Run("shall proxy request", func(t *testing.T) {
		t.Parallel()
		handler := setup(t, nil, nil)

		rec := httptest.NewRecorder()
		req := httptest.NewRequest(http.MethodGet, targetURL, nil)
		uri, err := url.Parse(targetURL)
		require.NoError(t, err)

		prepareRequest(req, uri, headerName)

		handler.ServeHTTP(rec, req)
		resp := rec.Result()
		defer resp.Body.Close() //nolint:gosec,errcheck,nolintlint

		require.Equal(t, http.StatusOK, resp.StatusCode)
	})

	t.Run("shall properly handle filters", func(t *testing.T) {
		t.Parallel()

		type testParams struct {
			expectedFilters []string
			expectedStatus  int
			expectedHeader  map[string]string
			headerContent   string
			name            string
			targetURL       string
		}

		testCases := []testParams{
			{
				name:            "shall process filters properly",
				expectedFilters: []string{"abc", "def"},
				expectedStatus:  http.StatusOK,
				headerContent:   base64.StdEncoding.EncodeToString([]byte(`["abc", "def"]`)),
			},
			{
				name:            "shall process PromQL strings properly",
				expectedFilters: []string{`{region="east", env="prod"}`, `{region="west", env="dev"}`},
				expectedStatus:  http.StatusOK,
				headerContent:   base64.StdEncoding.EncodeToString([]byte(`["{region=\"east\", env=\"prod\"}", "{region=\"west\", env=\"dev\"}"]`)),
			},
			{
				name:            "shall replace existing extra_filters",
				expectedFilters: []string{"abc", "def"},
				expectedStatus:  http.StatusOK,
				headerContent:   base64.StdEncoding.EncodeToString([]byte(`["abc", "def"]`)),
				targetURL:       "http://127.0.0.1/a?extra_filters[]=a&extra_filters[]=b",
			},
			{
				name:            "shall support empty JSON array with no filters",
				expectedFilters: []string{},
				expectedStatus:  http.StatusOK,
				headerContent:   base64.StdEncoding.EncodeToString([]byte(`[]`)),
			},
			{
				name:            "shall not fail on invalid base64 string",
				expectedFilters: []string{},
				expectedStatus:  http.StatusPreconditionFailed,
				headerContent:   "invalid",
			},
			{
				name:            "shall not fail on invalid JSON",
				expectedFilters: nil,
				expectedStatus:  http.StatusPreconditionFailed,
				headerContent:   base64.StdEncoding.EncodeToString([]byte(`"abc, "def"]`)),
			},
			{
				name:            "shall add authorization header",
				expectedFilters: []string{"abc", "def"},
				expectedHeader: map[string]string{
					"Authorization": "Basic dm1hZG1pbjp2bXBhc3M=",
				},
				expectedStatus: http.StatusOK,
				headerContent:  base64.StdEncoding.EncodeToString([]byte(`["abc", "def"]`)),
				targetURL:      "http://vmadmin:vmpass@127.0.0.1/a",
			},
		}
		for _, tc := range testCases {
			t.Run(tc.name, func(t *testing.T) {
				t.Parallel()

				testTargetURL := targetURL
				if tc.targetURL != "" {
					testTargetURL = tc.targetURL
				}

				handler := setup(t, tc.expectedFilters, tc.expectedHeader)

				rec := httptest.NewRecorder()
				req := httptest.NewRequest(http.MethodGet, testTargetURL, nil)

				uri, err := url.Parse(testTargetURL)
				require.NoError(t, err)
				prepareRequest(req, uri, headerName)
				req.Header.Set(headerName, tc.headerContent)

				handler.ServeHTTP(rec, req)
				resp := rec.Result()
				defer resp.Body.Close() //nolint:gosec,errcheck,nolintlint

				require.Equal(t, tc.expectedStatus, resp.StatusCode)
			})
		}
	})

	t.Run("prepareRequest: set targetURL host as Host header value", func(t *testing.T) {
		t.Parallel()

		headerName := "Host"

		type testParams struct {
			name      string
			targetURL string
		}

		testCases := []testParams{
			{
				name:      "targetURL for external VM",
				targetURL: "https://my-external-vm.example.org:8443/",
			},
			{
				name:      "targetURL for local VM by IP",
				targetURL: "http://127.0.0.1:8430/",
			},
		}

		for _, tc := range testCases {
			t.Run(tc.name, func(t *testing.T) {
				t.Parallel()

				url, err := url.Parse(tc.targetURL)
				require.NoError(t, err)
				expectedHost := url.Host
				req := httptest.NewRequest(http.MethodGet, targetURL, nil)

				prepareRequest(req, url, headerName)

				require.NotNil(t, req.Header[headerName])
				require.Equal(t, expectedHost, req.Header[headerName][0])
			})
		}
	})

	t.Run("prepareRequest: add credentials to request", func(t *testing.T) {
		t.Parallel()

		uri, err := url.Parse(targetURL)
		require.NoError(t, err)

		username := "user"
		password := "password"
		uri.User = url.UserPassword(username, password)

		req := httptest.NewRequest(http.MethodGet, targetURL, nil)
		prepareRequest(req, uri, headerName)

		require.Equal(t, "Basic dXNlcjpwYXNzd29yZA==", req.Header.Get("Authorization"))
	})
}<|MERGE_RESOLUTION|>--- conflicted
+++ resolved
@@ -39,14 +39,11 @@
 		server := httptest.NewServer(http.HandlerFunc(func(_ http.ResponseWriter, r *http.Request) {
 			if filters != nil {
 				assert.Equal(t, url.Values{"extra_filters[]": filters}.Encode(), r.URL.RawQuery)
-<<<<<<< HEAD
 			}
 			if headers != nil {
 				for k, v := range headers {
 					assert.Equal(t, v, r.Header.Get(k))
 				}
-=======
->>>>>>> 7ee1437c
 			}
 		}))
 		t.Cleanup(func() {
