// Copyright 2023 Percona LLC
//
// Licensed under the Apache License, Version 2.0 (the "License");
// you may not use this file except in compliance with the License.
// You may obtain a copy of the License at
//
//  http://www.apache.org/licenses/LICENSE-2.0
//
// Unless required by applicable law or agreed to in writing, software
// distributed under the License is distributed on an "AS IS" BASIS,
// WITHOUT WARRANTIES OR CONDITIONS OF ANY KIND, either express or implied.
// See the License for the specific language governing permissions and
// limitations under the License.

// Package serviceinfobroker helps extract various information from databases.
package serviceinfobroker

import (
	"context"
	"database/sql"
	"fmt"
	"math"
	"path/filepath"
	"regexp"
	"strconv"
	"strings"

	"github.com/go-sql-driver/mysql"
	"github.com/gomodule/redigo/redis"
	"github.com/lib/pq"
	"github.com/pkg/errors"
	"github.com/sirupsen/logrus"
	"go.mongodb.org/mongo-driver/mongo"

	"github.com/percona/pmm/agent/config"
	"github.com/percona/pmm/agent/tlshelpers"
	"github.com/percona/pmm/agent/utils/mongo_fix"
	"github.com/percona/pmm/agent/utils/templates"
	"github.com/percona/pmm/agent/utils/version"
	agentv1 "github.com/percona/pmm/api/agent/v1"
	inventoryv1 "github.com/percona/pmm/api/inventory/v1"
)

// configGetter allows to get a config.
type configGetter interface {
	Get() *config.Config
}

// ServiceInfoBroker helps query various information from services.
type ServiceInfoBroker struct {
	l   *logrus.Entry
	cfg configGetter
}

// New creates a new ServiceInfoBroker.
func New(cfg configGetter) *ServiceInfoBroker {
	return &ServiceInfoBroker{
		l:   logrus.WithField("component", "serviceinfobroker"),
		cfg: cfg,
	}
}

// GetInfoFromService gathers information from a service. It returns context cancelation/timeout or driver errors as is.
func (sib *ServiceInfoBroker) GetInfoFromService(ctx context.Context, msg *agentv1.ServiceInfoRequest, id uint32) *agentv1.ServiceInfoResponse {
	timeout := msg.Timeout.AsDuration()
	if timeout > 0 {
		var cancel context.CancelFunc
		ctx, cancel = context.WithTimeout(ctx, timeout)
		defer cancel()
	}

	switch msg.Type {
	case inventoryv1.ServiceType_SERVICE_TYPE_MYSQL_SERVICE:
		return sib.getMySQLInfo(ctx, msg.Dsn, msg.TextFiles, msg.TlsSkipVerify, id)
	case inventoryv1.ServiceType_SERVICE_TYPE_MONGODB_SERVICE:
		return sib.getMongoDBInfo(ctx, msg.Dsn, msg.TextFiles, id)
	case inventoryv1.ServiceType_SERVICE_TYPE_POSTGRESQL_SERVICE:
		return sib.getPostgreSQLInfo(ctx, msg.Dsn, msg.TextFiles, id)
	case inventoryv1.ServiceType_SERVICE_TYPE_PROXYSQL_SERVICE:
		return sib.getProxySQLInfo(ctx, msg.Dsn)
	case inventoryv1.ServiceType_SERVICE_TYPE_VALKEY_SERVICE:
		return sib.getValkeyInfo(
			ctx,
			msg.Dsn,
<<<<<<< HEAD
=======
			msg.Tls,
>>>>>>> 33c3f712
			msg.TextFiles,
			msg.TlsSkipVerify,
			id)
	// NOTE: these types may be implemented later.
	case inventoryv1.ServiceType_SERVICE_TYPE_EXTERNAL_SERVICE, inventoryv1.ServiceType_SERVICE_TYPE_HAPROXY_SERVICE:
		return &agentv1.ServiceInfoResponse{}
	default:
		panic(fmt.Sprintf("unknown service type: %v", msg.Type))
	}
}

func (sib *ServiceInfoBroker) getMySQLInfo(ctx context.Context, dsn string, files *agentv1.TextFiles, tlsSkipVerify bool, id uint32) *agentv1.ServiceInfoResponse {
	var res agentv1.ServiceInfoResponse
	var err error

	if files != nil {
		err = tlshelpers.RegisterMySQLCerts(files.Files, tlsSkipVerify)
		if err != nil {
			sib.l.Debugf("getMySQLInfo: failed to register cert: %s", err)
			res.Error = err.Error()
			return &res
		}
	}

	cfg, err := mysql.ParseDSN(dsn)
	if err != nil {
		sib.l.Debugf("getMySQLInfo: failed to parse DSN: %s", err)
		res.Error = err.Error()
		return &res
	}

	tempdir := filepath.Join(sib.cfg.Get().Paths.TempDir, strings.ToLower("get-mysql-info"), strconv.Itoa(int(id)))
	_, err = templates.RenderDSN(dsn, files, tempdir)
	defer templates.CleanupTempDir(tempdir, sib.l)
	if err != nil {
		sib.l.Debugf("getMySQLInfo: failed to Render DSN: %s", err)
		res.Error = err.Error()
		return &res
	}

	connector, err := mysql.NewConnector(cfg)
	if err != nil {
		sib.l.Debugf("getMySQLInfo: failed to create connector: %s", err)
		res.Error = err.Error()
		return &res
	}

	db := sql.OpenDB(connector)
	defer db.Close() //nolint:errcheck

	var count uint64
	if err = db.QueryRowContext(ctx, "SELECT /* agent='serviceinfobroker' */ COUNT(*) FROM information_schema.tables").Scan(&count); err != nil {
		res.Error = err.Error()
		return &res
	}

	res.TableCount = int32(count)
	if count > math.MaxInt32 {
		res.TableCount = math.MaxInt32
	}

	var version string
	if err = db.QueryRowContext(ctx, "SELECT /* agent='serviceinfobroker' */ VERSION()").Scan(&version); err != nil {
		res.Error = err.Error()
	}

	res.Version = version
	return &res
}

func (sib *ServiceInfoBroker) getMongoDBInfo(ctx context.Context, dsn string, files *agentv1.TextFiles, id uint32) *agentv1.ServiceInfoResponse {
	var res agentv1.ServiceInfoResponse
	var err error

	tempdir := filepath.Join(sib.cfg.Get().Paths.TempDir, strings.ToLower("get-mongodb-info"), strconv.Itoa(int(id)))
	dsn, err = templates.RenderDSN(dsn, files, tempdir)
	defer templates.CleanupTempDir(tempdir, sib.l)
	if err != nil {
		sib.l.Debugf("getMongoDBInfo: failed to Render DSN: %s", err)
		res.Error = err.Error()
		return &res
	}

	opts, err := mongo_fix.ClientOptionsForDSN(dsn)
	if err != nil {
		sib.l.Debugf("failed to parse DSN: %s", err)
		res.Error = err.Error()
		return &res
	}

	client, err := mongo.Connect(ctx, opts)
	if err != nil {
		sib.l.Debugf("getMongoDBInfo: failed to Connect: %s", err)
		res.Error = err.Error()
		return &res
	}
	defer client.Disconnect(ctx) //nolint:errcheck

	if err = client.Ping(ctx, nil); err != nil {
		sib.l.Debugf("getMongoDBInfo: failed to Ping: %s", err)
		res.Error = err.Error()
		return &res
	}

	mongoVersion, err := version.GetMongoDBVersion(ctx, client)
	if err != nil {
		sib.l.Debugf("getMongoDBInfo: failed to get MongoDB version: %s", err)
		res.Error = err.Error()
		return &res
	}

	res.Version = mongoVersion.String()
	return &res
}

func (sib *ServiceInfoBroker) getPostgreSQLInfo(ctx context.Context, dsn string, files *agentv1.TextFiles, id uint32) *agentv1.ServiceInfoResponse {
	var res agentv1.ServiceInfoResponse
	var err error

	tempdir := filepath.Join(sib.cfg.Get().Paths.TempDir, strings.ToLower("get-postgresql-info"), strconv.Itoa(int(id)))
	dsn, err = templates.RenderDSN(dsn, files, tempdir)
	defer templates.CleanupTempDir(tempdir, sib.l)
	if err != nil {
		sib.l.Debugf("getPostgreSQLInfo: failed to Render DSN: %s", err)
		res.Error = err.Error()
		return &res
	}

	c, err := pq.NewConnector(dsn)
	if err != nil {
		res.Error = err.Error()
		return &res
	}
	db := sql.OpenDB(c)
	defer db.Close() //nolint:errcheck

	var databaseList []string
	databaseListQuery := "SELECT /* agent='serviceinfobroker' */ datname FROM pg_database WHERE datallowconn = true AND datistemplate = false AND has_database_privilege(current_user, datname, 'connect')" //nolint:lll
	rows, err := db.QueryContext(ctx, databaseListQuery)
	if err != nil {
		res.Error = err.Error()
		return &res
	}
	defer rows.Close() //nolint:errcheck
	for rows.Next() {
		var databaseName string
		err := rows.Scan(&databaseName)
		if err != nil {
			res.Error = err.Error()
			return &res
		}

		databaseList = append(databaseList, databaseName)
	}
	res.DatabaseList = databaseList

	var version string
	if err = db.QueryRowContext(ctx, "SHOW /* agent='serviceinfobroker' */ SERVER_VERSION").Scan(&version); err != nil {
		res.Error = err.Error()
	}
	res.Version = version

	var pgsmVersion string
	err = db.QueryRowContext(ctx, "SELECT /* agent='serviceinfobroker' */ extversion FROM pg_extension WHERE extname = 'pg_stat_monitor';").Scan(&pgsmVersion)
	if err != nil && !errors.Is(err, sql.ErrNoRows) {
		res.Error = err.Error()
	}
	res.PgsmVersion = &pgsmVersion

	return &res
}

func (sib *ServiceInfoBroker) getValkeyInfo(
	ctx context.Context,
	dsn string,
<<<<<<< HEAD
=======
	useTLS bool,
>>>>>>> 33c3f712
	files *agentv1.TextFiles,
	tlsSkipVerify bool,
	id uint32,
) *agentv1.ServiceInfoResponse {
	var res agentv1.ServiceInfoResponse
	var err error

<<<<<<< HEAD
	tempdir := filepath.Join(sib.cfg.Get().Paths.TempDir, strings.ToLower("get-valkey-info"), strconv.Itoa(int(id)))
=======
	tempdir := filepath.Join(sib.cfg.Get().Paths.TempDir, "get-valkey-info", strconv.Itoa(int(id)))
>>>>>>> 33c3f712
	dsn, err = templates.RenderDSN(dsn, files, tempdir)
	defer templates.CleanupTempDir(tempdir, sib.l)
	if err != nil {
		sib.l.Debugf("getValkeyInfo: failed to Render DSN: %s", err)
		res.Error = err.Error()
		return &res
	}

<<<<<<< HEAD
	opts, err := tlshelpers.GetValkeyTLSConfig(files, tlsSkipVerify)
	if err != nil {
		sib.l.Debugf("checkValkeyConnection: failed to get TLS config: %s", err)
=======
	opts, err := tlshelpers.GetValkeyTLSConfig(files, useTLS, tlsSkipVerify)
	if err != nil {
		sib.l.Debugf("getValkeyInfo: failed to get TLS config: %s", err)
>>>>>>> 33c3f712
		res.Error = err.Error()
		return &res
	}
	c, err := redis.DialURLContext(ctx, dsn, opts...)
	if err != nil {
		res.Error = err.Error()
		return &res
	}
	defer c.Close() //nolint:errcheck

	infoOutput, err := redis.String(c.Do("INFO", "server"))
	if err != nil {
		res.Error = err.Error()
		return &res
	}
	valkeyVersion, err := extractValkeyVersion(infoOutput)
	if err != nil {
		valkeyVersion = "unknown"
	}
	res.Version = valkeyVersion
	return &res
}

func extractValkeyVersion(infoString string) (string, error) {
	re := regexp.MustCompile(`(?m)^valkey_version:(.*)$`)
	matches := re.FindStringSubmatch(infoString)
	if len(matches) > 1 {
		return matches[1], nil
	}
	re = regexp.MustCompile(`(?m)^redis_version:(.*)$`)
	matches = re.FindStringSubmatch(infoString)
	if len(matches) > 1 {
		return matches[1], nil
	}
	return "", errors.New("failed to get Valkey version")
}

func (sib *ServiceInfoBroker) getProxySQLInfo(ctx context.Context, dsn string) *agentv1.ServiceInfoResponse {
	var res agentv1.ServiceInfoResponse

	cfg, err := mysql.ParseDSN(dsn)
	if err != nil {
		res.Error = err.Error()
		return &res
	}

	connector, err := mysql.NewConnector(cfg)
	if err != nil {
		res.Error = err.Error()
		return &res
	}

	db := sql.OpenDB(connector)
	defer db.Close() //nolint:errcheck

	var version string
	if err := db.QueryRowContext(ctx, "SELECT /* agent='serviceinfobroker' */ @@GLOBAL.'admin-version'").Scan(&version); err != nil {
		res.Error = err.Error()
	}

	res.Version = version
	return &res
}<|MERGE_RESOLUTION|>--- conflicted
+++ resolved
@@ -82,10 +82,7 @@
 		return sib.getValkeyInfo(
 			ctx,
 			msg.Dsn,
-<<<<<<< HEAD
-=======
 			msg.Tls,
->>>>>>> 33c3f712
 			msg.TextFiles,
 			msg.TlsSkipVerify,
 			id)
@@ -261,10 +258,7 @@
 func (sib *ServiceInfoBroker) getValkeyInfo(
 	ctx context.Context,
 	dsn string,
-<<<<<<< HEAD
-=======
 	useTLS bool,
->>>>>>> 33c3f712
 	files *agentv1.TextFiles,
 	tlsSkipVerify bool,
 	id uint32,
@@ -272,11 +266,7 @@
 	var res agentv1.ServiceInfoResponse
 	var err error
 
-<<<<<<< HEAD
-	tempdir := filepath.Join(sib.cfg.Get().Paths.TempDir, strings.ToLower("get-valkey-info"), strconv.Itoa(int(id)))
-=======
 	tempdir := filepath.Join(sib.cfg.Get().Paths.TempDir, "get-valkey-info", strconv.Itoa(int(id)))
->>>>>>> 33c3f712
 	dsn, err = templates.RenderDSN(dsn, files, tempdir)
 	defer templates.CleanupTempDir(tempdir, sib.l)
 	if err != nil {
@@ -285,15 +275,9 @@
 		return &res
 	}
 
-<<<<<<< HEAD
-	opts, err := tlshelpers.GetValkeyTLSConfig(files, tlsSkipVerify)
-	if err != nil {
-		sib.l.Debugf("checkValkeyConnection: failed to get TLS config: %s", err)
-=======
 	opts, err := tlshelpers.GetValkeyTLSConfig(files, useTLS, tlsSkipVerify)
 	if err != nil {
 		sib.l.Debugf("getValkeyInfo: failed to get TLS config: %s", err)
->>>>>>> 33c3f712
 		res.Error = err.Error()
 		return &res
 	}
