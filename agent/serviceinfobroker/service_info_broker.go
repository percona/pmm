--- conflicted
+++ resolved
@@ -68,15 +68,9 @@
 	}
 
 	switch msg.Type {
-<<<<<<< HEAD
 	case inventoryv1.ServiceType_SERVICE_TYPE_MYSQL_SERVICE:
-		return sib.getMySQLInfo(ctx, msg.Dsn, msg.TextFiles, id)
+		return sib.getMySQLInfo(ctx, msg.Dsn, msg.TextFiles, msg.TlsSkipVerify, id)
 	case inventoryv1.ServiceType_SERVICE_TYPE_MONGODB_SERVICE:
-=======
-	case inventorypb.ServiceType_MYSQL_SERVICE:
-		return sib.getMySQLInfo(ctx, msg.Dsn, msg.TextFiles, msg.TlsSkipVerify, id)
-	case inventorypb.ServiceType_MONGODB_SERVICE:
->>>>>>> 77b31a6f
 		return sib.getMongoDBInfo(ctx, msg.Dsn, msg.TextFiles, id)
 	case inventoryv1.ServiceType_SERVICE_TYPE_POSTGRESQL_SERVICE:
 		return sib.getPostgreSQLInfo(ctx, msg.Dsn, msg.TextFiles, id)
@@ -90,13 +84,8 @@
 	}
 }
 
-<<<<<<< HEAD
-func (sib *ServiceInfoBroker) getMySQLInfo(ctx context.Context, dsn string, files *agentv1.TextFiles, id uint32) *agentv1.ServiceInfoResponse {
-	var res agentv1.ServiceInfoResponse
-=======
-func (sib *ServiceInfoBroker) getMySQLInfo(ctx context.Context, dsn string, files *agentpb.TextFiles, tlsSkipVerify bool, id uint32) *agentpb.ServiceInfoResponse {
-	var res agentpb.ServiceInfoResponse
->>>>>>> 77b31a6f
+func (sib *ServiceInfoBroker) getMySQLInfo(ctx context.Context, dsn string, files *agentv1.TextFiles, tlsSkipVerify bool, id uint32) *agentv1.ServiceInfoResponse {
+	var res agentv1.ServiceInfoResponse
 	var err error
 
 	if files != nil {
