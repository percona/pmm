--- conflicted
+++ resolved
@@ -47,14 +47,8 @@
 
 func TestSupervisor(t *testing.T) {
 	ctx, cancel := context.WithCancel(context.Background())
-<<<<<<< HEAD
-	tempDir, err := os.MkdirTemp("", "pmm-agent-")
-	require.NoError(t, err)
+	tempDir := t.TempDir()
 	s := NewSupervisor(ctx, &config.Paths{TempDir: tempDir}, &config.Ports{Min: 65000, Max: 65099}, &config.Server{Address: "localhost:443"}, 1)
-=======
-	tempDir := t.TempDir()
-	s := NewSupervisor(ctx, &config.Paths{TempDir: tempDir}, &config.Ports{Min: 65000, Max: 65099}, &config.Server{Address: "localhost:443"})
->>>>>>> e90e4c5b
 
 	t.Run("Start13", func(t *testing.T) {
 		expectedList := []*agentlocalpb.AgentInfo{}
