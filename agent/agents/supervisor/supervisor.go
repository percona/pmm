// Copyright (C) 2023 Percona LLC
//
// Licensed under the Apache License, Version 2.0 (the "License");
// you may not use this file except in compliance with the License.
// You may obtain a copy of the License at
//
//  http://www.apache.org/licenses/LICENSE-2.0
//
// Unless required by applicable law or agreed to in writing, software
// distributed under the License is distributed on an "AS IS" BASIS,
// WITHOUT WARRANTIES OR CONDITIONS OF ANY KIND, either express or implied.
// See the License for the specific language governing permissions and
// limitations under the License.

// Package supervisor provides supervisor for running Agents.
package supervisor

import (
	"context"
	"fmt"
	"io"
	"os"
	"path/filepath"
	"runtime/pprof"
	"sort"
	"strings"
	"sync"
	"time"

	"github.com/pkg/errors"
	"github.com/prometheus/client_golang/prometheus"
	"github.com/sirupsen/logrus"
	"google.golang.org/protobuf/proto"

	"github.com/percona/pmm/agent/agents"
	"github.com/percona/pmm/agent/agents/mongodb"
	"github.com/percona/pmm/agent/agents/mysql/perfschema"
	"github.com/percona/pmm/agent/agents/mysql/slowlog"
	"github.com/percona/pmm/agent/agents/noop"
	"github.com/percona/pmm/agent/agents/postgres/pgstatmonitor"
	"github.com/percona/pmm/agent/agents/postgres/pgstatstatements"
	"github.com/percona/pmm/agent/agents/process"
	"github.com/percona/pmm/agent/config"
	"github.com/percona/pmm/agent/tailog"
	"github.com/percona/pmm/agent/utils/templates"
	agentv1 "github.com/percona/pmm/api/agent/v1"
	agentlocal "github.com/percona/pmm/api/agentlocal/v1"
	inventoryv1 "github.com/percona/pmm/api/inventory/v1"
)

// configGetter allows for getting a config.
type configGetter interface {
	Get() *config.Config
}

// Supervisor manages all Agents, both processes and built-in.
type Supervisor struct {
	// TODO: refactor to move context outside of struct
	ctx            context.Context //nolint:containedctx
	agentVersioner agentVersioner
	cfg            configGetter
	portsRegistry  *portsRegistry
	changes        chan *agentv1.StateChangedRequest
	qanRequests    chan *agentv1.QANCollectRequest
	l              *logrus.Entry

	rw             sync.RWMutex
	agentProcesses map[string]*agentProcessInfo
	builtinAgents  map[string]*builtinAgentInfo

	arw          sync.RWMutex
	lastStatuses map[string]inventoryv1.AgentStatus
}

// agentProcessInfo describes Agent process.
type agentProcessInfo struct {
	cancel          func()          // to cancel Process.Run(ctx)
	done            <-chan struct{} // closes when Process.Changes() channel closes
	requestedState  *agentv1.SetStateRequest_AgentProcess
	listenPort      uint16
	processExecPath string
	logStore        *tailog.Store // store logs
}

// builtinAgentInfo describes built-in Agent.
type builtinAgentInfo struct {
	cancel         func()          // to cancel AgentType.Run(ctx)
	done           <-chan struct{} // closes when AgentType.Changes() channel closes
	requestedState *agentv1.SetStateRequest_BuiltinAgent
	describe       func(chan<- *prometheus.Desc)  // agent's func to describe Prometheus metrics
	collect        func(chan<- prometheus.Metric) // agent's func to provide Prometheus metrics
	logStore       *tailog.Store                  // store logs
}

// NewSupervisor creates new Supervisor object.
//
// Supervisor is gracefully stopped when context passed to NewSupervisor is canceled.
// Changes of Agent statuses are reported via Changes() channel which must be read until it is closed.
// QAN data is sent to QANRequests() channel which must be read until it is closed.
func NewSupervisor(ctx context.Context, av agentVersioner, cfg configGetter) *Supervisor {
	return &Supervisor{
		ctx:            ctx,
		agentVersioner: av,
		cfg:            cfg,
		portsRegistry:  newPortsRegistry(cfg.Get().Ports.Min, cfg.Get().Ports.Max, nil),
		changes:        make(chan *agentv1.StateChangedRequest, 100),
		qanRequests:    make(chan *agentv1.QANCollectRequest, 100),
		l:              logrus.WithField("component", "supervisor"),

		agentProcesses: make(map[string]*agentProcessInfo),
		builtinAgents:  make(map[string]*builtinAgentInfo),
		lastStatuses:   make(map[string]inventoryv1.AgentStatus),
	}
}

// Run waits for context and stop all agents when it's done.
func (s *Supervisor) Run(ctx context.Context) {
	<-ctx.Done()
	s.stopAll() //nolint:contextcheck
}

// AgentsList returns info for all Agents managed by this supervisor.
func (s *Supervisor) AgentsList() []*agentlocal.AgentInfo {
	s.rw.RLock()
	defer s.rw.RUnlock()
	s.arw.RLock()
	defer s.arw.RUnlock()

	res := make([]*agentlocal.AgentInfo, 0, len(s.agentProcesses)+len(s.builtinAgents))

	for id, agent := range s.agentProcesses {
		info := &agentlocal.AgentInfo{
			AgentId:         id,
			AgentType:       agent.requestedState.Type,
			Status:          s.lastStatuses[id],
			ListenPort:      uint32(agent.listenPort),
			ProcessExecPath: agent.processExecPath,
		}
		res = append(res, info)
	}

	for id, agent := range s.builtinAgents {
		info := &agentlocal.AgentInfo{
			AgentId:   id,
			AgentType: agent.requestedState.Type,
			Status:    s.lastStatuses[id],
		}
		res = append(res, info)
	}

	sort.Slice(res, func(i, j int) bool { return res[i].AgentId < res[j].AgentId })
	return res
}

// AgentsLogs returns logs for all Agents managed by this supervisor.
func (s *Supervisor) AgentsLogs() map[string][]string {
	s.rw.RLock()
	defer s.rw.RUnlock()

	res := make(map[string][]string, len(s.agentProcesses)+len(s.builtinAgents))

	for id, agent := range s.agentProcesses {
		res[fmt.Sprintf("%s %s", agent.requestedState.Type.String(), id)], _ = agent.logStore.GetLogs()
	}

	for id, agent := range s.builtinAgents {
		res[fmt.Sprintf("%s %s", agent.requestedState.Type.String(), id)], _ = agent.logStore.GetLogs()
	}
	return res
}

// AgentLogByID returns logs by Agent ID.
func (s *Supervisor) AgentLogByID(id string) ([]string, uint) {
	s.rw.RLock()
	defer s.rw.RUnlock()

	agentProcess, ok := s.agentProcesses[id]
	if ok {
		return agentProcess.logStore.GetLogs()
	}

	builtinAgent, ok := s.builtinAgents[id]
	if ok {
		return builtinAgent.logStore.GetLogs()
	}

	return nil, 0
}

// ClearChangesChannel drains state change channel.
func (s *Supervisor) ClearChangesChannel() {
	for {
		select {
		case _, ok := <-s.changes:
			if !ok {
				return
			}
		default:
			return
		}
	}
}

// Changes returns channel with Agent's state changes.
func (s *Supervisor) Changes() <-chan *agentv1.StateChangedRequest {
	return s.changes
}

// QANRequests returns channel with Agent's QAN Collect requests.
func (s *Supervisor) QANRequests() <-chan *agentv1.QANCollectRequest {
	return s.qanRequests
}

// SetState starts or updates all agents placed in args and stops all agents not placed in args, but already run.
func (s *Supervisor) SetState(state *agentv1.SetStateRequest) {
	// do not process SetState requests concurrently for internal state consistency and implementation simplicity
	s.rw.Lock()
	defer s.rw.Unlock()

	// check if we waited for lock too long
	if err := s.ctx.Err(); err != nil {
		s.l.Errorf("Ignoring SetState: %s.", err)
		return
	}

	s.setAgentProcesses(state.AgentProcesses)
	s.setBuiltinAgents(state.BuiltinAgents)
}

// RestartAgents restarts all existing agents.
func (s *Supervisor) RestartAgents() {
	s.rw.Lock()
	defer s.rw.Unlock()

	for id, agent := range s.agentProcesses {
		agent.cancel()
		<-agent.done

		if err := s.tryStartProcess(id, agent.requestedState, agent.listenPort); err != nil {
			s.l.Errorf("Failed to restart Agent: %s.", err)
		}
	}

	for id, agent := range s.builtinAgents {
		agent.cancel()
		<-agent.done

		if err := s.startBuiltin(id, agent.requestedState); err != nil {
			s.l.Errorf("Failed to restart Agent: %s.", err)
		}
	}
}

func (s *Supervisor) storeLastStatus(agentID string, status inventoryv1.AgentStatus) {
	s.arw.Lock()
	defer s.arw.Unlock()

	if status == inventoryv1.AgentStatus_AGENT_STATUS_DONE {
		delete(s.lastStatuses, agentID)
		return
	}

	s.lastStatuses[agentID] = status
}

// setAgentProcesses starts/restarts/stops Agent processes.
// Must be called with s.rw held for writing.
func (s *Supervisor) setAgentProcesses(agentProcesses map[string]*agentv1.SetStateRequest_AgentProcess) {
	existingParams := make(map[string]agentv1.AgentParams)
	for id, p := range s.agentProcesses {
		existingParams[id] = p.requestedState
	}
	newParams := make(map[string]agentv1.AgentParams)
	for id, p := range agentProcesses {
		newParams[id] = p
	}
	toStart, toRestart, toStop := filter(existingParams, newParams)
	if len(toStart)+len(toRestart)+len(toStop) == 0 {
		return
	}
	s.l.Infof("Starting %d, restarting %d, and stopping %d agent processes.", len(toStart), len(toRestart), len(toStop))

	// We have to wait for Agents to terminate before starting a new ones to send all state updates,
	// and to reuse ports.
	// If that place is slow, we can cancel them all in parallel, but then we still have to wait.

	// stop first to avoid extra load
	for _, agentID := range toStop {
		agent := s.agentProcesses[agentID]
		agent.cancel()
		<-agent.done

		if err := s.portsRegistry.Release(agent.listenPort); err != nil {
			s.l.Errorf("Failed to release port: %s.", err)
		}

		delete(s.agentProcesses, agentID)

		agentTmp := filepath.Join(s.cfg.Get().Paths.TempDir, strings.ToLower(agent.requestedState.Type.String()), agentID)
		err := os.RemoveAll(agentTmp)
		if err != nil {
			s.l.Warnf("Failed to cleanup directory '%s': %s", agentTmp, err.Error())
		}
	}

	// restart while preserving port
	for _, agentID := range toRestart {
		agent := s.agentProcesses[agentID]
		agent.cancel()
		<-agent.done

		if err := s.tryStartProcess(agentID, agentProcesses[agentID], agent.listenPort); err != nil {
			s.l.Errorf("Failed to start Agent: %s.", err)
			// TODO report that error to server
		}
	}

	// start new agents
	for _, agentID := range toStart {
		if err := s.tryStartProcess(agentID, agentProcesses[agentID], 0); err != nil {
			s.l.Errorf("Failed to start Agent: %s.", err)
			// TODO report that error to server
		}
	}
}

// setBuiltinAgents starts/restarts/stops built-in Agents.
// Must be called with s.rw held for writing.
func (s *Supervisor) setBuiltinAgents(builtinAgents map[string]*agentv1.SetStateRequest_BuiltinAgent) {
	existingParams := make(map[string]agentv1.AgentParams)
	for id, agent := range s.builtinAgents {
		existingParams[id] = agent.requestedState
	}
	newParams := make(map[string]agentv1.AgentParams)
	for id, agent := range builtinAgents {
		newParams[id] = agent
	}
	toStart, toRestart, toStop := filter(existingParams, newParams)
	if len(toStart)+len(toRestart)+len(toStop) == 0 {
		return
	}
	s.l.Infof("Starting %d, restarting %d, and stopping %d built-in agents.", len(toStart), len(toRestart), len(toStop))

	// We have to wait for Agents to terminate before starting a new ones to send all state updates.
	// If that place is slow, we can cancel them all in parallel, but then we still have to wait.

	// stop first to avoid extra load
	for _, agentID := range toStop {
		agent := s.builtinAgents[agentID]
		agent.cancel()
		<-agent.done

		delete(s.builtinAgents, agentID)

		agentTmp := filepath.Join(s.cfg.Get().Paths.TempDir, strings.ToLower(agent.requestedState.Type.String()), agentID)
		err := os.RemoveAll(agentTmp)
		if err != nil {
			s.l.Warnf("Failed to cleanup directory '%s': %s", agentTmp, err.Error())
		}
	}

	// restart
	for _, agentID := range toRestart {
		agent := s.builtinAgents[agentID]
		agent.cancel()
		<-agent.done

		if err := s.startBuiltin(agentID, builtinAgents[agentID]); err != nil {
			s.l.Errorf("Failed to start Agent: %s.", err)
			// TODO report that error to server
		}
	}

	// start new agents
	for _, agentID := range toStart {
		if err := s.startBuiltin(agentID, builtinAgents[agentID]); err != nil {
			s.l.Errorf("Failed to start Agent: %s.", err)
			// TODO report that error to server
		}
	}
}

// filter extracts IDs of the Agents that should be started, restarted with new parameters, or stopped,
// and filters out IDs of the Agents that should not be changed.
func filter(existing, ap map[string]agentv1.AgentParams) ([]string, []string, []string) {
	toStart := make([]string, 0, len(ap))
	toRestart := make([]string, 0, len(ap))
	toStop := make([]string, 0, len(existing))

	// existing agents not present in the new requested state should be stopped
	for existingID := range existing {
		if ap[existingID] == nil {
			toStop = append(toStop, existingID)
		}
	}

	// detect new and changed agents
	for newID, newParams := range ap {
		existingParams := existing[newID]
		if existingParams == nil {
			toStart = append(toStart, newID)
			continue
		}

		// compare parameters before templating
		if proto.Equal(existingParams, newParams) {
			continue
		}

		toRestart = append(toRestart, newID)
	}

	sort.Strings(toStop)
	sort.Strings(toRestart)
	sort.Strings(toStart)

	return toStart, toRestart, toStop
}

//nolint:golint,stylecheck,revive
const (
<<<<<<< HEAD
	type_TEST_SLEEP inventoryv1.AgentType = 998 // process
	type_TEST_NOOP  inventoryv1.AgentType = 999 // built-in
=======
	type_TEST_SLEEP       inventorypb.AgentType = 998 // process
	type_TEST_NOOP        inventorypb.AgentType = 999 // built-in
	process_Retry_Time    int                   = 3
	start_Process_Waiting                       = 2 * time.Second
>>>>>>> 79a2310b
)

func (s *Supervisor) tryStartProcess(agentID string, agentProcess *agentpb.SetStateRequest_AgentProcess, port uint16) error {
	var err error
	for i := 0; i < process_Retry_Time; i++ {
		if port == 0 {
			_port, err := s.portsRegistry.Reserve()
			if err != nil {
				s.l.Errorf("Failed to reserve port: %s.", err)
				continue
			}
			port = _port
		}

		if err = s.startProcess(agentID, agentProcess, port); err == nil {
			return nil
		}

		port = 0
	}
	return err
}

// startProcess starts Agent's process.
// Must be called with s.rw held for writing.
func (s *Supervisor) startProcess(agentID string, agentProcess *agentv1.SetStateRequest_AgentProcess, port uint16) error {
	processParams, err := s.processParams(agentID, agentProcess, port)
	if err != nil {
		return err
	}

	ctx, cancel := context.WithCancel(s.ctx)
	agentType := strings.ToLower(agentProcess.Type.String())
	logStore := tailog.NewStore(s.cfg.Get().LogLinesCount)
	l := s.agentLogger(logStore).WithFields(logrus.Fields{
		"component": "agent-process",
		"agentID":   agentID,
		"type":      agentType,
	})
	l.Debugf("Starting: %s.", processParams)

	process := process.New(processParams, agentProcess.RedactWords, l)
	go pprof.Do(ctx, pprof.Labels("agentID", agentID, "type", agentType), process.Run)

	version, err := s.version(agentProcess.Type, processParams.Path)
	if err != nil {
		l.Warnf("Cannot parse version for type %s", agentType)
	}

	done := make(chan struct{})
	go func() {
		for status := range process.Changes() {
			s.storeLastStatus(agentID, status)
			l.Infof("Sending status: %s (port %d).", status, port)
			s.changes <- &agentv1.StateChangedRequest{
				AgentId:         agentID,
				Status:          status,
				ListenPort:      uint32(port),
				ProcessExecPath: processParams.Path,
				Version:         version,
			}
		}
		close(done)
	}()

	t := time.NewTimer(start_Process_Waiting)
	defer t.Stop()
	select {
	case isInitialized := <-process.IsInitialized():
		if !isInitialized {
			defer cancel()
			return process.GetError()
		}
	case <-t.C:
	}

	//nolint:forcetypeassert
	s.agentProcesses[agentID] = &agentProcessInfo{
		cancel:          cancel,
		done:            done,
		requestedState:  proto.Clone(agentProcess).(*agentv1.SetStateRequest_AgentProcess),
		listenPort:      port,
		processExecPath: processParams.Path,
		logStore:        logStore,
	}
	return nil
}

// startBuiltin starts built-in Agent.
// Must be called with s.rw held for writing.
func (s *Supervisor) startBuiltin(agentID string, builtinAgent *agentv1.SetStateRequest_BuiltinAgent) error {
	cfg := s.cfg.Get()

	ctx, cancel := context.WithCancel(s.ctx)
	agentType := strings.ToLower(builtinAgent.Type.String())
	logStore := tailog.NewStore(cfg.LogLinesCount)
	l := s.agentLogger(logStore).WithFields(logrus.Fields{
		"component": "agent-builtin",
		"agentID":   agentID,
		"type":      agentType,
	})

	done := make(chan struct{})
	var agent agents.BuiltinAgent
	var err error

	var dsn string
	if builtinAgent.TextFiles != nil {
		tempDir := filepath.Join(cfg.Paths.TempDir, strings.ToLower(builtinAgent.Type.String()), agentID)
		dsn, err = templates.RenderDSN(builtinAgent.Dsn, builtinAgent.TextFiles, tempDir)
		if err != nil {
			cancel()
			return err
		}
	} else {
		dsn = builtinAgent.Dsn
	}

	switch builtinAgent.Type {
	case inventoryv1.AgentType_AGENT_TYPE_QAN_MYSQL_PERFSCHEMA_AGENT:
		params := &perfschema.Params{
			DSN:                    dsn,
			AgentID:                agentID,
			MaxQueryLength:         builtinAgent.MaxQueryLength,
			DisableCommentsParsing: builtinAgent.DisableCommentsParsing,
			DisableQueryExamples:   builtinAgent.DisableQueryExamples,
			TextFiles:              builtinAgent.GetTextFiles(),
			TLSSkipVerify:          builtinAgent.TlsSkipVerify,
		}
		agent, err = perfschema.New(params, l)

	case inventoryv1.AgentType_AGENT_TYPE_QAN_MONGODB_PROFILER_AGENT:
		params := &mongodb.Params{
			DSN:            dsn,
			AgentID:        agentID,
			MaxQueryLength: builtinAgent.MaxQueryLength,
		}
		agent, err = mongodb.New(params, l)

	case inventoryv1.AgentType_AGENT_TYPE_QAN_MYSQL_SLOWLOG_AGENT:
		params := &slowlog.Params{
			DSN:                    dsn,
			AgentID:                agentID,
			SlowLogFilePrefix:      cfg.Paths.SlowLogFilePrefix,
			MaxQueryLength:         builtinAgent.MaxQueryLength,
			DisableCommentsParsing: builtinAgent.DisableCommentsParsing,
			DisableQueryExamples:   builtinAgent.DisableQueryExamples,
			MaxSlowlogFileSize:     builtinAgent.MaxQueryLogSize,
			TextFiles:              builtinAgent.GetTextFiles(),
			TLSSkipVerify:          builtinAgent.TlsSkipVerify,
			TLS:                    false,
		}
		agent, err = slowlog.New(params, l)

	case inventoryv1.AgentType_AGENT_TYPE_QAN_POSTGRESQL_PGSTATEMENTS_AGENT:
		params := &pgstatstatements.Params{
			DSN:                    dsn,
			AgentID:                agentID,
			MaxQueryLength:         builtinAgent.MaxQueryLength,
			DisableCommentsParsing: builtinAgent.DisableCommentsParsing,
			TextFiles:              builtinAgent.GetTextFiles(),
		}
		agent, err = pgstatstatements.New(params, l)

	case inventoryv1.AgentType_AGENT_TYPE_QAN_POSTGRESQL_PGSTATMONITOR_AGENT:
		params := &pgstatmonitor.Params{
			DSN:                    dsn,
			AgentID:                agentID,
			MaxQueryLength:         builtinAgent.MaxQueryLength,
			TextFiles:              builtinAgent.GetTextFiles(),
			DisableCommentsParsing: builtinAgent.DisableCommentsParsing,
			DisableQueryExamples:   builtinAgent.DisableQueryExamples,
		}
		agent, err = pgstatmonitor.New(params, l)

	case type_TEST_NOOP:
		agent = noop.New()

	default:
		err = errors.Errorf("unhandled agent type %[1]s (%[1]d)", builtinAgent.Type)
	}

	if err != nil {
		cancel()
		return err
	}

	go pprof.Do(ctx, pprof.Labels("agentID", agentID, "type", agentType), agent.Run)

	go func() {
		for change := range agent.Changes() {
			if change.Status != inventoryv1.AgentStatus_AGENT_STATUS_UNSPECIFIED {
				s.storeLastStatus(agentID, change.Status)
				l.Infof("Sending status: %s.", change.Status)
				s.changes <- &agentv1.StateChangedRequest{
					AgentId: agentID,
					Status:  change.Status,
				}
			}
			if change.MetricsBucket != nil {
				l.Infof("Sending %d buckets.", len(change.MetricsBucket))
				s.qanRequests <- &agentv1.QANCollectRequest{
					MetricsBucket: change.MetricsBucket,
				}
			}
		}
		close(done)
	}()

	//nolint:forcetypeassert
	s.builtinAgents[agentID] = &builtinAgentInfo{
		cancel:         cancel,
		done:           done,
		requestedState: proto.Clone(builtinAgent).(*agentv1.SetStateRequest_BuiltinAgent),
		describe:       agent.Describe,
		collect:        agent.Collect,
		logStore:       logStore,
	}
	return nil
}

// agentLogger write logs to Store so can get last N.
func (s *Supervisor) agentLogger(logStore *tailog.Store) *logrus.Logger {
	return &logrus.Logger{
		Out:          io.MultiWriter(os.Stderr, logStore),
		Hooks:        logrus.StandardLogger().Hooks,
		Formatter:    logrus.StandardLogger().Formatter,
		ReportCaller: logrus.StandardLogger().ReportCaller,
		Level:        logrus.StandardLogger().GetLevel(),
		ExitFunc:     logrus.StandardLogger().ExitFunc,
	}
}

// processParams makes *process.Params from SetStateRequest parameters and other data.
func (s *Supervisor) processParams(agentID string, agentProcess *agentv1.SetStateRequest_AgentProcess, port uint16) (*process.Params, error) {
	var processParams process.Params
	processParams.Type = agentProcess.Type

	cfg := s.cfg.Get()
	templateParams := map[string]interface{}{
		"listen_port": port,
	}
	switch agentProcess.Type {
	case inventoryv1.AgentType_AGENT_TYPE_NODE_EXPORTER:
		templateParams["paths_base"] = cfg.Paths.PathsBase
		processParams.Path = cfg.Paths.NodeExporter
	case inventoryv1.AgentType_AGENT_TYPE_MYSQLD_EXPORTER:
		templateParams["paths_base"] = cfg.Paths.PathsBase
		processParams.Path = cfg.Paths.MySQLdExporter
	case inventoryv1.AgentType_AGENT_TYPE_MONGODB_EXPORTER:
		processParams.Path = cfg.Paths.MongoDBExporter
	case inventoryv1.AgentType_AGENT_TYPE_POSTGRES_EXPORTER:
		templateParams["paths_base"] = cfg.Paths.PathsBase
		processParams.Path = cfg.Paths.PostgresExporter
	case inventoryv1.AgentType_AGENT_TYPE_PROXYSQL_EXPORTER:
		processParams.Path = cfg.Paths.ProxySQLExporter
	case inventoryv1.AgentType_AGENT_TYPE_RDS_EXPORTER:
		processParams.Path = cfg.Paths.RDSExporter
	case inventoryv1.AgentType_AGENT_TYPE_AZURE_DATABASE_EXPORTER:
		processParams.Path = cfg.Paths.AzureExporter
	case type_TEST_SLEEP:
		processParams.Path = "sleep"
	case inventoryv1.AgentType_AGENT_TYPE_VM_AGENT:
		// add template params for vmagent.
		templateParams["server_insecure"] = cfg.Server.InsecureTLS
		templateParams["server_url"] = fmt.Sprintf("https://%s", cfg.Server.Address)
		if cfg.Server.WithoutTLS {
			templateParams["server_url"] = fmt.Sprintf("http://%s", cfg.Server.Address)
		}
		templateParams["server_password"] = cfg.Server.Password
		templateParams["server_username"] = cfg.Server.Username
		templateParams["tmp_dir"] = cfg.Paths.TempDir
		processParams.Path = cfg.Paths.VMAgent
	default:
		return nil, errors.Errorf("unhandled agent type %[1]s (%[1]d).", agentProcess.Type) //nolint:revive
	}

	if processParams.Path == "" {
		return nil, errors.Errorf("no path for agent type %[1]s (%[1]d).", agentProcess.Type) //nolint:revive
	}

	tr := &templates.TemplateRenderer{
		TextFiles:          agentProcess.TextFiles,
		TemplateLeftDelim:  agentProcess.TemplateLeftDelim,
		TemplateRightDelim: agentProcess.TemplateRightDelim,
		TempDir:            filepath.Join(cfg.Paths.TempDir, strings.ToLower(agentProcess.Type.String()), agentID),
	}

	processParams.TemplateRenderer = tr
	processParams.TemplateParams = templateParams

	templateParams, err := tr.RenderFiles(templateParams)
	if err != nil {
		return nil, err
	}

	processParams.Args = make([]string, len(agentProcess.Args))
	for i, e := range agentProcess.Args {
		b, err := tr.RenderTemplate("args", e, templateParams)
		if err != nil {
			return nil, err
		}
		processParams.Args[i] = string(b)
	}

	processParams.Env = make([]string, len(agentProcess.Env))
	for i, e := range agentProcess.Env {
		b, err := tr.RenderTemplate("env", e, templateParams)
		if err != nil {
			return nil, err
		}
		processParams.Env[i] = string(b)
	}

	return &processParams, nil
}

func (s *Supervisor) version(agentType inventoryv1.AgentType, path string) (string, error) {
	switch agentType {
	case inventoryv1.AgentType_AGENT_TYPE_NODE_EXPORTER:
		return s.agentVersioner.BinaryVersion(path, 0, nodeExporterRegexp, "--version")
	case inventoryv1.AgentType_AGENT_TYPE_MYSQLD_EXPORTER:
		return s.agentVersioner.BinaryVersion(path, 0, mysqldExporterRegexp, "--version")
	case inventoryv1.AgentType_AGENT_TYPE_MONGODB_EXPORTER:
		return s.agentVersioner.BinaryVersion(path, 0, mongodbExporterRegexp, "--version")
	case inventoryv1.AgentType_AGENT_TYPE_POSTGRES_EXPORTER:
		return s.agentVersioner.BinaryVersion(path, 0, postgresExporterRegexp, "--version")
	case inventoryv1.AgentType_AGENT_TYPE_PROXYSQL_EXPORTER:
		return s.agentVersioner.BinaryVersion(path, 0, proxysqlExporterRegexp, "--version")
	case inventoryv1.AgentType_AGENT_TYPE_RDS_EXPORTER:
		return s.agentVersioner.BinaryVersion(path, 0, rdsExporterRegexp, "--version")
	case inventoryv1.AgentType_AGENT_TYPE_AZURE_DATABASE_EXPORTER:
		return s.agentVersioner.BinaryVersion(path, 0, azureMetricsExporterRegexp, "--version")
	default:
		return "", nil
	}
}

// stopAll stops all agents.
func (s *Supervisor) stopAll() {
	s.rw.Lock()
	defer s.rw.Unlock()

	s.setAgentProcesses(nil)
	s.setBuiltinAgents(nil)

	s.l.Infof("Done.")
	close(s.qanRequests)
	close(s.changes)
}

// Describe implements prometheus.Collector.
func (s *Supervisor) Describe(ch chan<- *prometheus.Desc) {
	s.rw.RLock()
	defer s.rw.RUnlock()

	for _, agent := range s.builtinAgents {
		agent.describe(ch)
	}
}

// Collect implement prometheus.Collector.
func (s *Supervisor) Collect(ch chan<- prometheus.Metric) {
	s.rw.RLock()
	defer s.rw.RUnlock()

	for _, agent := range s.builtinAgents {
		agent.collect(ch)
	}
}

// check interfaces.
var (
	_ prometheus.Collector = (*Supervisor)(nil)
)<|MERGE_RESOLUTION|>--- conflicted
+++ resolved
@@ -419,18 +419,13 @@
 
 //nolint:golint,stylecheck,revive
 const (
-<<<<<<< HEAD
-	type_TEST_SLEEP inventoryv1.AgentType = 998 // process
-	type_TEST_NOOP  inventoryv1.AgentType = 999 // built-in
-=======
-	type_TEST_SLEEP       inventorypb.AgentType = 998 // process
-	type_TEST_NOOP        inventorypb.AgentType = 999 // built-in
+	type_TEST_SLEEP       inventoryv1.AgentType = 998 // process
+	type_TEST_NOOP        inventoryv1.AgentType = 999 // built-in
 	process_Retry_Time    int                   = 3
 	start_Process_Waiting                       = 2 * time.Second
->>>>>>> 79a2310b
 )
 
-func (s *Supervisor) tryStartProcess(agentID string, agentProcess *agentpb.SetStateRequest_AgentProcess, port uint16) error {
+func (s *Supervisor) tryStartProcess(agentID string, agentProcess *agentv1.SetStateRequest_AgentProcess, port uint16) error {
 	var err error
 	for i := 0; i < process_Retry_Time; i++ {
 		if port == 0 {
