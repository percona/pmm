// Copyright 2019 Percona LLC
//
// Licensed under the Apache License, Version 2.0 (the "License");
// you may not use this file except in compliance with the License.
// You may obtain a copy of the License at
//
//  http://www.apache.org/licenses/LICENSE-2.0
//
// Unless required by applicable law or agreed to in writing, software
// distributed under the License is distributed on an "AS IS" BASIS,
// WITHOUT WARRANTIES OR CONDITIONS OF ANY KIND, either express or implied.
// See the License for the specific language governing permissions and
// limitations under the License.

// Package supervisor provides supervisor for running Agents.
package supervisor

import (
	"context"
	"fmt"
	"io"
	"os"
	"path/filepath"
	"runtime/pprof"
	"sort"
	"strings"
	"sync"

	"github.com/pkg/errors"
	"github.com/prometheus/client_golang/prometheus"
	"github.com/sirupsen/logrus"
	"google.golang.org/protobuf/proto"

	"github.com/percona/pmm/agent/agents"
	"github.com/percona/pmm/agent/agents/mongodb"
	"github.com/percona/pmm/agent/agents/mysql/perfschema"
	"github.com/percona/pmm/agent/agents/mysql/slowlog"
	"github.com/percona/pmm/agent/agents/noop"
	"github.com/percona/pmm/agent/agents/postgres/pgstatmonitor"
	"github.com/percona/pmm/agent/agents/postgres/pgstatstatements"
	"github.com/percona/pmm/agent/agents/process"
	"github.com/percona/pmm/agent/config"
	"github.com/percona/pmm/agent/tailog"
	"github.com/percona/pmm/agent/utils/templates"
	"github.com/percona/pmm/api/agentlocalpb"
	"github.com/percona/pmm/api/agentpb"
	"github.com/percona/pmm/api/inventorypb"
)

// configGetter allows for getting a config.
type configGetter interface {
	Get() *config.Config
}

// Supervisor manages all Agents, both processes and built-in.
type Supervisor struct {
<<<<<<< HEAD
	ctx           context.Context
	cfg           configGetter
	portsRegistry *portsRegistry
	changes       chan *agentpb.StateChangedRequest
	qanRequests   chan *agentpb.QANCollectRequest
	l             *logrus.Entry
=======
	ctx            context.Context
	agentVersioner agentVersioner
	paths          *config.Paths
	serverCfg      *config.Server
	portsRegistry  *portsRegistry
	changes        chan *agentpb.StateChangedRequest
	qanRequests    chan *agentpb.QANCollectRequest
	l              *logrus.Entry
>>>>>>> 27a984f6

	rw             sync.RWMutex
	agentProcesses map[string]*agentProcessInfo
	builtinAgents  map[string]*builtinAgentInfo

	arw          sync.RWMutex
	lastStatuses map[string]inventorypb.AgentStatus
}

// agentProcessInfo describes Agent process.
type agentProcessInfo struct {
	cancel          func()          // to cancel Process.Run(ctx)
	done            <-chan struct{} // closes when Process.Changes() channel closes
	requestedState  *agentpb.SetStateRequest_AgentProcess
	listenPort      uint16
	processExecPath string
	logStore        *tailog.Store // store logs
}

// builtinAgentInfo describes built-in Agent.
type builtinAgentInfo struct {
	cancel         func()          // to cancel AgentType.Run(ctx)
	done           <-chan struct{} // closes when AgentType.Changes() channel closes
	requestedState *agentpb.SetStateRequest_BuiltinAgent
	describe       func(chan<- *prometheus.Desc)  // agent's func to describe Prometheus metrics
	collect        func(chan<- prometheus.Metric) // agent's func to provide Prometheus metrics
	logStore       *tailog.Store                  // store logs
}

// NewSupervisor creates new Supervisor object.
//
// Supervisor is gracefully stopped when context passed to NewSupervisor is canceled.
// Changes of Agent statuses are reported via Changes() channel which must be read until it is closed.
// QAN data is sent to QANRequests() channel which must be read until it is closed.
<<<<<<< HEAD
func NewSupervisor(ctx context.Context, cfg configGetter) *Supervisor {
	return &Supervisor{
		ctx:           ctx,
		cfg:           cfg,
		portsRegistry: newPortsRegistry(cfg.Get().Ports.Min, cfg.Get().Ports.Max, nil),
		changes:       make(chan *agentpb.StateChangedRequest, 100),
		qanRequests:   make(chan *agentpb.QANCollectRequest, 100),
		l:             logrus.WithField("component", "supervisor"),
=======
func NewSupervisor(ctx context.Context, av agentVersioner, paths *config.Paths, ports *config.Ports, server *config.Server, logLinesCount *uint) *Supervisor {
	return &Supervisor{
		ctx:            ctx,
		agentVersioner: av,
		paths:          paths,
		serverCfg:      server,
		portsRegistry:  newPortsRegistry(ports.Min, ports.Max, nil),
		changes:        make(chan *agentpb.StateChangedRequest, 100),
		qanRequests:    make(chan *agentpb.QANCollectRequest, 100),
		l:              logrus.WithField("component", "supervisor"),
>>>>>>> 27a984f6

		agentProcesses: make(map[string]*agentProcessInfo),
		builtinAgents:  make(map[string]*builtinAgentInfo),
		lastStatuses:   make(map[string]inventorypb.AgentStatus),
	}
}

// Run waits for context and stop all agents when it's done
func (s *Supervisor) Run(ctx context.Context) {
	<-ctx.Done()
	s.stopAll()
}

// AgentsList returns info for all Agents managed by this supervisor.
func (s *Supervisor) AgentsList() []*agentlocalpb.AgentInfo {
	s.rw.RLock()
	defer s.rw.RUnlock()
	s.arw.RLock()
	defer s.arw.RUnlock()

	res := make([]*agentlocalpb.AgentInfo, 0, len(s.agentProcesses)+len(s.builtinAgents))

	for id, agent := range s.agentProcesses {
		info := &agentlocalpb.AgentInfo{
			AgentId:         id,
			AgentType:       agent.requestedState.Type,
			Status:          s.lastStatuses[id],
			ListenPort:      uint32(agent.listenPort),
			ProcessExecPath: agent.processExecPath,
		}
		res = append(res, info)
	}

	for id, agent := range s.builtinAgents {
		info := &agentlocalpb.AgentInfo{
			AgentId:   id,
			AgentType: agent.requestedState.Type,
			Status:    s.lastStatuses[id],
		}
		res = append(res, info)
	}

	sort.Slice(res, func(i, j int) bool { return res[i].AgentId < res[j].AgentId })
	return res
}

// AgentsLogs returns logs for all Agents managed by this supervisor.
func (s *Supervisor) AgentsLogs() map[string][]string {
	s.rw.RLock()
	defer s.rw.RUnlock()

	res := make(map[string][]string, len(s.agentProcesses)+len(s.builtinAgents))

	for id, agent := range s.agentProcesses {
		newID := strings.ReplaceAll(id, "/agent_id/", "")
		res[fmt.Sprintf("%s %s", agent.requestedState.Type.String(), newID)], _ = agent.logStore.GetLogs()
	}

	for id, agent := range s.builtinAgents {
		newID := strings.ReplaceAll(id, "/agent_id/", "")
		res[fmt.Sprintf("%s %s", agent.requestedState.Type.String(), newID)], _ = agent.logStore.GetLogs()
	}
	return res
}

// AgentLogByID returns logs by Agent ID.
func (s *Supervisor) AgentLogByID(id string) ([]string, uint) {
	s.rw.RLock()
	defer s.rw.RUnlock()

	agentProcess, ok := s.agentProcesses[id]
	if ok {
		return agentProcess.logStore.GetLogs()
	}

	builtinAgent, ok := s.builtinAgents[id]
	if ok {
		return builtinAgent.logStore.GetLogs()
	}

	return nil, 0
}

// Changes returns channel with Agent's state changes.
func (s *Supervisor) Changes() <-chan *agentpb.StateChangedRequest {
	return s.changes
}

// QANRequests returns channel with Agent's QAN Collect requests.
func (s *Supervisor) QANRequests() <-chan *agentpb.QANCollectRequest {
	return s.qanRequests
}

// SetState starts or updates all agents placed in args and stops all agents not placed in args, but already run.
func (s *Supervisor) SetState(state *agentpb.SetStateRequest) {
	// do not process SetState requests concurrently for internal state consistency and implementation simplicity
	s.rw.Lock()
	defer s.rw.Unlock()

	// check if we waited for lock too long
	if err := s.ctx.Err(); err != nil {
		s.l.Errorf("Ignoring SetState: %s.", err)
		return
	}

	s.setAgentProcesses(state.AgentProcesses)
	s.setBuiltinAgents(state.BuiltinAgents)
}

// RestartAgents restarts all existing agents.
func (s *Supervisor) RestartAgents() {
	s.rw.Lock()
	defer s.rw.Unlock()

	for id, agent := range s.agentProcesses {
		agent.cancel()
		<-agent.done

		if err := s.startProcess(id, agent.requestedState, agent.listenPort); err != nil {
			s.l.Errorf("Failed to restart Agent: %s.", err)
		}
	}

	for id, agent := range s.builtinAgents {
		agent.cancel()
		<-agent.done

		if err := s.startBuiltin(id, agent.requestedState); err != nil {
			s.l.Errorf("Failed to restart Agent: %s.", err)
		}
	}
}

func (s *Supervisor) storeLastStatus(agentID string, status inventorypb.AgentStatus) {
	s.arw.Lock()
	defer s.arw.Unlock()

	if status == inventorypb.AgentStatus_DONE {
		delete(s.lastStatuses, agentID)
		return
	}

	s.lastStatuses[agentID] = status
}

// setAgentProcesses starts/restarts/stops Agent processes.
// Must be called with s.rw held for writing.
func (s *Supervisor) setAgentProcesses(agentProcesses map[string]*agentpb.SetStateRequest_AgentProcess) {
	existingParams := make(map[string]agentpb.AgentParams)
	for id, p := range s.agentProcesses {
		existingParams[id] = p.requestedState
	}
	newParams := make(map[string]agentpb.AgentParams)
	for id, p := range agentProcesses {
		newParams[id] = p
	}
	toStart, toRestart, toStop := filter(existingParams, newParams)
	if len(toStart)+len(toRestart)+len(toStop) == 0 {
		return
	}
	s.l.Infof("Starting %d, restarting %d, and stopping %d agent processes.", len(toStart), len(toRestart), len(toStop))

	// We have to wait for Agents to terminate before starting a new ones to send all state updates,
	// and to reuse ports.
	// If that place is slow, we can cancel them all in parallel, but then we still have to wait.

	// stop first to avoid extra load
	for _, agentID := range toStop {
		agent := s.agentProcesses[agentID]
		agent.cancel()
		<-agent.done

		if err := s.portsRegistry.Release(agent.listenPort); err != nil {
			s.l.Errorf("Failed to release port: %s.", err)
		}

		delete(s.agentProcesses, agentID)

		agentTmp := filepath.Join(s.cfg.Get().Paths.TempDir, strings.ToLower(agent.requestedState.Type.String()), agentID)
		err := os.RemoveAll(agentTmp)
		if err != nil {
			s.l.Warnf("Failed to cleanup directory '%s': %s", agentTmp, err.Error())
		}
	}

	// restart while preserving port
	for _, agentID := range toRestart {
		agent := s.agentProcesses[agentID]
		agent.cancel()
		<-agent.done

		if err := s.startProcess(agentID, agentProcesses[agentID], agent.listenPort); err != nil {
			s.l.Errorf("Failed to start Agent: %s.", err)
			// TODO report that error to server
		}
	}

	// start new agents
	for _, agentID := range toStart {
		port, err := s.portsRegistry.Reserve()
		if err != nil {
			s.l.Errorf("Failed to reserve port: %s.", err)
			// TODO report that error to server
			continue
		}

		if err := s.startProcess(agentID, agentProcesses[agentID], port); err != nil {
			s.l.Errorf("Failed to start Agent: %s.", err)
			// TODO report that error to server
		}
	}
}

// setBuiltinAgents starts/restarts/stops built-in Agents.
// Must be called with s.rw held for writing.
func (s *Supervisor) setBuiltinAgents(builtinAgents map[string]*agentpb.SetStateRequest_BuiltinAgent) {
	existingParams := make(map[string]agentpb.AgentParams)
	for id, agent := range s.builtinAgents {
		existingParams[id] = agent.requestedState
	}
	newParams := make(map[string]agentpb.AgentParams)
	for id, agent := range builtinAgents {
		newParams[id] = agent
	}
	toStart, toRestart, toStop := filter(existingParams, newParams)
	if len(toStart)+len(toRestart)+len(toStop) == 0 {
		return
	}
	s.l.Infof("Starting %d, restarting %d, and stopping %d built-in agents.", len(toStart), len(toRestart), len(toStop))

	// We have to wait for Agents to terminate before starting a new ones to send all state updates.
	// If that place is slow, we can cancel them all in parallel, but then we still have to wait.

	// stop first to avoid extra load
	for _, agentID := range toStop {
		agent := s.builtinAgents[agentID]
		agent.cancel()
		<-agent.done

		delete(s.builtinAgents, agentID)
	}

	// restart
	for _, agentID := range toRestart {
		agent := s.builtinAgents[agentID]
		agent.cancel()
		<-agent.done

		if err := s.startBuiltin(agentID, builtinAgents[agentID]); err != nil {
			s.l.Errorf("Failed to start Agent: %s.", err)
			// TODO report that error to server
		}
	}

	// start new agents
	for _, agentID := range toStart {
		if err := s.startBuiltin(agentID, builtinAgents[agentID]); err != nil {
			s.l.Errorf("Failed to start Agent: %s.", err)
			// TODO report that error to server
		}
	}
}

// filter extracts IDs of the Agents that should be started, restarted with new parameters, or stopped,
// and filters out IDs of the Agents that should not be changed.
func filter(existing, new map[string]agentpb.AgentParams) (toStart, toRestart, toStop []string) {
	// existing agents not present in the new requested state should be stopped
	for existingID := range existing {
		if new[existingID] == nil {
			toStop = append(toStop, existingID)
		}
	}

	// detect new and changed agents
	for newID, newParams := range new {
		existingParams := existing[newID]
		if existingParams == nil {
			toStart = append(toStart, newID)
			continue
		}

		// compare parameters before templating
		if proto.Equal(existingParams, newParams) {
			continue
		}

		toRestart = append(toRestart, newID)
	}

	sort.Strings(toStop)
	sort.Strings(toRestart)
	sort.Strings(toStart)
	return
}

//nolint:golint,stylecheck
const (
	type_TEST_SLEEP inventorypb.AgentType = 998 // process
	type_TEST_NOOP  inventorypb.AgentType = 999 // built-in
)

// startProcess starts Agent's process.
// Must be called with s.rw held for writing.
func (s *Supervisor) startProcess(agentID string, agentProcess *agentpb.SetStateRequest_AgentProcess, port uint16) error {
	processParams, err := s.processParams(agentID, agentProcess, port)
	if err != nil {
		return err
	}

	ctx, cancel := context.WithCancel(s.ctx)
	agentType := strings.ToLower(agentProcess.Type.String())
	logStore := tailog.NewStore(s.cfg.Get().LogLinesCount)
	l := s.agentLogger(logStore).WithFields(logrus.Fields{
		"component": "agent-process",
		"agentID":   agentID,
		"type":      agentType,
	})
	l.Debugf("Starting: %s.", processParams)

	process := process.New(processParams, agentProcess.RedactWords, l)
	go pprof.Do(ctx, pprof.Labels("agentID", agentID, "type", agentType), process.Run)

	version, err := s.version(agentProcess.Type, processParams.Path)
	if err != nil {
		l.Warnf("Cannot parse version for type %s", agentType)
	}

	done := make(chan struct{})
	go func() {
		for status := range process.Changes() {
			s.storeLastStatus(agentID, status)
			l.Infof("Sending status: %s (port %d).", status, port)
			s.changes <- &agentpb.StateChangedRequest{
				AgentId:         agentID,
				Status:          status,
				ListenPort:      uint32(port),
				ProcessExecPath: processParams.Path,
				Version:         version,
			}
		}
		close(done)
	}()

	s.agentProcesses[agentID] = &agentProcessInfo{
		cancel:          cancel,
		done:            done,
		requestedState:  proto.Clone(agentProcess).(*agentpb.SetStateRequest_AgentProcess),
		listenPort:      port,
		processExecPath: processParams.Path,
		logStore:        logStore,
	}
	return nil
}

// startBuiltin starts built-in Agent.
// Must be called with s.rw held for writing.
func (s *Supervisor) startBuiltin(agentID string, builtinAgent *agentpb.SetStateRequest_BuiltinAgent) error {
	cfg := s.cfg.Get()

	ctx, cancel := context.WithCancel(s.ctx)
	agentType := strings.ToLower(builtinAgent.Type.String())
	logStore := tailog.NewStore(cfg.LogLinesCount)
	l := s.agentLogger(logStore).WithFields(logrus.Fields{
		"component": "agent-builtin",
		"agentID":   agentID,
		"type":      agentType,
	})

	done := make(chan struct{})
	var agent agents.BuiltinAgent
	var err error

	var dsn string
	if builtinAgent.TextFiles != nil {
		tempDir := filepath.Join(cfg.Paths.TempDir, strings.ToLower(builtinAgent.Type.String()), agentID)
		dsn, err = templates.RenderDSN(builtinAgent.Dsn, builtinAgent.TextFiles, tempDir)
		if err != nil {
			cancel()
			return err
		}
	} else {
		dsn = builtinAgent.Dsn
	}

	switch builtinAgent.Type {
	case inventorypb.AgentType_QAN_MYSQL_PERFSCHEMA_AGENT:
		params := &perfschema.Params{
			DSN:                  dsn,
			AgentID:              agentID,
			MaxQueryLength:       builtinAgent.MaxQueryLength,
			DisableQueryExamples: builtinAgent.DisableQueryExamples,
			TextFiles:            builtinAgent.GetTextFiles(),
			TLSSkipVerify:        builtinAgent.TlsSkipVerify,
		}
		agent, err = perfschema.New(params, l)

	case inventorypb.AgentType_QAN_MONGODB_PROFILER_AGENT:
		params := &mongodb.Params{
			DSN:            dsn,
			AgentID:        agentID,
			MaxQueryLength: builtinAgent.MaxQueryLength,
		}
		agent, err = mongodb.New(params, l)

	case inventorypb.AgentType_QAN_MYSQL_SLOWLOG_AGENT:
		params := &slowlog.Params{
			DSN:                  dsn,
			AgentID:              agentID,
			SlowLogFilePrefix:    cfg.Paths.SlowLogFilePrefix,
			MaxQueryLength:       builtinAgent.MaxQueryLength,
			DisableQueryExamples: builtinAgent.DisableQueryExamples,
			MaxSlowlogFileSize:   builtinAgent.MaxQueryLogSize,
			TextFiles:            builtinAgent.GetTextFiles(),
			TLSSkipVerify:        builtinAgent.TlsSkipVerify,
			TLS:                  false,
		}
		agent, err = slowlog.New(params, l)

	case inventorypb.AgentType_QAN_POSTGRESQL_PGSTATEMENTS_AGENT:
		params := &pgstatstatements.Params{
			DSN:            dsn,
			AgentID:        agentID,
			MaxQueryLength: builtinAgent.MaxQueryLength,
			TextFiles:      builtinAgent.GetTextFiles(),
		}
		agent, err = pgstatstatements.New(params, l)

	case inventorypb.AgentType_QAN_POSTGRESQL_PGSTATMONITOR_AGENT:
		params := &pgstatmonitor.Params{
			DSN:                  dsn,
			AgentID:              agentID,
			MaxQueryLength:       builtinAgent.MaxQueryLength,
			TextFiles:            builtinAgent.GetTextFiles(),
			DisableQueryExamples: builtinAgent.DisableQueryExamples,
		}
		agent, err = pgstatmonitor.New(params, l)

	case type_TEST_NOOP:
		agent = noop.New()

	default:
		err = errors.Errorf("unhandled agent type %[1]s (%[1]d)", builtinAgent.Type)
	}

	if err != nil {
		cancel()
		return err
	}

	go pprof.Do(ctx, pprof.Labels("agentID", agentID, "type", agentType), agent.Run)

	go func() {
		for change := range agent.Changes() {
			if change.Status != inventorypb.AgentStatus_AGENT_STATUS_INVALID {
				s.storeLastStatus(agentID, change.Status)
				l.Infof("Sending status: %s.", change.Status)
				s.changes <- &agentpb.StateChangedRequest{
					AgentId: agentID,
					Status:  change.Status,
				}
			}
			if change.MetricsBucket != nil {
				l.Infof("Sending %d buckets.", len(change.MetricsBucket))
				s.qanRequests <- &agentpb.QANCollectRequest{
					MetricsBucket: change.MetricsBucket,
				}
			}
		}
		close(done)
	}()

	s.builtinAgents[agentID] = &builtinAgentInfo{
		cancel:         cancel,
		done:           done,
		requestedState: proto.Clone(builtinAgent).(*agentpb.SetStateRequest_BuiltinAgent),
		describe:       agent.Describe,
		collect:        agent.Collect,
		logStore:       logStore,
	}
	return nil
}

// agentLogger write logs to Store so can get last N
func (s *Supervisor) agentLogger(logStore *tailog.Store) *logrus.Logger {
	return &logrus.Logger{
		Out:          io.MultiWriter(os.Stderr, logStore),
		Hooks:        logrus.StandardLogger().Hooks,
		Formatter:    logrus.StandardLogger().Formatter,
		ReportCaller: logrus.StandardLogger().ReportCaller,
		Level:        logrus.StandardLogger().GetLevel(),
		ExitFunc:     logrus.StandardLogger().ExitFunc,
	}
}

// processParams makes *process.Params from SetStateRequest parameters and other data.
func (s *Supervisor) processParams(agentID string, agentProcess *agentpb.SetStateRequest_AgentProcess, port uint16) (*process.Params, error) {
	var processParams process.Params
	processParams.Type = agentProcess.Type

	cfg := s.cfg.Get()
	templateParams := map[string]interface{}{
		"listen_port": port,
	}
	switch agentProcess.Type {
	case inventorypb.AgentType_NODE_EXPORTER:
		templateParams["paths_base"] = cfg.Paths.PathsBase
		processParams.Path = cfg.Paths.NodeExporter
	case inventorypb.AgentType_MYSQLD_EXPORTER:
		templateParams["paths_base"] = cfg.Paths.PathsBase
		processParams.Path = cfg.Paths.MySQLdExporter
	case inventorypb.AgentType_MONGODB_EXPORTER:
		processParams.Path = cfg.Paths.MongoDBExporter
	case inventorypb.AgentType_POSTGRES_EXPORTER:
		templateParams["paths_base"] = cfg.Paths.PathsBase
		processParams.Path = cfg.Paths.PostgresExporter
	case inventorypb.AgentType_PROXYSQL_EXPORTER:
		processParams.Path = cfg.Paths.ProxySQLExporter
	case inventorypb.AgentType_RDS_EXPORTER:
		processParams.Path = cfg.Paths.RDSExporter
	case inventorypb.AgentType_AZURE_DATABASE_EXPORTER:
		processParams.Path = cfg.Paths.AzureExporter
	case type_TEST_SLEEP:
		processParams.Path = "sleep"
	case inventorypb.AgentType_VM_AGENT:
		// add template params for vmagent.
		templateParams["server_insecure"] = cfg.Server.InsecureTLS
		templateParams["server_url"] = fmt.Sprintf("https://%s", cfg.Server.Address)
		if cfg.Server.WithoutTLS {
			templateParams["server_url"] = fmt.Sprintf("http://%s", cfg.Server.Address)
		}
		templateParams["server_password"] = cfg.Server.Password
		templateParams["server_username"] = cfg.Server.Username
		templateParams["tmp_dir"] = cfg.Paths.TempDir
		processParams.Path = cfg.Paths.VMAgent
	default:
		return nil, errors.Errorf("unhandled agent type %[1]s (%[1]d).", agentProcess.Type)
	}

	if processParams.Path == "" {
		return nil, errors.Errorf("no path for agent type %[1]s (%[1]d).", agentProcess.Type)
	}

	tr := &templates.TemplateRenderer{
		TextFiles:          agentProcess.TextFiles,
		TemplateLeftDelim:  agentProcess.TemplateLeftDelim,
		TemplateRightDelim: agentProcess.TemplateRightDelim,
		TempDir:            filepath.Join(cfg.Paths.TempDir, strings.ToLower(agentProcess.Type.String()), agentID),
	}

	processParams.TemplateRenderer = tr
	processParams.TemplateParams = templateParams

	templateParams, err := tr.RenderFiles(templateParams)
	if err != nil {
		return nil, err
	}

	processParams.Args = make([]string, len(agentProcess.Args))
	for i, e := range agentProcess.Args {
		b, err := tr.RenderTemplate("args", e, templateParams)
		if err != nil {
			return nil, err
		}
		processParams.Args[i] = string(b)
	}

	processParams.Env = make([]string, len(agentProcess.Env))
	for i, e := range agentProcess.Env {
		b, err := tr.RenderTemplate("env", e, templateParams)
		if err != nil {
			return nil, err
		}
		processParams.Env[i] = string(b)
	}

	return &processParams, nil
}

func (s *Supervisor) version(agentType inventorypb.AgentType, path string) (string, error) {
	switch agentType {
	case inventorypb.AgentType_NODE_EXPORTER:
		return s.agentVersioner.BinaryVersion(path, 0, nodeExporterRegexp, "--version")
	case inventorypb.AgentType_MYSQLD_EXPORTER:
		return s.agentVersioner.BinaryVersion(path, 0, mysqldExporterRegexp, "--version")
	case inventorypb.AgentType_MONGODB_EXPORTER:
		return s.agentVersioner.BinaryVersion(path, 0, mongodbExporterRegexp, "--version")
	case inventorypb.AgentType_POSTGRES_EXPORTER:
		return s.agentVersioner.BinaryVersion(path, 0, postgresExporterRegexp, "--version")
	case inventorypb.AgentType_PROXYSQL_EXPORTER:
		return s.agentVersioner.BinaryVersion(path, 0, proxysqlExporterRegexp, "--version")
	case inventorypb.AgentType_RDS_EXPORTER:
		return s.agentVersioner.BinaryVersion(path, 0, rdsExporterRegexp, "--version")
	case inventorypb.AgentType_AZURE_DATABASE_EXPORTER:
		return s.agentVersioner.BinaryVersion(path, 0, azureMetricsExporterRegexp, "--version")
	default:
		return "", nil
	}
}

// stopAll stops all agents.
func (s *Supervisor) stopAll() {
	s.rw.Lock()
	defer s.rw.Unlock()

	s.setAgentProcesses(nil)
	s.setBuiltinAgents(nil)

	s.l.Infof("Done.")
	close(s.qanRequests)
	close(s.changes)
}

// Describe implements prometheus.Collector.
func (s *Supervisor) Describe(ch chan<- *prometheus.Desc) {
	s.rw.RLock()
	defer s.rw.RUnlock()

	for _, agent := range s.builtinAgents {
		agent.describe(ch)
	}
}

// Collect implement prometheus.Collector.
func (s *Supervisor) Collect(ch chan<- prometheus.Metric) {
	s.rw.RLock()
	defer s.rw.RUnlock()

	for _, agent := range s.builtinAgents {
		agent.collect(ch)
	}
}

// check interfaces
var (
	_ prometheus.Collector = (*Supervisor)(nil)
)<|MERGE_RESOLUTION|>--- conflicted
+++ resolved
@@ -54,23 +54,13 @@
 
 // Supervisor manages all Agents, both processes and built-in.
 type Supervisor struct {
-<<<<<<< HEAD
-	ctx           context.Context
-	cfg           configGetter
-	portsRegistry *portsRegistry
-	changes       chan *agentpb.StateChangedRequest
-	qanRequests   chan *agentpb.QANCollectRequest
-	l             *logrus.Entry
-=======
 	ctx            context.Context
 	agentVersioner agentVersioner
-	paths          *config.Paths
-	serverCfg      *config.Server
+	cfg            configGetter
 	portsRegistry  *portsRegistry
 	changes        chan *agentpb.StateChangedRequest
 	qanRequests    chan *agentpb.QANCollectRequest
 	l              *logrus.Entry
->>>>>>> 27a984f6
 
 	rw             sync.RWMutex
 	agentProcesses map[string]*agentProcessInfo
@@ -105,27 +95,15 @@
 // Supervisor is gracefully stopped when context passed to NewSupervisor is canceled.
 // Changes of Agent statuses are reported via Changes() channel which must be read until it is closed.
 // QAN data is sent to QANRequests() channel which must be read until it is closed.
-<<<<<<< HEAD
-func NewSupervisor(ctx context.Context, cfg configGetter) *Supervisor {
-	return &Supervisor{
-		ctx:           ctx,
-		cfg:           cfg,
-		portsRegistry: newPortsRegistry(cfg.Get().Ports.Min, cfg.Get().Ports.Max, nil),
-		changes:       make(chan *agentpb.StateChangedRequest, 100),
-		qanRequests:   make(chan *agentpb.QANCollectRequest, 100),
-		l:             logrus.WithField("component", "supervisor"),
-=======
-func NewSupervisor(ctx context.Context, av agentVersioner, paths *config.Paths, ports *config.Ports, server *config.Server, logLinesCount *uint) *Supervisor {
+func NewSupervisor(ctx context.Context, av agentVersioner, cfg configGetter) *Supervisor {
 	return &Supervisor{
 		ctx:            ctx,
 		agentVersioner: av,
-		paths:          paths,
-		serverCfg:      server,
-		portsRegistry:  newPortsRegistry(ports.Min, ports.Max, nil),
+		cfg:            cfg,
+		portsRegistry:  newPortsRegistry(cfg.Get().Ports.Min, cfg.Get().Ports.Max, nil),
 		changes:        make(chan *agentpb.StateChangedRequest, 100),
 		qanRequests:    make(chan *agentpb.QANCollectRequest, 100),
 		l:              logrus.WithField("component", "supervisor"),
->>>>>>> 27a984f6
 
 		agentProcesses: make(map[string]*agentProcessInfo),
 		builtinAgents:  make(map[string]*builtinAgentInfo),
