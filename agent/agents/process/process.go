// Copyright (C) 2023 Percona LLC
//
// Licensed under the Apache License, Version 2.0 (the "License");
// you may not use this file except in compliance with the License.
// You may obtain a copy of the License at
//
//  http://www.apache.org/licenses/LICENSE-2.0
//
// Unless required by applicable law or agreed to in writing, software
// distributed under the License is distributed on an "AS IS" BASIS,
// WITHOUT WARRANTIES OR CONDITIONS OF ANY KIND, either express or implied.
// See the License for the specific language governing permissions and
// limitations under the License.

// Package process runs Agent processes.
package process

import (
	"context"
	"fmt"
	"os/exec"
	"strings"
	"time"

	"github.com/pkg/errors"
	"github.com/sirupsen/logrus"
	"golang.org/x/sys/unix"

	"github.com/percona/pmm/agent/utils/backoff"
	"github.com/percona/pmm/agent/utils/templates"
	inventoryv1 "github.com/percona/pmm/api/inventory/v1"
	"github.com/percona/pmm/utils/pdeathsig"
)

const (
	runningT = time.Second     // STARTING -> RUNNING delay
	killT    = 5 * time.Second // SIGTERM -> SIGKILL delay

	backoffMinDelay = 1 * time.Second
	backoffMaxDelay = 30 * time.Second

	keepLogLines = 100
)

// Process represents Agent process started by pmm-agent.
//
// Process object should be created with New and started with Run (typically in a separate goroutine).
// It then handles process starting, restarting with backoff, reading its output.
// Process is gracefully stopped when context passed to New is canceled.
// Changes of process status are reported via Changes channel which must be read until it is closed.
//
// Process status is changed by finite state machine (see agent_status.dot).
// Each state logic is encapsulated in toXXX methods. Each method sends a new status to the changes channel,
// implements its own logic, and then switches to then next state via "go toXXX()". "go" statement is used
// only to avoid stack overflow; there are no extra goroutines for states.
type Process struct {
<<<<<<< HEAD
	params  *Params
	l       *logrus.Entry
	pl      *processLogger
	changes chan inventoryv1.AgentStatus
	backoff *backoff.Backoff
	ctxDone chan struct{}
=======
	params      *Params
	l           *logrus.Entry
	pl          *processLogger
	changes     chan inventorypb.AgentStatus
	backoff     *backoff.Backoff
	ctxDone     chan struct{}
	err         error
	initialized chan bool
>>>>>>> 79a2310b

	// recreated on each restart
	cmd     *exec.Cmd
	cmdDone chan struct{}
}

// Params represent Agent process parameters: command path, command-line arguments/flags, process environment,
// agent type, template renderer and template params. Last 3 params are passed to be able regenerate config during restarting.
type Params struct {
	Path             string
	Args             []string
	Env              []string
	Type             inventoryv1.AgentType
	TemplateRenderer *templates.TemplateRenderer
	TemplateParams   map[string]interface{}
}

func (p *Params) String() string {
	res := p.Path + " " + strings.Join(p.Args, " ")
	if len(p.Env) != 0 {
		res += " (environment: " + strings.Join(p.Env, ", ") + ")"
	}

	return res
}

// New creates new process.
func New(params *Params, redactWords []string, l *logrus.Entry) *Process {
	return &Process{
<<<<<<< HEAD
		params:  params,
		l:       l,
		pl:      newProcessLogger(l, keepLogLines, redactWords),
		changes: make(chan inventoryv1.AgentStatus, 10),
		backoff: backoff.New(backoffMinDelay, backoffMaxDelay),
		ctxDone: make(chan struct{}),
=======
		params:      params,
		l:           l,
		pl:          newProcessLogger(l, keepLogLines, redactWords),
		changes:     make(chan inventorypb.AgentStatus, 10),
		backoff:     backoff.New(backoffMinDelay, backoffMaxDelay),
		ctxDone:     make(chan struct{}),
		initialized: make(chan bool, 1),
>>>>>>> 79a2310b
	}
}

// IsInitialized returns a chan of bool. True can be received if the process is initialized.
func (p *Process) IsInitialized() <-chan bool {
	return p.initialized
}

// GetError returns the error thrown when initializing the process.
func (p *Process) GetError() error {
	return p.err
}

// Run starts process and runs until ctx is canceled.
func (p *Process) Run(ctx context.Context) {
	go p.toStarting()

	<-ctx.Done()
	p.l.Infof("Process: context canceled.")
	close(p.ctxDone)
}

// STARTING -> RUNNING.
// STARTING -> FAILING.
func (p *Process) toStarting() {
	p.l.Tracef("Process: starting.")
	p.changes <- inventoryv1.AgentStatus_AGENT_STATUS_STARTING

	p.cmd = exec.Command(p.params.Path, p.params.Args...) //nolint:gosec
	p.cmd.Stdout = p.pl
	p.cmd.Stderr = p.pl

	// restrict process
	p.cmd.Env = p.params.Env
	if p.cmd.Env == nil {
		p.cmd.Env = []string{} // never inherit environment
	}
	p.cmd.Dir = "/"
	pdeathsig.Set(p.cmd, unix.SIGKILL)

	p.cmdDone = make(chan struct{})

	if err := p.cmd.Start(); err != nil {
		p.l.Warnf("Process: failed to start: %s.", err)
		go p.toFailing(err)
		return
	}

	go func() {
		// p.cmd.ProcessState is checked once cmdDone is closed, so error there can be ignored
		_ = p.cmd.Wait()
		close(p.cmdDone)
	}()

	t := time.NewTimer(runningT)
	defer t.Stop()
	select {
	case <-t.C:
		p.initialized <- true
		go p.toRunning()
	case <-p.cmdDone:
		p.l.Warnf("Process: exited early: %s.", p.cmd.ProcessState)
		go p.toFailing(errors.New("exited early"))
	}
}

// RUNNING -> STOPPING.
// RUNNING -> WAITING.
func (p *Process) toRunning() {
	p.l.Tracef("Process: running.")
	p.changes <- inventoryv1.AgentStatus_AGENT_STATUS_RUNNING

	p.backoff.Reset()

	select {
	case <-p.ctxDone:
		go p.toStopping()
	case <-p.cmdDone:
		p.l.Warnf("Process: exited: %s.", p.cmd.ProcessState)
		go p.toWaiting()
	}
}

// WAITING -> STARTING.
// WAITING -> DONE.
func (p *Process) toWaiting() {
	delay := p.backoff.Delay()

	p.l.Infof("Process: waiting %s.", delay)
	p.changes <- inventoryv1.AgentStatus_AGENT_STATUS_WAITING

	t := time.NewTimer(delay)
	defer t.Stop()
	select {
	case <-t.C:
		// recreate config file in temp dir.
		if p.params.TemplateRenderer != nil {
			_, err := p.params.TemplateRenderer.RenderFiles(p.params.TemplateParams)
			if err != nil {
				p.l.Warnf("Process: failed to regenerate config in %s.", p.params.TemplateRenderer.TempDir)
			}
		}

		go p.toStarting()
	case <-p.ctxDone:
		go p.toDone()
	}
}

// FAILING -> DONE.
func (p *Process) toFailing(err error) {
	p.l.Tracef("Process: failing")
	p.changes <- inventorypb.AgentStatus_INITIALIZATION_ERROR
	p.l.Infof("Process: exited: %s.", p.cmd.ProcessState)
	go p.toDone()
	p.err = err
	p.initialized <- false
}

// STOPPING -> DONE.
func (p *Process) toStopping() {
	p.l.Tracef("Process: stopping (sending SIGTERM)...")
	p.changes <- inventoryv1.AgentStatus_AGENT_STATUS_STOPPING

	if err := p.cmd.Process.Signal(unix.SIGTERM); err != nil {
		p.l.Errorf("Process: failed to send SIGTERM: %s.", err)
	}

	t := time.NewTimer(killT)
	defer t.Stop()
	select {
	case <-p.cmdDone:
		// nothing
	case <-t.C:
		p.l.Warnf("Process: still alive after %s, sending SIGKILL...", killT)
		if err := p.cmd.Process.Signal(unix.SIGKILL); err != nil {
			p.l.Errorf("Process: failed to send SIGKILL: %s.", err)
		}
		<-p.cmdDone
	}

	p.l.Infof("Process: exited: %s.", p.cmd.ProcessState)
	go p.toDone()
}

func (p *Process) toDone() {
	p.l.Trace("Process: done.")
	p.changes <- inventoryv1.AgentStatus_AGENT_STATUS_DONE

	close(p.changes)
}

// Changes returns channel that should be read until it is closed.
func (p *Process) Changes() <-chan inventoryv1.AgentStatus {
	return p.changes
}

// Logs returns latest process logs.
func (p *Process) Logs() []string {
	return p.pl.Latest()
}

// check interfaces.
var (
	_ fmt.Stringer = (*Params)(nil)
)<|MERGE_RESOLUTION|>--- conflicted
+++ resolved
@@ -54,23 +54,14 @@
 // implements its own logic, and then switches to then next state via "go toXXX()". "go" statement is used
 // only to avoid stack overflow; there are no extra goroutines for states.
 type Process struct {
-<<<<<<< HEAD
-	params  *Params
-	l       *logrus.Entry
-	pl      *processLogger
-	changes chan inventoryv1.AgentStatus
-	backoff *backoff.Backoff
-	ctxDone chan struct{}
-=======
 	params      *Params
 	l           *logrus.Entry
 	pl          *processLogger
-	changes     chan inventorypb.AgentStatus
+	changes     chan inventoryv1.AgentStatus
 	backoff     *backoff.Backoff
 	ctxDone     chan struct{}
 	err         error
 	initialized chan bool
->>>>>>> 79a2310b
 
 	// recreated on each restart
 	cmd     *exec.Cmd
@@ -100,22 +91,13 @@
 // New creates new process.
 func New(params *Params, redactWords []string, l *logrus.Entry) *Process {
 	return &Process{
-<<<<<<< HEAD
-		params:  params,
-		l:       l,
-		pl:      newProcessLogger(l, keepLogLines, redactWords),
-		changes: make(chan inventoryv1.AgentStatus, 10),
-		backoff: backoff.New(backoffMinDelay, backoffMaxDelay),
-		ctxDone: make(chan struct{}),
-=======
 		params:      params,
 		l:           l,
 		pl:          newProcessLogger(l, keepLogLines, redactWords),
-		changes:     make(chan inventorypb.AgentStatus, 10),
+		changes:     make(chan inventoryv1.AgentStatus, 10),
 		backoff:     backoff.New(backoffMinDelay, backoffMaxDelay),
 		ctxDone:     make(chan struct{}),
 		initialized: make(chan bool, 1),
->>>>>>> 79a2310b
 	}
 }
 
