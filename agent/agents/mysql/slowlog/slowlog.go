// Copyright 2019 Percona LLC
//
// Licensed under the Apache License, Version 2.0 (the "License");
// you may not use this file except in compliance with the License.
// You may obtain a copy of the License at
//
//  http://www.apache.org/licenses/LICENSE-2.0
//
// Unless required by applicable law or agreed to in writing, software
// distributed under the License is distributed on an "AS IS" BASIS,
// WITHOUT WARRANTIES OR CONDITIONS OF ANY KIND, either express or implied.
// See the License for the specific language governing permissions and
// limitations under the License.

// Package slowlog runs built-in QAN Agent for MySQL slow log.
package slowlog

import (
	"context"
	"database/sql"
	"fmt"
	"io"
	"math"
	"os"
	"path/filepath"
	"strings"
	"time"

	_ "github.com/go-sql-driver/mysql" // register SQL driver
	"github.com/percona/go-mysql/event"
	"github.com/percona/go-mysql/log"
	"github.com/percona/go-mysql/query"
	"github.com/pkg/errors"
	"github.com/prometheus/client_golang/prometheus"
	"github.com/sirupsen/logrus"

	"github.com/percona/pmm/agent/agents"
	"github.com/percona/pmm/agent/agents/mysql/slowlog/parser"
	"github.com/percona/pmm/agent/queryparser"
	"github.com/percona/pmm/agent/tlshelpers"
	"github.com/percona/pmm/agent/utils/backoff"
	"github.com/percona/pmm/agent/utils/truncate"
	"github.com/percona/pmm/api/agentpb"
	"github.com/percona/pmm/api/inventorypb"
)

const (
	backoffMinDelay   = 1 * time.Second
	backoffMaxDelay   = 5 * time.Second
	recheckInterval   = 10 * time.Second
	aggregateInterval = time.Minute
)

// SlowLog extracts performance data from MySQL slow log.
type SlowLog struct {
	params  *Params
	l       *logrus.Entry
	changes chan agents.Change
}

// Params represent Agent parameters.
type Params struct {
	DSN                    string
	AgentID                string
	DisableCommentsParsing bool
	MaxQueryLength         int32
	DisableQueryExamples   bool
	MaxSlowlogFileSize     int64
	SlowLogFilePrefix      string // for development and testing
	TextFiles              *agentpb.TextFiles
	TLS                    bool
	TLSSkipVerify          bool
}

const queryTag = "pmm-agent:slowlog"

type slowLogInfo struct {
	path        string
	outlierTime float64
}

// New creates new SlowLog QAN service.
func New(params *Params, l *logrus.Entry) (*SlowLog, error) {
	if params.TextFiles != nil {
		err := tlshelpers.RegisterMySQLCerts(params.TextFiles.Files)
		if err != nil {
			return nil, err
		}
	}

	return &SlowLog{
		params:  params,
		l:       l,
		changes: make(chan agents.Change, 10),
	}, nil
}

// Run extracts performance data and sends it to the channel until ctx is canceled.
func (s *SlowLog) Run(ctx context.Context) {
	defer func() {
		s.changes <- agents.Change{Status: inventorypb.AgentStatus_DONE}
		close(s.changes)
	}()

	// send updates to fileInfos channel, close it when ctx is done
	fileInfos := make(chan *slowLogInfo, 1)
	go func() {
		recheck := time.NewTicker(recheckInterval)
		defer recheck.Stop()

		var oldInfo slowLogInfo
		for {
			newInfo := s.recheck(ctx)
			if newInfo != nil {
				if *newInfo != oldInfo {
					s.l.Debugf("Sloglow information changed: old = %+v, new = %+v.", oldInfo, *newInfo)
					fileInfos <- newInfo
					oldInfo = *newInfo
				} else {
					s.l.Tracef("Sloglow information not changed.")
				}
			}

			select {
			case <-ctx.Done():
				close(fileInfos)
				return
			case <-recheck.C:
				// nothing, continue loop
			}
		}
	}()

	b := backoff.New(backoffMinDelay, backoffMaxDelay)
	fileInfo := <-fileInfos
	for fileInfo != nil {
		s.changes <- agents.Change{Status: inventorypb.AgentStatus_STARTING}

		// process file until fileCtx is done, or fatal processing error is encountered
		path, outlierTime := fileInfo.path, fileInfo.outlierTime
		fileCtx, fileCancel := context.WithCancel(ctx)
		fileDone := make(chan error)
		go func() {
			s.l.Infof("Processing file %s.", path)
			fileDone <- s.processFile(fileCtx, path, outlierTime)
		}()

		// cancel processing when new info is available, but always wait for it to finish
		var err error
		select {
		case fileInfo = <-fileInfos:
			fileCancel()
			err = <-fileDone
		case err = <-fileDone:
			fileCancel()
		}

		s.changes <- agents.Change{Status: inventorypb.AgentStatus_WAITING}

		if err == nil {
			b.Reset()
		} else {
			time.Sleep(b.Delay())
		}
	}
}

// recheck returns new slowlog information, and rotates slowlog file if needed.
func (s *SlowLog) recheck(ctx context.Context) *slowLogInfo {
	var newInfo *slowLogInfo

	db, err := sql.Open("mysql", s.params.DSN)
	if err != nil {
		s.l.Errorf("Cannot open database connection: %s", err)
		return nil
	}
	defer db.Close() //nolint:errcheck

	var grants string
	row := db.QueryRowContext(ctx, "SHOW GRANTS")
	if err := row.Scan(&grants); err != nil {
		s.l.Errorf("Cannot scan db user privileges: %s", err)
		return nil
	}

	if !strings.Contains(grants, "RELOAD") && !strings.Contains(grants, "ALL PRIVILEGES") {
		s.l.Error("RELOAD grant not enabled, cannot rotate slowlog")
		return nil
	}

	if newInfo, err = s.getSlowLogInfo(ctx); err != nil {
		s.l.Error(err)
		return nil
	}
	if s.params.SlowLogFilePrefix != "" {
		newInfo.path = filepath.Join(s.params.SlowLogFilePrefix, newInfo.path)
	}

	maxSize := s.params.MaxSlowlogFileSize
	if maxSize <= 0 {
		return newInfo
	}

	fi, err := os.Stat(newInfo.path)
	if err != nil {
		s.l.Errorf("Failed to stat file: %s", err)
		return newInfo
	}
	if size := fi.Size(); size > maxSize {
		s.l.Infof("Rotating slowlog file: %d > %d.", size, maxSize)
		if err = s.rotateSlowLog(ctx, newInfo.path); err != nil {
			s.l.Error(err)
		}
	}

	return newInfo
}

// getSlowLogInfo returns information about slowlog settings.
func (s *SlowLog) getSlowLogInfo(ctx context.Context) (*slowLogInfo, error) {
	db, err := sql.Open("mysql", s.params.DSN)
	if err != nil {
		return nil, errors.Wrap(err, "cannot open database connection")
	}
	defer db.Close() //nolint:errcheck

	selectQuery := fmt.Sprintf("SELECT /* %s */ ", queryTag)
	var path string
	row := db.QueryRowContext(ctx, selectQuery+"@@slow_query_log_file")
	if err := row.Scan(&path); err != nil {
		return nil, errors.Wrap(err, "cannot select @@slow_query_log_file")
	}
	if path == "" {
		return nil, errors.New("cannot parse slowlog: @@slow_query_log_file is empty")
	}

	// Slow log file can be absolute or relative. If it's relative,
	// then prepend the datadir.
	if !filepath.IsAbs(path) {
		var dataDir string
		row = db.QueryRowContext(ctx, selectQuery+"@@datadir")
		if err := row.Scan(&dataDir); err != nil {
			return nil, errors.Wrap(err, "cannot select @@datadir")
		}
		path = filepath.Join(dataDir, path)
	}

	// Only @@slow_query_log_file is required, the rest global variables selected here
	// are optional and just help troubleshooting.

	// warn about disabled slowlog
	var enabled int
	row = db.QueryRowContext(ctx, selectQuery+"@@slow_query_log")
	if err := row.Scan(&enabled); err != nil {
		s.l.Warnf("Cannot SELECT @@slow_query_log: %s.", err)
	}
	if enabled != 1 {
		s.l.Warnf("@@slow_query_log is off: %v.", enabled)
	}

	// slow_query_log_always_write_time is Percona-specific, use debug level, not warning
	var outlierTime float64
	row = db.QueryRowContext(ctx, selectQuery+"@@slow_query_log_always_write_time")
	if err := row.Scan(&outlierTime); err != nil {
		s.l.Debugf("Cannot SELECT @@slow_query_log_always_write_time: %s.", err)
	}

	return &slowLogInfo{
		path:        path,
		outlierTime: outlierTime,
	}, nil
}

// rotateSlowLog removes slowlog file and calls FLUSH LOGS.
func (s *SlowLog) rotateSlowLog(ctx context.Context, slowLogPath string) error {
	db, err := sql.Open("mysql", s.params.DSN)
	if err != nil {
		return errors.Wrap(err, "cannot open database connection")
	}
	defer db.Close() //nolint:errcheck

	old := slowLogPath + ".old"
	if err = os.Remove(old); err != nil && !os.IsNotExist(err) {
		s.l.Warnf("Cannot remove previous old slowlog file: %s.", err)
	}

	// We have to rename slowlog file, not remove it, before flushing logs:
	// https://www.percona.com/blog/2007/12/09/be-careful-rotating-mysql-logs/
	// This problem is especially bad with MySQL in Docker - it locks completely even on small files.
	//
	// Reader will continue to read old file from open file descriptor until EOF.
	if err = os.Rename(slowLogPath, old); err != nil {
		return errors.Wrap(err, "cannot rename old slowlog file")
	}

	_, err = db.ExecContext(ctx, "FLUSH NO_WRITE_TO_BINLOG SLOW LOGS")
	if err != nil {
		return errors.Wrap(err, "cannot flush logs")
	}

	// keep one old file around, remove it on next iteration

	return nil
}

// processFile extracts performance data from given file and sends it to the channel until ctx is canceled.
func (s *SlowLog) processFile(ctx context.Context, file string, outlierTime float64) error {
	rl := s.l.WithField("component", "slowlog/reader").WithField("file", file)
	reader, err := parser.NewContinuousFileReader(file, rl)
	if err != nil {
		s.l.Errorf("Failed to start reader for file %s: %s.", file, err)
		return err
	}

	opts := log.Options{
		FilterAdminCommand: map[string]bool{
			"Binlog Dump":      true,
			"Binlog Dump GTID": true,
		},
	}
	if s.l.Logger.GetLevel() == logrus.TraceLevel {
		opts.Debug = true
		opts.Debugf = s.l.WithField("component", "slowlog/parser").WithField("file", file).Tracef
	}

	// send events to the channel, close it when parser is done
	parser := parser.NewSlowLogParser(reader, opts)
	go parser.Run()
	events := make(chan *log.Event, 1000)
	go func() {
		for {
			event := parser.Parse()
			if event != nil {
				events <- event
				continue
			}

			if err := parser.Err(); !errors.Is(err, io.EOF) {
				s.l.Warnf("Parser error: %v.", err)
			}
			close(events)
			return
		}
	}()

	s.changes <- agents.Change{Status: inventorypb.AgentStatus_RUNNING}

	aggregator := event.NewAggregator(true, 0, outlierTime)
	ctxDone := ctx.Done()

	// aggregate every minute at 00 seconds
	start := time.Now()
	wait := start.Truncate(aggregateInterval).Add(aggregateInterval).Sub(start)
	s.l.Debugf("Scheduling next aggregation in %s at %s.", wait, start.Add(wait).Format("15:04:05"))
	t := time.NewTimer(wait)
	defer t.Stop()

	for {
		select {
		case <-ctxDone:
			err = reader.Close() // that will let parser to stop
			s.l.Infof("Context done with %s. Reader closed with %v.", ctx.Err(), err)
			ctxDone = nil

		case e, ok := <-events:
			if !ok {
				// parser is done
				return nil
			}

			s.l.Tracef("Parsed slowlog event: %+v.", e)
			fingerprint := query.Fingerprint(e.Query)
			digest := query.Id(fingerprint)
			aggregator.AddEvent(e, digest, e.User, e.Host, e.Db, e.Server, e.Query)

		case <-t.C:
			lengthS := uint32(math.Round(wait.Seconds())) // round 59.9s/60.1s to 60s
			res := aggregator.Finalize()
<<<<<<< HEAD
			buckets := makeBuckets(s.params.AgentID, res, start, lengthS, s.params.DisableCommentsParsing, s.params.DisableQueryExamples, s.params.MaxQueryLength, s.l)
=======
			buckets := makeBuckets(s.params.AgentID, res, start, lengthS, s.params.DisableQueryExamples, s.params.MaxQueryLength)
>>>>>>> 9ea3740c
			s.l.Debugf("Made %d buckets out of %d classes in %s+%d interval. Wait time: %s.",
				len(buckets), len(res.Class), start.Format("15:04:05"), lengthS, time.Since(start))

			aggregator = event.NewAggregator(true, 0, outlierTime)
			start = time.Now()
			wait = start.Truncate(aggregateInterval).Add(aggregateInterval).Sub(start)
			s.l.Debugf("Scheduling next aggregation in %s at %s.", wait, start.Add(wait).Format("15:04:05"))
			t.Reset(wait)

			s.changes <- agents.Change{MetricsBucket: buckets}
		}
	}
}

// makeBuckets is a pure function for easier testing.
//
//nolint:cyclop
func makeBuckets(
	agentID string,
	res event.Result,
	periodStart time.Time,
	periodLengthSecs uint32,
	disableCommentsParsing bool,
	disableQueryExamples bool,
	maxQueryLength int32,
) []*agentpb.MetricsBucket {
	buckets := make([]*agentpb.MetricsBucket, 0, len(res.Class))

	for _, v := range res.Class {
		if v.Metrics == nil {
			continue
		}

		// In fingerprint field there is no fingerprint yet.
		// It contains whole query without any changes.
		// This in workaround to keep original query until field "Query" will be
		// added here: https://github.com/percona/go-mysql/blob/PMM-2.0/event/class.go#L56
		q := v.Fingerprint
		v.Fingerprint = query.Fingerprint(v.Fingerprint)
		fingerprint, isTruncated := truncate.Query(v.Fingerprint, maxQueryLength)
		mb := &agentpb.MetricsBucket{
			Common: &agentpb.MetricsBucket_Common{
				Queryid:              v.Id,
				Fingerprint:          fingerprint,
				IsTruncated:          isTruncated,
				Database:             "",
				Schema:               v.Db,
				Username:             v.User,
				ClientHost:           v.Host,
				AgentId:              agentID,
				AgentType:            inventorypb.AgentType_QAN_MYSQL_SLOWLOG_AGENT,
				PeriodStartUnixSecs:  uint32(periodStart.Unix()),
				PeriodLengthSecs:     periodLengthSecs,
				NumQueries:           float32(v.TotalQueries),
				Errors:               errListsToMap(v.ErrorsCode, v.ErrorsCount),
				NumQueriesWithErrors: v.NumQueriesWithErrors,
			},
			Mysql: &agentpb.MetricsBucket_MySQL{},
		}

		if q != "" {
<<<<<<< HEAD
			explainFingerprint, placeholdersCount, err := queryparser.MySQL(v.Example.Query)
			if err != nil {
				l.Infof("cannot parse query: %s", v.Example.Query)
			} else {
				explainFingerprint, truncated := truncate.Query(explainFingerprint, maxQueryLength)
				if truncated {
					mb.Common.IsTruncated = truncated
				}
				mb.Common.ExplainFingerprint = explainFingerprint
				mb.Common.PlaceholdersCount = placeholdersCount
			}
=======
			explainFingerprint, placeholdersCount := queryparser.GetMySQLFingerprintPlaceholders(q, fingerprint)
			explainFingerprint, truncated := truncate.Query(explainFingerprint, maxQueryLength)
			if truncated {
				mb.Common.IsTruncated = truncated
			}
			mb.Common.ExplainFingerprint = explainFingerprint
			mb.Common.PlaceholdersCount = placeholdersCount
		}
>>>>>>> 9ea3740c

			if !disableCommentsParsing {
				comments, err := queryparser.MySQLComments(q)
				if err != nil {
					l.Infof("cannot parse comments from query: %s", q)
				}
				mb.Common.Comments = comments
			}
		}

		if v.Example != nil && !disableQueryExamples {
			example, truncated := truncate.Query(v.Example.Query, maxQueryLength)
			if truncated {
				mb.Common.IsTruncated = truncated
			}
			mb.Common.Example = example
			mb.Common.ExampleType = agentpb.ExampleType_RANDOM
		}

		// If key has suffix _time or _wait than field is TimeMetrics.
		// For Boolean metrics exists only Sum.
		// https://www.percona.com/doc/percona-server/5.7/diagnostics/slow_extended.html
		// TimeMetrics: query_time, lock_time, rows_sent, innodb_io_r_wait, innodb_rec_lock_wait, innodb_queue_wait.
		// NumberMetrics: rows_examined, rows_affected, rows_read, merge_passes, innodb_io_r_ops, innodb_io_r_bytes,
		// innodb_pages_distinct, query_length, bytes_sent, tmp_tables, tmp_disk_tables, tmp_table_sizes.
		// BooleanMetrics: qc_hit, full_scan, full_join, tmp_table, tmp_table_on_disk, filesort, filesort_on_disk,
		// select_full_range_join, select_range, select_range_check, sort_range, sort_rows, sort_scan,
		// no_index_used, no_good_index_used.

		// query_time - Query_time
		if m, ok := v.Metrics.TimeMetrics["Query_time"]; ok {
			mb.Common.MQueryTimeCnt = float32(m.Cnt)
			mb.Common.MQueryTimeSum = float32(m.Sum)
			mb.Common.MQueryTimeMax = float32(*m.Max)
			mb.Common.MQueryTimeMin = float32(*m.Min)
			mb.Common.MQueryTimeP99 = float32(*m.P99)
		}
		// lock_time - Lock_time
		if m, ok := v.Metrics.TimeMetrics["Lock_time"]; ok {
			mb.Mysql.MLockTimeCnt = float32(m.Cnt)
			mb.Mysql.MLockTimeSum = float32(m.Sum)
			mb.Mysql.MLockTimeMax = float32(*m.Max)
			mb.Mysql.MLockTimeMin = float32(*m.Min)
			mb.Mysql.MLockTimeP99 = float32(*m.P99)
		}
		// rows_sent - Rows_sent
		if m, ok := v.Metrics.NumberMetrics["Rows_sent"]; ok {
			mb.Mysql.MRowsSentCnt = float32(m.Cnt)
			mb.Mysql.MRowsSentSum = float32(m.Sum)
			mb.Mysql.MRowsSentMax = float32(*m.Max)
			mb.Mysql.MRowsSentMin = float32(*m.Min)
			mb.Mysql.MRowsSentP99 = float32(*m.P99)
		}
		// rows_examined - Rows_examined
		if m, ok := v.Metrics.NumberMetrics["Rows_examined"]; ok {
			mb.Mysql.MRowsExaminedCnt = float32(m.Cnt)
			mb.Mysql.MRowsExaminedSum = float32(m.Sum)
			mb.Mysql.MRowsExaminedMax = float32(*m.Max)
			mb.Mysql.MRowsExaminedMin = float32(*m.Min)
			mb.Mysql.MRowsExaminedP99 = float32(*m.P99)
		}
		// rows_affected - Rows_affected
		if m, ok := v.Metrics.NumberMetrics["Rows_affected"]; ok {
			mb.Mysql.MRowsAffectedCnt = float32(m.Cnt)
			mb.Mysql.MRowsAffectedSum = float32(m.Sum)
			mb.Mysql.MRowsAffectedMax = float32(*m.Max)
			mb.Mysql.MRowsAffectedMin = float32(*m.Min)
			mb.Mysql.MRowsAffectedP99 = float32(*m.P99)
		}
		// rows_read - Rows_read
		if m, ok := v.Metrics.NumberMetrics["Rows_read"]; ok {
			mb.Mysql.MRowsReadCnt = float32(m.Cnt)
			mb.Mysql.MRowsReadSum = float32(m.Sum)
			mb.Mysql.MRowsReadMax = float32(*m.Max)
			mb.Mysql.MRowsReadMin = float32(*m.Min)
			mb.Mysql.MRowsReadP99 = float32(*m.P99)
		}
		// merge_passes - Merge_passes
		if m, ok := v.Metrics.NumberMetrics["Merge_passes"]; ok {
			mb.Mysql.MMergePassesCnt = float32(m.Cnt)
			mb.Mysql.MMergePassesSum = float32(m.Sum)
			mb.Mysql.MMergePassesMax = float32(*m.Max)
			mb.Mysql.MMergePassesMin = float32(*m.Min)
			mb.Mysql.MMergePassesP99 = float32(*m.P99)
		}
		// innodb_io_r_ops - InnoDB_IO_r_ops
		if m, ok := v.Metrics.NumberMetrics["InnoDB_IO_r_ops"]; ok {
			mb.Mysql.MInnodbIoROpsCnt = float32(m.Cnt)
			mb.Mysql.MInnodbIoROpsSum = float32(m.Sum)
			mb.Mysql.MInnodbIoROpsMax = float32(*m.Max)
			mb.Mysql.MInnodbIoROpsMin = float32(*m.Min)
			mb.Mysql.MInnodbIoROpsP99 = float32(*m.P99)
		}
		// innodb_io_r_bytes - InnoDB_IO_r_bytes
		if m, ok := v.Metrics.NumberMetrics["InnoDB_IO_r_bytes"]; ok {
			mb.Mysql.MInnodbIoRBytesCnt = float32(m.Cnt)
			mb.Mysql.MInnodbIoRBytesSum = float32(m.Sum)
			mb.Mysql.MInnodbIoRBytesMax = float32(*m.Max)
			mb.Mysql.MInnodbIoRBytesMin = float32(*m.Min)
			mb.Mysql.MInnodbIoRBytesP99 = float32(*m.P99)
		}
		// innodb_io_r_wait - InnoDB_IO_r_wait
		if m, ok := v.Metrics.TimeMetrics["InnoDB_IO_r_wait"]; ok {
			mb.Mysql.MInnodbIoRWaitCnt = float32(m.Cnt)
			mb.Mysql.MInnodbIoRWaitSum = float32(m.Sum)
			mb.Mysql.MInnodbIoRWaitMax = float32(*m.Max)
			mb.Mysql.MInnodbIoRWaitMin = float32(*m.Min)
			mb.Mysql.MInnodbIoRWaitP99 = float32(*m.P99)
		}
		// innodb_rec_lock_wait - InnoDB_rec_lock_wait
		if m, ok := v.Metrics.TimeMetrics["InnoDB_rec_lock_wait"]; ok {
			mb.Mysql.MInnodbRecLockWaitCnt = float32(m.Cnt)
			mb.Mysql.MInnodbRecLockWaitSum = float32(m.Sum)
			mb.Mysql.MInnodbRecLockWaitMax = float32(*m.Max)
			mb.Mysql.MInnodbRecLockWaitMin = float32(*m.Min)
			mb.Mysql.MInnodbRecLockWaitP99 = float32(*m.P99)
		}
		// innodb_queue_wait - InnoDB_queue_wait
		if m, ok := v.Metrics.TimeMetrics["InnoDB_queue_wait"]; ok {
			mb.Mysql.MInnodbQueueWaitCnt = float32(m.Cnt)
			mb.Mysql.MInnodbQueueWaitSum = float32(m.Sum)
			mb.Mysql.MInnodbQueueWaitMax = float32(*m.Max)
			mb.Mysql.MInnodbQueueWaitMin = float32(*m.Min)
			mb.Mysql.MInnodbQueueWaitP99 = float32(*m.P99)
		}
		// innodb_pages_distinct - InnoDB_pages_distinct
		if m, ok := v.Metrics.NumberMetrics["InnoDB_pages_distinct"]; ok {
			mb.Mysql.MInnodbPagesDistinctCnt = float32(m.Cnt)
			mb.Mysql.MInnodbPagesDistinctSum = float32(m.Sum)
			mb.Mysql.MInnodbPagesDistinctMax = float32(*m.Max)
			mb.Mysql.MInnodbPagesDistinctMin = float32(*m.Min)
			mb.Mysql.MInnodbPagesDistinctP99 = float32(*m.P99)
		}
		// query_length - Query_length
		if m, ok := v.Metrics.NumberMetrics["Query_length"]; ok {
			mb.Mysql.MQueryLengthCnt = float32(m.Cnt)
			mb.Mysql.MQueryLengthSum = float32(m.Sum)
			mb.Mysql.MQueryLengthMax = float32(*m.Max)
			mb.Mysql.MQueryLengthMin = float32(*m.Min)
			mb.Mysql.MQueryLengthP99 = float32(*m.P99)
		}
		// bytes_sent - Bytes_sent
		if m, ok := v.Metrics.NumberMetrics["Bytes_sent"]; ok {
			mb.Mysql.MBytesSentCnt = float32(m.Cnt)
			mb.Mysql.MBytesSentSum = float32(m.Sum)
			mb.Mysql.MBytesSentMax = float32(*m.Max)
			mb.Mysql.MBytesSentMin = float32(*m.Min)
			mb.Mysql.MBytesSentP99 = float32(*m.P99)
		}
		// tmp_tables - Tmp_tables
		if m, ok := v.Metrics.NumberMetrics["Tmp_tables"]; ok {
			mb.Mysql.MTmpTablesCnt = float32(m.Cnt)
			mb.Mysql.MTmpTablesSum = float32(m.Sum)
			mb.Mysql.MTmpTablesMax = float32(*m.Max)
			mb.Mysql.MTmpTablesMin = float32(*m.Min)
			mb.Mysql.MTmpTablesP99 = float32(*m.P99)
		}
		// tmp_disk_tables - Tmp_disk_tables
		if m, ok := v.Metrics.NumberMetrics["Tmp_disk_tables"]; ok {
			mb.Mysql.MTmpDiskTablesCnt = float32(m.Cnt)
			mb.Mysql.MTmpDiskTablesSum = float32(m.Sum)
			mb.Mysql.MTmpDiskTablesMax = float32(*m.Max)
			mb.Mysql.MTmpDiskTablesMin = float32(*m.Min)
			mb.Mysql.MTmpDiskTablesP99 = float32(*m.P99)
		}
		// tmp_table_sizes - Tmp_table_sizes
		if m, ok := v.Metrics.NumberMetrics["Tmp_table_sizes"]; ok {
			mb.Mysql.MTmpTableSizesCnt = float32(m.Cnt)
			mb.Mysql.MTmpTableSizesSum = float32(m.Sum)
			mb.Mysql.MTmpTableSizesMax = float32(*m.Max)
			mb.Mysql.MTmpTableSizesMin = float32(*m.Min)
			mb.Mysql.MTmpTableSizesP99 = float32(*m.P99)
		}
		// qc_hit - QC_Hit
		if m, ok := v.Metrics.BoolMetrics["QC_Hit"]; ok {
			mb.Mysql.MQcHitCnt = float32(m.Cnt)
			mb.Mysql.MQcHitSum = float32(m.Sum)
		}
		// full_scan - Full_scan
		if m, ok := v.Metrics.BoolMetrics["Full_scan"]; ok {
			mb.Mysql.MFullScanCnt = float32(m.Cnt)
			mb.Mysql.MFullScanSum = float32(m.Sum)
		}
		// full_join - Full_join
		if m, ok := v.Metrics.BoolMetrics["Full_join"]; ok {
			mb.Mysql.MFullJoinCnt = float32(m.Cnt)
			mb.Mysql.MFullJoinSum = float32(m.Sum)
		}
		// tmp_table - Tmp_table
		if m, ok := v.Metrics.BoolMetrics["Tmp_table"]; ok {
			mb.Mysql.MTmpTableCnt = float32(m.Cnt)
			mb.Mysql.MTmpTableSum = float32(m.Sum)
		}
		// tmp_table_on_disk - Tmp_table_on_disk
		if m, ok := v.Metrics.BoolMetrics["Tmp_table_on_disk"]; ok {
			mb.Mysql.MTmpTableOnDiskCnt = float32(m.Cnt)
			mb.Mysql.MTmpTableOnDiskSum = float32(m.Sum)
		}
		// filesort - Filesort
		if m, ok := v.Metrics.BoolMetrics["Filesort"]; ok {
			mb.Mysql.MFilesortCnt = float32(m.Cnt)
			mb.Mysql.MFilesortSum = float32(m.Sum)
		}
		// filesort_on_disk - Filesort_on_disk
		if m, ok := v.Metrics.BoolMetrics["Filesort_on_disk"]; ok {
			mb.Mysql.MFilesortOnDiskCnt = float32(m.Cnt)
			mb.Mysql.MFilesortOnDiskSum = float32(m.Sum)
		}
		// select_full_range_join - Select_full_range_join
		if m, ok := v.Metrics.BoolMetrics["Select_full_range_join"]; ok {
			mb.Mysql.MSelectFullRangeJoinCnt = float32(m.Cnt)
			mb.Mysql.MSelectFullRangeJoinSum = float32(m.Sum)
		}
		// select_range - Select_range
		if m, ok := v.Metrics.BoolMetrics["Select_range"]; ok {
			mb.Mysql.MSelectRangeCnt = float32(m.Cnt)
			mb.Mysql.MSelectRangeSum = float32(m.Sum)
		}
		// select_range_check - Select_range_check
		if m, ok := v.Metrics.BoolMetrics["Select_range_check"]; ok {
			mb.Mysql.MSelectRangeCheckCnt = float32(m.Cnt)
			mb.Mysql.MSelectRangeCheckSum = float32(m.Sum)
		}
		// sort_range - Sort_range
		if m, ok := v.Metrics.BoolMetrics["Sort_range"]; ok {
			mb.Mysql.MSortRangeCnt = float32(m.Cnt)
			mb.Mysql.MSortRangeSum = float32(m.Sum)
		}
		// sort_rows - Sort_rows
		if m, ok := v.Metrics.BoolMetrics["Sort_rows"]; ok {
			mb.Mysql.MSortRowsCnt = float32(m.Cnt)
			mb.Mysql.MSortRowsSum = float32(m.Sum)
		}
		// sort_scan - Sort_scan
		if m, ok := v.Metrics.BoolMetrics["Sort_scan"]; ok {
			mb.Mysql.MSortScanCnt = float32(m.Cnt)
			mb.Mysql.MSortScanSum = float32(m.Sum)
		}
		// no_index_used - No_index_used
		if m, ok := v.Metrics.BoolMetrics["No_index_used"]; ok {
			mb.Mysql.MNoIndexUsedCnt = float32(m.Cnt)
			mb.Mysql.MNoIndexUsedSum = float32(m.Sum)
		}
		// no_good_index_used - No_good_index_used
		if m, ok := v.Metrics.BoolMetrics["No_good_index_used"]; ok {
			mb.Mysql.MNoGoodIndexUsedCnt = float32(m.Cnt)
			mb.Mysql.MNoGoodIndexUsedSum = float32(m.Sum)
		}

		buckets = append(buckets, mb)
	}

	return buckets
}

// Changes returns channel that should be read until it is closed.
func (s *SlowLog) Changes() <-chan agents.Change {
	return s.changes
}

func errListsToMap(k, v []uint64) map[uint64]uint64 {
	m := make(map[uint64]uint64)
	for i, e := range k {
		m[e] = v[i]
	}
	return m
}

// Describe implements prometheus.Collector.
func (s *SlowLog) Describe(ch chan<- *prometheus.Desc) {
	// This method is needed to satisfy interface.
}

// Collect implement prometheus.Collector.
func (s *SlowLog) Collect(ch chan<- prometheus.Metric) {
	// This method is needed to satisfy interface.
}

// check interfaces
var (
	_ prometheus.Collector = (*SlowLog)(nil)
)<|MERGE_RESOLUTION|>--- conflicted
+++ resolved
@@ -376,11 +376,7 @@
 		case <-t.C:
 			lengthS := uint32(math.Round(wait.Seconds())) // round 59.9s/60.1s to 60s
 			res := aggregator.Finalize()
-<<<<<<< HEAD
 			buckets := makeBuckets(s.params.AgentID, res, start, lengthS, s.params.DisableCommentsParsing, s.params.DisableQueryExamples, s.params.MaxQueryLength, s.l)
-=======
-			buckets := makeBuckets(s.params.AgentID, res, start, lengthS, s.params.DisableQueryExamples, s.params.MaxQueryLength)
->>>>>>> 9ea3740c
 			s.l.Debugf("Made %d buckets out of %d classes in %s+%d interval. Wait time: %s.",
 				len(buckets), len(res.Class), start.Format("15:04:05"), lengthS, time.Since(start))
 
@@ -442,19 +438,6 @@
 		}
 
 		if q != "" {
-<<<<<<< HEAD
-			explainFingerprint, placeholdersCount, err := queryparser.MySQL(v.Example.Query)
-			if err != nil {
-				l.Infof("cannot parse query: %s", v.Example.Query)
-			} else {
-				explainFingerprint, truncated := truncate.Query(explainFingerprint, maxQueryLength)
-				if truncated {
-					mb.Common.IsTruncated = truncated
-				}
-				mb.Common.ExplainFingerprint = explainFingerprint
-				mb.Common.PlaceholdersCount = placeholdersCount
-			}
-=======
 			explainFingerprint, placeholdersCount := queryparser.GetMySQLFingerprintPlaceholders(q, fingerprint)
 			explainFingerprint, truncated := truncate.Query(explainFingerprint, maxQueryLength)
 			if truncated {
@@ -463,7 +446,6 @@
 			mb.Common.ExplainFingerprint = explainFingerprint
 			mb.Common.PlaceholdersCount = placeholdersCount
 		}
->>>>>>> 9ea3740c
 
 			if !disableCommentsParsing {
 				comments, err := queryparser.MySQLComments(q)
