// Copyright 2019 Percona LLC
//
// Licensed under the Apache License, Version 2.0 (the "License");
// you may not use this file except in compliance with the License.
// You may obtain a copy of the License at
//
//  http://www.apache.org/licenses/LICENSE-2.0
//
// Unless required by applicable law or agreed to in writing, software
// distributed under the License is distributed on an "AS IS" BASIS,
// WITHOUT WARRANTIES OR CONDITIONS OF ANY KIND, either express or implied.
// See the License for the specific language governing permissions and
// limitations under the License.

// Package perfschema runs built-in QAN Agent for MySQL performance schema.
package perfschema

import (
	"context"
	"database/sql"
	"io"
	"math"
	"sync"
	"time"

	"github.com/AlekSi/pointer" // register SQL driver
	"github.com/pkg/errors"
	"github.com/prometheus/client_golang/prometheus"
	"github.com/sirupsen/logrus"
	"gopkg.in/reform.v1"
	mysqlDialects "gopkg.in/reform.v1/dialects/mysql"

	"github.com/percona/pmm/agent/agents"
	"github.com/percona/pmm/agent/agents/cache"
	"github.com/percona/pmm/agent/queryparser"
	"github.com/percona/pmm/agent/tlshelpers"
	"github.com/percona/pmm/agent/utils/truncate"
	"github.com/percona/pmm/agent/utils/version"
	"github.com/percona/pmm/api/agentpb"
	"github.com/percona/pmm/api/inventorypb"
	"github.com/percona/pmm/utils/sqlmetrics"
)

type (
	historyMap map[string]*eventsStatementsHistory
	summaryMap map[string]*eventsStatementsSummaryByDigest
)

// mySQLVersion contains
type mySQLVersion struct {
	version float64
	vendor  string
}

// versionsCache provides cached access to MySQL version.
type versionsCache struct {
	rw    sync.RWMutex
	items map[string]*mySQLVersion
}

func (m *PerfSchema) mySQLVersion() *mySQLVersion {
	m.versionsCache.rw.RLock()
	defer m.versionsCache.rw.RUnlock()

	res := m.versionsCache.items[m.agentID]
	if res == nil {
		return &mySQLVersion{}
	}

	return res
}

const (
	retainHistory    = 5 * time.Minute
	refreshHistory   = 5 * time.Second
	historyCacheSize = 10000 // history cache size rows limit

	retainSummaries    = 25 * time.Hour // make it work for daily queries
	querySummaries     = time.Minute
	summariesCacheSize = 10000 // summary cache size rows limit
)

// PerfSchema QAN services connects to MySQL and extracts performance data.
type PerfSchema struct {
	q                      *reform.Querier
	dbCloser               io.Closer
	agentID                string
	disableCommentsParsing bool
	maxQueryLength         int32
	disableQueryExamples   bool
	l                      *logrus.Entry
	changes                chan agents.Change
	historyCache           *historyCache
	summaryCache           *summaryCache
	versionsCache          *versionsCache
}

// Params represent Agent parameters.
type Params struct {
	DSN                    string
	AgentID                string
	DisableCommentsParsing bool
	MaxQueryLength         int32
	DisableQueryExamples   bool
	TextFiles              *agentpb.TextFiles
	TLSSkipVerify          bool
}

// newPerfSchemaParams holds all required parameters to instantiate a new PerfSchema
type newPerfSchemaParams struct {
	Querier                *reform.Querier
	DBCloser               io.Closer
	AgentID                string
	DisableCommentsParsing bool
	MaxQueryLength         int32
	DisableQueryExamples   bool
	LogEntry               *logrus.Entry
}

const queryTag = "pmm-agent:perfschema"

// New creates new PerfSchema QAN service.
func New(params *Params, l *logrus.Entry) (*PerfSchema, error) {
	if params.TextFiles != nil {
		err := tlshelpers.RegisterMySQLCerts(params.TextFiles.Files)
		if err != nil {
			return nil, err
		}
	}

	sqlDB, err := sql.Open("mysql", params.DSN)
	if err != nil {
		return nil, err
	}
	sqlDB.SetMaxIdleConns(1)
	sqlDB.SetMaxOpenConns(1)
	sqlDB.SetConnMaxLifetime(0)
	reformL := sqlmetrics.NewReform("mysql", params.AgentID, l.Tracef)
	// TODO register reformL metrics https://jira.percona.com/browse/PMM-4087
	q := reform.NewDB(sqlDB, mysqlDialects.Dialect, reformL).WithTag(queryTag)

	newParams := &newPerfSchemaParams{
		Querier:                q,
		DBCloser:               sqlDB,
		AgentID:                params.AgentID,
		DisableCommentsParsing: params.DisableCommentsParsing,
		MaxQueryLength:         params.MaxQueryLength,
		DisableQueryExamples:   params.DisableQueryExamples,
		LogEntry:               l,
	}
	return newPerfSchema(newParams)
}

func newPerfSchema(params *newPerfSchemaParams) (*PerfSchema, error) {
	historyCache, err := newHistoryCache(historyMap{}, retainHistory, historyCacheSize, params.LogEntry)
	if err != nil {
		return nil, errors.Wrap(err, "cannot create cache")
	}

	summaryCache, err := newSummaryCache(summaryMap{}, retainSummaries, summariesCacheSize, params.LogEntry)
	if err != nil {
		return nil, errors.Wrap(err, "cannot create cache")
	}

	return &PerfSchema{
		q:                      params.Querier,
		dbCloser:               params.DBCloser,
		agentID:                params.AgentID,
		disableCommentsParsing: params.DisableCommentsParsing,
		maxQueryLength:         params.MaxQueryLength,
		disableQueryExamples:   params.DisableQueryExamples,
		l:                      params.LogEntry,
		changes:                make(chan agents.Change, 10),
		historyCache:           historyCache,
		summaryCache:           summaryCache,
		versionsCache:          &versionsCache{items: make(map[string]*mySQLVersion)},
	}, nil
}

// Run extracts performance data and sends it to the channel until ctx is canceled.
func (m *PerfSchema) Run(ctx context.Context) {
	defer func() {
		m.dbCloser.Close() //nolint:errcheck
		m.changes <- agents.Change{Status: inventorypb.AgentStatus_DONE}
		close(m.changes)
	}()

	// add current summaries to cache so they are not send as new on first iteration with incorrect timestamps
	var running bool
	var err error
	m.changes <- agents.Change{Status: inventorypb.AgentStatus_STARTING}

	if s, err := getSummaries(m.q); err == nil {
		if err = m.summaryCache.Set(s); err == nil {
			m.l.Debugf("Got %d initial summaries.", len(s))
			running = true
			m.changes <- agents.Change{Status: inventorypb.AgentStatus_RUNNING}
		}
	}

	if err != nil {
		m.l.Error(err)
		m.changes <- agents.Change{Status: inventorypb.AgentStatus_WAITING}
	}

	// cache MySQL version
	ver, ven, err := version.GetMySQLVersion(ctx, m.q)
	if err != nil {
		m.l.Error(err)
	}

	m.versionsCache.items[m.agentID] = &mySQLVersion{
		version: ver.Float(),
		vendor:  ven.String(),
	}

	go m.runHistoryCacheRefresher(ctx)

	// query events_statements_summary_by_digest every minute at 00 seconds
	start := time.Now()
	wait := start.Truncate(querySummaries).Add(querySummaries).Sub(start)
	m.l.Debugf("Scheduling next collection in %s at %s.", wait, start.Add(wait).Format("15:04:05"))
	t := time.NewTimer(wait)
	defer t.Stop()

	for {
		select {
		case <-ctx.Done():
			m.changes <- agents.Change{Status: inventorypb.AgentStatus_STOPPING}
			m.l.Infof("Context canceled.")
			return

		case <-t.C:
			if !running {
				m.changes <- agents.Change{Status: inventorypb.AgentStatus_STARTING}
			}

			lengthS := uint32(math.Round(wait.Seconds())) // round 59.9s/60.1s to 60s
			buckets, err := m.getNewBuckets(start, lengthS)

			start = time.Now()
			wait = start.Truncate(querySummaries).Add(querySummaries).Sub(start)
			m.l.Debugf("Scheduling next collection in %s at %s.", wait, start.Add(wait).Format("15:04:05"))
			t.Reset(wait)

			if err != nil {
				m.l.Error(err)
				running = false
				m.changes <- agents.Change{Status: inventorypb.AgentStatus_WAITING}
				continue
			}

			if !running {
				running = true
				m.changes <- agents.Change{Status: inventorypb.AgentStatus_RUNNING}
			}

			m.changes <- agents.Change{MetricsBucket: buckets}
		}
	}
}

func (m *PerfSchema) runHistoryCacheRefresher(ctx context.Context) {
	t := time.NewTicker(refreshHistory)
	defer t.Stop()

	for {
		if err := m.refreshHistoryCache(); err != nil {
			m.l.Error(err)
		}

		select {
		case <-ctx.Done():
			return
		case <-t.C:
			// nothing, continue loop
		}
	}
}

func (m *PerfSchema) refreshHistoryCache() error {
	mysqlVer := m.mySQLVersion()

	var err error
	var current historyMap
	switch {
	case mysqlVer.version >= 8 && mysqlVer.vendor == "oracle":
		current, err = getHistory80(m.q)
	default:
		current, err = getHistory(m.q)
	}
	if err != nil {
		return err
	}

	if err = m.historyCache.Set(current); err != nil {
		return err
	}
	m.l.Debugf("historyCache: %s", m.historyCache.cache.Stats())
	return nil
}

func (m *PerfSchema) getNewBuckets(periodStart time.Time, periodLengthSecs uint32) ([]*agentpb.MetricsBucket, error) {
	current, err := getSummaries(m.q)
	if err != nil {
		return nil, err
	}
	prev := make(summaryMap)
	if err = m.summaryCache.Get(prev); err != nil {
		return nil, err
	}

	buckets := makeBuckets(current, prev, m.l, m.maxQueryLength)
	startS := uint32(periodStart.Unix())
	m.l.Debugf("Made %d buckets out of %d summaries in %s+%d interval.",
		len(buckets), len(current), periodStart.Format("15:04:05"), periodLengthSecs)

	// merge prev and current in cache
	if err = m.summaryCache.Set(current); err != nil {
		return nil, err
	}
	m.l.Debugf("summaryCache: %s", m.summaryCache.cache.Stats())

	// add agent_id, timestamps, and examples from history cache
	history := make(historyMap)
	if err = m.historyCache.Get(history); err != nil {
		return nil, err
	}
	for i, b := range buckets {
		b.Common.AgentId = m.agentID
		b.Common.PeriodStartUnixSecs = startS
		b.Common.PeriodLengthSecs = periodLengthSecs

		//nolint:nestif
		if esh := history[b.Common.Queryid]; esh != nil {
			// TODO test if we really need that
			// If we don't need it, we can avoid polling events_statements_history completely
			// if query examples are disabled.
			if b.Common.Schema == "" {
				b.Common.Schema = pointer.GetString(esh.CurrentSchema)
			}

			if esh.SQLText != nil {
<<<<<<< HEAD
				explainFingerprint, placeholdersCount, err := queryparser.MySQL(*esh.SQLText)
				if err != nil {
					m.l.Infof("cannot parse query: %s", *esh.SQLText)
				} else {
					explainFingerprint, truncated := truncate.Query(explainFingerprint, m.maxQueryLength)
					if truncated {
						b.Common.IsTruncated = truncated
					}
					b.Common.ExplainFingerprint = explainFingerprint
					b.Common.PlaceholdersCount = placeholdersCount
=======
				explainFingerprint, placeholdersCount := queryparser.GetMySQLFingerprintPlaceholders(*esh.SQLText, *esh.DigestText)
				explainFingerprint, truncated := truncate.Query(explainFingerprint, m.maxQueryLength)
				if truncated {
					b.Common.IsTruncated = truncated
>>>>>>> 9ea3740c
				}
				b.Common.ExplainFingerprint = explainFingerprint
				b.Common.PlaceholdersCount = placeholdersCount

				if !m.disableQueryExamples {
					example, truncated := truncate.Query(*esh.SQLText, m.maxQueryLength)
					if truncated {
						b.Common.IsTruncated = truncated
					}
					b.Common.Example = example
					b.Common.ExampleType = agentpb.ExampleType_RANDOM
				}

				if !m.disableCommentsParsing {
					comments, err := queryparser.MySQLComments(*esh.SQLText)
					if err != nil {
						m.l.Infof("cannot parse comments from query: %s", *esh.SQLText)
					}
					b.Common.Comments = comments
				}
			}
		}

		buckets[i] = b
	}

	return buckets, nil
}

// inc returns increment from prev to current, or 0, if there was a wrap-around.
func inc(current, prev uint64) float32 {
	if current <= prev {
		return 0
	}
	return float32(current - prev)
}

// makeBuckets uses current state of events_statements_summary_by_digest table and accumulated previous state
// to make metrics buckets.
//
// makeBuckets is a pure function for easier testing.
func makeBuckets(current, prev summaryMap, l *logrus.Entry, maxQueryLength int32) []*agentpb.MetricsBucket {
	res := make([]*agentpb.MetricsBucket, 0, len(current))

	for digest, currentESS := range current {
		prevESS := prev[digest]
		if prevESS == nil {
			prevESS = &eventsStatementsSummaryByDigest{}
		}

		switch {
		case currentESS.CountStar == prevESS.CountStar:
			// Another way how this is possible is if events_statements_summary_by_digest was truncated,
			// and then the same number of queries were made.
			// Currently, we can't differentiate between those situations.
			// TODO We probably could by using first_seen/last_seen columns.
			l.Tracef("Skipped due to the same number of queries: %s.", currentESS)
			continue
		case currentESS.CountStar < prevESS.CountStar:
			l.Debugf("Truncate detected. Treating as a new query: %s.", currentESS)
			prevESS = &eventsStatementsSummaryByDigest{}
		case prevESS.CountStar == 0:
			l.Debugf("New query: %s.", currentESS)
		default:
			l.Debugf("Normal query: %s.", currentESS)
		}

		count := inc(currentESS.CountStar, prevESS.CountStar)
		fingerprint, isTruncated := truncate.Query(*currentESS.DigestText, maxQueryLength)
		mb := &agentpb.MetricsBucket{
			Common: &agentpb.MetricsBucket_Common{
				Schema:                 pointer.GetString(currentESS.SchemaName), // TODO can it be NULL?
				Queryid:                *currentESS.Digest,
				Fingerprint:            fingerprint,
				IsTruncated:            isTruncated,
				NumQueries:             count,
				NumQueriesWithErrors:   inc(currentESS.SumErrors, prevESS.SumErrors),
				NumQueriesWithWarnings: inc(currentESS.SumWarnings, prevESS.SumWarnings),
				AgentType:              inventorypb.AgentType_QAN_MYSQL_PERFSCHEMA_AGENT,
			},
			Mysql: &agentpb.MetricsBucket_MySQL{},
		}

		for _, p := range []struct {
			value float32  // result value: currentESS.SumXXX-prevESS.SumXXX
			sum   *float32 // MetricsBucket.XXXSum field to write value
			cnt   *float32 // MetricsBucket.XXXCnt field to write count
		}{
			// in order of events_statements_summary_by_digest columns

			// convert picoseconds to seconds
			{inc(currentESS.SumTimerWait, prevESS.SumTimerWait) / 1000000000000, &mb.Common.MQueryTimeSum, &mb.Common.MQueryTimeCnt},
			{inc(currentESS.SumLockTime, prevESS.SumLockTime) / 1000000000000, &mb.Mysql.MLockTimeSum, &mb.Mysql.MLockTimeCnt},

			{inc(currentESS.SumRowsAffected, prevESS.SumRowsAffected), &mb.Mysql.MRowsAffectedSum, &mb.Mysql.MRowsAffectedCnt},
			{inc(currentESS.SumRowsSent, prevESS.SumRowsSent), &mb.Mysql.MRowsSentSum, &mb.Mysql.MRowsSentCnt},
			{inc(currentESS.SumRowsExamined, prevESS.SumRowsExamined), &mb.Mysql.MRowsExaminedSum, &mb.Mysql.MRowsExaminedCnt},

			{inc(currentESS.SumCreatedTmpDiskTables, prevESS.SumCreatedTmpDiskTables), &mb.Mysql.MTmpDiskTablesSum, &mb.Mysql.MTmpDiskTablesCnt},
			{inc(currentESS.SumCreatedTmpTables, prevESS.SumCreatedTmpTables), &mb.Mysql.MTmpTablesSum, &mb.Mysql.MTmpTablesCnt},
			{inc(currentESS.SumSelectFullJoin, prevESS.SumSelectFullJoin), &mb.Mysql.MFullJoinSum, &mb.Mysql.MFullJoinCnt},
			{inc(currentESS.SumSelectFullRangeJoin, prevESS.SumSelectFullRangeJoin), &mb.Mysql.MSelectFullRangeJoinSum, &mb.Mysql.MSelectFullRangeJoinCnt},
			{inc(currentESS.SumSelectRange, prevESS.SumSelectRange), &mb.Mysql.MSelectRangeSum, &mb.Mysql.MSelectRangeCnt},
			{inc(currentESS.SumSelectRangeCheck, prevESS.SumSelectRangeCheck), &mb.Mysql.MSelectRangeCheckSum, &mb.Mysql.MSelectRangeCheckCnt},
			{inc(currentESS.SumSelectScan, prevESS.SumSelectScan), &mb.Mysql.MFullScanSum, &mb.Mysql.MFullScanCnt},

			{inc(currentESS.SumSortMergePasses, prevESS.SumSortMergePasses), &mb.Mysql.MMergePassesSum, &mb.Mysql.MMergePassesCnt},
			{inc(currentESS.SumSortRange, prevESS.SumSortRange), &mb.Mysql.MSortRangeSum, &mb.Mysql.MSortRangeCnt},
			{inc(currentESS.SumSortRows, prevESS.SumSortRows), &mb.Mysql.MSortRowsSum, &mb.Mysql.MSortRowsCnt},
			{inc(currentESS.SumSortScan, prevESS.SumSortScan), &mb.Mysql.MSortScanSum, &mb.Mysql.MSortScanCnt},

			{inc(currentESS.SumNoIndexUsed, prevESS.SumNoIndexUsed), &mb.Mysql.MNoIndexUsedSum, &mb.Mysql.MNoIndexUsedCnt},
			{inc(currentESS.SumNoGoodIndexUsed, prevESS.SumNoGoodIndexUsed), &mb.Mysql.MNoGoodIndexUsedSum, &mb.Mysql.MNoGoodIndexUsedCnt},
		} {
			if p.value != 0 {
				*p.sum = p.value
				*p.cnt = count
			}
		}

		res = append(res, mb)
	}

	return res
}

// Changes returns channel that should be read until it is closed.
func (m *PerfSchema) Changes() <-chan agents.Change {
	return m.changes
}

// Describe implements prometheus.Collector.
func (m *PerfSchema) Describe(ch chan<- *prometheus.Desc) {
	// This method is needed to satisfy interface.
}

// Collect implement prometheus.Collector.
func (m *PerfSchema) Collect(ch chan<- prometheus.Metric) {
	historyStats := m.historyCache.cache.Stats()
	summaryStats := m.summaryCache.cache.Stats()
	historyMetrics := cache.MetricsFromStats(historyStats, m.agentID, "history")
	summaryMetrics := cache.MetricsFromStats(summaryStats, m.agentID, "summary")

	for _, metric := range historyMetrics {
		ch <- metric
	}
	for _, metric := range summaryMetrics {
		ch <- metric
	}
}

// check interfaces
var (
	_ prometheus.Collector = (*PerfSchema)(nil)
)<|MERGE_RESOLUTION|>--- conflicted
+++ resolved
@@ -341,23 +341,10 @@
 			}
 
 			if esh.SQLText != nil {
-<<<<<<< HEAD
-				explainFingerprint, placeholdersCount, err := queryparser.MySQL(*esh.SQLText)
-				if err != nil {
-					m.l.Infof("cannot parse query: %s", *esh.SQLText)
-				} else {
-					explainFingerprint, truncated := truncate.Query(explainFingerprint, m.maxQueryLength)
-					if truncated {
-						b.Common.IsTruncated = truncated
-					}
-					b.Common.ExplainFingerprint = explainFingerprint
-					b.Common.PlaceholdersCount = placeholdersCount
-=======
 				explainFingerprint, placeholdersCount := queryparser.GetMySQLFingerprintPlaceholders(*esh.SQLText, *esh.DigestText)
 				explainFingerprint, truncated := truncate.Query(explainFingerprint, m.maxQueryLength)
 				if truncated {
 					b.Common.IsTruncated = truncated
->>>>>>> 9ea3740c
 				}
 				b.Common.ExplainFingerprint = explainFingerprint
 				b.Common.PlaceholdersCount = placeholdersCount
