// Copyright (C) 2023 Percona LLC
//
// Licensed under the Apache License, Version 2.0 (the "License");
// you may not use this file except in compliance with the License.
// You may obtain a copy of the License at
//
//  http://www.apache.org/licenses/LICENSE-2.0
//
// Unless required by applicable law or agreed to in writing, software
// distributed under the License is distributed on an "AS IS" BASIS,
// WITHOUT WARRANTIES OR CONDITIONS OF ANY KIND, either express or implied.
// See the License for the specific language governing permissions and
// limitations under the License.

// Package perfschema runs built-in QAN Agent for MySQL performance schema.
package perfschema

import (
	"context"
	"database/sql"
	"fmt"
	"io"
	"math"
	"time"

	"github.com/AlekSi/pointer" // register SQL driver
	"github.com/pkg/errors"
	"github.com/prometheus/client_golang/prometheus"
	"github.com/sirupsen/logrus"
	"gopkg.in/reform.v1"
	mysqlDialects "gopkg.in/reform.v1/dialects/mysql"

	"github.com/percona/pmm/agent/agents"
	"github.com/percona/pmm/agent/agents/cache"
	"github.com/percona/pmm/agent/queryparser"
	"github.com/percona/pmm/agent/tlshelpers"
	"github.com/percona/pmm/agent/utils/truncate"
	"github.com/percona/pmm/api/agentpb"
	"github.com/percona/pmm/api/inventorypb"
	"github.com/percona/pmm/utils/sqlmetrics"
)

type (
	historyMap map[string]*eventsStatementsHistory
	summaryMap map[string]*eventsStatementsSummaryByDigest
)

<<<<<<< HEAD
// mySQLVersion contains.
type mySQLVersion struct {
	version float64
	vendor  string
}

// versionsCache provides cached access to MySQL version.
type versionsCache struct {
	items map[string]*mySQLVersion
}

=======
>>>>>>> 1edf9b31
const (
	retainHistory    = 5 * time.Minute
	refreshHistory   = 5 * time.Second
	historyCacheSize = 10000 // history cache size rows limit

	retainSummaries    = 25 * time.Hour // make it work for daily queries
	querySummaries     = time.Minute
	summariesCacheSize = 10000 // summary cache size rows limit
)

// PerfSchema QAN services connects to MySQL and extracts performance data.
type PerfSchema struct {
	q                      *reform.Querier
	dbCloser               io.Closer
	agentID                string
	disableCommentsParsing bool
	maxQueryLength         int32
	disableQueryExamples   bool
	l                      *logrus.Entry
	changes                chan agents.Change
	historyCache           *historyCache
	summaryCache           *summaryCache
}

// Params represent Agent parameters.
type Params struct {
	DSN                    string
	AgentID                string
	DisableCommentsParsing bool
	MaxQueryLength         int32
	DisableQueryExamples   bool
	TextFiles              *agentpb.TextFiles
	TLSSkipVerify          bool
}

// newPerfSchemaParams holds all required parameters to instantiate a new PerfSchema.
type newPerfSchemaParams struct {
	Querier                *reform.Querier
	DBCloser               io.Closer
	AgentID                string
	DisableCommentsParsing bool
	MaxQueryLength         int32
	DisableQueryExamples   bool
	LogEntry               *logrus.Entry
}

const queryTag = "agent='perfschema'"

// getPerfschemaSummarySize returns size of rows for perfschema summary cache.
func getPerfschemaSummarySize(q reform.Querier, l *logrus.Entry) uint {
	var name string
	var size uint

	query := fmt.Sprintf("SHOW VARIABLES /* %s */ LIKE 'performance_schema_digests_size'", queryTag)
	err := q.QueryRow(query).Scan(&name, &size)
	if err != nil {
		l.Debug(err)
		size = summariesCacheSize
	}

	l.Infof("performance_schema_digests_size=%d", size)

	return size
}

// getPerfschemaHistorySize returns size of rows for perfschema history cache.
func getPerfschemaHistorySize(q reform.Querier, l *logrus.Entry) uint {
	var name string
	var size uint
	query := fmt.Sprintf("SHOW VARIABLES /* %s */ LIKE 'performance_schema_events_statements_history_long_size'", queryTag)
	err := q.QueryRow(query).Scan(&name, &size)
	if err != nil {
		l.Debug(err)
		size = historyCacheSize
	}

	l.Infof("performance_schema_events_statements_history_long_size=%d", size)

	return size
}

// New creates new PerfSchema QAN service.
func New(params *Params, l *logrus.Entry) (*PerfSchema, error) {
	if params.TextFiles != nil {
		err := tlshelpers.RegisterMySQLCerts(params.TextFiles.Files)
		if err != nil {
			return nil, err
		}
	}

	sqlDB, err := sql.Open("mysql", params.DSN)
	if err != nil {
		return nil, err
	}
	sqlDB.SetMaxIdleConns(1)
	sqlDB.SetMaxOpenConns(1)
	sqlDB.SetConnMaxLifetime(0)
	reformL := sqlmetrics.NewReform("mysql", params.AgentID, l.Tracef)
	// TODO register reformL metrics https://jira.percona.com/browse/PMM-4087
	q := reform.NewDB(sqlDB, mysqlDialects.Dialect, reformL).WithTag(queryTag)

	newParams := &newPerfSchemaParams{
		Querier:                q,
		DBCloser:               sqlDB,
		AgentID:                params.AgentID,
		DisableCommentsParsing: params.DisableCommentsParsing,
		MaxQueryLength:         params.MaxQueryLength,
		DisableQueryExamples:   params.DisableQueryExamples,
		LogEntry:               l,
	}
	return newPerfSchema(newParams)
}

func newPerfSchema(params *newPerfSchemaParams) (*PerfSchema, error) {
	historyCache, err := newHistoryCache(historyMap{}, retainHistory, getPerfschemaHistorySize(*params.Querier, params.LogEntry), params.LogEntry)
	if err != nil {
		return nil, errors.Wrap(err, "cannot create cache")
	}

	summaryCache, err := newSummaryCache(summaryMap{}, retainSummaries, getPerfschemaSummarySize(*params.Querier, params.LogEntry), params.LogEntry)
	if err != nil {
		return nil, errors.Wrap(err, "cannot create cache")
	}

	return &PerfSchema{
		q:                      params.Querier,
		dbCloser:               params.DBCloser,
		agentID:                params.AgentID,
		disableCommentsParsing: params.DisableCommentsParsing,
		maxQueryLength:         params.MaxQueryLength,
		disableQueryExamples:   params.DisableQueryExamples,
		l:                      params.LogEntry,
		changes:                make(chan agents.Change, 10),
		historyCache:           historyCache,
		summaryCache:           summaryCache,
	}, nil
}

// Run extracts performance data and sends it to the channel until ctx is canceled.
func (m *PerfSchema) Run(ctx context.Context) {
	defer func() {
		m.dbCloser.Close() //nolint:errcheck
		m.changes <- agents.Change{Status: inventorypb.AgentStatus_DONE}
		close(m.changes)
	}()

	// add current summaries to cache so they are not send as new on first iteration with incorrect timestamps
	var running bool
	var err error
	m.changes <- agents.Change{Status: inventorypb.AgentStatus_STARTING}

	if s, err := getSummaries(m.q); err == nil {
		if err = m.summaryCache.Set(s); err == nil {
			m.l.Debugf("Got %d initial summaries.", len(s))
			running = true
			m.changes <- agents.Change{Status: inventorypb.AgentStatus_RUNNING}
		}
	}

	if err != nil {
		m.l.Error(err)
		m.changes <- agents.Change{Status: inventorypb.AgentStatus_WAITING}
	}

	go m.runHistoryCacheRefresher(ctx)

	// query events_statements_summary_by_digest every minute at 00 seconds
	start := time.Now()
	wait := start.Truncate(querySummaries).Add(querySummaries).Sub(start)
	m.l.Debugf("Scheduling next collection in %s at %s.", wait, start.Add(wait).Format("15:04:05"))
	t := time.NewTimer(wait)
	defer t.Stop()

	for {
		select {
		case <-ctx.Done():
			m.changes <- agents.Change{Status: inventorypb.AgentStatus_STOPPING}
			m.l.Infof("Context canceled.")
			return

		case <-t.C:
			if !running {
				m.changes <- agents.Change{Status: inventorypb.AgentStatus_STARTING}
			}

			lengthS := uint32(math.Round(wait.Seconds())) // round 59.9s/60.1s to 60s
			buckets, err := m.getNewBuckets(start, lengthS)

			start = time.Now()
			wait = start.Truncate(querySummaries).Add(querySummaries).Sub(start)
			m.l.Debugf("Scheduling next collection in %s at %s.", wait, start.Add(wait).Format("15:04:05"))
			t.Reset(wait)

			if err != nil {
				m.l.Error(err)
				running = false
				m.changes <- agents.Change{Status: inventorypb.AgentStatus_WAITING}
				continue
			}

			if !running {
				running = true
				m.changes <- agents.Change{Status: inventorypb.AgentStatus_RUNNING}
			}

			m.changes <- agents.Change{MetricsBucket: buckets}
		}
	}
}

func (m *PerfSchema) runHistoryCacheRefresher(ctx context.Context) {
	t := time.NewTicker(refreshHistory)
	defer t.Stop()

	for {
		if err := m.refreshHistoryCache(); err != nil {
			m.l.Error(err)
		}

		select {
		case <-ctx.Done():
			return
		case <-t.C:
			// nothing, continue loop
		}
	}
}

func (m *PerfSchema) refreshHistoryCache() error {
	current, err := getHistory(m.q)
	if err != nil {
		return err
	}

	if err = m.historyCache.Set(current); err != nil {
		return err
	}
	m.l.Debugf("historyCache: %s", m.historyCache.cache.Stats())
	return nil
}

func (m *PerfSchema) getNewBuckets(periodStart time.Time, periodLengthSecs uint32) ([]*agentpb.MetricsBucket, error) {
	current, err := getSummaries(m.q)
	if err != nil {
		return nil, err
	}
	prev := make(summaryMap)
	if err = m.summaryCache.Get(prev); err != nil {
		return nil, err
	}

	buckets := makeBuckets(current, prev, m.l, m.maxQueryLength)
	startS := uint32(periodStart.Unix())
	m.l.Debugf("Made %d buckets out of %d summaries in %s+%d interval.",
		len(buckets), len(current), periodStart.Format("15:04:05"), periodLengthSecs)

	// merge prev and current in cache
	if err = m.summaryCache.Set(current); err != nil {
		return nil, err
	}
	m.l.Debugf("summaryCache: %s", m.summaryCache.cache.Stats())

	// add agent_id, timestamps, and examples from history cache
	history := make(historyMap)
	if err = m.historyCache.Get(history); err != nil {
		return nil, err
	}
	for i, b := range buckets {
		b.Common.AgentId = m.agentID
		b.Common.PeriodStartUnixSecs = startS
		b.Common.PeriodLengthSecs = periodLengthSecs

		//nolint:nestif
		if esh := history[b.Common.Queryid]; esh != nil {
			// TODO test if we really need that
			// If we don't need it, we can avoid polling events_statements_history completely
			// if query examples are disabled.
			if b.Common.Schema == "" {
				b.Common.Schema = pointer.GetString(esh.CurrentSchema)
			}

			if esh.SQLText != nil {
				explainFingerprint, placeholdersCount := queryparser.GetMySQLFingerprintPlaceholders(*esh.SQLText, *esh.DigestText)
				explainFingerprint, truncated := truncate.Query(explainFingerprint, m.maxQueryLength)
				if truncated {
					b.Common.IsTruncated = truncated
				}
				b.Common.ExplainFingerprint = explainFingerprint
				b.Common.PlaceholdersCount = placeholdersCount

				if !m.disableQueryExamples {
					example, truncated := truncate.Query(*esh.SQLText, m.maxQueryLength)
					if truncated {
						b.Common.IsTruncated = truncated
					}
					b.Common.Example = example
					b.Common.ExampleType = agentpb.ExampleType_RANDOM
				}

				if !m.disableCommentsParsing {
					comments, err := queryparser.MySQLComments(*esh.SQLText)
					if err != nil {
						m.l.Infof("cannot parse comments from query: %s", *esh.SQLText)
					}
					b.Common.Comments = comments
				}
			}
		}

		buckets[i] = b
	}

	return buckets, nil
}

// inc returns increment from prev to current, or 0, if there was a wrap-around.
func inc(current, prev uint64) float32 {
	if current <= prev {
		return 0
	}
	return float32(current - prev)
}

// makeBuckets uses current state of events_statements_summary_by_digest table and accumulated previous state
// to make metrics buckets;
// makeBuckets is a pure function for easier testing.
func makeBuckets(current, prev summaryMap, l *logrus.Entry, maxQueryLength int32) []*agentpb.MetricsBucket {
	res := make([]*agentpb.MetricsBucket, 0, len(current))

	for digest, currentESS := range current {
		prevESS := prev[digest]
		if prevESS == nil {
			prevESS = &eventsStatementsSummaryByDigest{}
		}

		switch {
		case currentESS.CountStar == prevESS.CountStar:
			// Another way how this is possible is if events_statements_summary_by_digest was truncated,
			// and then the same number of queries were made.
			// Currently, we can't differentiate between those situations.
			// TODO We probably could by using first_seen/last_seen columns.
			l.Tracef("Skipped due to the same number of queries: %s.", currentESS)
			continue
		case currentESS.CountStar < prevESS.CountStar:
			l.Debugf("Truncate detected. Treating as a new query: %s.", currentESS)
			prevESS = &eventsStatementsSummaryByDigest{}
		case prevESS.CountStar == 0:
			l.Debugf("New query: %s.", currentESS)
		default:
			l.Debugf("Normal query: %s.", currentESS)
		}

		count := inc(currentESS.CountStar, prevESS.CountStar)
		fingerprint, isTruncated := truncate.Query(*currentESS.DigestText, maxQueryLength)
		mb := &agentpb.MetricsBucket{
			Common: &agentpb.MetricsBucket_Common{
				Schema:                 pointer.GetString(currentESS.SchemaName), // TODO can it be NULL?
				Queryid:                *currentESS.Digest,
				Fingerprint:            fingerprint,
				IsTruncated:            isTruncated,
				NumQueries:             count,
				NumQueriesWithErrors:   inc(currentESS.SumErrors, prevESS.SumErrors),
				NumQueriesWithWarnings: inc(currentESS.SumWarnings, prevESS.SumWarnings),
				AgentType:              inventorypb.AgentType_QAN_MYSQL_PERFSCHEMA_AGENT,
			},
			Mysql: &agentpb.MetricsBucket_MySQL{},
		}

		for _, p := range []struct {
			value float32  // result value: currentESS.SumXXX-prevESS.SumXXX
			sum   *float32 // MetricsBucket.XXXSum field to write value
			cnt   *float32 // MetricsBucket.XXXCnt field to write count
		}{
			// Ordered the same as events_statements_summary_by_digest columns

			// convert picoseconds to seconds
			{inc(currentESS.SumTimerWait, prevESS.SumTimerWait) / 1000000000000, &mb.Common.MQueryTimeSum, &mb.Common.MQueryTimeCnt},
			{inc(currentESS.SumLockTime, prevESS.SumLockTime) / 1000000000000, &mb.Mysql.MLockTimeSum, &mb.Mysql.MLockTimeCnt},

			{inc(currentESS.SumRowsAffected, prevESS.SumRowsAffected), &mb.Mysql.MRowsAffectedSum, &mb.Mysql.MRowsAffectedCnt},
			{inc(currentESS.SumRowsSent, prevESS.SumRowsSent), &mb.Mysql.MRowsSentSum, &mb.Mysql.MRowsSentCnt},
			{inc(currentESS.SumRowsExamined, prevESS.SumRowsExamined), &mb.Mysql.MRowsExaminedSum, &mb.Mysql.MRowsExaminedCnt},

			{inc(currentESS.SumCreatedTmpDiskTables, prevESS.SumCreatedTmpDiskTables), &mb.Mysql.MTmpDiskTablesSum, &mb.Mysql.MTmpDiskTablesCnt},
			{inc(currentESS.SumCreatedTmpTables, prevESS.SumCreatedTmpTables), &mb.Mysql.MTmpTablesSum, &mb.Mysql.MTmpTablesCnt},
			{inc(currentESS.SumSelectFullJoin, prevESS.SumSelectFullJoin), &mb.Mysql.MFullJoinSum, &mb.Mysql.MFullJoinCnt},
			{inc(currentESS.SumSelectFullRangeJoin, prevESS.SumSelectFullRangeJoin), &mb.Mysql.MSelectFullRangeJoinSum, &mb.Mysql.MSelectFullRangeJoinCnt},
			{inc(currentESS.SumSelectRange, prevESS.SumSelectRange), &mb.Mysql.MSelectRangeSum, &mb.Mysql.MSelectRangeCnt},
			{inc(currentESS.SumSelectRangeCheck, prevESS.SumSelectRangeCheck), &mb.Mysql.MSelectRangeCheckSum, &mb.Mysql.MSelectRangeCheckCnt},
			{inc(currentESS.SumSelectScan, prevESS.SumSelectScan), &mb.Mysql.MFullScanSum, &mb.Mysql.MFullScanCnt},

			{inc(currentESS.SumSortMergePasses, prevESS.SumSortMergePasses), &mb.Mysql.MMergePassesSum, &mb.Mysql.MMergePassesCnt},
			{inc(currentESS.SumSortRange, prevESS.SumSortRange), &mb.Mysql.MSortRangeSum, &mb.Mysql.MSortRangeCnt},
			{inc(currentESS.SumSortRows, prevESS.SumSortRows), &mb.Mysql.MSortRowsSum, &mb.Mysql.MSortRowsCnt},
			{inc(currentESS.SumSortScan, prevESS.SumSortScan), &mb.Mysql.MSortScanSum, &mb.Mysql.MSortScanCnt},

			{inc(currentESS.SumNoIndexUsed, prevESS.SumNoIndexUsed), &mb.Mysql.MNoIndexUsedSum, &mb.Mysql.MNoIndexUsedCnt},
			{inc(currentESS.SumNoGoodIndexUsed, prevESS.SumNoGoodIndexUsed), &mb.Mysql.MNoGoodIndexUsedSum, &mb.Mysql.MNoGoodIndexUsedCnt},
		} {
			if p.value != 0 {
				*p.sum = p.value
				*p.cnt = count
			}
		}

		res = append(res, mb)
	}

	return res
}

// Changes returns channel that should be read until it is closed.
func (m *PerfSchema) Changes() <-chan agents.Change {
	return m.changes
}

// Describe implements prometheus.Collector.
func (m *PerfSchema) Describe(ch chan<- *prometheus.Desc) {
	// This method is needed to satisfy interface.
}

// Collect implement prometheus.Collector.
func (m *PerfSchema) Collect(ch chan<- prometheus.Metric) {
	historyStats := m.historyCache.cache.Stats()
	summaryStats := m.summaryCache.cache.Stats()
	historyMetrics := cache.MetricsFromStats(historyStats, m.agentID, "history")
	summaryMetrics := cache.MetricsFromStats(summaryStats, m.agentID, "summary")

	for _, metric := range historyMetrics {
		ch <- metric
	}
	for _, metric := range summaryMetrics {
		ch <- metric
	}
}

// check interfaces.
var (
	_ prometheus.Collector = (*PerfSchema)(nil)
)<|MERGE_RESOLUTION|>--- conflicted
+++ resolved
@@ -45,20 +45,6 @@
 	summaryMap map[string]*eventsStatementsSummaryByDigest
 )
 
-<<<<<<< HEAD
-// mySQLVersion contains.
-type mySQLVersion struct {
-	version float64
-	vendor  string
-}
-
-// versionsCache provides cached access to MySQL version.
-type versionsCache struct {
-	items map[string]*mySQLVersion
-}
-
-=======
->>>>>>> 1edf9b31
 const (
 	retainHistory    = 5 * time.Minute
 	refreshHistory   = 5 * time.Second
