--- conflicted
+++ resolved
@@ -336,11 +336,7 @@
 		assert.InDelta(t, 0.1, actual.Common.MQueryTimeSum, 0.09)
 		expected := &agentpb.MetricsBucket{
 			Common: &agentpb.MetricsBucket_Common{
-<<<<<<< HEAD
-				ExplainFingerprint:  "select /* controller='test' */ sleep(:1) from dual",
-=======
 				ExplainFingerprint:  "SELECT `sleep` (:1)",
->>>>>>> 9ea3740c
 				PlaceholdersCount:   1,
 				Comments:            []string{"controller='test'"},
 				Fingerprint:         "SELECT `sleep` (?)",
@@ -387,11 +383,7 @@
 		assert.InDelta(t, 0, actual.Mysql.MLockTimeSum, 0.09)
 		expected := &agentpb.MetricsBucket{
 			Common: &agentpb.MetricsBucket_Common{
-<<<<<<< HEAD
-				ExplainFingerprint:  "select /* controller='test' */ * from city",
-=======
 				ExplainFingerprint:  "SELECT * FROM `city`",
->>>>>>> 9ea3740c
 				Fingerprint:         "SELECT * FROM `city`",
 				Comments:            []string{"controller='test'"},
 				Schema:              "world",
