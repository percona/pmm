// Copyright (C) 2023 Percona LLC
//
// Licensed under the Apache License, Version 2.0 (the "License");
// you may not use this file except in compliance with the License.
// You may obtain a copy of the License at
//
//  http://www.apache.org/licenses/LICENSE-2.0
//
// Unless required by applicable law or agreed to in writing, software
// distributed under the License is distributed on an "AS IS" BASIS,
// WITHOUT WARRANTIES OR CONDITIONS OF ANY KIND, either express or implied.
// See the License for the specific language governing permissions and
// limitations under the License.

// Package pgstatstatements runs built-in QAN Agent for PostgreSQL pg stats statements.
package pgstatstatements

import (
	"context"
	"database/sql"
	"fmt"
	"io"
	"math"
	"strconv"
	"strings"
	"time"

	"github.com/blang/semver"
	_ "github.com/lib/pq" // register SQL driver
	"github.com/pkg/errors"
	"github.com/prometheus/client_golang/prometheus"
	"github.com/sirupsen/logrus"
	"gopkg.in/reform.v1"
	"gopkg.in/reform.v1/dialects/postgresql"

	"github.com/percona/pmm/agent/agents"
	"github.com/percona/pmm/agent/agents/cache"
	"github.com/percona/pmm/agent/queryparser"
	"github.com/percona/pmm/agent/utils/truncate"
	agentv1 "github.com/percona/pmm/api/agent/v1"
	inventoryv1 "github.com/percona/pmm/api/inventory/v1"
	"github.com/percona/pmm/utils/sqlmetrics"
)

const (
	retainStatStatements    = 25 * time.Hour // make it work for daily queries
	statStatementsCacheSize = 5000           // cache size rows limit
	queryStatStatements     = time.Minute
)

var pgStatVer18 = semver.MustParse("1.8.0")

type statementsMap map[int64]*pgStatStatementsExtended

// PGStatStatementsQAN QAN services connects to PostgreSQL and extracts stats.
type PGStatStatementsQAN struct { //nolint:revive
	q                      *reform.Querier
	dbCloser               io.Closer
	agentID                string
	maxQueryLength         int32
	disableCommentsParsing bool
	l                      *logrus.Entry
	changes                chan agents.Change
	statementsCache        *statementsCache
}

// Params represent Agent parameters.
type Params struct {
	DSN                    string
	AgentID                string
	MaxQueryLength         int32
	DisableCommentsParsing bool
	TextFiles              *agentv1.TextFiles
}

const queryTag = "agent='pgstatstatements'"

// New creates new PGStatStatementsQAN QAN service.
func New(params *Params, l *logrus.Entry) (*PGStatStatementsQAN, error) {
	sqlDB, err := sql.Open("postgres", params.DSN)
	if err != nil {
		return nil, err
	}
	sqlDB.SetMaxIdleConns(1)
	sqlDB.SetMaxOpenConns(1)
	sqlDB.SetConnMaxLifetime(0)

	reformL := sqlmetrics.NewReform("postgres", params.AgentID, l.Tracef)
	// TODO register reformL metrics https://jira.percona.com/browse/PMM-4087
	q := reform.NewDB(sqlDB, postgresql.Dialect, reformL).WithTag(queryTag)
	return newPgStatStatementsQAN(q, sqlDB, params.AgentID, params.MaxQueryLength, params.DisableCommentsParsing, l)
}

func newPgStatStatementsQAN(q *reform.Querier, dbCloser io.Closer, agentID string, maxQueryLength int32, disableCommentsParsing bool, l *logrus.Entry) (*PGStatStatementsQAN, error) { //nolint:lll
	statementCache, err := newStatementsCache(statementsMap{}, retainStatStatements, statStatementsCacheSize, l)
	if err != nil {
		return nil, errors.Wrap(err, "cannot create cache")
	}

	return &PGStatStatementsQAN{
		q:                      q,
		dbCloser:               dbCloser,
		agentID:                agentID,
		maxQueryLength:         maxQueryLength,
		disableCommentsParsing: disableCommentsParsing,
		l:                      l,
		changes:                make(chan agents.Change, 10),
		statementsCache:        statementCache,
	}, nil
}

func getPgStatVersion(q *reform.Querier) (semver.Version, error) {
	var v string
	var pgVersion semver.Version
	err := q.QueryRow(fmt.Sprintf("SELECT /* %s */ extVersion FROM pg_extension WHERE pg_extension.extname = 'pg_stat_statements'", queryTag)).Scan(&v)
	if err != nil {
		return pgVersion, err
	}

	switch strings.Count(v, ".") {
	case 1:
		v += ".0"
	case 0:
		v += ".0.0"
	}

	return semver.Parse(v)
}

func rowsByVersion(q *reform.Querier, tail string) (*sql.Rows, error) {
	pgStatVersion, err := getPgStatVersion(q)
	if err != nil {
		return nil, err
	}

	columns := strings.Join(q.QualifiedColumns(pgStatStatementsView), ", ")
	if pgStatVersion.GE(pgStatVer18) {
		columns = strings.Replace(columns, `"total_time"`, `"total_exec_time"`, 1)
	}

	return q.Query(fmt.Sprintf("SELECT /* %s */ %s FROM %s %s", queryTag, columns, q.QualifiedView(pgStatStatementsView), tail))
}

// Run extracts stats data and sends it to the channel until ctx is canceled.
func (m *PGStatStatementsQAN) Run(ctx context.Context) {
	defer func() {
		m.dbCloser.Close() //nolint:errcheck
		m.changes <- agents.Change{Status: inventoryv1.AgentStatus_AGENT_STATUS_DONE}
		close(m.changes)
	}()

	// add current stat statements to cache, so they are not send as new on first iteration with incorrect timestamps
	var running bool
	var err error
	m.changes <- agents.Change{Status: inventoryv1.AgentStatus_AGENT_STATUS_STARTING}

	if current, _, err := m.getStatStatementsExtended(ctx, m.q, m.maxQueryLength); err == nil {
		if err = m.statementsCache.Set(current); err == nil {
			m.l.Debugf("Got %d initial stat statements.", len(current))
			running = true
			m.changes <- agents.Change{Status: inventoryv1.AgentStatus_AGENT_STATUS_RUNNING}
		}
	}

	if err != nil {
		m.l.Error(err)
		m.changes <- agents.Change{Status: inventoryv1.AgentStatus_AGENT_STATUS_WAITING}
	}

	// query pg_stat_statements every minute at 00 seconds
	start := time.Now()
	wait := start.Truncate(queryStatStatements).Add(queryStatStatements).Sub(start)
	m.l.Debugf("Scheduling next collection in %s at %s.", wait, start.Add(wait).Format("15:04:05"))
	t := time.NewTimer(wait)
	defer t.Stop()

	for {
		select {
		case <-ctx.Done():
			m.changes <- agents.Change{Status: inventoryv1.AgentStatus_AGENT_STATUS_STOPPING}
			m.l.Infof("Context canceled.")
			return

		case <-t.C:
			if !running {
				m.changes <- agents.Change{Status: inventoryv1.AgentStatus_AGENT_STATUS_STARTING}
			}

			lengthS := uint32(math.Round(wait.Seconds())) // round 59.9s/60.1s to 60s
			buckets, err := m.getNewBuckets(ctx, start, lengthS)

			start = time.Now()
			wait = start.Truncate(queryStatStatements).Add(queryStatStatements).Sub(start)
			m.l.Debugf("Scheduling next collection in %s at %s.", wait, start.Add(wait).Format("15:04:05"))
			t.Reset(wait)

			if err != nil {
				m.l.Error(err)
				running = false
				m.changes <- agents.Change{Status: inventoryv1.AgentStatus_AGENT_STATUS_WAITING}
				continue
			}

			if !running {
				running = true
				m.changes <- agents.Change{Status: inventoryv1.AgentStatus_AGENT_STATUS_RUNNING}
			}

			m.changes <- agents.Change{MetricsBucket: buckets}
		}
	}
}

// getStatStatementsExtended returns the current state of pg_stat_statements table with extended information (database, username, tables)
// and the previous cashed state.
func (m *PGStatStatementsQAN) getStatStatementsExtended(
	ctx context.Context,
	q *reform.Querier,
	maxQueryLength int32,
) (statementsMap, statementsMap, error) {
	var totalN, newN, newSharedN, oldN int
	var err error
	start := time.Now()
	defer func() {
		dur := time.Since(start)
		m.l.Debugf("Selected %d rows from pg_stat_statements in %s: %d new (%d shared tables), %d old.", totalN, dur, newN, newSharedN, oldN)
	}()

	current := make(statementsMap, m.statementsCache.cache.Len())
	prev := make(statementsMap, m.statementsCache.cache.Len())
	if err := m.statementsCache.Get(prev); err != nil {
		return nil, nil, err
	}

	// load all databases and usernames first as we can't use querier while iterating over rows below
	databases := queryDatabases(q)
	usernames := queryUsernames(q)

	rows, err := rowsByVersion(q, "WHERE queryid IS NOT NULL AND query IS NOT NULL")
	if err != nil {
		return nil, nil, errors.Wrap(err, "couldn't get rows from pg_stat_statements")
	}
	defer rows.Close() //nolint:errcheck

	for ctx.Err() == nil {
		var row pgStatStatements
		if err = q.NextRow(&row, rows); err != nil {
			if errors.Is(err, reform.ErrNoRows) {
				err = nil
			}
			break
		}
		totalN++
		c := &pgStatStatementsExtended{
			pgStatStatements: row,
			Database:         databases[row.DBID],
			Username:         usernames[row.UserID],
		}

		if p := prev[c.QueryID]; p != nil {
			oldN++
			newSharedN++

			c.Tables = p.Tables
			c.Query, c.IsQueryTruncated = p.Query, p.IsQueryTruncated
		} else {
			newN++

			c.Query, c.IsQueryTruncated = truncate.Query(c.Query, maxQueryLength)
		}

		current[c.QueryID] = c
	}
	if ctx.Err() != nil {
		err = ctx.Err()
	}
	if err != nil {
		err = errors.Wrap(err, "failed to fetch pg_stat_statements")
	}

	return current, prev, err
}

func (m *PGStatStatementsQAN) getNewBuckets(ctx context.Context, periodStart time.Time, periodLengthSecs uint32) ([]*agentv1.MetricsBucket, error) {
	current, prev, err := m.getStatStatementsExtended(ctx, m.q, m.maxQueryLength)
	if err != nil {
		return nil, err
	}

	buckets := m.makeBuckets(current, prev)
	startS := uint32(periodStart.Unix())
	m.l.Debugf("Made %d buckets out of %d stat statements in %s+%d interval.",
		len(buckets), len(current), periodStart.Format("15:04:05"), periodLengthSecs)

	// merge prev and current in cache
	if err = m.statementsCache.Set(current); err != nil {
		return nil, err
	}
	m.l.Debugf("statStatementsCache: %s", m.statementsCache.cache.Stats())

	// add agent_id and timestamps
	for i, b := range buckets {
		b.Common.AgentId = m.agentID
		b.Common.PeriodStartUnixSecs = startS
		b.Common.PeriodLengthSecs = periodLengthSecs

		buckets[i] = b
	}

	return buckets, nil
}

// makeBuckets uses current state of pg_stat_statements table and accumulated previous state
// to make metrics buckets. It's a pure function for easier testing.
<<<<<<< HEAD
func makeBuckets(current, prev statementsMap, disableCommentsParsing bool, l *logrus.Entry) []*agentv1.MetricsBucket {
	res := make([]*agentv1.MetricsBucket, 0, len(current))
=======
func (m *PGStatStatementsQAN) makeBuckets(current, prev statementsMap) []*agentpb.MetricsBucket {
	res := make([]*agentpb.MetricsBucket, 0, len(current))
	l := m.l
>>>>>>> 79a2310b

	for queryID, currentPSS := range current {
		prevPSS := prev[queryID]
		if prevPSS == nil {
			prevPSS = &pgStatStatementsExtended{}
		}
		count := float32(currentPSS.Calls - prevPSS.Calls)
		switch {
		case count == 0:
			// Another way how this is possible is if pg_stat_statements was truncated,
			// and then the same number of queries were made.
			// Currently, we can't differentiate between those situations.
			l.Tracef("Skipped due to the same number of queries: %s.", currentPSS)
			continue
		case count < 0:
			l.Debugf("Truncate detected. Treating as a new query: %s.", currentPSS)
			prevPSS = &pgStatStatementsExtended{}
			count = float32(currentPSS.Calls)
		case prevPSS.Calls == 0:
			l.Debugf("New query: %s.", currentPSS)
		default:
			l.Debugf("Normal query: %s.", currentPSS)
		}

		if len(currentPSS.Tables) == 0 {
			currentPSS.Tables = extractTables(currentPSS.Query, m.maxQueryLength, l)
		}

		if !m.disableCommentsParsing {
			comments, err := queryparser.PostgreSQLComments(currentPSS.Query)
			if err != nil {
				l.Errorf("failed to parse comments for query: %s", currentPSS.Query)
			}
			currentPSS.Comments = comments
		}

		mb := &agentv1.MetricsBucket{
			Common: &agentv1.MetricsBucket_Common{
				Database:    currentPSS.Database,
				Tables:      currentPSS.Tables,
				Username:    currentPSS.Username,
				Queryid:     strconv.FormatInt(currentPSS.QueryID, 10),
				Comments:    currentPSS.Comments,
				Fingerprint: currentPSS.Query,
				NumQueries:  count,
				AgentType:   inventoryv1.AgentType_AGENT_TYPE_QAN_POSTGRESQL_PGSTATEMENTS_AGENT,
				IsTruncated: currentPSS.IsQueryTruncated,
			},
			Postgresql: &agentv1.MetricsBucket_PostgreSQL{},
		}

		for _, p := range []struct {
			value float32  // result value: currentPSS.SumXXX-prevPSS.SumXXX
			sum   *float32 // MetricsBucket.XXXSum field to write value
			cnt   *float32 // MetricsBucket.XXXCnt field to write count
		}{
			// convert milliseconds to seconds
			{float32(currentPSS.TotalTime-prevPSS.TotalTime) / 1000, &mb.Common.MQueryTimeSum, &mb.Common.MQueryTimeCnt},
			{float32(currentPSS.Rows - prevPSS.Rows), &mb.Postgresql.MRowsSum, &mb.Postgresql.MRowsCnt},

			{float32(currentPSS.SharedBlksHit - prevPSS.SharedBlksHit), &mb.Postgresql.MSharedBlksHitSum, &mb.Postgresql.MSharedBlksHitCnt},
			{float32(currentPSS.SharedBlksRead - prevPSS.SharedBlksRead), &mb.Postgresql.MSharedBlksReadSum, &mb.Postgresql.MSharedBlksReadCnt},
			{float32(currentPSS.SharedBlksDirtied - prevPSS.SharedBlksDirtied), &mb.Postgresql.MSharedBlksDirtiedSum, &mb.Postgresql.MSharedBlksDirtiedCnt},
			{float32(currentPSS.SharedBlksWritten - prevPSS.SharedBlksWritten), &mb.Postgresql.MSharedBlksWrittenSum, &mb.Postgresql.MSharedBlksWrittenCnt},

			{float32(currentPSS.LocalBlksHit - prevPSS.LocalBlksHit), &mb.Postgresql.MLocalBlksHitSum, &mb.Postgresql.MLocalBlksHitCnt},
			{float32(currentPSS.LocalBlksRead - prevPSS.LocalBlksRead), &mb.Postgresql.MLocalBlksReadSum, &mb.Postgresql.MLocalBlksReadCnt},
			{float32(currentPSS.LocalBlksDirtied - prevPSS.LocalBlksDirtied), &mb.Postgresql.MLocalBlksDirtiedSum, &mb.Postgresql.MLocalBlksDirtiedCnt},
			{float32(currentPSS.LocalBlksWritten - prevPSS.LocalBlksWritten), &mb.Postgresql.MLocalBlksWrittenSum, &mb.Postgresql.MLocalBlksWrittenCnt},

			{float32(currentPSS.TempBlksRead - prevPSS.TempBlksRead), &mb.Postgresql.MTempBlksReadSum, &mb.Postgresql.MTempBlksReadCnt},
			{float32(currentPSS.TempBlksWritten - prevPSS.TempBlksWritten), &mb.Postgresql.MTempBlksWrittenSum, &mb.Postgresql.MTempBlksWrittenCnt},

			// convert milliseconds to seconds
			{float32(currentPSS.BlkReadTime-prevPSS.BlkReadTime) / 1000, &mb.Postgresql.MBlkReadTimeSum, &mb.Postgresql.MBlkReadTimeCnt},
			{float32(currentPSS.BlkWriteTime-prevPSS.BlkWriteTime) / 1000, &mb.Postgresql.MBlkWriteTimeSum, &mb.Postgresql.MBlkWriteTimeCnt},
		} {
			if p.value != 0 {
				*p.sum = p.value
				*p.cnt = count
			}
		}

		res = append(res, mb)
	}

	return res
}

// Changes returns channel that should be read until it is closed.
func (m *PGStatStatementsQAN) Changes() <-chan agents.Change {
	return m.changes
}

// Describe implements prometheus.Collector.
func (m *PGStatStatementsQAN) Describe(ch chan<- *prometheus.Desc) { //nolint:revive
	// This method is needed to satisfy interface.
}

// Collect implement prometheus.Collector.
func (m *PGStatStatementsQAN) Collect(ch chan<- prometheus.Metric) {
	stats := m.statementsCache.cache.Stats()
	metrics := cache.MetricsFromStats(stats, m.agentID, "")
	for _, metric := range metrics {
		ch <- metric
	}
}

// check interfaces.
var (
	_ prometheus.Collector = (*PGStatStatementsQAN)(nil)
)<|MERGE_RESOLUTION|>--- conflicted
+++ resolved
@@ -312,14 +312,9 @@
 
 // makeBuckets uses current state of pg_stat_statements table and accumulated previous state
 // to make metrics buckets. It's a pure function for easier testing.
-<<<<<<< HEAD
-func makeBuckets(current, prev statementsMap, disableCommentsParsing bool, l *logrus.Entry) []*agentv1.MetricsBucket {
+func (m *PGStatStatementsQAN) makeBuckets(current, prev statementsMap) []*agentv1.MetricsBucket {
 	res := make([]*agentv1.MetricsBucket, 0, len(current))
-=======
-func (m *PGStatStatementsQAN) makeBuckets(current, prev statementsMap) []*agentpb.MetricsBucket {
-	res := make([]*agentpb.MetricsBucket, 0, len(current))
 	l := m.l
->>>>>>> 79a2310b
 
 	for queryID, currentPSS := range current {
 		prevPSS := prev[queryID]
