// Copyright (C) 2023 Percona LLC
//
// Licensed under the Apache License, Version 2.0 (the "License");
// you may not use this file except in compliance with the License.
// You may obtain a copy of the License at
//
//  http://www.apache.org/licenses/LICENSE-2.0
//
// Unless required by applicable law or agreed to in writing, software
// distributed under the License is distributed on an "AS IS" BASIS,
// WITHOUT WARRANTIES OR CONDITIONS OF ANY KIND, either express or implied.
// See the License for the specific language governing permissions and
// limitations under the License.

package pgstatstatements

import (
	"context"
	"fmt"
	"math/rand"
	"os"
	"strconv"
	"strings"
	"sync"
	"testing"
	"time"

	"github.com/pkg/errors"
	"github.com/sirupsen/logrus"
	"github.com/stretchr/testify/assert"
	"github.com/stretchr/testify/require"
	"gopkg.in/reform.v1"
	"gopkg.in/reform.v1/dialects/postgresql"

	"github.com/percona/pmm/agent/utils/tests"
	"github.com/percona/pmm/agent/utils/truncate"
	"github.com/percona/pmm/api/agentpb"
	"github.com/percona/pmm/api/inventorypb"
)

func setup(t *testing.T, db *reform.DB) *PGStatStatementsQAN {
	t.Helper()

	selectQuery := fmt.Sprintf("SELECT /* %s */ ", queryTag)

	_, err := db.Exec(selectQuery + "pg_stat_statements_reset()")
	require.NoError(t, err)

	p, err := newPgStatStatementsQAN(db.WithTag(queryTag), nil, "agent_id", truncate.GetDefaultMaxQueryLength(), false, logrus.WithField("test", t.Name()))
	require.NoError(t, err)

	return p
}

// filter removes buckets for queries that are not expected by tests.
func filter(mb []*agentpb.MetricsBucket) []*agentpb.MetricsBucket {
	res := make([]*agentpb.MetricsBucket, 0, len(mb))
	for _, b := range mb {
		switch {
		case strings.Contains(b.Common.Fingerprint, "/* agent='pgstatstatements' */"):
			continue
		default:
			res = append(res, b)
		}
	}
	return res
}

func TestPGStatStatementsQAN(t *testing.T) {
	sqlDB := tests.OpenTestPostgreSQL(t)
	defer sqlDB.Close() //nolint:errcheck
	db := reform.NewDB(sqlDB, postgresql.Dialect, reform.NewPrintfLogger(t.Logf))

	_, err := db.Exec("CREATE EXTENSION IF NOT EXISTS pg_stat_statements SCHEMA public")
	require.NoError(t, err)

	defer func() {
		_, err := db.Exec("DROP EXTENSION pg_stat_statements")
		assert.NoError(t, err)
	}()

	structs, err := db.SelectAllFrom(pgStatDatabaseView, "")
	require.NoError(t, err)
	rows, err := rowsByVersion(db.Querier, "")
	require.NoError(t, err)

	defer func() {
		e := rows.Close()
		if err == nil {
			err = e
		}
	}()

	for {
		str := pgStatStatementsView.NewStruct()
		if err = db.Querier.NextRow(str, rows); err != nil {
			break
		}

		structs = append(structs, str)
	}
	if errors.Is(err, reform.ErrNoRows) {
		err = nil
	}
	require.NoError(t, err)
	tests.LogTable(t, structs)

	const selectAllCities = "SELECT /* AllCities:pgstatstatements controller='test' */ * FROM city"
	const selectAllCitiesLong = "SELECT /* AllCitiesTruncated:pgstatstatements controller='test' */ * FROM city WHERE id IN " +
		"($1, $2, $3, $4, $5, $6, $7, $8, $9, $10, $11, $12, $13, $14, $15, $16, $17, $18, $19, $20, " +
		"$21, $22, $23, $24, $25, $26, $27, $28, $29, $30, $31, $32, $33, $34, $35, $36, $37, $38, $39, $40, " +
		"$41, $42, $43, $44, $45, $46, $47, $48, $49, $50, $51, $52, $53, $54, $55, $56, $57, $58, $59, $60, " +
		"$61, $62, $63, $64, $65, $66, $67, $68, $69, $70, $71, $72, $73, $74, $75, $76, $77, $78, $79, $80, " +
		"$81, $82, $83, $84, $85, $86, $87, $88, $89, $90, $91, $92, $93, $94, $95, $96, $97, $98, $99, $100, " +
		"$101, $102, $103, $104, $105, $106, $107, $108, $109, $110, $111, $112, $113, $114, $115, $116, $117, $118, $119, $120, " +
		"$121, $122, $123, $124, $125, $126, $127, $128, $129, $130, $131, $132, $133, $134, $135, $136, $137, $138, $139, $140, " +
		"$141, $142, $143, $144, $145, $146, $147, $148, $149, $150, $151, $152, $153, $154, $155, $156, $157, $158, $159, $160, " +
		"$161, $162, $163, $164, $165, $166, $167, $168, $169, $170, $171, $172, $173, $174, $175, $176, $177, $178, $179, $180, " +
		"$181, $182, $183, $184, $185, $186, $187, $188, $189, $190, $191, $192, $193, $194, $195, $196, $197, $198, $199, $200, " +
		"$201, $202, $203, $204, $205, $206, $207, $208, $209, $210, $211, $212, $213, $214, $215, $216, $217, $218, $219, $220, " +
		"$221, $222, $223, $224, $225, $226, $227, $228, $229, $230, $231, $232, $233, $234, $235, $236, $237, $238, $239, $240, " +
		"$241, $242, $243, $244, $245, $246, $247, $248, $249, $250, $251, $252, $253, $254, $255, $256, $257, $258, $259, $260, " +
		"$261, $262, $263, $264, $265, $266, $267, $268, $269, $270, $271, $272, $273, $274, $275, $276, $277, $278, $279, $280, " +
		"$281, $282, $283, $284, $285, $286, $287, $288, $289, $290, $291, $292, $293, $294, $295, $296, $297, $298, $299, $300, " +
		"$301, $302, $303, $304, $305, $306, $307, $308, $309, $310, $311, $312, $313, $314, $315, $316, $317, $318, $319, $320, " +
		"$321, $322, $323, $324, $325, $326, $327, $328, $329, $330, $331, $332, $333, $334, $335, $336, $337, $338, $339, $340, " +
		"$341, $342, $343, $3 ..."

	engineVersion := tests.PostgreSQLVersion(t, sqlDB)
	var digests map[string]string // digest_text/fingerprint to digest/query_id
	switch engineVersion {
	case "10":
		digests = map[string]string{
			selectAllCities:     "2229807896",
			selectAllCitiesLong: "3454929487",
		}
	case "11":
		digests = map[string]string{
			selectAllCities:     "-4056421706168012289",
			selectAllCitiesLong: "2233640464962569536",
		}
	case "12":
		digests = map[string]string{
			selectAllCities:     "5627444073676588515",
			selectAllCitiesLong: "-1605123213815583414",
		}
	case "13":
		digests = map[string]string{
			selectAllCities:     "-32455482996301954",
			selectAllCitiesLong: "-4813789842463369261",
		}
	case "14":
		digests = map[string]string{
			selectAllCities:     "5991662752016701281",
			selectAllCitiesLong: "-3564720362103294944",
		}
	case "15":
		digests = map[string]string{
			selectAllCities:     "5991662752016701281",
			selectAllCitiesLong: "-3564720362103294944",
		}
	case "16":
		digests = map[string]string{
			selectAllCities:     "9094455616937907056",
			selectAllCitiesLong: "-8264367755446145090",
		}
	default:
		t.Log("Unhandled version, assuming dummy digests.")
		digests = map[string]string{
			selectAllCities:     "TODO-selectAllCities",
			selectAllCitiesLong: "TODO-selectAllCitiesLong",
		}
	}

	// Need to detect vendor because result for mSharedBlksReadSum are different for different images for postgres.
	mSharedBlksHitSum := float32(33)
	if strings.Contains(os.Getenv("POSTGRES_IMAGE"), "perconalab") {
		mSharedBlksHitSum = 32
	}

	t.Run("AllCities", func(t *testing.T) {
		m := setup(t, db)

		_, err := db.Exec(selectAllCities)
		require.NoError(t, err)

		buckets, err := m.getNewBuckets(context.Background(), time.Date(2019, 4, 1, 10, 59, 0, 0, time.UTC), 60)
		require.NoError(t, err)
		buckets = filter(buckets)
		t.Logf("Actual:\n%s", tests.FormatBuckets(buckets))
		require.Len(t, buckets, 1)

		actual := buckets[0]
		assert.InDelta(t, 0, actual.Common.MQueryTimeSum, 0.09)
		assert.Equal(t, mSharedBlksHitSum, actual.Postgresql.MSharedBlksHitSum+actual.Postgresql.MSharedBlksReadSum)
		assert.InDelta(t, 1.5, actual.Postgresql.MSharedBlksHitCnt+actual.Postgresql.MSharedBlksReadCnt, 0.5)
		expected := &agentpb.MetricsBucket{
			Common: &agentpb.MetricsBucket_Common{
				Fingerprint:         selectAllCities,
				Database:            "pmm-agent",
				Tables:              []string{"city"},
				Comments:            map[string]string{"controller": "test"},
				Username:            "pmm-agent",
				AgentId:             "agent_id",
				PeriodStartUnixSecs: 1554116340,
				PeriodLengthSecs:    60,
				AgentType:           inventorypb.AgentType_QAN_POSTGRESQL_PGSTATEMENTS_AGENT,
				NumQueries:          1,
				MQueryTimeCnt:       1,
				MQueryTimeSum:       actual.Common.MQueryTimeSum,
			},
			Postgresql: &agentpb.MetricsBucket_PostgreSQL{
				MBlkReadTimeCnt:    actual.Postgresql.MBlkReadTimeCnt,
				MBlkReadTimeSum:    actual.Postgresql.MBlkReadTimeSum,
				MSharedBlksReadCnt: actual.Postgresql.MSharedBlksReadCnt,
				MSharedBlksReadSum: actual.Postgresql.MSharedBlksReadSum,
				MSharedBlksHitCnt:  actual.Postgresql.MSharedBlksHitCnt,
				MSharedBlksHitSum:  actual.Postgresql.MSharedBlksHitSum,
				MRowsCnt:           1,
				MRowsSum:           4079,
			},
		}
		expected.Common.Queryid = digests[expected.Common.Fingerprint]
		tests.AssertBucketsEqual(t, expected, actual)
		assert.LessOrEqual(t, actual.Postgresql.MBlkReadTimeSum, actual.Common.MQueryTimeSum)

		_, err = db.Exec(selectAllCities)
		require.NoError(t, err)

		buckets, err = m.getNewBuckets(context.Background(), time.Date(2019, 4, 1, 10, 59, 0, 0, time.UTC), 60)
		require.NoError(t, err)
		buckets = filter(buckets)
		t.Logf("Actual:\n%s", tests.FormatBuckets(buckets))
		require.Len(t, buckets, 1)

		actual = buckets[0]
		assert.InDelta(t, 0, actual.Common.MQueryTimeSum, 0.09)
		expected = &agentpb.MetricsBucket{
			Common: &agentpb.MetricsBucket_Common{
				Fingerprint:         selectAllCities,
				Database:            "pmm-agent",
				Tables:              []string{"city"},
				Comments:            map[string]string{"controller": "test"},
				Username:            "pmm-agent",
				AgentId:             "agent_id",
				PeriodStartUnixSecs: 1554116340,
				PeriodLengthSecs:    60,
				AgentType:           inventorypb.AgentType_QAN_POSTGRESQL_PGSTATEMENTS_AGENT,
				NumQueries:          1,
				MQueryTimeCnt:       1,
				MQueryTimeSum:       actual.Common.MQueryTimeSum,
			},
			Postgresql: &agentpb.MetricsBucket_PostgreSQL{
				MSharedBlksHitCnt: 1,
				MSharedBlksHitSum: mSharedBlksHitSum,
				MRowsCnt:          1,
				MRowsSum:          4079,
				MBlkReadTimeCnt:   actual.Postgresql.MBlkReadTimeCnt,
				MBlkReadTimeSum:   actual.Postgresql.MBlkReadTimeSum,
			},
		}
		expected.Common.Queryid = digests[expected.Common.Fingerprint]
		tests.AssertBucketsEqual(t, expected, actual)
		assert.LessOrEqual(t, actual.Postgresql.MBlkReadTimeSum, actual.Common.MQueryTimeSum)
	})

	t.Run("AllCitiesTruncated", func(t *testing.T) {
		m := setup(t, db)

		const n = 500
		placeholders := db.Placeholders(1, n)
		args := make([]interface{}, n)
		for i := 0; i < n; i++ {
			args[i] = i
		}
		q := fmt.Sprintf("SELECT /* AllCitiesTruncated:pgstatstatements controller='test' */ * FROM city WHERE id IN (%s)", strings.Join(placeholders, ", "))
		_, err := db.Exec(q, args...)
		require.NoError(t, err)

		buckets, err := m.getNewBuckets(context.Background(), time.Date(2019, 4, 1, 10, 59, 0, 0, time.UTC), 60)
		require.NoError(t, err)
		buckets = filter(buckets)
		t.Logf("Actual:\n%s", tests.FormatBuckets(buckets))
		require.Len(t, buckets, 1)

		expectedSharedBlksHitSum := float32(1007)
		engineVersionInt, err := strconv.Atoi(engineVersion)
		assert.NoError(t, err)
		if engineVersionInt >= 14 {
			expectedSharedBlksHitSum = 32
		}

		actual := buckets[0]
		assert.InDelta(t, 0, actual.Common.MQueryTimeSum, 0.09)
		assert.InDelta(t, expectedSharedBlksHitSum+3, actual.Postgresql.MSharedBlksHitSum+actual.Postgresql.MSharedBlksReadSum, 3)
		assert.InDelta(t, 1.5, actual.Postgresql.MSharedBlksHitCnt+actual.Postgresql.MSharedBlksReadCnt, 0.5)
		expected := &agentpb.MetricsBucket{
			Common: &agentpb.MetricsBucket_Common{
				Fingerprint:         selectAllCitiesLong,
				Database:            "pmm-agent",
				Tables:              []string{},
				Comments:            map[string]string{"controller": "test"},
				Username:            "pmm-agent",
				AgentId:             "agent_id",
				PeriodStartUnixSecs: 1554116340,
				PeriodLengthSecs:    60,
				IsTruncated:         true,
				AgentType:           inventorypb.AgentType_QAN_POSTGRESQL_PGSTATEMENTS_AGENT,
				NumQueries:          1,
				MQueryTimeCnt:       1,
				MQueryTimeSum:       actual.Common.MQueryTimeSum,
			},
			Postgresql: &agentpb.MetricsBucket_PostgreSQL{
				MBlkReadTimeCnt:    actual.Postgresql.MBlkReadTimeCnt,
				MBlkReadTimeSum:    actual.Postgresql.MBlkReadTimeSum,
				MSharedBlksReadCnt: actual.Postgresql.MSharedBlksReadCnt,
				MSharedBlksReadSum: actual.Postgresql.MSharedBlksReadSum,
				MSharedBlksHitCnt:  actual.Postgresql.MSharedBlksHitCnt,
				MSharedBlksHitSum:  actual.Postgresql.MSharedBlksHitSum,
				MRowsCnt:           1,
				MRowsSum:           499,
			},
		}
		expected.Common.Queryid = digests[expected.Common.Fingerprint]
		tests.AssertBucketsEqual(t, expected, actual)
		assert.LessOrEqual(t, actual.Postgresql.MBlkReadTimeSum, actual.Common.MQueryTimeSum)

		_, err = db.Exec(q, args...)
		require.NoError(t, err)

		buckets, err = m.getNewBuckets(context.Background(), time.Date(2019, 4, 1, 10, 59, 0, 0, time.UTC), 60)
		require.NoError(t, err)
		buckets = filter(buckets)
		t.Logf("Actual:\n%s", tests.FormatBuckets(buckets))
		require.Len(t, buckets, 1)

		actual = buckets[0]
		assert.InDelta(t, 0, actual.Common.MQueryTimeSum, 0.09)
		assert.InDelta(t, 0, actual.Postgresql.MBlkReadTimeCnt, 1)
		assert.InDelta(t, expectedSharedBlksHitSum, actual.Postgresql.MSharedBlksHitSum, 2)
		expected = &agentpb.MetricsBucket{
			Common: &agentpb.MetricsBucket_Common{
				Fingerprint:         selectAllCitiesLong,
				Database:            "pmm-agent",
				Tables:              []string{},
				Comments:            map[string]string{"controller": "test"},
				Username:            "pmm-agent",
				AgentId:             "agent_id",
				PeriodStartUnixSecs: 1554116340,
				PeriodLengthSecs:    60,
				IsTruncated:         true,
				AgentType:           inventorypb.AgentType_QAN_POSTGRESQL_PGSTATEMENTS_AGENT,
				NumQueries:          1,
				MQueryTimeCnt:       1,
				MQueryTimeSum:       actual.Common.MQueryTimeSum,
			},
			Postgresql: &agentpb.MetricsBucket_PostgreSQL{
				MBlkReadTimeCnt:   actual.Postgresql.MBlkReadTimeCnt,
				MBlkReadTimeSum:   actual.Postgresql.MBlkReadTimeSum,
				MSharedBlksHitCnt: actual.Postgresql.MSharedBlksHitCnt,
				MSharedBlksHitSum: actual.Postgresql.MSharedBlksHitSum,
				MRowsCnt:          1,
				MRowsSum:          499,
			},
		}
		expected.Common.Queryid = digests[expected.Common.Fingerprint]
		tests.AssertBucketsEqual(t, expected, actual)
		assert.LessOrEqual(t, actual.Postgresql.MBlkReadTimeSum, actual.Common.MQueryTimeSum)
	})

	t.Run("CheckMBlkReadTime", func(t *testing.T) {
		r := rand.New(rand.NewSource(time.Now().Unix())) //nolint:gosec
		tableName := fmt.Sprintf("customer%d", r.Int())
		_, err := db.Exec(fmt.Sprintf(`
		CREATE TABLE %s (
			customer_id integer NOT NULL,
			first_name character varying(45) NOT NULL,
			last_name character varying(45) NOT NULL,
			active boolean
		)`, tableName))
		require.NoError(t, err)
		defer func() {
			_, err := db.Exec(fmt.Sprintf(`DROP TABLE %s`, tableName))
			require.NoError(t, err)
		}()
		m := setup(t, db)

		var waitGroup sync.WaitGroup
		n := 1000
		for i := 0; i < n; i++ {
			id := i
			waitGroup.Add(1)
			go func() {
				defer waitGroup.Done()
				_, err := db.Exec(
					fmt.Sprintf(`INSERT /* CheckMBlkReadTime controller='test' */ INTO %s (customer_id, first_name, last_name, active) VALUES (%d, 'John', 'Dow', TRUE)`, tableName, id))
				require.NoError(t, err)
			}()
		}
		waitGroup.Wait()

		buckets, err := m.getNewBuckets(context.Background(), time.Date(2020, 5, 25, 10, 59, 0, 0, time.UTC), 60)
		require.NoError(t, err)
		buckets = filter(buckets)
		t.Logf("Actual:\n%s", tests.FormatBuckets(buckets))
		require.Len(t, buckets, 1)

<<<<<<< HEAD
		fingerprint := fmt.Sprintf(`INSERT /* CheckMBlkReadTime controller='test' */ INTO %s (customer_id, first_name, last_name, active) VALUES ($1, $2, $3, $4)`, tableName)

=======
		var fingerprint string
		tables := []string{tableName}

		switch engineVersion {
		case "9.4", "9.5", "9.6":
			fingerprint = fmt.Sprintf(`INSERT /* CheckMBlkReadTime controller='test' */ INTO %s (customer_id, first_name, last_name, active) VALUES (?, ?, ?, ?)`, tableName)
			tables = []string{}
		default:
			fingerprint = fmt.Sprintf(`INSERT /* CheckMBlkReadTime controller='test' */ INTO %s (customer_id, first_name, last_name, active) VALUES ($1, $2, $3, $4)`, tableName)
		}
>>>>>>> 0b405e88
		actual := buckets[0]
		expected := &agentpb.MetricsBucket{
			Common: &agentpb.MetricsBucket_Common{
				Queryid:             actual.Common.Queryid,
				Fingerprint:         fingerprint,
				Database:            "pmm-agent",
				Tables:              tables,
				Comments:            map[string]string{"controller": "test"},
				Username:            "pmm-agent",
				AgentId:             "agent_id",
				PeriodStartUnixSecs: 1590404340,
				PeriodLengthSecs:    60,
				AgentType:           inventorypb.AgentType_QAN_POSTGRESQL_PGSTATEMENTS_AGENT,
				NumQueries:          float32(n),
				MQueryTimeCnt:       float32(n),
				MQueryTimeSum:       actual.Common.MQueryTimeSum,
			},
			Postgresql: &agentpb.MetricsBucket_PostgreSQL{
				MBlkReadTimeCnt:       actual.Postgresql.MBlkReadTimeCnt,
				MBlkReadTimeSum:       actual.Postgresql.MBlkReadTimeSum,
				MBlkWriteTimeCnt:      actual.Postgresql.MBlkWriteTimeCnt,
				MBlkWriteTimeSum:      actual.Postgresql.MBlkWriteTimeSum,
				MSharedBlksReadCnt:    actual.Postgresql.MSharedBlksReadCnt,
				MSharedBlksReadSum:    actual.Postgresql.MSharedBlksReadSum,
				MSharedBlksWrittenCnt: actual.Postgresql.MSharedBlksWrittenCnt,
				MSharedBlksWrittenSum: actual.Postgresql.MSharedBlksWrittenSum,
				MSharedBlksDirtiedCnt: actual.Postgresql.MSharedBlksDirtiedCnt,
				MSharedBlksDirtiedSum: actual.Postgresql.MSharedBlksDirtiedSum,
				MSharedBlksHitCnt:     actual.Postgresql.MSharedBlksHitCnt,
				MSharedBlksHitSum:     actual.Postgresql.MSharedBlksHitSum,
				MRowsCnt:              float32(n),
				MRowsSum:              float32(n),
			},
		}
		assert.InDelta(t, n, actual.Postgresql.MBlkWriteTimeCnt+actual.Postgresql.MBlkReadTimeCnt, 1)
		tests.AssertBucketsEqual(t, expected, actual)
		assert.LessOrEqual(t, actual.Postgresql.MBlkReadTimeSum, actual.Common.MQueryTimeSum)
	})
}<|MERGE_RESOLUTION|>--- conflicted
+++ resolved
@@ -405,21 +405,8 @@
 		t.Logf("Actual:\n%s", tests.FormatBuckets(buckets))
 		require.Len(t, buckets, 1)
 
-<<<<<<< HEAD
 		fingerprint := fmt.Sprintf(`INSERT /* CheckMBlkReadTime controller='test' */ INTO %s (customer_id, first_name, last_name, active) VALUES ($1, $2, $3, $4)`, tableName)
 
-=======
-		var fingerprint string
-		tables := []string{tableName}
-
-		switch engineVersion {
-		case "9.4", "9.5", "9.6":
-			fingerprint = fmt.Sprintf(`INSERT /* CheckMBlkReadTime controller='test' */ INTO %s (customer_id, first_name, last_name, active) VALUES (?, ?, ?, ?)`, tableName)
-			tables = []string{}
-		default:
-			fingerprint = fmt.Sprintf(`INSERT /* CheckMBlkReadTime controller='test' */ INTO %s (customer_id, first_name, last_name, active) VALUES ($1, $2, $3, $4)`, tableName)
-		}
->>>>>>> 0b405e88
 		actual := buckets[0]
 		expected := &agentpb.MetricsBucket{
 			Common: &agentpb.MetricsBucket_Common{
