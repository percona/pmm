// Copyright (C) 2023 Percona LLC
//
// Licensed under the Apache License, Version 2.0 (the "License");
// you may not use this file except in compliance with the License.
// You may obtain a copy of the License at
//
//  http://www.apache.org/licenses/LICENSE-2.0
//
// Unless required by applicable law or agreed to in writing, software
// distributed under the License is distributed on an "AS IS" BASIS,
// WITHOUT WARRANTIES OR CONDITIONS OF ANY KIND, either express or implied.
// See the License for the specific language governing permissions and
// limitations under the License.

package pgstatstatements

import (
	"context"
	"fmt"
	"math/rand"
	"os"
	"strings"
	"sync"
	"testing"
	"time"

	"github.com/sirupsen/logrus"
	"github.com/stretchr/testify/assert"
	"github.com/stretchr/testify/require"
	"gopkg.in/reform.v1"
	"gopkg.in/reform.v1/dialects/postgresql"

	"github.com/percona/pmm/agent/utils/tests"
	"github.com/percona/pmm/agent/utils/truncate"
	agentv1 "github.com/percona/pmm/api/agent/v1"
	inventoryv1 "github.com/percona/pmm/api/inventory/v1"
)

func setup(t *testing.T, db *reform.DB) *PGStatStatementsQAN {
	t.Helper()

	selectQuery := fmt.Sprintf("SELECT /* %s */ ", queryTag)

	_, err := db.Exec(selectQuery + "pg_stat_statements_reset()")
	require.NoError(t, err)

	p, err := newPgStatStatementsQAN(db.WithTag(queryTag), nil, "agent_id", truncate.GetDefaultMaxQueryLength(), false, logrus.WithField("test", t.Name()))
	require.NoError(t, err)

	return p
}

// filter removes buckets for queries that are not expected by tests.
func filter(mb []*agentv1.MetricsBucket) []*agentv1.MetricsBucket {
	res := make([]*agentv1.MetricsBucket, 0, len(mb))
	for _, b := range mb {
		switch {
		case strings.Contains(b.Common.Fingerprint, "/* agent='pgstatstatements' */"):
			continue
		default:
			res = append(res, b)
		}
	}
	return res
}

func TestPGStatStatementsQAN(t *testing.T) {
	sqlDB := tests.OpenTestPostgreSQL(t)
	defer sqlDB.Close() //nolint:errcheck
	db := reform.NewDB(sqlDB, postgresql.Dialect, reform.NewPrintfLogger(t.Logf))

	_, err := db.Exec("CREATE EXTENSION IF NOT EXISTS pg_stat_statements SCHEMA public")
	require.NoError(t, err)

	defer func() {
		_, err := db.Exec("DROP EXTENSION pg_stat_statements")
		assert.NoError(t, err)
	}()

	structs, err := db.SelectAllFrom(pgStatDatabaseView, "")
	require.NoError(t, err)
	tests.LogTable(t, structs)

	pgStatVersion, err := getPgStatVersion(db.Querier)
	require.NoError(t, err)

	_, view := newPgStatMonitorStructs(pgStatVersion)
	structs, err = db.SelectAllFrom(view, "")
	require.NoError(t, err)
	tests.LogTable(t, structs)

	const selectAllCities = "SELECT /* AllCities:pgstatstatements controller='test' */ * FROM city"
	const selectAllCitiesLong = "SELECT /* AllCitiesTruncated:pgstatstatements controller='test' */ * FROM city WHERE id IN " +
		"($1, $2, $3, $4, $5, $6, $7, $8, $9, $10, $11, $12, $13, $14, $15, $16, $17, $18, $19, $20, " +
		"$21, $22, $23, $24, $25, $26, $27, $28, $29, $30, $31, $32, $33, $34, $35, $36, $37, $38, $39, $40, " +
		"$41, $42, $43, $44, $45, $46, $47, $48, $49, $50, $51, $52, $53, $54, $55, $56, $57, $58, $59, $60, " +
		"$61, $62, $63, $64, $65, $66, $67, $68, $69, $70, $71, $72, $73, $74, $75, $76, $77, $78, $79, $80, " +
		"$81, $82, $83, $84, $85, $86, $87, $88, $89, $90, $91, $92, $93, $94, $95, $96, $97, $98, $99, $100, " +
		"$101, $102, $103, $104, $105, $106, $107, $108, $109, $110, $111, $112, $113, $114, $115, $116, $117, $118, $119, $120, " +
		"$121, $122, $123, $124, $125, $126, $127, $128, $129, $130, $131, $132, $133, $134, $135, $136, $137, $138, $139, $140, " +
		"$141, $142, $143, $144, $145, $146, $147, $148, $149, $150, $151, $152, $153, $154, $155, $156, $157, $158, $159, $160, " +
		"$161, $162, $163, $164, $165, $166, $167, $168, $169, $170, $171, $172, $173, $174, $175, $176, $177, $178, $179, $180, " +
		"$181, $182, $183, $184, $185, $186, $187, $188, $189, $190, $191, $192, $193, $194, $195, $196, $197, $198, $199, $200, " +
		"$201, $202, $203, $204, $205, $206, $207, $208, $209, $210, $211, $212, $213, $214, $215, $216, $217, $218, $219, $220, " +
		"$221, $222, $223, $224, $225, $226, $227, $228, $229, $230, $231, $232, $233, $234, $235, $236, $237, $238, $239, $240, " +
		"$241, $242, $243, $244, $245, $246, $247, $248, $249, $250, $251, $252, $253, $254, $255, $256, $257, $258, $259, $260, " +
		"$261, $262, $263, $264, $265, $266, $267, $268, $269, $270, $271, $272, $273, $274, $275, $276, $277, $278, $279, $280, " +
		"$281, $282, $283, $284, $285, $286, $287, $288, $289, $290, $291, $292, $293, $294, $295, $296, $297, $298, $299, $300, " +
		"$301, $302, $303, $304, $305, $306, $307, $308, $309, $310, $311, $312, $313, $314, $315, $316, $317, $318, $319, $320, " +
		"$321, $322, $323, $324, $325, $326, $327, $328, $329, $330, $331, $332, $333, $334, $335, $336, $337, $338, $339, $340, " +
		"$341, $342, $343, $3 ..."

	// Need to detect vendor because result for mSharedBlksReadSum are different for different images for postgres.
	mSharedBlksHitSum := float32(33)
	if strings.Contains(os.Getenv("POSTGRES_IMAGE"), "perconalab") {
		mSharedBlksHitSum = 32
	}
	truncatedMSharedBlksHitSum := mSharedBlksHitSum

	engineVersion := tests.PostgreSQLVersion(t, sqlDB)
	var digests map[string]string // digest_text/fingerprint to digest/query_id
	switch engineVersion {
	case "9.4":
		truncatedMSharedBlksHitSum = float32(1007)
		digests = map[string]string{
			selectAllCities:     "3239586867",
			selectAllCitiesLong: "2745128652",
		}
	case "9.5", "9.6":
		truncatedMSharedBlksHitSum = float32(1007)
		digests = map[string]string{
			selectAllCities:     "3994135135",
			selectAllCitiesLong: "2677760328",
		}
	case "10":
		truncatedMSharedBlksHitSum = float32(1007)
		digests = map[string]string{
			selectAllCities:     "2229807896",
			selectAllCitiesLong: "3454929487",
		}
	case "11":
		truncatedMSharedBlksHitSum = float32(1007)
		digests = map[string]string{
			selectAllCities:     "-4056421706168012289",
			selectAllCitiesLong: "2233640464962569536",
		}
	case "12":
		truncatedMSharedBlksHitSum = float32(1007)
		digests = map[string]string{
			selectAllCities:     "5627444073676588515",
			selectAllCitiesLong: "-1605123213815583414",
		}
	case "13":
		truncatedMSharedBlksHitSum = float32(1007)
		digests = map[string]string{
			selectAllCities:     "-32455482996301954",
			selectAllCitiesLong: "-4813789842463369261",
		}
	case "14", "15":
		digests = map[string]string{
			selectAllCities:     "5991662752016701281",
			selectAllCitiesLong: "-3564720362103294944",
		}
	case "16":
		digests = map[string]string{
			selectAllCities:     "9094455616937907056",
			selectAllCitiesLong: "-8264367755446145090",
		}
	case "17":
		truncatedMSharedBlksHitSum = float32(8)
		digests = map[string]string{
			selectAllCities:     "1563925687573067138",
			selectAllCitiesLong: "-3196437048361615995",
		}
	default:
		t.Log("Unhandled version, assuming dummy digests.")
		digests = map[string]string{
			selectAllCities:     "TODO-selectAllCities",
			selectAllCitiesLong: "TODO-selectAllCitiesLong",
		}
	}

	t.Run("AllCities", func(t *testing.T) {
		m := setup(t, db)

		_, err := db.Exec(selectAllCities)
		require.NoError(t, err)

		buckets, err := m.getNewBuckets(context.Background(), time.Date(2019, 4, 1, 10, 59, 0, 0, time.UTC), 60)
		require.NoError(t, err)
		buckets = filter(buckets)
		t.Logf("Actual:\n%s", tests.FormatBuckets(buckets))
		require.Len(t, buckets, 1)

		actual := buckets[0]
		assert.InDelta(t, 0, actual.Common.MQueryTimeSum, 0.09)
		assert.Equal(t, mSharedBlksHitSum, actual.Postgresql.MSharedBlksHitSum+actual.Postgresql.MSharedBlksReadSum)
		assert.InDelta(t, 1.5, actual.Postgresql.MSharedBlksHitCnt+actual.Postgresql.MSharedBlksReadCnt, 0.5)
		expected := &agentv1.MetricsBucket{
			Common: &agentv1.MetricsBucket_Common{
				Fingerprint:         selectAllCities,
				Database:            "pmm-agent",
				Tables:              []string{"city"},
				Comments:            map[string]string{"controller": "test"},
				Username:            "pmm-agent",
				AgentId:             "agent_id",
				PeriodStartUnixSecs: 1554116340,
				PeriodLengthSecs:    60,
				AgentType:           inventoryv1.AgentType_AGENT_TYPE_QAN_POSTGRESQL_PGSTATEMENTS_AGENT,
				NumQueries:          1,
				MQueryTimeCnt:       1,
				MQueryTimeSum:       actual.Common.MQueryTimeSum,
			},
<<<<<<< HEAD
			Postgresql: &agentv1.MetricsBucket_PostgreSQL{
				MBlkReadTimeCnt:    actual.Postgresql.MBlkReadTimeCnt,
				MBlkReadTimeSum:    actual.Postgresql.MBlkReadTimeSum,
				MSharedBlksReadCnt: actual.Postgresql.MSharedBlksReadCnt,
				MSharedBlksReadSum: actual.Postgresql.MSharedBlksReadSum,
				MSharedBlksHitCnt:  actual.Postgresql.MSharedBlksHitCnt,
				MSharedBlksHitSum:  actual.Postgresql.MSharedBlksHitSum,
				MRowsCnt:           1,
				MRowsSum:           4079,
=======
			Postgresql: &agentpb.MetricsBucket_PostgreSQL{
				MSharedBlkReadTimeCnt: actual.Postgresql.MSharedBlkReadTimeCnt,
				MSharedBlkReadTimeSum: actual.Postgresql.MSharedBlkReadTimeSum,
				MLocalBlkReadTimeCnt:  actual.Postgresql.MLocalBlkReadTimeCnt,
				MLocalBlkReadTimeSum:  actual.Postgresql.MLocalBlkReadTimeSum,
				MSharedBlksReadCnt:    actual.Postgresql.MSharedBlksReadCnt,
				MSharedBlksReadSum:    actual.Postgresql.MSharedBlksReadSum,
				MSharedBlksHitCnt:     actual.Postgresql.MSharedBlksHitCnt,
				MSharedBlksHitSum:     actual.Postgresql.MSharedBlksHitSum,
				MRowsCnt:              1,
				MRowsSum:              4079,
>>>>>>> de95e53d
			},
		}
		expected.Common.Queryid = digests[expected.Common.Fingerprint]
		tests.AssertBucketsEqual(t, expected, actual)
		assert.LessOrEqual(t, actual.Postgresql.MSharedBlkReadTimeSum, actual.Common.MQueryTimeSum)

		_, err = db.Exec(selectAllCities)
		require.NoError(t, err)

		buckets, err = m.getNewBuckets(context.Background(), time.Date(2019, 4, 1, 10, 59, 0, 0, time.UTC), 60)
		require.NoError(t, err)
		buckets = filter(buckets)
		t.Logf("Actual:\n%s", tests.FormatBuckets(buckets))
		require.Len(t, buckets, 1)

		actual = buckets[0]
		assert.InDelta(t, 0, actual.Common.MQueryTimeSum, 0.09)
		expected = &agentv1.MetricsBucket{
			Common: &agentv1.MetricsBucket_Common{
				Fingerprint:         selectAllCities,
				Database:            "pmm-agent",
				Tables:              []string{"city"},
				Comments:            map[string]string{"controller": "test"},
				Username:            "pmm-agent",
				AgentId:             "agent_id",
				PeriodStartUnixSecs: 1554116340,
				PeriodLengthSecs:    60,
				AgentType:           inventoryv1.AgentType_AGENT_TYPE_QAN_POSTGRESQL_PGSTATEMENTS_AGENT,
				NumQueries:          1,
				MQueryTimeCnt:       1,
				MQueryTimeSum:       actual.Common.MQueryTimeSum,
			},
<<<<<<< HEAD
			Postgresql: &agentv1.MetricsBucket_PostgreSQL{
				MSharedBlksHitCnt: 1,
				MSharedBlksHitSum: mSharedBlksHitSum,
				MRowsCnt:          1,
				MRowsSum:          4079,
				MBlkReadTimeCnt:   actual.Postgresql.MBlkReadTimeCnt,
				MBlkReadTimeSum:   actual.Postgresql.MBlkReadTimeSum,
=======
			Postgresql: &agentpb.MetricsBucket_PostgreSQL{
				MSharedBlksHitCnt:     1,
				MSharedBlksHitSum:     mSharedBlksHitSum,
				MRowsCnt:              1,
				MRowsSum:              4079,
				MSharedBlkReadTimeCnt: actual.Postgresql.MSharedBlkReadTimeCnt,
				MSharedBlkReadTimeSum: actual.Postgresql.MSharedBlkReadTimeSum,
				MLocalBlkReadTimeCnt:  actual.Postgresql.MLocalBlkReadTimeCnt,
				MLocalBlkReadTimeSum:  actual.Postgresql.MLocalBlkReadTimeSum,
>>>>>>> de95e53d
			},
		}
		expected.Common.Queryid = digests[expected.Common.Fingerprint]
		tests.AssertBucketsEqual(t, expected, actual)
		assert.LessOrEqual(t, actual.Postgresql.MSharedBlkReadTimeSum, actual.Common.MQueryTimeSum)
	})

	t.Run("AllCitiesTruncated", func(t *testing.T) {
		m := setup(t, db)

		const n = 500
		placeholders := db.Placeholders(1, n)
		args := make([]interface{}, n)
		for i := 0; i < n; i++ {
			args[i] = i
		}
		q := fmt.Sprintf("SELECT /* AllCitiesTruncated:pgstatstatements controller='test' */ * FROM city WHERE id IN (%s)", strings.Join(placeholders, ", "))
		_, err := db.Exec(q, args...)
		require.NoError(t, err)

		buckets, err := m.getNewBuckets(context.Background(), time.Date(2019, 4, 1, 10, 59, 0, 0, time.UTC), 60)
		require.NoError(t, err)
		buckets = filter(buckets)
		t.Logf("Actual:\n%s", tests.FormatBuckets(buckets))
		require.Len(t, buckets, 1)

		actual := buckets[0]
		assert.InDelta(t, 0, actual.Common.MQueryTimeSum, 0.09)
		assert.InDelta(t, truncatedMSharedBlksHitSum, actual.Postgresql.MSharedBlksHitSum+actual.Postgresql.MSharedBlksReadSum, 3)
		assert.InDelta(t, 1.5, actual.Postgresql.MSharedBlksHitCnt+actual.Postgresql.MSharedBlksReadCnt, 0.5)
		expected := &agentv1.MetricsBucket{
			Common: &agentv1.MetricsBucket_Common{
				Fingerprint:         selectAllCitiesLong,
				Database:            "pmm-agent",
				Tables:              []string{},
				Comments:            map[string]string{"controller": "test"},
				Username:            "pmm-agent",
				AgentId:             "agent_id",
				PeriodStartUnixSecs: 1554116340,
				PeriodLengthSecs:    60,
				IsTruncated:         true,
				AgentType:           inventoryv1.AgentType_AGENT_TYPE_QAN_POSTGRESQL_PGSTATEMENTS_AGENT,
				NumQueries:          1,
				MQueryTimeCnt:       1,
				MQueryTimeSum:       actual.Common.MQueryTimeSum,
			},
<<<<<<< HEAD
			Postgresql: &agentv1.MetricsBucket_PostgreSQL{
				MBlkReadTimeCnt:    actual.Postgresql.MBlkReadTimeCnt,
				MBlkReadTimeSum:    actual.Postgresql.MBlkReadTimeSum,
				MSharedBlksReadCnt: actual.Postgresql.MSharedBlksReadCnt,
				MSharedBlksReadSum: actual.Postgresql.MSharedBlksReadSum,
				MSharedBlksHitCnt:  actual.Postgresql.MSharedBlksHitCnt,
				MSharedBlksHitSum:  actual.Postgresql.MSharedBlksHitSum,
				MRowsCnt:           1,
				MRowsSum:           499,
=======
			Postgresql: &agentpb.MetricsBucket_PostgreSQL{
				MSharedBlkReadTimeCnt: actual.Postgresql.MSharedBlkReadTimeCnt,
				MSharedBlkReadTimeSum: actual.Postgresql.MSharedBlkReadTimeSum,
				MLocalBlkReadTimeCnt:  actual.Postgresql.MLocalBlkReadTimeCnt,
				MLocalBlkReadTimeSum:  actual.Postgresql.MLocalBlkReadTimeSum,
				MSharedBlksReadCnt:    actual.Postgresql.MSharedBlksReadCnt,
				MSharedBlksReadSum:    actual.Postgresql.MSharedBlksReadSum,
				MSharedBlksHitCnt:     actual.Postgresql.MSharedBlksHitCnt,
				MSharedBlksHitSum:     actual.Postgresql.MSharedBlksHitSum,
				MRowsCnt:              1,
				MRowsSum:              499,
>>>>>>> de95e53d
			},
		}
		expected.Common.Queryid = digests[expected.Common.Fingerprint]
		tests.AssertBucketsEqual(t, expected, actual)
		assert.LessOrEqual(t, actual.Postgresql.MSharedBlkReadTimeSum, actual.Common.MQueryTimeSum)

		_, err = db.Exec(q, args...)
		require.NoError(t, err)

		buckets, err = m.getNewBuckets(context.Background(), time.Date(2019, 4, 1, 10, 59, 0, 0, time.UTC), 60)
		require.NoError(t, err)
		buckets = filter(buckets)
		t.Logf("Actual:\n%s", tests.FormatBuckets(buckets))
		require.Len(t, buckets, 1)

		actual = buckets[0]
		assert.InDelta(t, 0, actual.Common.MQueryTimeSum, 0.09)
<<<<<<< HEAD
		assert.InDelta(t, 0, actual.Postgresql.MBlkReadTimeCnt, 1)
		assert.InDelta(t, 1007, actual.Postgresql.MSharedBlksHitSum, 2)
		expected = &agentv1.MetricsBucket{
			Common: &agentv1.MetricsBucket_Common{
=======
		assert.InDelta(t, 0, actual.Postgresql.MSharedBlkReadTimeCnt, 1)
		assert.InDelta(t, truncatedMSharedBlksHitSum, actual.Postgresql.MSharedBlksHitSum, 2)
		expected = &agentpb.MetricsBucket{
			Common: &agentpb.MetricsBucket_Common{
>>>>>>> de95e53d
				Fingerprint:         selectAllCitiesLong,
				Database:            "pmm-agent",
				Tables:              []string{},
				Comments:            map[string]string{"controller": "test"},
				Username:            "pmm-agent",
				AgentId:             "agent_id",
				PeriodStartUnixSecs: 1554116340,
				PeriodLengthSecs:    60,
				IsTruncated:         true,
				AgentType:           inventoryv1.AgentType_AGENT_TYPE_QAN_POSTGRESQL_PGSTATEMENTS_AGENT,
				NumQueries:          1,
				MQueryTimeCnt:       1,
				MQueryTimeSum:       actual.Common.MQueryTimeSum,
			},
<<<<<<< HEAD
			Postgresql: &agentv1.MetricsBucket_PostgreSQL{
				MBlkReadTimeCnt:   actual.Postgresql.MBlkReadTimeCnt,
				MBlkReadTimeSum:   actual.Postgresql.MBlkReadTimeSum,
				MSharedBlksHitCnt: 1,
				MSharedBlksHitSum: actual.Postgresql.MSharedBlksHitSum,
				MRowsCnt:          1,
				MRowsSum:          499,
=======
			Postgresql: &agentpb.MetricsBucket_PostgreSQL{
				MSharedBlkReadTimeCnt: actual.Postgresql.MSharedBlkReadTimeCnt,
				MSharedBlkReadTimeSum: actual.Postgresql.MSharedBlkReadTimeSum,
				MLocalBlkReadTimeCnt:  actual.Postgresql.MLocalBlkReadTimeCnt,
				MLocalBlkReadTimeSum:  actual.Postgresql.MLocalBlkReadTimeSum,
				MSharedBlksHitCnt:     1,
				MSharedBlksHitSum:     actual.Postgresql.MSharedBlksHitSum,
				MRowsCnt:              1,
				MRowsSum:              499,
>>>>>>> de95e53d
			},
		}
		expected.Common.Queryid = digests[expected.Common.Fingerprint]
		tests.AssertBucketsEqual(t, expected, actual)
		assert.LessOrEqual(t, actual.Postgresql.MSharedBlkReadTimeSum, actual.Common.MQueryTimeSum)
	})

	t.Run("CheckMBlkReadTime", func(t *testing.T) {
		r := rand.New(rand.NewSource(time.Now().Unix())) //nolint:gosec
		tableName := fmt.Sprintf("customer%d", r.Int())
		_, err := db.Exec(fmt.Sprintf(`
		CREATE TABLE %s (
			customer_id integer NOT NULL,
			first_name character varying(45) NOT NULL,
			last_name character varying(45) NOT NULL,
			active boolean
		)`, tableName))
		require.NoError(t, err)
		defer func() {
			_, err := db.Exec(fmt.Sprintf(`DROP TABLE %s`, tableName))
			require.NoError(t, err)
		}()
		m := setup(t, db)

		var waitGroup sync.WaitGroup
		n := 1000
		for i := 0; i < n; i++ {
			id := i
			waitGroup.Add(1)
			go func() {
				defer waitGroup.Done()
				_, err := db.Exec(
					fmt.Sprintf(`INSERT /* CheckMBlkReadTime controller='test' */ INTO %s (customer_id, first_name, last_name, active) VALUES (%d, 'John', 'Dow', TRUE)`, tableName, id))
				require.NoError(t, err)
			}()
		}
		waitGroup.Wait()

		buckets, err := m.getNewBuckets(context.Background(), time.Date(2020, 5, 25, 10, 59, 0, 0, time.UTC), 60)
		require.NoError(t, err)
		buckets = filter(buckets)
		t.Logf("Actual:\n%s", tests.FormatBuckets(buckets))
		require.Len(t, buckets, 1)

		var fingerprint string
		tables := []string{tableName}

		switch engineVersion {
		case "9.4", "9.5", "9.6":
			fingerprint = fmt.Sprintf(`INSERT /* CheckMBlkReadTime controller='test' */ INTO %s (customer_id, first_name, last_name, active) VALUES (?, ?, ?, ?)`, tableName)
			tables = []string{}
		default:
			fingerprint = fmt.Sprintf(`INSERT /* CheckMBlkReadTime controller='test' */ INTO %s (customer_id, first_name, last_name, active) VALUES ($1, $2, $3, $4)`, tableName)
		}
		actual := buckets[0]
<<<<<<< HEAD
		assert.NotZero(t, actual.Postgresql.MBlkReadTimeSum)
		expected := &agentv1.MetricsBucket{
			Common: &agentv1.MetricsBucket_Common{
=======
		assert.NotZero(t, actual.Postgresql.MSharedBlkReadTimeSum+actual.Postgresql.MSharedBlkWriteTimeSum)
		assert.Equal(t, float32(n), actual.Postgresql.MSharedBlkReadTimeCnt+actual.Postgresql.MSharedBlkWriteTimeCnt)
		expected := &agentpb.MetricsBucket{
			Common: &agentpb.MetricsBucket_Common{
>>>>>>> de95e53d
				Queryid:             actual.Common.Queryid,
				Fingerprint:         fingerprint,
				Database:            "pmm-agent",
				Tables:              tables,
				Comments:            map[string]string{"controller": "test"},
				Username:            "pmm-agent",
				AgentId:             "agent_id",
				PeriodStartUnixSecs: 1590404340,
				PeriodLengthSecs:    60,
				AgentType:           inventoryv1.AgentType_AGENT_TYPE_QAN_POSTGRESQL_PGSTATEMENTS_AGENT,
				NumQueries:          float32(n),
				MQueryTimeCnt:       float32(n),
				MQueryTimeSum:       actual.Common.MQueryTimeSum,
			},
<<<<<<< HEAD
			Postgresql: &agentv1.MetricsBucket_PostgreSQL{
				MBlkReadTimeCnt:       float32(n),
				MBlkReadTimeSum:       actual.Postgresql.MBlkReadTimeSum,
				MSharedBlksReadCnt:    actual.Postgresql.MSharedBlksReadCnt,
				MSharedBlksReadSum:    actual.Postgresql.MSharedBlksReadSum,
				MSharedBlksWrittenCnt: actual.Postgresql.MSharedBlksWrittenCnt,
				MSharedBlksWrittenSum: actual.Postgresql.MSharedBlksWrittenSum,
				MSharedBlksDirtiedCnt: actual.Postgresql.MSharedBlksDirtiedCnt,
				MSharedBlksDirtiedSum: actual.Postgresql.MSharedBlksDirtiedSum,
				MSharedBlksHitCnt:     actual.Postgresql.MSharedBlksHitCnt,
				MSharedBlksHitSum:     actual.Postgresql.MSharedBlksHitSum,
				MRowsCnt:              float32(n),
				MRowsSum:              float32(n),
=======
			Postgresql: &agentpb.MetricsBucket_PostgreSQL{
				MSharedBlkReadTimeCnt:  actual.Postgresql.MSharedBlkReadTimeCnt,
				MSharedBlkReadTimeSum:  actual.Postgresql.MSharedBlkReadTimeSum,
				MSharedBlkWriteTimeCnt: actual.Postgresql.MSharedBlkWriteTimeCnt,
				MSharedBlkWriteTimeSum: actual.Postgresql.MSharedBlkWriteTimeSum,
				MLocalBlkReadTimeCnt:   actual.Postgresql.MLocalBlkReadTimeCnt,
				MLocalBlkReadTimeSum:   actual.Postgresql.MLocalBlkReadTimeSum,
				MSharedBlksReadCnt:     actual.Postgresql.MSharedBlksReadCnt,
				MSharedBlksReadSum:     actual.Postgresql.MSharedBlksReadSum,
				MSharedBlksWrittenCnt:  float32(n),
				MSharedBlksWrittenSum:  actual.Postgresql.MSharedBlksWrittenSum,
				MSharedBlksDirtiedCnt:  actual.Postgresql.MSharedBlksDirtiedCnt,
				MSharedBlksDirtiedSum:  actual.Postgresql.MSharedBlksDirtiedSum,
				MSharedBlksHitCnt:      actual.Postgresql.MSharedBlksHitCnt,
				MSharedBlksHitSum:      actual.Postgresql.MSharedBlksHitSum,
				MRowsCnt:               float32(n),
				MRowsSum:               float32(n),
>>>>>>> de95e53d
			},
		}
		tests.AssertBucketsEqual(t, expected, actual)
		assert.LessOrEqual(t, actual.Postgresql.MSharedBlkReadTimeSum, actual.Common.MQueryTimeSum)
	})
}<|MERGE_RESOLUTION|>--- conflicted
+++ resolved
@@ -211,18 +211,7 @@
 				MQueryTimeCnt:       1,
 				MQueryTimeSum:       actual.Common.MQueryTimeSum,
 			},
-<<<<<<< HEAD
 			Postgresql: &agentv1.MetricsBucket_PostgreSQL{
-				MBlkReadTimeCnt:    actual.Postgresql.MBlkReadTimeCnt,
-				MBlkReadTimeSum:    actual.Postgresql.MBlkReadTimeSum,
-				MSharedBlksReadCnt: actual.Postgresql.MSharedBlksReadCnt,
-				MSharedBlksReadSum: actual.Postgresql.MSharedBlksReadSum,
-				MSharedBlksHitCnt:  actual.Postgresql.MSharedBlksHitCnt,
-				MSharedBlksHitSum:  actual.Postgresql.MSharedBlksHitSum,
-				MRowsCnt:           1,
-				MRowsSum:           4079,
-=======
-			Postgresql: &agentpb.MetricsBucket_PostgreSQL{
 				MSharedBlkReadTimeCnt: actual.Postgresql.MSharedBlkReadTimeCnt,
 				MSharedBlkReadTimeSum: actual.Postgresql.MSharedBlkReadTimeSum,
 				MLocalBlkReadTimeCnt:  actual.Postgresql.MLocalBlkReadTimeCnt,
@@ -233,7 +222,6 @@
 				MSharedBlksHitSum:     actual.Postgresql.MSharedBlksHitSum,
 				MRowsCnt:              1,
 				MRowsSum:              4079,
->>>>>>> de95e53d
 			},
 		}
 		expected.Common.Queryid = digests[expected.Common.Fingerprint]
@@ -266,16 +254,7 @@
 				MQueryTimeCnt:       1,
 				MQueryTimeSum:       actual.Common.MQueryTimeSum,
 			},
-<<<<<<< HEAD
 			Postgresql: &agentv1.MetricsBucket_PostgreSQL{
-				MSharedBlksHitCnt: 1,
-				MSharedBlksHitSum: mSharedBlksHitSum,
-				MRowsCnt:          1,
-				MRowsSum:          4079,
-				MBlkReadTimeCnt:   actual.Postgresql.MBlkReadTimeCnt,
-				MBlkReadTimeSum:   actual.Postgresql.MBlkReadTimeSum,
-=======
-			Postgresql: &agentpb.MetricsBucket_PostgreSQL{
 				MSharedBlksHitCnt:     1,
 				MSharedBlksHitSum:     mSharedBlksHitSum,
 				MRowsCnt:              1,
@@ -284,7 +263,6 @@
 				MSharedBlkReadTimeSum: actual.Postgresql.MSharedBlkReadTimeSum,
 				MLocalBlkReadTimeCnt:  actual.Postgresql.MLocalBlkReadTimeCnt,
 				MLocalBlkReadTimeSum:  actual.Postgresql.MLocalBlkReadTimeSum,
->>>>>>> de95e53d
 			},
 		}
 		expected.Common.Queryid = digests[expected.Common.Fingerprint]
@@ -331,18 +309,7 @@
 				MQueryTimeCnt:       1,
 				MQueryTimeSum:       actual.Common.MQueryTimeSum,
 			},
-<<<<<<< HEAD
 			Postgresql: &agentv1.MetricsBucket_PostgreSQL{
-				MBlkReadTimeCnt:    actual.Postgresql.MBlkReadTimeCnt,
-				MBlkReadTimeSum:    actual.Postgresql.MBlkReadTimeSum,
-				MSharedBlksReadCnt: actual.Postgresql.MSharedBlksReadCnt,
-				MSharedBlksReadSum: actual.Postgresql.MSharedBlksReadSum,
-				MSharedBlksHitCnt:  actual.Postgresql.MSharedBlksHitCnt,
-				MSharedBlksHitSum:  actual.Postgresql.MSharedBlksHitSum,
-				MRowsCnt:           1,
-				MRowsSum:           499,
-=======
-			Postgresql: &agentpb.MetricsBucket_PostgreSQL{
 				MSharedBlkReadTimeCnt: actual.Postgresql.MSharedBlkReadTimeCnt,
 				MSharedBlkReadTimeSum: actual.Postgresql.MSharedBlkReadTimeSum,
 				MLocalBlkReadTimeCnt:  actual.Postgresql.MLocalBlkReadTimeCnt,
@@ -353,7 +320,6 @@
 				MSharedBlksHitSum:     actual.Postgresql.MSharedBlksHitSum,
 				MRowsCnt:              1,
 				MRowsSum:              499,
->>>>>>> de95e53d
 			},
 		}
 		expected.Common.Queryid = digests[expected.Common.Fingerprint]
@@ -371,17 +337,10 @@
 
 		actual = buckets[0]
 		assert.InDelta(t, 0, actual.Common.MQueryTimeSum, 0.09)
-<<<<<<< HEAD
-		assert.InDelta(t, 0, actual.Postgresql.MBlkReadTimeCnt, 1)
-		assert.InDelta(t, 1007, actual.Postgresql.MSharedBlksHitSum, 2)
+		assert.InDelta(t, 0, actual.Postgresql.MSharedBlkReadTimeCnt, 1)
+		assert.InDelta(t, truncatedMSharedBlksHitSum, actual.Postgresql.MSharedBlksHitSum, 2)
 		expected = &agentv1.MetricsBucket{
 			Common: &agentv1.MetricsBucket_Common{
-=======
-		assert.InDelta(t, 0, actual.Postgresql.MSharedBlkReadTimeCnt, 1)
-		assert.InDelta(t, truncatedMSharedBlksHitSum, actual.Postgresql.MSharedBlksHitSum, 2)
-		expected = &agentpb.MetricsBucket{
-			Common: &agentpb.MetricsBucket_Common{
->>>>>>> de95e53d
 				Fingerprint:         selectAllCitiesLong,
 				Database:            "pmm-agent",
 				Tables:              []string{},
@@ -396,16 +355,7 @@
 				MQueryTimeCnt:       1,
 				MQueryTimeSum:       actual.Common.MQueryTimeSum,
 			},
-<<<<<<< HEAD
 			Postgresql: &agentv1.MetricsBucket_PostgreSQL{
-				MBlkReadTimeCnt:   actual.Postgresql.MBlkReadTimeCnt,
-				MBlkReadTimeSum:   actual.Postgresql.MBlkReadTimeSum,
-				MSharedBlksHitCnt: 1,
-				MSharedBlksHitSum: actual.Postgresql.MSharedBlksHitSum,
-				MRowsCnt:          1,
-				MRowsSum:          499,
-=======
-			Postgresql: &agentpb.MetricsBucket_PostgreSQL{
 				MSharedBlkReadTimeCnt: actual.Postgresql.MSharedBlkReadTimeCnt,
 				MSharedBlkReadTimeSum: actual.Postgresql.MSharedBlkReadTimeSum,
 				MLocalBlkReadTimeCnt:  actual.Postgresql.MLocalBlkReadTimeCnt,
@@ -414,7 +364,6 @@
 				MSharedBlksHitSum:     actual.Postgresql.MSharedBlksHitSum,
 				MRowsCnt:              1,
 				MRowsSum:              499,
->>>>>>> de95e53d
 			},
 		}
 		expected.Common.Queryid = digests[expected.Common.Fingerprint]
@@ -470,16 +419,10 @@
 			fingerprint = fmt.Sprintf(`INSERT /* CheckMBlkReadTime controller='test' */ INTO %s (customer_id, first_name, last_name, active) VALUES ($1, $2, $3, $4)`, tableName)
 		}
 		actual := buckets[0]
-<<<<<<< HEAD
-		assert.NotZero(t, actual.Postgresql.MBlkReadTimeSum)
+		assert.NotZero(t, actual.Postgresql.MSharedBlkReadTimeSum+actual.Postgresql.MSharedBlkWriteTimeSum)
+		assert.Equal(t, float32(n), actual.Postgresql.MSharedBlkReadTimeCnt+actual.Postgresql.MSharedBlkWriteTimeCnt)
 		expected := &agentv1.MetricsBucket{
 			Common: &agentv1.MetricsBucket_Common{
-=======
-		assert.NotZero(t, actual.Postgresql.MSharedBlkReadTimeSum+actual.Postgresql.MSharedBlkWriteTimeSum)
-		assert.Equal(t, float32(n), actual.Postgresql.MSharedBlkReadTimeCnt+actual.Postgresql.MSharedBlkWriteTimeCnt)
-		expected := &agentpb.MetricsBucket{
-			Common: &agentpb.MetricsBucket_Common{
->>>>>>> de95e53d
 				Queryid:             actual.Common.Queryid,
 				Fingerprint:         fingerprint,
 				Database:            "pmm-agent",
@@ -494,22 +437,7 @@
 				MQueryTimeCnt:       float32(n),
 				MQueryTimeSum:       actual.Common.MQueryTimeSum,
 			},
-<<<<<<< HEAD
 			Postgresql: &agentv1.MetricsBucket_PostgreSQL{
-				MBlkReadTimeCnt:       float32(n),
-				MBlkReadTimeSum:       actual.Postgresql.MBlkReadTimeSum,
-				MSharedBlksReadCnt:    actual.Postgresql.MSharedBlksReadCnt,
-				MSharedBlksReadSum:    actual.Postgresql.MSharedBlksReadSum,
-				MSharedBlksWrittenCnt: actual.Postgresql.MSharedBlksWrittenCnt,
-				MSharedBlksWrittenSum: actual.Postgresql.MSharedBlksWrittenSum,
-				MSharedBlksDirtiedCnt: actual.Postgresql.MSharedBlksDirtiedCnt,
-				MSharedBlksDirtiedSum: actual.Postgresql.MSharedBlksDirtiedSum,
-				MSharedBlksHitCnt:     actual.Postgresql.MSharedBlksHitCnt,
-				MSharedBlksHitSum:     actual.Postgresql.MSharedBlksHitSum,
-				MRowsCnt:              float32(n),
-				MRowsSum:              float32(n),
-=======
-			Postgresql: &agentpb.MetricsBucket_PostgreSQL{
 				MSharedBlkReadTimeCnt:  actual.Postgresql.MSharedBlkReadTimeCnt,
 				MSharedBlkReadTimeSum:  actual.Postgresql.MSharedBlkReadTimeSum,
 				MSharedBlkWriteTimeCnt: actual.Postgresql.MSharedBlkWriteTimeCnt,
@@ -526,7 +454,6 @@
 				MSharedBlksHitSum:      actual.Postgresql.MSharedBlksHitSum,
 				MRowsCnt:               float32(n),
 				MRowsSum:               float32(n),
->>>>>>> de95e53d
 			},
 		}
 		tests.AssertBucketsEqual(t, expected, actual)
