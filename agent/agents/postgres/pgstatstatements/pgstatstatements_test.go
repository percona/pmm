// Copyright (C) 2023 Percona LLC
//
// Licensed under the Apache License, Version 2.0 (the "License");
// you may not use this file except in compliance with the License.
// You may obtain a copy of the License at
//
//  http://www.apache.org/licenses/LICENSE-2.0
//
// Unless required by applicable law or agreed to in writing, software
// distributed under the License is distributed on an "AS IS" BASIS,
// WITHOUT WARRANTIES OR CONDITIONS OF ANY KIND, either express or implied.
// See the License for the specific language governing permissions and
// limitations under the License.

package pgstatstatements

import (
	"context"
	"fmt"
	"math/rand"
	"os"
	"strconv"
	"strings"
	"sync"
	"testing"
	"time"

	"github.com/sirupsen/logrus"
	"github.com/stretchr/testify/assert"
	"github.com/stretchr/testify/require"
	"gopkg.in/reform.v1"
	"gopkg.in/reform.v1/dialects/postgresql"

	"github.com/percona/pmm/agent/utils/tests"
	"github.com/percona/pmm/agent/utils/truncate"
	agentv1 "github.com/percona/pmm/api/agent/v1"
	inventoryv1 "github.com/percona/pmm/api/inventory/v1"
)

func setup(t *testing.T, db *reform.DB) *PGStatStatementsQAN {
	t.Helper()

	selectQuery := fmt.Sprintf("SELECT /* %s */ ", queryTag)

	_, err := db.Exec(selectQuery + "pg_stat_statements_reset()")
	require.NoError(t, err)

	p, err := newPgStatStatementsQAN(db.WithTag(queryTag), nil, "agent_id", truncate.GetDefaultMaxQueryLength(), false, logrus.WithField("test", t.Name()))
	require.NoError(t, err)

	return p
}

// filter removes buckets for queries that are not expected by tests.
func filter(mb []*agentv1.MetricsBucket) []*agentv1.MetricsBucket {
	res := make([]*agentv1.MetricsBucket, 0, len(mb))
	for _, b := range mb {
		switch {
		case strings.Contains(b.Common.Fingerprint, "/* agent='pgstatstatements' */"):
			continue
		default:
			res = append(res, b)
		}
	}
	return res
}

func TestPGStatStatementsQAN(t *testing.T) {
	sqlDB := tests.OpenTestPostgreSQL(t)
	defer sqlDB.Close() //nolint:errcheck
	db := reform.NewDB(sqlDB, postgresql.Dialect, reform.NewPrintfLogger(t.Logf))

	_, err := db.Exec("CREATE EXTENSION IF NOT EXISTS pg_stat_statements SCHEMA public")
	require.NoError(t, err)

	defer func() {
		_, err := db.Exec("DROP EXTENSION pg_stat_statements")
		assert.NoError(t, err)
	}()

	structs, err := db.SelectAllFrom(pgStatDatabaseView, "")
	require.NoError(t, err)
	tests.LogTable(t, structs)

	pgStatVersion, err := getPgStatVersion(db.Querier)
	require.NoError(t, err)

	_, view := newPgStatMonitorStructs(pgStatVersion)
	structs, err = db.SelectAllFrom(view, "")
	require.NoError(t, err)
	tests.LogTable(t, structs)

	const selectAllCities = "SELECT /* AllCities:pgstatstatements controller='test' */ * FROM city"
	const selectAllCitiesLong = "SELECT /* AllCitiesTruncated:pgstatstatements controller='test' */ * FROM city WHERE id IN " +
		"($1, $2, $3, $4, $5, $6, $7, $8, $9, $10, $11, $12, $13, $14, $15, $16, $17, $18, $19, $20, " +
		"$21, $22, $23, $24, $25, $26, $27, $28, $29, $30, $31, $32, $33, $34, $35, $36, $37, $38, $39, $40, " +
		"$41, $42, $43, $44, $45, $46, $47, $48, $49, $50, $51, $52, $53, $54, $55, $56, $57, $58, $59, $60, " +
		"$61, $62, $63, $64, $65, $66, $67, $68, $69, $70, $71, $72, $73, $74, $75, $76, $77, $78, $79, $80, " +
		"$81, $82, $83, $84, $85, $86, $87, $88, $89, $90, $91, $92, $93, $94, $95, $96, $97, $98, $99, $100, " +
		"$101, $102, $103, $104, $105, $106, $107, $108, $109, $110, $111, $112, $113, $114, $115, $116, $117, $118, $119, $120, " +
		"$121, $122, $123, $124, $125, $126, $127, $128, $129, $130, $131, $132, $133, $134, $135, $136, $137, $138, $139, $140, " +
		"$141, $142, $143, $144, $145, $146, $147, $148, $149, $150, $151, $152, $153, $154, $155, $156, $157, $158, $159, $160, " +
		"$161, $162, $163, $164, $165, $166, $167, $168, $169, $170, $171, $172, $173, $174, $175, $176, $177, $178, $179, $180, " +
		"$181, $182, $183, $184, $185, $186, $187, $188, $189, $190, $191, $192, $193, $194, $195, $196, $197, $198, $199, $200, " +
		"$201, $202, $203, $204, $205, $206, $207, $208, $209, $210, $211, $212, $213, $214, $215, $216, $217, $218, $219, $220, " +
		"$221, $222, $223, $224, $225, $226, $227, $228, $229, $230, $231, $232, $233, $234, $235, $236, $237, $238, $239, $240, " +
		"$241, $242, $243, $244, $245, $246, $247, $248, $249, $250, $251, $252, $253, $254, $255, $256, $257, $258, $259, $260, " +
		"$261, $262, $263, $264, $265, $266, $267, $268, $269, $270, $271, $272, $273, $274, $275, $276, $277, $278, $279, $280, " +
		"$281, $282, $283, $284, $285, $286, $287, $288, $289, $290, $291, $292, $293, $294, $295, $296, $297, $298, $299, $300, " +
		"$301, $302, $303, $304, $305, $306, $307, $308, $309, $310, $311, $312, $313, $314, $315, $316, $317, $318, $319, $320, " +
		"$321, $322, $323, $324, $325, $326, $327, $328, $329, $330, $331, $332, $333, $334, $335, $336, $337, $338, $339, $340, " +
		"$341, $342, $343, $3 ..."

	// Need to detect vendor because result for mSharedBlksReadSum are different for different images for postgres.
	mSharedBlksHitSum := float32(33)
	if strings.Contains(os.Getenv("POSTGRES_IMAGE"), "perconalab") {
		mSharedBlksHitSum = 32
	}
	truncatedMSharedBlksHitSum := mSharedBlksHitSum

	engineVersion := tests.PostgreSQLVersion(t, sqlDB)
	var digests map[string]string // digest_text/fingerprint to digest/query_id
	switch engineVersion {
<<<<<<< HEAD
=======
	case "9.4":
		truncatedMSharedBlksHitSum = float32(1007)
		digests = map[string]string{
			selectAllCities:     "3239586867",
			selectAllCitiesLong: "2745128652",
		}
	case "9.5", "9.6":
		truncatedMSharedBlksHitSum = float32(1007)
		digests = map[string]string{
			selectAllCities:     "3994135135",
			selectAllCitiesLong: "2677760328",
		}
>>>>>>> 4141b568
	case "10":
		truncatedMSharedBlksHitSum = float32(1007)
		digests = map[string]string{
			selectAllCities:     "2229807896",
			selectAllCitiesLong: "3454929487",
		}
	case "11":
		truncatedMSharedBlksHitSum = float32(1007)
		digests = map[string]string{
			selectAllCities:     "-4056421706168012289",
			selectAllCitiesLong: "2233640464962569536",
		}
	case "12":
		truncatedMSharedBlksHitSum = float32(1007)
		digests = map[string]string{
			selectAllCities:     "5627444073676588515",
			selectAllCitiesLong: "-1605123213815583414",
		}
	case "13":
		truncatedMSharedBlksHitSum = float32(1007)
		digests = map[string]string{
			selectAllCities:     "-32455482996301954",
			selectAllCitiesLong: "-4813789842463369261",
		}
	case "14", "15":
		digests = map[string]string{
			selectAllCities:     "5991662752016701281",
			selectAllCitiesLong: "-3564720362103294944",
		}
<<<<<<< HEAD
	case "15":
		digests = map[string]string{
			selectAllCities:     "5991662752016701281",
			selectAllCitiesLong: "-3564720362103294944",
		}
=======
>>>>>>> 4141b568
	case "16":
		digests = map[string]string{
			selectAllCities:     "9094455616937907056",
			selectAllCitiesLong: "-8264367755446145090",
		}
<<<<<<< HEAD
=======
	case "17":
		truncatedMSharedBlksHitSum = float32(8)
		digests = map[string]string{
			selectAllCities:     "1563925687573067138",
			selectAllCitiesLong: "-3196437048361615995",
		}
>>>>>>> 4141b568
	default:
		t.Log("Unhandled version, assuming dummy digests.")
		digests = map[string]string{
			selectAllCities:     "TODO-selectAllCities",
			selectAllCitiesLong: "TODO-selectAllCitiesLong",
		}
	}

	t.Run("AllCities", func(t *testing.T) {
		m := setup(t, db)

		_, err := db.Exec(selectAllCities)
		require.NoError(t, err)

		buckets, err := m.getNewBuckets(context.Background(), time.Date(2019, 4, 1, 10, 59, 0, 0, time.UTC), 60)
		require.NoError(t, err)
		buckets = filter(buckets)
		t.Logf("Actual:\n%s", tests.FormatBuckets(buckets))
		require.Len(t, buckets, 1)

		actual := buckets[0]
		assert.InDelta(t, 0, actual.Common.MQueryTimeSum, 0.09)
		assert.Equal(t, mSharedBlksHitSum, actual.Postgresql.MSharedBlksHitSum+actual.Postgresql.MSharedBlksReadSum)
		assert.InDelta(t, 1.5, actual.Postgresql.MSharedBlksHitCnt+actual.Postgresql.MSharedBlksReadCnt, 0.5)
		expected := &agentv1.MetricsBucket{
			Common: &agentv1.MetricsBucket_Common{
				Fingerprint:         selectAllCities,
				Database:            "pmm-agent",
				Tables:              []string{"city"},
				Comments:            map[string]string{"controller": "test"},
				Username:            "pmm-agent",
				AgentId:             "agent_id",
				PeriodStartUnixSecs: 1554116340,
				PeriodLengthSecs:    60,
				AgentType:           inventoryv1.AgentType_AGENT_TYPE_QAN_POSTGRESQL_PGSTATEMENTS_AGENT,
				NumQueries:          1,
				MQueryTimeCnt:       1,
				MQueryTimeSum:       actual.Common.MQueryTimeSum,
			},
			Postgresql: &agentv1.MetricsBucket_PostgreSQL{
				MSharedBlkReadTimeCnt: actual.Postgresql.MSharedBlkReadTimeCnt,
				MSharedBlkReadTimeSum: actual.Postgresql.MSharedBlkReadTimeSum,
				MLocalBlkReadTimeCnt:  actual.Postgresql.MLocalBlkReadTimeCnt,
				MLocalBlkReadTimeSum:  actual.Postgresql.MLocalBlkReadTimeSum,
				MSharedBlksReadCnt:    actual.Postgresql.MSharedBlksReadCnt,
				MSharedBlksReadSum:    actual.Postgresql.MSharedBlksReadSum,
				MSharedBlksHitCnt:     actual.Postgresql.MSharedBlksHitCnt,
				MSharedBlksHitSum:     actual.Postgresql.MSharedBlksHitSum,
				MRowsCnt:              1,
				MRowsSum:              4079,
			},
		}
		expected.Common.Queryid = digests[expected.Common.Fingerprint]
		tests.AssertBucketsEqual(t, expected, actual)
		assert.LessOrEqual(t, actual.Postgresql.MSharedBlkReadTimeSum, actual.Common.MQueryTimeSum)

		_, err = db.Exec(selectAllCities)
		require.NoError(t, err)

		buckets, err = m.getNewBuckets(context.Background(), time.Date(2019, 4, 1, 10, 59, 0, 0, time.UTC), 60)
		require.NoError(t, err)
		buckets = filter(buckets)
		t.Logf("Actual:\n%s", tests.FormatBuckets(buckets))
		require.Len(t, buckets, 1)

		actual = buckets[0]
		assert.InDelta(t, 0, actual.Common.MQueryTimeSum, 0.09)
		expected = &agentv1.MetricsBucket{
			Common: &agentv1.MetricsBucket_Common{
				Fingerprint:         selectAllCities,
				Database:            "pmm-agent",
				Tables:              []string{"city"},
				Comments:            map[string]string{"controller": "test"},
				Username:            "pmm-agent",
				AgentId:             "agent_id",
				PeriodStartUnixSecs: 1554116340,
				PeriodLengthSecs:    60,
				AgentType:           inventoryv1.AgentType_AGENT_TYPE_QAN_POSTGRESQL_PGSTATEMENTS_AGENT,
				NumQueries:          1,
				MQueryTimeCnt:       1,
				MQueryTimeSum:       actual.Common.MQueryTimeSum,
			},
			Postgresql: &agentv1.MetricsBucket_PostgreSQL{
				MSharedBlksHitCnt:     1,
				MSharedBlksHitSum:     mSharedBlksHitSum,
				MRowsCnt:              1,
				MRowsSum:              4079,
				MSharedBlkReadTimeCnt: actual.Postgresql.MSharedBlkReadTimeCnt,
				MSharedBlkReadTimeSum: actual.Postgresql.MSharedBlkReadTimeSum,
				MLocalBlkReadTimeCnt:  actual.Postgresql.MLocalBlkReadTimeCnt,
				MLocalBlkReadTimeSum:  actual.Postgresql.MLocalBlkReadTimeSum,
			},
		}
		expected.Common.Queryid = digests[expected.Common.Fingerprint]
		tests.AssertBucketsEqual(t, expected, actual)
		assert.LessOrEqual(t, actual.Postgresql.MSharedBlkReadTimeSum, actual.Common.MQueryTimeSum)
	})

	t.Run("AllCitiesTruncated", func(t *testing.T) {
		m := setup(t, db)

		const n = 500
		placeholders := db.Placeholders(1, n)
		args := make([]interface{}, n)
		for i := 0; i < n; i++ {
			args[i] = i
		}
		q := fmt.Sprintf("SELECT /* AllCitiesTruncated:pgstatstatements controller='test' */ * FROM city WHERE id IN (%s)", strings.Join(placeholders, ", "))
		_, err := db.Exec(q, args...)
		require.NoError(t, err)

		buckets, err := m.getNewBuckets(context.Background(), time.Date(2019, 4, 1, 10, 59, 0, 0, time.UTC), 60)
		require.NoError(t, err)
		buckets = filter(buckets)
		t.Logf("Actual:\n%s", tests.FormatBuckets(buckets))
		require.Len(t, buckets, 1)

		expectedSharedBlksHitSum := float32(1007)
		engineVersionInt, err := strconv.Atoi(engineVersion)
		assert.NoError(t, err)
		if engineVersionInt >= 14 {
			expectedSharedBlksHitSum = 32
		}

		actual := buckets[0]
		assert.InDelta(t, 0, actual.Common.MQueryTimeSum, 0.09)
<<<<<<< HEAD
		assert.InDelta(t, expectedSharedBlksHitSum+3, actual.Postgresql.MSharedBlksHitSum+actual.Postgresql.MSharedBlksReadSum, 3)
=======
		assert.InDelta(t, truncatedMSharedBlksHitSum, actual.Postgresql.MSharedBlksHitSum+actual.Postgresql.MSharedBlksReadSum, 3)
>>>>>>> 4141b568
		assert.InDelta(t, 1.5, actual.Postgresql.MSharedBlksHitCnt+actual.Postgresql.MSharedBlksReadCnt, 0.5)
		expected := &agentv1.MetricsBucket{
			Common: &agentv1.MetricsBucket_Common{
				Fingerprint:         selectAllCitiesLong,
				Database:            "pmm-agent",
				Tables:              []string{},
				Comments:            map[string]string{"controller": "test"},
				Username:            "pmm-agent",
				AgentId:             "agent_id",
				PeriodStartUnixSecs: 1554116340,
				PeriodLengthSecs:    60,
				IsTruncated:         true,
				AgentType:           inventoryv1.AgentType_AGENT_TYPE_QAN_POSTGRESQL_PGSTATEMENTS_AGENT,
				NumQueries:          1,
				MQueryTimeCnt:       1,
				MQueryTimeSum:       actual.Common.MQueryTimeSum,
			},
			Postgresql: &agentv1.MetricsBucket_PostgreSQL{
				MSharedBlkReadTimeCnt: actual.Postgresql.MSharedBlkReadTimeCnt,
				MSharedBlkReadTimeSum: actual.Postgresql.MSharedBlkReadTimeSum,
				MLocalBlkReadTimeCnt:  actual.Postgresql.MLocalBlkReadTimeCnt,
				MLocalBlkReadTimeSum:  actual.Postgresql.MLocalBlkReadTimeSum,
				MSharedBlksReadCnt:    actual.Postgresql.MSharedBlksReadCnt,
				MSharedBlksReadSum:    actual.Postgresql.MSharedBlksReadSum,
				MSharedBlksHitCnt:     actual.Postgresql.MSharedBlksHitCnt,
				MSharedBlksHitSum:     actual.Postgresql.MSharedBlksHitSum,
				MRowsCnt:              1,
				MRowsSum:              499,
			},
		}
		expected.Common.Queryid = digests[expected.Common.Fingerprint]
		tests.AssertBucketsEqual(t, expected, actual)
		assert.LessOrEqual(t, actual.Postgresql.MSharedBlkReadTimeSum, actual.Common.MQueryTimeSum)

		_, err = db.Exec(q, args...)
		require.NoError(t, err)

		buckets, err = m.getNewBuckets(context.Background(), time.Date(2019, 4, 1, 10, 59, 0, 0, time.UTC), 60)
		require.NoError(t, err)
		buckets = filter(buckets)
		t.Logf("Actual:\n%s", tests.FormatBuckets(buckets))
		require.Len(t, buckets, 1)

		actual = buckets[0]
		assert.InDelta(t, 0, actual.Common.MQueryTimeSum, 0.09)
<<<<<<< HEAD
		assert.InDelta(t, 0, actual.Postgresql.MBlkReadTimeCnt, 1)
		assert.InDelta(t, expectedSharedBlksHitSum, actual.Postgresql.MSharedBlksHitSum, 2)
=======
		assert.InDelta(t, 0, actual.Postgresql.MSharedBlkReadTimeCnt, 1)
		assert.InDelta(t, truncatedMSharedBlksHitSum, actual.Postgresql.MSharedBlksHitSum, 2)
>>>>>>> 4141b568
		expected = &agentv1.MetricsBucket{
			Common: &agentv1.MetricsBucket_Common{
				Fingerprint:         selectAllCitiesLong,
				Database:            "pmm-agent",
				Tables:              []string{},
				Comments:            map[string]string{"controller": "test"},
				Username:            "pmm-agent",
				AgentId:             "agent_id",
				PeriodStartUnixSecs: 1554116340,
				PeriodLengthSecs:    60,
				IsTruncated:         true,
				AgentType:           inventoryv1.AgentType_AGENT_TYPE_QAN_POSTGRESQL_PGSTATEMENTS_AGENT,
				NumQueries:          1,
				MQueryTimeCnt:       1,
				MQueryTimeSum:       actual.Common.MQueryTimeSum,
			},
			Postgresql: &agentv1.MetricsBucket_PostgreSQL{
<<<<<<< HEAD
				MBlkReadTimeCnt:   actual.Postgresql.MBlkReadTimeCnt,
				MBlkReadTimeSum:   actual.Postgresql.MBlkReadTimeSum,
				MSharedBlksHitCnt: actual.Postgresql.MSharedBlksHitCnt,
				MSharedBlksHitSum: actual.Postgresql.MSharedBlksHitSum,
				MRowsCnt:          1,
				MRowsSum:          499,
=======
				MSharedBlkReadTimeCnt: actual.Postgresql.MSharedBlkReadTimeCnt,
				MSharedBlkReadTimeSum: actual.Postgresql.MSharedBlkReadTimeSum,
				MLocalBlkReadTimeCnt:  actual.Postgresql.MLocalBlkReadTimeCnt,
				MLocalBlkReadTimeSum:  actual.Postgresql.MLocalBlkReadTimeSum,
				MSharedBlksHitCnt:     1,
				MSharedBlksHitSum:     actual.Postgresql.MSharedBlksHitSum,
				MRowsCnt:              1,
				MRowsSum:              499,
>>>>>>> 4141b568
			},
		}
		expected.Common.Queryid = digests[expected.Common.Fingerprint]
		tests.AssertBucketsEqual(t, expected, actual)
		assert.LessOrEqual(t, actual.Postgresql.MSharedBlkReadTimeSum, actual.Common.MQueryTimeSum)
	})

	t.Run("CheckMBlkReadTime", func(t *testing.T) {
		r := rand.New(rand.NewSource(time.Now().Unix())) //nolint:gosec
		tableName := fmt.Sprintf("customer%d", r.Int())
		_, err := db.Exec(fmt.Sprintf(`
		CREATE TABLE %s (
			customer_id integer NOT NULL,
			first_name character varying(45) NOT NULL,
			last_name character varying(45) NOT NULL,
			active boolean
		)`, tableName))
		require.NoError(t, err)
		defer func() {
			_, err := db.Exec(fmt.Sprintf(`DROP TABLE %s`, tableName))
			require.NoError(t, err)
		}()
		m := setup(t, db)

		var waitGroup sync.WaitGroup
		n := 1000
		for i := 0; i < n; i++ {
			id := i
			waitGroup.Add(1)
			go func() {
				defer waitGroup.Done()
				_, err := db.Exec(
					fmt.Sprintf(`INSERT /* CheckMBlkReadTime controller='test' */ INTO %s (customer_id, first_name, last_name, active) VALUES (%d, 'John', 'Dow', TRUE)`, tableName, id))
				require.NoError(t, err)
			}()
		}
		waitGroup.Wait()

		buckets, err := m.getNewBuckets(context.Background(), time.Date(2020, 5, 25, 10, 59, 0, 0, time.UTC), 60)
		require.NoError(t, err)
		buckets = filter(buckets)
		t.Logf("Actual:\n%s", tests.FormatBuckets(buckets))
		require.Len(t, buckets, 1)

		fingerprint := fmt.Sprintf(`INSERT /* CheckMBlkReadTime controller='test' */ INTO %s (customer_id, first_name, last_name, active) VALUES ($1, $2, $3, $4)`, tableName)

		actual := buckets[0]
<<<<<<< HEAD
=======
		assert.NotZero(t, actual.Postgresql.MSharedBlkReadTimeSum+actual.Postgresql.MSharedBlkWriteTimeSum)
		assert.Equal(t, float32(n), actual.Postgresql.MSharedBlkReadTimeCnt+actual.Postgresql.MSharedBlkWriteTimeCnt)
>>>>>>> 4141b568
		expected := &agentv1.MetricsBucket{
			Common: &agentv1.MetricsBucket_Common{
				Queryid:             actual.Common.Queryid,
				Fingerprint:         fingerprint,
				Database:            "pmm-agent",
				Tables:              []string{tableName},
				Comments:            map[string]string{"controller": "test"},
				Username:            "pmm-agent",
				AgentId:             "agent_id",
				PeriodStartUnixSecs: 1590404340,
				PeriodLengthSecs:    60,
				AgentType:           inventoryv1.AgentType_AGENT_TYPE_QAN_POSTGRESQL_PGSTATEMENTS_AGENT,
				NumQueries:          float32(n),
				MQueryTimeCnt:       float32(n),
				MQueryTimeSum:       actual.Common.MQueryTimeSum,
			},
			Postgresql: &agentv1.MetricsBucket_PostgreSQL{
<<<<<<< HEAD
				MBlkReadTimeCnt:       actual.Postgresql.MBlkReadTimeCnt,
				MBlkReadTimeSum:       actual.Postgresql.MBlkReadTimeSum,
				MBlkWriteTimeCnt:      actual.Postgresql.MBlkWriteTimeCnt,
				MBlkWriteTimeSum:      actual.Postgresql.MBlkWriteTimeSum,
				MSharedBlksReadCnt:    actual.Postgresql.MSharedBlksReadCnt,
				MSharedBlksReadSum:    actual.Postgresql.MSharedBlksReadSum,
				MSharedBlksWrittenCnt: actual.Postgresql.MSharedBlksWrittenCnt,
				MSharedBlksWrittenSum: actual.Postgresql.MSharedBlksWrittenSum,
				MSharedBlksDirtiedCnt: actual.Postgresql.MSharedBlksDirtiedCnt,
				MSharedBlksDirtiedSum: actual.Postgresql.MSharedBlksDirtiedSum,
				MSharedBlksHitCnt:     actual.Postgresql.MSharedBlksHitCnt,
				MSharedBlksHitSum:     actual.Postgresql.MSharedBlksHitSum,
				MRowsCnt:              float32(n),
				MRowsSum:              float32(n),
=======
				MSharedBlkReadTimeCnt:  actual.Postgresql.MSharedBlkReadTimeCnt,
				MSharedBlkReadTimeSum:  actual.Postgresql.MSharedBlkReadTimeSum,
				MSharedBlkWriteTimeCnt: actual.Postgresql.MSharedBlkWriteTimeCnt,
				MSharedBlkWriteTimeSum: actual.Postgresql.MSharedBlkWriteTimeSum,
				MLocalBlkReadTimeCnt:   actual.Postgresql.MLocalBlkReadTimeCnt,
				MLocalBlkReadTimeSum:   actual.Postgresql.MLocalBlkReadTimeSum,
				MSharedBlksReadCnt:     actual.Postgresql.MSharedBlksReadCnt,
				MSharedBlksReadSum:     actual.Postgresql.MSharedBlksReadSum,
				MSharedBlksWrittenCnt:  float32(n),
				MSharedBlksWrittenSum:  actual.Postgresql.MSharedBlksWrittenSum,
				MSharedBlksDirtiedCnt:  actual.Postgresql.MSharedBlksDirtiedCnt,
				MSharedBlksDirtiedSum:  actual.Postgresql.MSharedBlksDirtiedSum,
				MSharedBlksHitCnt:      actual.Postgresql.MSharedBlksHitCnt,
				MSharedBlksHitSum:      actual.Postgresql.MSharedBlksHitSum,
				MRowsCnt:               float32(n),
				MRowsSum:               float32(n),
>>>>>>> 4141b568
			},
		}
		assert.InDelta(t, n, actual.Postgresql.MBlkWriteTimeCnt+actual.Postgresql.MBlkReadTimeCnt, 1)
		tests.AssertBucketsEqual(t, expected, actual)
		assert.LessOrEqual(t, actual.Postgresql.MSharedBlkReadTimeSum, actual.Common.MQueryTimeSum)
	})
}<|MERGE_RESOLUTION|>--- conflicted
+++ resolved
@@ -121,21 +121,6 @@
 	engineVersion := tests.PostgreSQLVersion(t, sqlDB)
 	var digests map[string]string // digest_text/fingerprint to digest/query_id
 	switch engineVersion {
-<<<<<<< HEAD
-=======
-	case "9.4":
-		truncatedMSharedBlksHitSum = float32(1007)
-		digests = map[string]string{
-			selectAllCities:     "3239586867",
-			selectAllCitiesLong: "2745128652",
-		}
-	case "9.5", "9.6":
-		truncatedMSharedBlksHitSum = float32(1007)
-		digests = map[string]string{
-			selectAllCities:     "3994135135",
-			selectAllCitiesLong: "2677760328",
-		}
->>>>>>> 4141b568
 	case "10":
 		truncatedMSharedBlksHitSum = float32(1007)
 		digests = map[string]string{
@@ -165,28 +150,17 @@
 			selectAllCities:     "5991662752016701281",
 			selectAllCitiesLong: "-3564720362103294944",
 		}
-<<<<<<< HEAD
-	case "15":
-		digests = map[string]string{
-			selectAllCities:     "5991662752016701281",
-			selectAllCitiesLong: "-3564720362103294944",
-		}
-=======
->>>>>>> 4141b568
 	case "16":
 		digests = map[string]string{
 			selectAllCities:     "9094455616937907056",
 			selectAllCitiesLong: "-8264367755446145090",
 		}
-<<<<<<< HEAD
-=======
 	case "17":
 		truncatedMSharedBlksHitSum = float32(8)
 		digests = map[string]string{
 			selectAllCities:     "1563925687573067138",
 			selectAllCitiesLong: "-3196437048361615995",
 		}
->>>>>>> 4141b568
 	default:
 		t.Log("Unhandled version, assuming dummy digests.")
 		digests = map[string]string{
@@ -313,11 +287,7 @@
 
 		actual := buckets[0]
 		assert.InDelta(t, 0, actual.Common.MQueryTimeSum, 0.09)
-<<<<<<< HEAD
-		assert.InDelta(t, expectedSharedBlksHitSum+3, actual.Postgresql.MSharedBlksHitSum+actual.Postgresql.MSharedBlksReadSum, 3)
-=======
 		assert.InDelta(t, truncatedMSharedBlksHitSum, actual.Postgresql.MSharedBlksHitSum+actual.Postgresql.MSharedBlksReadSum, 3)
->>>>>>> 4141b568
 		assert.InDelta(t, 1.5, actual.Postgresql.MSharedBlksHitCnt+actual.Postgresql.MSharedBlksReadCnt, 0.5)
 		expected := &agentv1.MetricsBucket{
 			Common: &agentv1.MetricsBucket_Common{
@@ -363,13 +333,8 @@
 
 		actual = buckets[0]
 		assert.InDelta(t, 0, actual.Common.MQueryTimeSum, 0.09)
-<<<<<<< HEAD
-		assert.InDelta(t, 0, actual.Postgresql.MBlkReadTimeCnt, 1)
-		assert.InDelta(t, expectedSharedBlksHitSum, actual.Postgresql.MSharedBlksHitSum, 2)
-=======
 		assert.InDelta(t, 0, actual.Postgresql.MSharedBlkReadTimeCnt, 1)
 		assert.InDelta(t, truncatedMSharedBlksHitSum, actual.Postgresql.MSharedBlksHitSum, 2)
->>>>>>> 4141b568
 		expected = &agentv1.MetricsBucket{
 			Common: &agentv1.MetricsBucket_Common{
 				Fingerprint:         selectAllCitiesLong,
@@ -387,23 +352,14 @@
 				MQueryTimeSum:       actual.Common.MQueryTimeSum,
 			},
 			Postgresql: &agentv1.MetricsBucket_PostgreSQL{
-<<<<<<< HEAD
-				MBlkReadTimeCnt:   actual.Postgresql.MBlkReadTimeCnt,
-				MBlkReadTimeSum:   actual.Postgresql.MBlkReadTimeSum,
-				MSharedBlksHitCnt: actual.Postgresql.MSharedBlksHitCnt,
-				MSharedBlksHitSum: actual.Postgresql.MSharedBlksHitSum,
-				MRowsCnt:          1,
-				MRowsSum:          499,
-=======
 				MSharedBlkReadTimeCnt: actual.Postgresql.MSharedBlkReadTimeCnt,
 				MSharedBlkReadTimeSum: actual.Postgresql.MSharedBlkReadTimeSum,
 				MLocalBlkReadTimeCnt:  actual.Postgresql.MLocalBlkReadTimeCnt,
 				MLocalBlkReadTimeSum:  actual.Postgresql.MLocalBlkReadTimeSum,
-				MSharedBlksHitCnt:     1,
+				MSharedBlksHitCnt:     actual.Postgresql.MSharedBlksHitCnt,
 				MSharedBlksHitSum:     actual.Postgresql.MSharedBlksHitSum,
 				MRowsCnt:              1,
 				MRowsSum:              499,
->>>>>>> 4141b568
 			},
 		}
 		expected.Common.Queryid = digests[expected.Common.Fingerprint]
@@ -451,11 +407,8 @@
 		fingerprint := fmt.Sprintf(`INSERT /* CheckMBlkReadTime controller='test' */ INTO %s (customer_id, first_name, last_name, active) VALUES ($1, $2, $3, $4)`, tableName)
 
 		actual := buckets[0]
-<<<<<<< HEAD
-=======
 		assert.NotZero(t, actual.Postgresql.MSharedBlkReadTimeSum+actual.Postgresql.MSharedBlkWriteTimeSum)
 		assert.Equal(t, float32(n), actual.Postgresql.MSharedBlkReadTimeCnt+actual.Postgresql.MSharedBlkWriteTimeCnt)
->>>>>>> 4141b568
 		expected := &agentv1.MetricsBucket{
 			Common: &agentv1.MetricsBucket_Common{
 				Queryid:             actual.Common.Queryid,
@@ -473,22 +426,6 @@
 				MQueryTimeSum:       actual.Common.MQueryTimeSum,
 			},
 			Postgresql: &agentv1.MetricsBucket_PostgreSQL{
-<<<<<<< HEAD
-				MBlkReadTimeCnt:       actual.Postgresql.MBlkReadTimeCnt,
-				MBlkReadTimeSum:       actual.Postgresql.MBlkReadTimeSum,
-				MBlkWriteTimeCnt:      actual.Postgresql.MBlkWriteTimeCnt,
-				MBlkWriteTimeSum:      actual.Postgresql.MBlkWriteTimeSum,
-				MSharedBlksReadCnt:    actual.Postgresql.MSharedBlksReadCnt,
-				MSharedBlksReadSum:    actual.Postgresql.MSharedBlksReadSum,
-				MSharedBlksWrittenCnt: actual.Postgresql.MSharedBlksWrittenCnt,
-				MSharedBlksWrittenSum: actual.Postgresql.MSharedBlksWrittenSum,
-				MSharedBlksDirtiedCnt: actual.Postgresql.MSharedBlksDirtiedCnt,
-				MSharedBlksDirtiedSum: actual.Postgresql.MSharedBlksDirtiedSum,
-				MSharedBlksHitCnt:     actual.Postgresql.MSharedBlksHitCnt,
-				MSharedBlksHitSum:     actual.Postgresql.MSharedBlksHitSum,
-				MRowsCnt:              float32(n),
-				MRowsSum:              float32(n),
-=======
 				MSharedBlkReadTimeCnt:  actual.Postgresql.MSharedBlkReadTimeCnt,
 				MSharedBlkReadTimeSum:  actual.Postgresql.MSharedBlkReadTimeSum,
 				MSharedBlkWriteTimeCnt: actual.Postgresql.MSharedBlkWriteTimeCnt,
@@ -505,7 +442,6 @@
 				MSharedBlksHitSum:      actual.Postgresql.MSharedBlksHitSum,
 				MRowsCnt:               float32(n),
 				MRowsSum:               float32(n),
->>>>>>> 4141b568
 			},
 		}
 		assert.InDelta(t, n, actual.Postgresql.MBlkWriteTimeCnt+actual.Postgresql.MBlkReadTimeCnt, 1)
