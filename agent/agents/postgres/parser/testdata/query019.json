--- conflicted
+++ resolved
@@ -4,8 +4,4 @@
     "without_complaints"
   ],
   "error": ""
-<<<<<<< HEAD
 }
-=======
-}
->>>>>>> 0b405e88
