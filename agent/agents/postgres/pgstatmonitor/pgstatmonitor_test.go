--- conflicted
+++ resolved
@@ -248,30 +248,7 @@
 				MQueryTimeCnt:       1,
 				MQueryTimeSum:       actual.Common.MQueryTimeSum,
 			},
-<<<<<<< HEAD
 			Postgresql: &agentv1.MetricsBucket_PostgreSQL{
-				MBlkReadTimeCnt:    actual.Postgresql.MBlkReadTimeCnt,
-				MBlkReadTimeSum:    actual.Postgresql.MBlkReadTimeSum,
-				MSharedBlksReadCnt: actual.Postgresql.MSharedBlksReadCnt,
-				MSharedBlksReadSum: actual.Postgresql.MSharedBlksReadSum,
-				MSharedBlksHitCnt:  actual.Postgresql.MSharedBlksHitCnt,
-				MSharedBlksHitSum:  actual.Postgresql.MSharedBlksHitSum,
-				MRowsCnt:           1,
-				MRowsSum:           239,
-				MCpuUserTimeCnt:    actual.Postgresql.MCpuUserTimeCnt,
-				MCpuUserTimeSum:    actual.Postgresql.MCpuUserTimeSum,
-				MCpuSysTimeCnt:     actual.Postgresql.MCpuSysTimeCnt,
-				MCpuSysTimeSum:     actual.Postgresql.MCpuSysTimeSum,
-				CmdType:            selectCMDType,
-				HistogramItems:     actual.Postgresql.HistogramItems,
-				MPlansCallsSum:     actual.Postgresql.MPlansCallsSum,
-				MPlansCallsCnt:     mPlansCallsCnt,
-				MPlanTimeCnt:       mPlansTimeCnt,
-				MPlanTimeSum:       actual.Postgresql.MPlanTimeSum,
-				MPlanTimeMin:       actual.Postgresql.MPlanTimeMin,
-				MPlanTimeMax:       actual.Postgresql.MPlanTimeMax,
-=======
-			Postgresql: &agentpb.MetricsBucket_PostgreSQL{
 				MSharedBlkReadTimeCnt: actual.Postgresql.MSharedBlkReadTimeCnt,
 				MSharedBlkReadTimeSum: actual.Postgresql.MSharedBlkReadTimeSum,
 				MLocalBlkReadTimeCnt:  actual.Postgresql.MLocalBlkReadTimeCnt,
@@ -294,7 +271,6 @@
 				MPlanTimeSum:          actual.Postgresql.MPlanTimeSum,
 				MPlanTimeMin:          actual.Postgresql.MPlanTimeMin,
 				MPlanTimeMax:          actual.Postgresql.MPlanTimeMax,
->>>>>>> de95e53d
 			},
 		}
 		expected.Common.Queryid = digests[expected.Common.Fingerprint]
@@ -332,28 +308,7 @@
 				MQueryTimeCnt:       1,
 				MQueryTimeSum:       actual.Common.MQueryTimeSum,
 			},
-<<<<<<< HEAD
 			Postgresql: &agentv1.MetricsBucket_PostgreSQL{
-				MSharedBlksHitCnt: 1,
-				MSharedBlksHitSum: 5,
-				MRowsCnt:          1,
-				MRowsSum:          239,
-				MBlkReadTimeCnt:   actual.Postgresql.MBlkReadTimeCnt,
-				MBlkReadTimeSum:   actual.Postgresql.MBlkReadTimeSum,
-				MCpuUserTimeCnt:   actual.Postgresql.MCpuUserTimeCnt,
-				MCpuUserTimeSum:   actual.Postgresql.MCpuUserTimeSum,
-				MCpuSysTimeCnt:    actual.Postgresql.MCpuSysTimeCnt,
-				MCpuSysTimeSum:    actual.Postgresql.MCpuSysTimeSum,
-				CmdType:           selectCMDType,
-				HistogramItems:    actual.Postgresql.HistogramItems,
-				MPlansCallsSum:    actual.Postgresql.MPlansCallsSum,
-				MPlansCallsCnt:    mPlansCallsCnt,
-				MPlanTimeCnt:      mPlansTimeCnt,
-				MPlanTimeSum:      actual.Postgresql.MPlanTimeSum,
-				MPlanTimeMin:      actual.Postgresql.MPlanTimeMin,
-				MPlanTimeMax:      actual.Postgresql.MPlanTimeMax,
-=======
-			Postgresql: &agentpb.MetricsBucket_PostgreSQL{
 				MSharedBlksHitCnt:     1,
 				MSharedBlksHitSum:     5,
 				MRowsCnt:              1,
@@ -374,7 +329,6 @@
 				MPlanTimeSum:          actual.Postgresql.MPlanTimeSum,
 				MPlanTimeMin:          actual.Postgresql.MPlanTimeMin,
 				MPlanTimeMax:          actual.Postgresql.MPlanTimeMax,
->>>>>>> de95e53d
 			},
 		}
 		expected.Common.Queryid = digests[expected.Common.Fingerprint]
@@ -430,30 +384,7 @@
 				MQueryTimeCnt:       1,
 				MQueryTimeSum:       actual.Common.MQueryTimeSum,
 			},
-<<<<<<< HEAD
 			Postgresql: &agentv1.MetricsBucket_PostgreSQL{
-				MBlkReadTimeCnt:    actual.Postgresql.MBlkReadTimeCnt,
-				MBlkReadTimeSum:    actual.Postgresql.MBlkReadTimeSum,
-				MSharedBlksReadCnt: actual.Postgresql.MSharedBlksReadCnt,
-				MSharedBlksReadSum: actual.Postgresql.MSharedBlksReadSum,
-				MSharedBlksHitCnt:  actual.Postgresql.MSharedBlksHitCnt,
-				MSharedBlksHitSum:  actual.Postgresql.MSharedBlksHitSum,
-				MRowsCnt:           1,
-				MRowsSum:           30,
-				MCpuUserTimeCnt:    actual.Postgresql.MCpuUserTimeCnt,
-				MCpuUserTimeSum:    actual.Postgresql.MCpuUserTimeSum,
-				MCpuSysTimeCnt:     actual.Postgresql.MCpuSysTimeCnt,
-				MCpuSysTimeSum:     actual.Postgresql.MCpuSysTimeSum,
-				CmdType:            selectCMDType,
-				HistogramItems:     actual.Postgresql.HistogramItems,
-				MPlansCallsSum:     actual.Postgresql.MPlansCallsSum,
-				MPlansCallsCnt:     mPlansCallsCnt,
-				MPlanTimeCnt:       mPlansTimeCnt,
-				MPlanTimeSum:       actual.Postgresql.MPlanTimeSum,
-				MPlanTimeMin:       actual.Postgresql.MPlanTimeMin,
-				MPlanTimeMax:       actual.Postgresql.MPlanTimeMax,
-=======
-			Postgresql: &agentpb.MetricsBucket_PostgreSQL{
 				MSharedBlkReadTimeCnt: actual.Postgresql.MSharedBlkReadTimeCnt,
 				MSharedBlkReadTimeSum: actual.Postgresql.MSharedBlkReadTimeSum,
 				MLocalBlkReadTimeCnt:  actual.Postgresql.MLocalBlkReadTimeCnt,
@@ -476,7 +407,6 @@
 				MPlanTimeSum:          actual.Postgresql.MPlanTimeSum,
 				MPlanTimeMin:          actual.Postgresql.MPlanTimeMin,
 				MPlanTimeMax:          actual.Postgresql.MPlanTimeMax,
->>>>>>> de95e53d
 			},
 		}
 		expected.Common.Queryid = digests[expected.Common.Fingerprint]
@@ -517,28 +447,7 @@
 				MQueryTimeCnt:       1,
 				MQueryTimeSum:       actual.Common.MQueryTimeSum,
 			},
-<<<<<<< HEAD
 			Postgresql: &agentv1.MetricsBucket_PostgreSQL{
-				MBlkReadTimeCnt:   actual.Postgresql.MBlkReadTimeCnt,
-				MBlkReadTimeSum:   actual.Postgresql.MBlkReadTimeSum,
-				MSharedBlksHitCnt: 1,
-				MSharedBlksHitSum: actual.Postgresql.MSharedBlksHitSum,
-				MRowsCnt:          1,
-				MRowsSum:          30,
-				MCpuUserTimeCnt:   actual.Postgresql.MCpuUserTimeCnt,
-				MCpuUserTimeSum:   actual.Postgresql.MCpuUserTimeSum,
-				MCpuSysTimeCnt:    actual.Postgresql.MCpuSysTimeCnt,
-				MCpuSysTimeSum:    actual.Postgresql.MCpuSysTimeSum,
-				CmdType:           selectCMDType,
-				HistogramItems:    actual.Postgresql.HistogramItems,
-				MPlansCallsSum:    actual.Postgresql.MPlansCallsSum,
-				MPlansCallsCnt:    mPlansCallsCnt,
-				MPlanTimeCnt:      mPlansTimeCnt,
-				MPlanTimeSum:      actual.Postgresql.MPlanTimeSum,
-				MPlanTimeMin:      actual.Postgresql.MPlanTimeMin,
-				MPlanTimeMax:      actual.Postgresql.MPlanTimeMax,
-=======
-			Postgresql: &agentpb.MetricsBucket_PostgreSQL{
 				MSharedBlkReadTimeCnt: actual.Postgresql.MSharedBlkReadTimeCnt,
 				MSharedBlkReadTimeSum: actual.Postgresql.MSharedBlkReadTimeSum,
 				MLocalBlkReadTimeCnt:  actual.Postgresql.MLocalBlkReadTimeCnt,
@@ -559,7 +468,6 @@
 				MPlanTimeSum:          actual.Postgresql.MPlanTimeSum,
 				MPlanTimeMin:          actual.Postgresql.MPlanTimeMin,
 				MPlanTimeMax:          actual.Postgresql.MPlanTimeMax,
->>>>>>> de95e53d
 			},
 		}
 		expected.Common.Queryid = digests[expected.Common.Fingerprint]
@@ -640,17 +548,11 @@
 				// FIXME: Why tables is empty here? this will error.
 				Tables: []string{fmt.Sprintf("public.%s", tableName)},
 			},
-<<<<<<< HEAD
 			Postgresql: &agentv1.MetricsBucket_PostgreSQL{
-				MBlkReadTimeCnt:       float32(n),
-				MBlkReadTimeSum:       actual.Postgresql.MBlkReadTimeSum,
-=======
-			Postgresql: &agentpb.MetricsBucket_PostgreSQL{
 				MSharedBlkReadTimeCnt: float32(n),
 				MSharedBlkReadTimeSum: actual.Postgresql.MSharedBlkReadTimeSum,
 				MLocalBlkReadTimeCnt:  actual.Postgresql.MLocalBlkReadTimeCnt,
 				MLocalBlkReadTimeSum:  actual.Postgresql.MLocalBlkReadTimeSum,
->>>>>>> de95e53d
 				MSharedBlksReadCnt:    actual.Postgresql.MSharedBlksReadCnt,
 				MSharedBlksReadSum:    actual.Postgresql.MSharedBlksReadSum,
 				MSharedBlksWrittenCnt: actual.Postgresql.MSharedBlksWrittenCnt,
