// Copyright 2019 Percona LLC
//
// Licensed under the Apache License, Version 2.0 (the "License");
// you may not use this file except in compliance with the License.
// You may obtain a copy of the License at
//
//  http://www.apache.org/licenses/LICENSE-2.0
//
// Unless required by applicable law or agreed to in writing, software
// distributed under the License is distributed on an "AS IS" BASIS,
// WITHOUT WARRANTIES OR CONDITIONS OF ANY KIND, either express or implied.
// See the License for the specific language governing permissions and
// limitations under the License.

package pgstatmonitor

import (
	"context"
	"fmt"
	"sync"
	"time"

	"github.com/AlekSi/pointer"
	pgquery "github.com/pganalyze/pg_query_go"
	"github.com/pkg/errors"
	"github.com/sirupsen/logrus"
	"gopkg.in/reform.v1"

	"github.com/percona/pmm/agent/utils/truncate"
)

// statMonitorCacheStats contains statMonitorCache statistics.
type statMonitorCacheStats struct {
	current uint
	oldest  time.Time
	newest  time.Time
}

func (s statMonitorCacheStats) String() string {
	d := s.newest.Sub(s.oldest)
	return fmt.Sprintf("current=%d; %s - %s (%s)",
		s.current,
		s.oldest.UTC().Format("2006-01-02T15:04:05Z"), s.newest.UTC().Format("2006-01-02T15:04:05Z"), d)
}

// statMonitorCache provides cached access to pg_stat_monitor.
// It retains data longer than this table.
type statMonitorCache struct {
	l *logrus.Entry

	rw    sync.RWMutex
	items map[time.Time]map[string]*pgStatMonitorExtended
}

// newStatMonitorCache creates new statMonitorCache.
func newStatMonitorCache(l *logrus.Entry) *statMonitorCache {
	return &statMonitorCache{
		l:     l,
		items: make(map[time.Time]map[string]*pgStatMonitorExtended),
	}
}

// getStatMonitorExtended returns the current state of pg_stat_monitor table with extended information (database, username)
// and the previous cashed state grouped by bucket start time.
func (ssc *statMonitorCache) getStatMonitorExtended(ctx context.Context, q *reform.Querier, normalizedQuery bool) (current, cache map[time.Time]map[string]*pgStatMonitorExtended, err error) {
	var totalN, newN, newSharedN, oldN int
	start := time.Now()
	defer func() {
		dur := time.Since(start)
		ssc.l.Debugf("Selected %d rows from pg_stat_monitor in %s: %d new (%d shared tables), %d old.", totalN, dur, newN, newSharedN, oldN)
	}()

	ssc.rw.RLock()
	current = make(map[time.Time]map[string]*pgStatMonitorExtended)
	cache = make(map[time.Time]map[string]*pgStatMonitorExtended)
	for k, v := range ssc.items {
		cache[k] = v
	}
	ssc.rw.RUnlock()

	// load all databases and usernames first as we can't use querier while iterating over rows below
	databases := queryDatabases(q)
	usernames := queryUsernames(q)

<<<<<<< HEAD
	pgMonitorVersion, prerelease, err := getPGMonitorVersion(q)
=======
	vPG, err := getPGVersion(q)
	if err != nil {
		err = errors.Wrap(err, "failed to get PG version")
		return
	}
	ssc.l.Infof("pg version = %f", vPG)

	vPGSM, _, err := getPGMonitorVersion(q)
>>>>>>> a4e879e3
	if err != nil {
		err = errors.Wrap(err, "failed to get row and view for pg_stat_monitor version")
		return
	}
	ssc.l.Infof("pg monitor version = %d", vPGSM)

<<<<<<< HEAD
	row, view := NewPgStatMonitorStructs(pgMonitorVersion, prerelease)
	conditions := "WHERE queryid IS NOT NULL AND query IS NOT NULL"
	if pgMonitorVersion >= pgStatMonitorVersion09 && pgMonitorVersion <= pgStatMonitorVersion10PG14 && prerelease != "" {
		// only pg_stat_monitor 0.9.0, 1.0.0-beta-2, 1.0.0-rc.1, 1.0.0-rc.2 supports state_code. It tells what is the query's current state.
=======
	row, view := newPgStatMonitorStructs(vPGSM, vPG)
	conditions := "WHERE queryid IS NOT NULL AND query IS NOT NULL"
	if vPGSM >= pgStatMonitorVersion09 && vPGSM < pgStatMonitorVersion20PG12 {
		// only pg_stat_monitor from 0.9.0 until 2.0.0 supports state_code. It tells what is the query's current state.
>>>>>>> a4e879e3
		// To have correct data in QAN, we have to get only queries that are either 'FINISHED' or 'FINISHED WITH ERROR'.
		conditions += " AND (state_code = 3 OR state_code = 4)"
		ssc.l.Debug("PGSM version with state and state_code")
	}
	rows, e := q.SelectRows(view, conditions)
	if e != nil {
		err = errors.Wrap(e, "failed to query pg_stat_monitor")
		return
	}
	defer rows.Close() //nolint:errcheck

	for ctx.Err() == nil {
		if err = q.NextRow(row, rows); err != nil {
			if errors.Is(err, reform.ErrNoRows) {
				err = nil
			}
			break
		}
		totalN++

		var c pgStatMonitorExtended
		switch vPGSM {
		case pgStatMonitorVersion06:
			c.pgStatMonitor = *row
			c.Database = databases[row.DBID]
			c.Username = usernames[row.UserID]
		default:
			if pgMonitorVersion >= pgStatMonitorVersion08 && pgMonitorVersion <= pgStatMonitorVersion10PG14 && prerelease != "" {
				row.BucketStartTime, e = time.Parse("2006-01-02 15:04:05", row.BucketStartTimeString)
				if e != nil {
					err = e
					break
				}
			}
			c.pgStatMonitor = *row
			c.Database = row.DatName
			c.Username = row.UserName
		}

		for _, m := range cache {
			if p, ok := m[c.QueryID]; ok {
				oldN++
				c.Fingerprint = p.Fingerprint
				c.Example = p.Example
				c.IsQueryTruncated = p.IsQueryTruncated
				break
			}
		}

		if c.Fingerprint == "" {
			newN++
			fingerprint := c.Query
			example := ""
			if !normalizedQuery {
				example = c.Query
				fingerprint, err = ssc.generateFingerprint(c.Query)
			}
			if err != nil {
				// Either real syntax error in the query or pg_stat_monitor truncated the query and it causes the syntax error.
				if c.pgStatMonitor.Elevel != 0 {
					c.IsQueryTruncated = false
					ssc.l.Warnf("generating fingerprint failed for query with id %v: %v", c.QueryID, err)
				} else {
					// We failed to normalize the query but the query was executed successfully.
					// That means the query was truncated by pg_stat_monitor. Let's state the query was truncated.
					c.IsQueryTruncated = true
				}
				c.Example = c.Query
				c.Fingerprint = c.Query
			} else {
				var isTruncated bool
				c.Fingerprint, isTruncated = truncate.Query(fingerprint)
				if isTruncated {
					c.IsQueryTruncated = isTruncated
				}
				c.Example, isTruncated = truncate.Query(example)
				if isTruncated {
					c.IsQueryTruncated = isTruncated
				}
			}
		}

		if current[c.BucketStartTime] == nil {
			current[c.BucketStartTime] = make(map[string]*pgStatMonitorExtended)
		}
		current[c.BucketStartTime][c.QueryID] = &c
	}

	if ctx.Err() != nil {
		err = ctx.Err()
	}

	if err != nil {
		err = errors.Wrap(err, "failed to fetch pg_stat_monitor")
	}

	return current, cache, err
}

func (ssc *statMonitorCache) generateFingerprint(example string) (string, error) {
	fingerprint, e := pgquery.Normalize(example)
	if e != nil {
		return "", errors.Wrap(e, "failed to normalize the query")
	}
	return fingerprint, nil
}

// stats returns statMonitorCache statistics.
func (ssc *statMonitorCache) stats() statMonitorCacheStats {
	ssc.rw.RLock()
	defer ssc.rw.RUnlock()

	oldest := time.Now()
	var newest time.Time
	for t := range ssc.items {
		if oldest.After(t) {
			oldest = t
		}
		if newest.Before(t) {
			newest = t
		}
	}

	return statMonitorCacheStats{
		current: uint(len(ssc.items[newest])),
		oldest:  oldest,
		newest:  newest,
	}
}

// refresh replaces old cache with a new one.
func (ssc *statMonitorCache) refresh(current map[time.Time]map[string]*pgStatMonitorExtended) {
	ssc.rw.Lock()
	defer ssc.rw.Unlock()

	ssc.items = current
}

func queryDatabases(q *reform.Querier) map[int64]string {
	structs, err := q.SelectAllFrom(pgStatDatabaseView, "")
	if err != nil {
		return nil
	}

	res := make(map[int64]string, len(structs))
	for _, str := range structs {
		d := str.(*pgStatDatabase)
		res[d.DatID] = pointer.GetString(d.DatName)
	}
	return res
}

func queryUsernames(q *reform.Querier) map[int64]string {
	structs, err := q.SelectAllFrom(pgUserView, "")
	if err != nil {
		return nil
	}

	res := make(map[int64]string, len(structs))
	for _, str := range structs {
		u := str.(*pgUser)
		res[u.UserID] = pointer.GetString(u.UserName)
	}
	return res
}<|MERGE_RESOLUTION|>--- conflicted
+++ resolved
@@ -82,9 +82,6 @@
 	databases := queryDatabases(q)
 	usernames := queryUsernames(q)
 
-<<<<<<< HEAD
-	pgMonitorVersion, prerelease, err := getPGMonitorVersion(q)
-=======
 	vPG, err := getPGVersion(q)
 	if err != nil {
 		err = errors.Wrap(err, "failed to get PG version")
@@ -93,24 +90,16 @@
 	ssc.l.Infof("pg version = %f", vPG)
 
 	vPGSM, _, err := getPGMonitorVersion(q)
->>>>>>> a4e879e3
 	if err != nil {
 		err = errors.Wrap(err, "failed to get row and view for pg_stat_monitor version")
 		return
 	}
 	ssc.l.Infof("pg monitor version = %d", vPGSM)
 
-<<<<<<< HEAD
-	row, view := NewPgStatMonitorStructs(pgMonitorVersion, prerelease)
-	conditions := "WHERE queryid IS NOT NULL AND query IS NOT NULL"
-	if pgMonitorVersion >= pgStatMonitorVersion09 && pgMonitorVersion <= pgStatMonitorVersion10PG14 && prerelease != "" {
-		// only pg_stat_monitor 0.9.0, 1.0.0-beta-2, 1.0.0-rc.1, 1.0.0-rc.2 supports state_code. It tells what is the query's current state.
-=======
 	row, view := newPgStatMonitorStructs(vPGSM, vPG)
 	conditions := "WHERE queryid IS NOT NULL AND query IS NOT NULL"
 	if vPGSM >= pgStatMonitorVersion09 && vPGSM < pgStatMonitorVersion20PG12 {
 		// only pg_stat_monitor from 0.9.0 until 2.0.0 supports state_code. It tells what is the query's current state.
->>>>>>> a4e879e3
 		// To have correct data in QAN, we have to get only queries that are either 'FINISHED' or 'FINISHED WITH ERROR'.
 		conditions += " AND (state_code = 3 OR state_code = 4)"
 		ssc.l.Debug("PGSM version with state and state_code")
