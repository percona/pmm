--- conflicted
+++ resolved
@@ -127,14 +127,6 @@
 				Max: 51999,
 			},
 			LogLinesCount: 1024,
-<<<<<<< HEAD
-			Cache: Cache{
-				Dir:               "/usr/local/percona/pmm/cache",
-				PrioritizedSize:   104857600,
-				UnprioritizedSize: 524288000,
-			},
-=======
->>>>>>> cb2a24b5
 		}
 		assert.Equal(t, expected, actual)
 		assert.Empty(t, configFilepath)
@@ -195,14 +187,6 @@
 				Max: 51999,
 			},
 			LogLinesCount: 1024,
-<<<<<<< HEAD
-			Cache: Cache{
-				Dir:               "/usr/local/percona/pmm/cache",
-				PrioritizedSize:   104857600,
-				UnprioritizedSize: 524288000,
-			},
-=======
->>>>>>> cb2a24b5
 		}
 		assert.Equal(t, expected, actual)
 		assert.Equal(t, name, configFilepath)
@@ -264,14 +248,6 @@
 			LogLevel:      "info",
 			Debug:         true,
 			LogLinesCount: 1024,
-<<<<<<< HEAD
-			Cache: Cache{
-				Dir:               "/usr/local/percona/pmm/cache",
-				PrioritizedSize:   104857600,
-				UnprioritizedSize: 524288000,
-			},
-=======
->>>>>>> cb2a24b5
 		}
 		assert.Equal(t, expected, actual)
 		assert.Equal(t, name, configFilepath)
@@ -338,14 +314,6 @@
 			},
 			Debug:         true,
 			LogLinesCount: 1024,
-<<<<<<< HEAD
-			Cache: Cache{
-				Dir:               "/usr/local/percona/pmm/cache",
-				PrioritizedSize:   104857600,
-				UnprioritizedSize: 524288000,
-			},
-=======
->>>>>>> cb2a24b5
 		}
 		assert.Equal(t, expected, actual)
 		assert.Equal(t, name, configFilepath)
@@ -522,14 +490,6 @@
 			},
 			Debug:         true,
 			LogLinesCount: 1024,
-<<<<<<< HEAD
-			Cache: Cache{
-				Dir:               "/usr/local/percona/pmm/cache",
-				PrioritizedSize:   104857600,
-				UnprioritizedSize: 524288000,
-			},
-=======
->>>>>>> cb2a24b5
 		}
 		assert.Equal(t, expected, actual)
 		assert.Equal(t, filepath.Join(wd, name), configFilepath)
