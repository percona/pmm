--- conflicted
+++ resolved
@@ -90,18 +90,11 @@
 		}, &actual, logrus.WithField("test", t.Name()))
 		require.NoError(t, err)
 
-<<<<<<< HEAD
-		expected := &Config{
+		expected := Config{
 			ID:               "agent-id",
 			ListenAddress:    "127.0.0.1",
 			ListenPort:       9999,
 			ListenSocketGRPC: "/usr/local/percona/pmm2/pmm-agent-grpc.sock",
-=======
-		expected := Config{
-			ID:            "agent-id",
-			ListenAddress: "127.0.0.1",
-			ListenPort:    9999,
->>>>>>> 634520f5
 			Server: Server{
 				Address: "127.0.0.1:443",
 			},
@@ -149,18 +142,11 @@
 		}, &actual, logrus.WithField("test", t.Name()))
 		require.NoError(t, err)
 
-<<<<<<< HEAD
-		expected := &Config{
+		expected := Config{
 			ID:               "agent-id",
 			ListenAddress:    "0.0.0.0",
 			ListenPort:       7777,
 			ListenSocketGRPC: "/usr/local/percona/pmm2/pmm-agent-grpc.sock",
-=======
-		expected := Config{
-			ID:            "agent-id",
-			ListenAddress: "0.0.0.0",
-			ListenPort:    7777,
->>>>>>> 634520f5
 			Server: Server{
 				Address: "127.0.0.1:443",
 			},
@@ -210,17 +196,10 @@
 		}, &actual, logrus.WithField("test", t.Name()))
 		require.NoError(t, err)
 
-<<<<<<< HEAD
-		expected := &Config{
+		expected := Config{
 			ID:               "flag-id",
 			ListenSocket:     "/usr/local/percona/pmm2/pmm-agent.sock",
 			ListenSocketGRPC: "/usr/local/percona/pmm2/pmm-agent-grpc.sock",
-=======
-		expected := Config{
-			ID:            "flag-id",
-			ListenAddress: "127.0.0.1",
-			ListenPort:    7777,
->>>>>>> 634520f5
 			Server: Server{
 				Address: "127.0.0.1:443",
 			},
@@ -278,17 +257,10 @@
 		}, &actual, logrus.WithField("test", t.Name()))
 		require.NoError(t, err)
 
-<<<<<<< HEAD
-		expected := &Config{
+		expected := Config{
 			ID:               "flag-id",
 			ListenSocket:     "/usr/local/percona/pmm2/pmm-agent.sock",
 			ListenSocketGRPC: "/usr/local/percona/pmm2/pmm-agent-grpc.sock",
-=======
-		expected := Config{
-			ID:            "flag-id",
-			ListenAddress: "127.0.0.1",
-			ListenPort:    7777,
->>>>>>> 634520f5
 			Server: Server{
 				Address: "127.0.0.1:443",
 			},
@@ -345,17 +317,10 @@
 		}, &actual, logrus.WithField("test", t.Name()))
 		require.NoError(t, err)
 
-<<<<<<< HEAD
-		expected := &Config{
+		expected := Config{
 			ID:               "flag-id",
 			ListenSocket:     "/base/pmm-agent.sock",
 			ListenSocketGRPC: "/base/pmm-agent-grpc.sock",
-=======
-		expected := Config{
-			ID:            "flag-id",
-			ListenAddress: "127.0.0.1",
-			ListenPort:    7777,
->>>>>>> 634520f5
 			Server: Server{
 				Address: "127.0.0.1:443",
 			},
@@ -409,17 +374,10 @@
 		}, &actual, logrus.WithField("test", t.Name()))
 		require.NoError(t, err)
 
-<<<<<<< HEAD
-		expected := &Config{
+		expected := Config{
 			ID:               "flag-id",
 			ListenSocket:     "/base/pmm-agent.sock",
 			ListenSocketGRPC: "/base/pmm-agent-grpc.sock",
-=======
-		expected := Config{
-			ID:            "flag-id",
-			ListenAddress: "127.0.0.1",
-			ListenPort:    7777,
->>>>>>> 634520f5
 			Server: Server{
 				Address: "127.0.0.1:443",
 			},
@@ -462,19 +420,11 @@
 			"--config-file=" + name,
 			"--id=flag-id",
 			"--debug",
-<<<<<<< HEAD
-		}, logrus.WithField("test", t.Name()))
-		expected := &Config{
+		}, &actual, logrus.WithField("test", t.Name()))
+		expected := Config{
 			ID:               "flag-id",
 			ListenSocket:     "/usr/local/percona/pmm2/pmm-agent.sock",
 			ListenSocketGRPC: "/usr/local/percona/pmm2/pmm-agent-grpc.sock",
-=======
-		}, &actual, logrus.WithField("test", t.Name()))
-		expected := Config{
-			ID:            "flag-id",
-			ListenAddress: "127.0.0.1",
-			ListenPort:    7777,
->>>>>>> 634520f5
 			Paths: Paths{
 				PathsBase:        "/usr/local/percona/pmm2",
 				ExportersBase:    "/usr/local/percona/pmm2/exporters",
@@ -506,14 +456,15 @@
 	})
 
 	t.Run("SameGRPCLocationCustomSocket", func(t *testing.T) {
-		actual, configFilepath, err := get([]string{
+		var actual Config
+		configFilepath, err := get([]string{
 			"--id=agent-id",
 			"--listen-socket=/tmp/pmm-agent.sock",
 			"--server-address=127.0.0.1",
-		}, logrus.WithField("test", t.Name()))
-		require.NoError(t, err)
-
-		expected := &Config{
+		}, &actual, logrus.WithField("test", t.Name()))
+		require.NoError(t, err)
+
+		expected := Config{
 			ID:               "agent-id",
 			ListenSocket:     "/tmp/pmm-agent.sock",
 			ListenSocketGRPC: "/tmp/pmm-agent-grpc.sock",
@@ -549,15 +500,16 @@
 	})
 
 	t.Run("CustomSockets", func(t *testing.T) {
-		actual, configFilepath, err := get([]string{
+		var actual Config
+		configFilepath, err := get([]string{
 			"--id=agent-id",
 			"--listen-socket=/tmp/sock",
 			"--listen-socket-grpc=/tmp/grpc.sock",
 			"--server-address=127.0.0.1",
-		}, logrus.WithField("test", t.Name()))
-		require.NoError(t, err)
-
-		expected := &Config{
+		}, &actual, logrus.WithField("test", t.Name()))
+		require.NoError(t, err)
+
+		expected := Config{
 			ID:               "agent-id",
 			ListenSocket:     "/tmp/sock",
 			ListenSocketGRPC: "/tmp/grpc.sock",
@@ -593,14 +545,15 @@
 	})
 
 	t.Run("DefaultPort", func(t *testing.T) {
-		actual, configFilepath, err := get([]string{
+		var actual Config
+		configFilepath, err := get([]string{
 			"--id=agent-id",
 			"--listen-address=127.0.0.1",
 			"--server-address=127.0.0.1",
-		}, logrus.WithField("test", t.Name()))
-		require.NoError(t, err)
-
-		expected := &Config{
+		}, &actual, logrus.WithField("test", t.Name()))
+		require.NoError(t, err)
+
+		expected := Config{
 			ID:               "agent-id",
 			ListenAddress:    "127.0.0.1",
 			ListenPort:       7777,
@@ -637,14 +590,15 @@
 	})
 
 	t.Run("DefaultAddress", func(t *testing.T) {
-		actual, configFilepath, err := get([]string{
+		var actual Config
+		configFilepath, err := get([]string{
 			"--id=agent-id",
 			"--listen-port=1234",
 			"--server-address=127.0.0.1",
-		}, logrus.WithField("test", t.Name()))
-		require.NoError(t, err)
-
-		expected := &Config{
+		}, &actual, logrus.WithField("test", t.Name()))
+		require.NoError(t, err)
+
+		expected := Config{
 			ID:               "agent-id",
 			ListenAddress:    "127.0.0.1",
 			ListenPort:       1234,
