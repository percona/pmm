--- conflicted
+++ resolved
@@ -153,11 +153,9 @@
 	Debug    bool   `yaml:"debug"`
 	Trace    bool   `yaml:"trace"`
 
-<<<<<<< HEAD
+	LogLinesCount uint `json:"log-lines-count"`
+
 	WindowConnectedTime time.Duration `yaml:"window-connected-time"`
-=======
-	LogLinesCount uint `json:"log-lines-count"`
->>>>>>> 39de5961
 
 	Setup Setup `yaml:"-"`
 }
