--- conflicted
+++ resolved
@@ -37,14 +37,10 @@
 )
 
 const (
-<<<<<<< HEAD
 	pathBaseDefault        = "/usr/local/percona/pmm2"
+	agentTmpPath           = "tmp" // temporary directory to keep exporters' config files, relative to pathBase
 	prioritizedCacheSize   = 100 * 1024 * 1024 // 100 MB TODO: R&D on median daily amount
 	unprioritizedCacheSize = 500 * 1024 * 1024 // 500 MB TODO: R&D on median daily amount
-=======
-	pathBaseDefault = "/usr/local/percona/pmm2"
-	agentTmpPath    = "tmp" // temporary directory to keep exporters' config files, relative to pathBase
->>>>>>> e38877a3
 )
 
 // Server represents PMM Server configuration.
