--- conflicted
+++ resolved
@@ -84,10 +84,7 @@
 		return cc.checkValkeyConnection(
 			ctx,
 			msg.Dsn,
-<<<<<<< HEAD
-=======
 			msg.Tls,
->>>>>>> 33c3f712
 			msg.TextFiles,
 			msg.TlsSkipVerify,
 			id)
@@ -262,10 +259,7 @@
 func (cc *ConnectionChecker) checkValkeyConnection(
 	ctx context.Context,
 	dsn string,
-<<<<<<< HEAD
-=======
 	tls bool,
->>>>>>> 33c3f712
 	files *agentv1.TextFiles,
 	tlsSkipVerify bool,
 	id uint32,
@@ -273,11 +267,7 @@
 	var res agentv1.CheckConnectionResponse
 	var err error
 
-<<<<<<< HEAD
-	tempdir := filepath.Join(cc.cfg.Get().Paths.TempDir, strings.ToLower("check-valkey-connection"), strconv.Itoa(int(id)))
-=======
 	tempdir := filepath.Join(cc.cfg.Get().Paths.TempDir, "check-valkey-connection", strconv.Itoa(int(id)))
->>>>>>> 33c3f712
 	dsn, err = templates.RenderDSN(dsn, files, tempdir)
 	defer templates.CleanupTempDir(tempdir, cc.l)
 	if err != nil {
@@ -286,11 +276,7 @@
 		return &res
 	}
 
-<<<<<<< HEAD
-	opts, err := tlshelpers.GetValkeyTLSConfig(files, tlsSkipVerify)
-=======
 	opts, err := tlshelpers.GetValkeyTLSConfig(files, tls, tlsSkipVerify)
->>>>>>> 33c3f712
 	if err != nil {
 		cc.l.Debugf("checkValkeyConnection: failed to get TLS config: %s", err)
 		res.Error = err.Error()
