--- conflicted
+++ resolved
@@ -96,13 +96,8 @@
 	return err
 }
 
-<<<<<<< HEAD
-func (cc *ConnectionChecker) checkMySQLConnection(ctx context.Context, dsn string, files *agentv1.TextFiles, tlsSkipVerify bool, id uint32) *agentv1.CheckConnectionResponse { //nolint:lll,unparam,revive
-	var res agentv1.CheckConnectionResponse
-=======
-func (cc *ConnectionChecker) checkMySQLConnection(ctx context.Context, dsn string, files *agentpb.TextFiles, tlsSkipVerify bool, id uint32) *agentpb.CheckConnectionResponse { //nolint:lll
-	var res agentpb.CheckConnectionResponse
->>>>>>> 77b31a6f
+func (cc *ConnectionChecker) checkMySQLConnection(ctx context.Context, dsn string, files *agentv1.TextFiles, tlsSkipVerify bool, id uint32) *agentv1.CheckConnectionResponse { //nolint:lll
+	var res agentv1.CheckConnectionResponse
 	var err error
 
 	if files != nil {
