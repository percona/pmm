// Copyright (C) 2023 Percona LLC
//
// Licensed under the Apache License, Version 2.0 (the "License");
// you may not use this file except in compliance with the License.
// You may obtain a copy of the License at
//
//  http://www.apache.org/licenses/LICENSE-2.0
//
// Unless required by applicable law or agreed to in writing, software
// distributed under the License is distributed on an "AS IS" BASIS,
// WITHOUT WARRANTIES OR CONDITIONS OF ANY KIND, either express or implied.
// See the License for the specific language governing permissions and
// limitations under the License.

package commands

import (
	"context"
	"io"
	"os"
	"os/signal"
	"path/filepath"
	"strings"
	"sync"

	"github.com/sirupsen/logrus"
	"golang.org/x/sys/unix"

	"github.com/percona/pmm/agent/agentlocal"
	"github.com/percona/pmm/agent/agents/supervisor"
	"github.com/percona/pmm/agent/client"
	"github.com/percona/pmm/agent/config"
	"github.com/percona/pmm/agent/connectionchecker"
	"github.com/percona/pmm/agent/connectionuptime"
	"github.com/percona/pmm/agent/runner"
	"github.com/percona/pmm/agent/tailog"
	"github.com/percona/pmm/agent/versioner"
	"github.com/percona/pmm/api/inventorypb"
)

// Run implements `pmm-agent run` default command.
func Run() {
	const initServerLogsMaxLength = 32 // store logs before load configuration
	logStore := tailog.NewStore(initServerLogsMaxLength)
	logrus.SetOutput(io.MultiWriter(os.Stderr, logStore))
	l := logrus.WithField("component", "main")
	rootCtx, rootCancel := context.WithCancel(context.Background())

	defer l.Info("Done.")

	// handle termination signals
	signals := make(chan os.Signal, 1)
	signal.Notify(signals, unix.SIGTERM, unix.SIGINT)
	go func() {
		s := <-signals
		signal.Stop(signals)
		l.Warnf("Got %s, shutting down...", unix.SignalName(s.(unix.Signal))) //nolint:forcetypeassert
		rootCancel()
	}()

	v := versioner.New(&versioner.RealExecFunctions{})
<<<<<<< HEAD
	supervisor := supervisor.NewSupervisor(ctx, v, configStorage)
	connectionChecker := connectionchecker.New(configStorage)
	r := runner.New(cfg.RunnerCapacity)
	client := client.New(configStorage, supervisor, r, connectionChecker, v, connectionUptimeService, logStore)
	localServer := agentlocal.NewServer(configStorage, supervisor, client, configFilepath, logStore)

	var wg sync.WaitGroup
	wg.Add(3)
	go func() {
		defer wg.Done()
		supervisor.Run(ctx)
		cancel()
	}()
	go func() {
		defer wg.Done()
		r.Run(ctx)
		cancel()
	}()
	go func() {
		defer wg.Done()
		localServer.Run(ctx)
		cancel()
	}()
	client.Run(ctx)
=======
	configStorage, configFilepath := prepareConfig(l)

>>>>>>> 51684b7c
	for {
		ctx, cancel := context.WithCancel(rootCtx)
		cfg := configStorage.Get()

		prepareLogger(cfg, logStore, l)

		supervisor := supervisor.NewSupervisor(ctx, v, configStorage)
		connectionChecker := connectionchecker.New(configStorage)
		r := runner.New(cfg.RunnerCapacity)
		client := client.New(configStorage, supervisor, r, connectionChecker, v, prepareConnectionService(ctx, cfg), logStore)
		localServer := agentlocal.NewServer(configStorage, supervisor, client, configFilepath, logStore)

		logrus.Infof("Window check connection time is %.2f hour(s)", cfg.WindowConnectedTime.Hours())

		var wg sync.WaitGroup
		wg.Add(3)
		reloadCh := make(chan bool, 1)
		go func() {
			defer wg.Done()
			supervisor.Run(ctx)
			cancel()
		}()
		go func() {
			defer wg.Done()
			r.Run(ctx)
			cancel()
		}()
		go func() {
			defer wg.Done()
			localServer.Run(ctx, reloadCh)
			cancel()
		}()

		processClientUntilCancel(ctx, client, reloadCh)

		cleanupTmp(cfg.Paths.TempDir, l)
		wg.Wait()
		select {
		case <-rootCtx.Done():
			return
		default:
		}
	}
}

func processClientUntilCancel(ctx context.Context, client *client.Client, reloadCh chan bool) {
	for {
		clientCtx, cancelClientCtx := context.WithCancel(ctx)
		client.Run(clientCtx)

<<<<<<< HEAD
		_ = client.Connect(clientCtx)
		cancelClientCtx()
		if ctx.Err() != nil {
			break
		}
	}
	client.Wait()
	wg.Wait()
=======
		cancelClientCtx()
		<-client.Done()

		select {
		case <-reloadCh:
			return
		case <-ctx.Done():
			return
		default:
		}
	}
}

func prepareConfig(l *logrus.Entry) (*config.Storage, string) {
	configStorage := config.NewStorage(nil)
	configFilepath, err := configStorage.Reload(l)
	if err != nil {
		l.Fatalf("Failed to load configuration: %s.", err)
	}

	return configStorage, configFilepath
}

func prepareLogger(cfg *config.Config, logStore *tailog.Store, l *logrus.Entry) {
	config.ConfigureLogger(cfg)
	logStore.Resize(cfg.LogLinesCount)
	l.Debugf("Loaded configuration: %+v", cfg)
>>>>>>> 51684b7c
}

func cleanupTmp(tmpRoot string, log *logrus.Entry) {
	for k := range inventorypb.AgentType_name {
		agentType := inventorypb.AgentType(k)
		if agentType == inventorypb.AgentType_AGENT_TYPE_INVALID {
			continue
		}

		agentTmp := filepath.Join(tmpRoot, strings.ToLower(agentType.String()))
		err := os.RemoveAll(agentTmp)
		if err != nil {
			log.Warnf("Failed to cleanup directory '%s': %s", agentTmp, err.Error())
		}
	}
}

func prepareConnectionService(ctx context.Context, cfg *config.Config) *connectionuptime.Service {
	connectionUptimeService := connectionuptime.NewService(cfg.WindowConnectedTime)
	connectionUptimeService.RunCleanupGoroutine(ctx)

	return connectionUptimeService
}<|MERGE_RESOLUTION|>--- conflicted
+++ resolved
@@ -59,35 +59,8 @@
 	}()
 
 	v := versioner.New(&versioner.RealExecFunctions{})
-<<<<<<< HEAD
-	supervisor := supervisor.NewSupervisor(ctx, v, configStorage)
-	connectionChecker := connectionchecker.New(configStorage)
-	r := runner.New(cfg.RunnerCapacity)
-	client := client.New(configStorage, supervisor, r, connectionChecker, v, connectionUptimeService, logStore)
-	localServer := agentlocal.NewServer(configStorage, supervisor, client, configFilepath, logStore)
-
-	var wg sync.WaitGroup
-	wg.Add(3)
-	go func() {
-		defer wg.Done()
-		supervisor.Run(ctx)
-		cancel()
-	}()
-	go func() {
-		defer wg.Done()
-		r.Run(ctx)
-		cancel()
-	}()
-	go func() {
-		defer wg.Done()
-		localServer.Run(ctx)
-		cancel()
-	}()
-	client.Run(ctx)
-=======
 	configStorage, configFilepath := prepareConfig(l)
 
->>>>>>> 51684b7c
 	for {
 		ctx, cancel := context.WithCancel(rootCtx)
 		cfg := configStorage.Get()
@@ -120,10 +93,12 @@
 			localServer.Run(ctx, reloadCh)
 			cancel()
 		}()
+		client.Run(ctx)
 
 		processClientUntilCancel(ctx, client, reloadCh)
 
 		cleanupTmp(cfg.Paths.TempDir, l)
+		client.Wait()
 		wg.Wait()
 		select {
 		case <-rootCtx.Done():
@@ -136,20 +111,9 @@
 func processClientUntilCancel(ctx context.Context, client *client.Client, reloadCh chan bool) {
 	for {
 		clientCtx, cancelClientCtx := context.WithCancel(ctx)
-		client.Run(clientCtx)
 
-<<<<<<< HEAD
 		_ = client.Connect(clientCtx)
 		cancelClientCtx()
-		if ctx.Err() != nil {
-			break
-		}
-	}
-	client.Wait()
-	wg.Wait()
-=======
-		cancelClientCtx()
-		<-client.Done()
 
 		select {
 		case <-reloadCh:
@@ -175,7 +139,6 @@
 	config.ConfigureLogger(cfg)
 	logStore.Resize(cfg.LogLinesCount)
 	l.Debugf("Loaded configuration: %+v", cfg)
->>>>>>> 51684b7c
 }
 
 func cleanupTmp(tmpRoot string, log *logrus.Entry) {
