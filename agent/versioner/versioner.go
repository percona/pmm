--- conflicted
+++ resolved
@@ -135,7 +135,6 @@
 	return v.binaryVersion(xbcloudBin, 0, xbcloudVersionRegexp, "--version")
 }
 
-<<<<<<< HEAD
 // QpressVersion retrieves qpress binary version.
 func (v *Versioner) QpressVersion() (string, error) {
 	return v.binaryVersion(qpressBin, 255, qpressVersionRegexp)
@@ -149,10 +148,6 @@
 // PBMVersion retrieves pbm binary version.
 func (v *Versioner) PBMVersion() (string, error) {
 	return v.binaryVersion(pbmBin, 0, pbmVersionRegexp, "version")
-=======
-// Qpress retrieves qpress binary version.
-func (v *Versioner) Qpress() (string, error) {
-	return v.binaryVersion(qpressBin, 255, qpressRegexp)
 }
 
 // BinaryVersion retrieves agent binary version.
@@ -163,5 +158,4 @@
 	arg ...string,
 ) (string, error) {
 	return v.binaryVersion(binaryName, expectedExitCode, versionRegexp, arg...)
->>>>>>> b31e000e
 }