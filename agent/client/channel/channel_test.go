// Copyright (C) 2023 Percona LLC
//
// Licensed under the Apache License, Version 2.0 (the "License");
// you may not use this file except in compliance with the License.
// You may obtain a copy of the License at
//
//  http://www.apache.org/licenses/LICENSE-2.0
//
// Unless required by applicable law or agreed to in writing, software
// distributed under the License is distributed on an "AS IS" BASIS,
// WITHOUT WARRANTIES OR CONDITIONS OF ANY KIND, either express or implied.
// See the License for the specific language governing permissions and
// limitations under the License.

package channel

import (
	"context"
	"io"
	"net"
	"strings"
	"sync"
	"testing"
	"time"

	"github.com/percona/exporter_shared/helpers"
	"github.com/pkg/errors"
	"github.com/prometheus/client_golang/prometheus"
	"github.com/stretchr/testify/assert"
	"github.com/stretchr/testify/require"
	"google.golang.org/grpc"
	"google.golang.org/grpc/codes"
	"google.golang.org/grpc/credentials/insecure"
	"google.golang.org/grpc/status"
	"google.golang.org/protobuf/types/known/timestamppb"

	"github.com/percona/pmm/agent/utils/truncate"
	agentv1 "github.com/percona/pmm/api/agent/v1"
)

type testServer struct {
	connectFunc func(server agentv1.AgentService_ConnectServer) error
	agentv1.UnimplementedAgentServiceServer
}

func (s *testServer) Connect(stream agentv1.AgentService_ConnectServer) error {
	return s.connectFunc(stream)
}

var _ agentv1.AgentServiceServer = (*testServer)(nil)

<<<<<<< HEAD
//nolint:nakedret
func setup(t *testing.T, connect func(server agentv1.AgentService_ConnectServer) error, expected ...error) (channel *Channel, cc *grpc.ClientConn, teardown func()) {
=======
func setup(t *testing.T, connect func(agentpb.Agent_ConnectServer) error, expected ...error) (*Channel, *grpc.ClientConn, func()) {
>>>>>>> c8caec61
	t.Helper()

	var channel *Channel
	var cc *grpc.ClientConn
	var teardown func()
	// logrus.SetLevel(logrus.DebugLevel)

	// start server with given connect handler
	lis, err := net.Listen("tcp", "127.0.0.1:0")
	require.NoError(t, err)
	server := grpc.NewServer()
	agentv1.RegisterAgentServiceServer(server, &testServer{
		connectFunc: connect,
	})

	// all assertions must happen in the main goroutine to avoid "panic: Fail in goroutine after XXX has completed"
	serveError := make(chan error)
	go func() {
		serveError <- server.Serve(lis)
	}()

	ctx, cancel := context.WithTimeout(context.Background(), 3*time.Second)

	// make client and channel
	opts := []grpc.DialOption{
		grpc.WithBlock(),
		grpc.WithTransportCredentials(insecure.NewCredentials()),
	}
	cc, err = grpc.DialContext(ctx, lis.Addr().String(), opts...)
	require.NoError(t, err, "failed to dial server")
	stream, err := agentv1.NewAgentServiceClient(cc).Connect(ctx)
	require.NoError(t, err, "failed to create stream")
	channel = New(stream)

	teardown = func() {
		err := channel.Wait()

		assert.Conditionf(t, func() (success bool) {
			for _, e := range expected {
				// have to use strings.Contains because grpc returns error with random ports in message.
				if errors.Is(err, e) || strings.Contains(err.Error(), e.Error()) {
					return true
				}
			}
			return false
		}, "%+v", err)
		// assert.Contains(t, expected, errors.Cause(err), "%+v", err)

		server.Stop()
		cancel()
		require.NoError(t, <-serveError)
	}

	return channel, cc, teardown
}

func TestAgentRequestWithTruncatedInvalidUTF8(t *testing.T) {
	defaultMaxQueryLength := truncate.GetDefaultMaxQueryLength()
	fingerprint, _ := truncate.Query("SELECT * FROM contacts t0 WHERE t0.person_id = '?';", defaultMaxQueryLength)
	invalidQuery := "SELECT * FROM contacts t0 WHERE t0.person_id = '\u0241\xff\\uD83D\xddÃ¼\xf1'"
	query, _ := truncate.Query(invalidQuery, defaultMaxQueryLength)

	connect := func(stream agentv1.AgentService_ConnectServer) error {
		msg, err := stream.Recv()
		require.NoError(t, err)
		assert.Equal(t, uint32(1), msg.Id)
		require.NotNil(t, msg.GetQanCollect())
		err = stream.Send(&agentv1.ServerMessage{
			Id:      uint32(1),
			Payload: (&agentv1.QANCollectResponse{}).ServerMessageResponsePayload(),
		})
		assert.NoError(t, err)
		assert.Equal(t, "SELECT * FROM contacts t0 WHERE t0.person_id = '\u0241\ufffd\\uD83D\ufffdÃ¼\ufffd'", msg.GetQanCollect().MetricsBucket[0].Common.Example)

		_, err = stream.Recv()
		require.EqualError(t, err, "rpc error: code = Canceled desc = context canceled")
		return nil
	}
	channel, _, teardown := setup(t, connect, status.Error(codes.Internal, `grpc: error while marshaling: string field contains invalid UTF-8`))
	defer teardown()
	var request agentv1.QANCollectRequest
	request.MetricsBucket = []*agentv1.MetricsBucket{{
		Common: &agentv1.MetricsBucket_Common{
			Fingerprint: fingerprint,
			Example:     query,
		},
		Mysql: &agentv1.MetricsBucket_MySQL{},
	}}
	resp, err := channel.SendAndWaitResponse(&request)
	require.NoError(t, err)
	assert.NotNil(t, resp)

	// Testing that it was failing with invalid query
	request.MetricsBucket = []*agentv1.MetricsBucket{{
		Common: &agentv1.MetricsBucket_Common{
			Fingerprint: fingerprint,
			Example:     invalidQuery,
		},
		Mysql: &agentv1.MetricsBucket_MySQL{},
	}}
	resp, err = channel.SendAndWaitResponse(&request)
	require.NoError(t, err)
	assert.Nil(t, resp)
}

func TestAgentRequest(t *testing.T) {
	const count = 50
	require.True(t, count > serverRequestsCap)

	connect := func(stream agentv1.AgentService_ConnectServer) error {
		for i := uint32(1); i <= count; i++ {
			msg, err := stream.Recv()
			require.NoError(t, err)
			assert.Equal(t, i, msg.Id)
			require.NotNil(t, msg.GetQanCollect())

			err = stream.Send(&agentv1.ServerMessage{
				Id:      i,
				Payload: (&agentv1.QANCollectResponse{}).ServerMessageResponsePayload(),
			})
			assert.NoError(t, err)
		}

		return nil
	}

	channel, _, teardown := setup(t, connect, io.EOF) // EOF = server exits from handler
	defer teardown()

	for i := uint32(1); i <= count; i++ {
		resp, err := channel.SendAndWaitResponse(&agentv1.QANCollectRequest{})
		require.NoError(t, err)
		assert.NotNil(t, resp)
	}

	// check metrics
	metrics := make([]prometheus.Metric, 0, 100)
	metricsCh := make(chan prometheus.Metric)
	go func() {
		channel.Collect(metricsCh)
		close(metricsCh)
	}()
	for m := range metricsCh {
		metrics = append(metrics, m)
	}
	expectedMetrics := strings.Split(strings.TrimSpace(`
# HELP pmm_agent_channel_messages_received_total A total number of received messages from pmm-managed.
# TYPE pmm_agent_channel_messages_received_total counter
pmm_agent_channel_messages_received_total 50
# HELP pmm_agent_channel_messages_sent_total A total number of sent messages to pmm-managed.
# TYPE pmm_agent_channel_messages_sent_total counter
pmm_agent_channel_messages_sent_total 50
`), "\n")
	assert.Equal(t, expectedMetrics, helpers.Format(metrics))

	// check that descriptions match metrics: same number, same order
	descCh := make(chan *prometheus.Desc)
	go func() {
		channel.Describe(descCh)
		close(descCh)
	}()
	var i int
	for d := range descCh {
		assert.Equal(t, metrics[i].Desc(), d)
		i++
	}
	assert.Len(t, metrics, i)
}

func TestServerRequest(t *testing.T) {
	const count = 50
	require.True(t, count > serverRequestsCap)

	connect := func(stream agentv1.AgentService_ConnectServer) error {
		for i := uint32(1); i <= count; i++ {
			err := stream.Send(&agentv1.ServerMessage{
				Id:      i,
				Payload: (&agentv1.Ping{}).ServerMessageRequestPayload(),
			})
			assert.NoError(t, err)
		}

		for i := uint32(1); i <= count; i++ {
			msg, err := stream.Recv()
			require.NoError(t, err)
			assert.Equal(t, i, msg.Id)
			pong := msg.GetPong()
			require.NotNil(t, pong)
			assert.InDelta(t, time.Now().Unix(), pong.CurrentTime.AsTime().Unix(), 1)
		}

		return nil
	}

	channel, _, teardown := setup(t, connect, io.EOF) // EOF = server exits from handler
	defer teardown()

	for req := range channel.Requests() {
		assert.IsType(t, &agentv1.Ping{}, req.Payload)

		channel.Send(&AgentResponse{
			ID: req.ID,
			Payload: &agentv1.Pong{
				CurrentTime: timestamppb.Now(),
			},
		})
	}
}

func TestServerExitsWithGRPCError(t *testing.T) {
	errUnimplemented := status.Error(codes.Unimplemented, "Test error")
	connect := func(stream agentv1.AgentService_ConnectServer) error {
		msg, err := stream.Recv()
		require.NoError(t, err)
		assert.EqualValues(t, 1, msg.Id)
		require.NotNil(t, msg.GetQanCollect())

		return errUnimplemented
	}

	channel, _, teardown := setup(t, connect, errUnimplemented)
	defer teardown()

	resp, err := channel.SendAndWaitResponse(&agentv1.QANCollectRequest{})
	require.NoError(t, err)
	assert.Nil(t, resp)
}

func TestServerExitsWithUnknownError(t *testing.T) {
	connect := func(stream agentv1.AgentService_ConnectServer) error {
		msg, err := stream.Recv()
		require.NoError(t, err)
		assert.EqualValues(t, 1, msg.Id)
		require.NotNil(t, msg.GetQanCollect())

		return io.EOF // any error without GRPCStatus() method
	}

	channel, _, teardown := setup(t, connect, status.Error(codes.Unknown, "EOF"))
	defer teardown()

	resp, err := channel.SendAndWaitResponse(&agentv1.QANCollectRequest{})
	require.NoError(t, err)
	assert.Nil(t, resp)
}

func TestAgentClosesStream(t *testing.T) {
	connect := func(stream agentv1.AgentService_ConnectServer) error {
		err := stream.Send(&agentv1.ServerMessage{
			Id:      1,
			Payload: (&agentv1.Ping{}).ServerMessageRequestPayload(),
		})
		assert.NoError(t, err)

		msg, err := stream.Recv()
		assert.Equal(t, io.EOF, err)
		assert.Nil(t, msg)

		return nil
	}

	channel, _, teardown := setup(t, connect, io.EOF)
	defer teardown()

	req := <-channel.Requests()
	require.NotNil(t, req)
	assert.IsType(t, &agentv1.Ping{}, req.Payload)

	err := channel.s.CloseSend()
	assert.NoError(t, err)
}

func TestAgentClosesConnection(t *testing.T) {
	var wg sync.WaitGroup
	wg.Add(1)
	connect := func(stream agentv1.AgentService_ConnectServer) error {
		defer wg.Done()
		err := stream.Send(&agentv1.ServerMessage{
			Id:      1,
			Payload: (&agentv1.Ping{}).ServerMessageRequestPayload(),
		})
		assert.NoError(t, err)

		msg, err := stream.Recv()
		assert.Equal(t, status.Error(codes.Canceled, context.Canceled.Error()).Error(), err.Error())
		assert.Nil(t, msg)

		return nil
	}

	// gRPC library has a race in that case, so we can get three errors
	errClientConnClosing := status.Error(codes.Canceled, "grpc: the client connection is closing") // == grpc.ErrClientConnClosing
	errConnClosing := status.Error(codes.Unavailable, "transport is closing")
	// For an explanation of why we are using a dynamic error here, and why we are comparing the string representation of this error, see:
	// https://github.com/golang/go/issues/4373
	// https://github.com/golang/go/blob/master/src/internal/poll/fd.go#L20
	errConnClosed := errors.New("use of closed network connection")
	channel, cc, teardown := setup(t, connect, errClientConnClosing, errConnClosing, errConnClosed) //nolint:varnamelen
	defer teardown()

	req := <-channel.Requests()
	require.NotNil(t, req)
	assert.IsType(t, &agentv1.Ping{}, req.Payload)

	err := cc.Close()
	assert.NoError(t, err)
	wg.Wait()
}

func TestUnexpectedResponseIDFromServer(t *testing.T) {
	unexpectedIDSent := make(chan struct{})
	connect := func(stream agentv1.AgentService_ConnectServer) error {
		// This message triggers no error, we ignore message ids that have no subscriber.
		err := stream.Send(&agentv1.ServerMessage{
			Id:      111,
			Payload: (&agentv1.QANCollectResponse{}).ServerMessageResponsePayload(),
		})
		assert.NoError(t, err)
		close(unexpectedIDSent)

		// Check that channel is still open.
		err = stream.Send(&agentv1.ServerMessage{
			Id:      1,
			Payload: (&agentv1.Ping{}).ServerMessageRequestPayload(),
		})
		assert.NoError(t, err)
		pong, err := stream.Recv()
		assert.NoError(t, err)
		assert.NotNil(t, pong)
		return nil
	}
	channel, _, teardown := setup(t, connect, io.EOF)
	defer teardown()

	<-unexpectedIDSent
	// Get the ping message and send pong response, channel stays open after message with unexpected id.
	msg := <-channel.Requests()
	assert.NotNil(t, msg)
	channel.send(&agentv1.AgentMessage{
		Id:      1,
		Payload: (&agentv1.Pong{}).AgentMessageResponsePayload(),
	})
}

func TestUnexpectedResponsePayloadFromServer(t *testing.T) {
	connect := func(stream agentv1.AgentService_ConnectServer) error {
		// establish the connection
		err := stream.Send(&agentv1.ServerMessage{
			Id:      1,
			Payload: (&agentv1.Ping{}).ServerMessageRequestPayload(),
		})
		assert.NoError(t, err)
		_, _ = stream.Recv()

		// test unexpected payload
		err = stream.Send(&agentv1.ServerMessage{
			Id: 4242,
		})
		require.NoError(t, err)

		msg, err := stream.Recv()
		assert.NoError(t, err)
		assert.Equal(t, int32(codes.Unimplemented), msg.GetStatus().GetCode())
		return nil
	}
	channel, _, teardown := setup(t, connect, io.EOF)
	defer teardown()
	req := <-channel.Requests()
	channel.Send(&AgentResponse{
		ID: req.ID,
		Payload: &agentv1.Pong{
			CurrentTime: timestamppb.Now(),
		},
	})
}<|MERGE_RESOLUTION|>--- conflicted
+++ resolved
@@ -49,12 +49,7 @@
 
 var _ agentv1.AgentServiceServer = (*testServer)(nil)
 
-<<<<<<< HEAD
-//nolint:nakedret
-func setup(t *testing.T, connect func(server agentv1.AgentService_ConnectServer) error, expected ...error) (channel *Channel, cc *grpc.ClientConn, teardown func()) {
-=======
-func setup(t *testing.T, connect func(agentpb.Agent_ConnectServer) error, expected ...error) (*Channel, *grpc.ClientConn, func()) {
->>>>>>> c8caec61
+func setup(t *testing.T, connect func(agentv1.AgentService_ConnectServer) error, expected ...error) (*Channel, *grpc.ClientConn, func()) {
 	t.Helper()
 
 	var channel *Channel
