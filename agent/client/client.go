--- conflicted
+++ resolved
@@ -94,13 +94,8 @@
 // New creates new client.
 //
 // Caller should call Run.
-<<<<<<< HEAD
-func New(cfg configGetter, supervisor supervisor, r *runner.Runner, connectionChecker connectionChecker, sv softwareVersioner, cus *connectionuptime.Service, logStore *tailog.Store) *Client { //nolint:lll
+func New(cfg configGetter, supervisor supervisor, r *runner.Runner, connectionChecker connectionChecker, sv softwareVersioner, sib serviceInfoBroker, cus *connectionuptime.Service, logStore *tailog.Store) *Client { //nolint:lll
 	out := &Client{
-=======
-func New(cfg configGetter, supervisor supervisor, r *runner.Runner, connectionChecker connectionChecker, sv softwareVersioner, sib serviceInfoBroker, cus *connectionuptime.Service, logStore *tailog.Store) *Client { //nolint:lll
-	return &Client{
->>>>>>> 4346c6f1
 		cfg:               cfg,
 		supervisor:        supervisor,
 		connectionChecker: connectionChecker,
