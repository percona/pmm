--- conflicted
+++ resolved
@@ -889,7 +889,6 @@
 	return status
 }
 
-<<<<<<< HEAD
 func getGRPCOps(cfg *config.Config) []grpc.DialOption {
 	opts := []grpc.DialOption{
 		grpc.WithBlock(),
@@ -960,10 +959,7 @@
 	c.cache.Send(msg)
 }
 
-// check interface
-=======
 // check interface.
->>>>>>> e38877a3
 var (
 	_ prometheus.Collector = (*Client)(nil)
 )