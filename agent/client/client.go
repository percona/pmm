// Copyright 2019 Percona LLC
//
// Licensed under the Apache License, Version 2.0 (the "License");
// you may not use this file except in compliance with the License.
// You may obtain a copy of the License at
//
//  http://www.apache.org/licenses/LICENSE-2.0
//
// Unless required by applicable law or agreed to in writing, software
// distributed under the License is distributed on an "AS IS" BASIS,
// WITHOUT WARRANTIES OR CONDITIONS OF ANY KIND, either express or implied.
// See the License for the specific language governing permissions and
// limitations under the License.

// Package client contains business logic of working with pmm-managed.
package client

import (
	"context"
	"fmt"
	"net"
	"strconv"
	"strings"
	"sync"
	"time"

	"github.com/pkg/errors"
	"github.com/prometheus/client_golang/prometheus"
	"github.com/sirupsen/logrus"
	"google.golang.org/grpc"
	"google.golang.org/grpc/codes"
	"google.golang.org/grpc/credentials"
	"google.golang.org/grpc/credentials/insecure"
	grpcstatus "google.golang.org/grpc/status"
	"google.golang.org/protobuf/types/known/timestamppb"

	"github.com/percona/pmm/agent/client/channel"
	"github.com/percona/pmm/agent/config"
	"github.com/percona/pmm/agent/connectionuptime"
	"github.com/percona/pmm/agent/runner"
	"github.com/percona/pmm/agent/runner/actions" // TODO https://jira.percona.com/browse/PMM-7206
	"github.com/percona/pmm/agent/runner/jobs"
	"github.com/percona/pmm/agent/tailog"
	"github.com/percona/pmm/agent/utils/backoff"
	"github.com/percona/pmm/api/agentpb"
	"github.com/percona/pmm/utils/tlsconfig"
	"github.com/percona/pmm/version"
)

const (
	dialTimeout       = 5 * time.Second
	backoffMinDelay   = 1 * time.Second
	backoffMaxDelay   = 15 * time.Second
	clockDriftWarning = 5 * time.Second
)

// Client represents pmm-agent's connection to nginx/pmm-managed.
type Client struct {
	cfg                *config.Config
	supervisor         supervisor
	connectionChecker  connectionChecker
	softwareVersioner  softwareVersioner
	defaultsFileParser defaultsFileParser

	l       *logrus.Entry
	backoff *backoff.Backoff
	done    chan struct{}

	// for unit tests only
	dialTimeout time.Duration

	runner *runner.Runner

	rw      sync.RWMutex
	md      *agentpb.ServerConnectMetadata
	channel *channel.Channel

	cus      *connectionuptime.Service
	logStore *tailog.Store
}

// New creates new client.
//
// Caller should call Run.
<<<<<<< HEAD
func New(cfg *config.Config, supervisor supervisor, connectionChecker connectionChecker, sv softwareVersioner, dfp defaultsFileParser, cus *connectionuptime.Service, logStore *tailog.Store) *Client { //nolint:lll
=======
func New(cfg *config.Config, supervisor supervisor, r *runner.Runner, connectionChecker connectionChecker, sv softwareVersioner, dfp defaultsFileParser, cus *connectionuptime.Service, logStore *tailog.Store) *Client {
>>>>>>> 483a34cf
	return &Client{
		cfg:                cfg,
		supervisor:         supervisor,
		connectionChecker:  connectionChecker,
		softwareVersioner:  sv,
		l:                  logrus.WithField("component", "client"),
		backoff:            backoff.New(backoffMinDelay, backoffMaxDelay),
		dialTimeout:        dialTimeout,
		runner:             r,
		defaultsFileParser: dfp,
		cus:                cus,
		logStore:           logStore,
	}
}

// Run connects to the server, processes requests and sends responses.
//
// Once Run exits, connection is closed, and caller should cancel supervisor's context.
// Then caller should wait until Done() channel is closed.
// That Client instance can't be reused after that.
//
// Returned error is already logged and should be ignored. It is returned only for unit tests.
func (c *Client) Run(ctx context.Context) error {
	c.l.Info("Starting...")

	c.rw.Lock()
	c.done = make(chan struct{})
	c.rw.Unlock()

	// do nothing until ctx is canceled if config misses critical info
	var missing string
	if c.cfg.ID == "" {
		missing = "Agent ID"
	}
	if c.cfg.Server.Address == "" {
		missing = "PMM Server address"
	}
	if missing != "" {
		c.l.Errorf("%s is not provided, halting.", missing)
		<-ctx.Done()
		close(c.done)
		return errors.Wrap(ctx.Err(), "missing "+missing)
	}

	// try to connect until success, or until ctx is canceled
	var dialResult *dialResult
	var dialErr error
	for {
		dialCtx, dialCancel := context.WithTimeout(ctx, c.dialTimeout)
		dialResult, dialErr = dial(dialCtx, c.cfg, c.l)

		c.cus.RegisterConnectionStatus(time.Now(), dialErr == nil)
		dialCancel()
		if dialResult != nil {
			break
		}

		retryCtx, retryCancel := context.WithTimeout(ctx, c.backoff.Delay())
		<-retryCtx.Done()
		retryCancel()
		if ctx.Err() != nil {
			break
		}
	}
	if ctx.Err() != nil {
		close(c.done)
		if dialErr != nil {
			return dialErr
		}
		return ctx.Err()
	}

	defer func() {
		if err := dialResult.conn.Close(); err != nil {
			c.l.Errorf("Connection closed: %s.", err)
			return
		}
		c.l.Info("Connection closed.")
	}()

	c.rw.Lock()
	c.md = dialResult.md
	c.channel = dialResult.channel
	c.rw.Unlock()

	// Once the client is connected, ctx cancellation is ignored by it.
	//
	// We start goroutines, and terminate the gRPC connection and exit Run when any of them exits:
	//
	// 1. processActionResults reads action results from action runner and sends them to the channel.
	//    It exits when the action runner is stopped by cancelling ctx.
	//
	// 2. processSupervisorRequests reads requests (status changes and QAN data) from the supervisor and sends them to the channel.
	//    It exits when the supervisor is stopped by the caller.
	//    Caller stops supervisor when Run is left and gRPC connection is closed.
	//
	// 3. processChannelRequests reads requests from the channel and processes them.
	//    It exits when an unexpected message is received from the channel, or when can't be received at all.
	//    When Run is left, caller stops supervisor, and that allows processSupervisorRequests to exit.
	//
	// Done() channel is closed when all three goroutines exited.

	// TODO Make 2 and 3 behave more like 1 - that seems to be simpler.
	// https://jira.percona.com/browse/PMM-4245

	oneDone := make(chan struct{}, 4)
	go func() {
		c.processActionResults(ctx)
		c.l.Debug("processActionResults is finished")
		oneDone <- struct{}{}
	}()
	go func() {
		c.processJobsResults(ctx)
		c.l.Debug("processJobsResults is finished")
		oneDone <- struct{}{}
	}()
	go func() {
		c.processSupervisorRequests(ctx)
		c.l.Debug("processSupervisorRequests is finished")
		oneDone <- struct{}{}
	}()
	go func() {
		c.processChannelRequests(ctx)
		c.l.Debug("processChannelRequests is finished")
		oneDone <- struct{}{}
	}()

	<-oneDone
	go func() {
		<-oneDone
		<-oneDone
		<-oneDone
		c.l.Info("Done.")
		close(c.done)
	}()
	return nil
}

// Done is closed when all supervisors's requests are sent (if possible) and connection is closed.
func (c *Client) Done() <-chan struct{} {
	return c.done
}

func (c *Client) processActionResults(ctx context.Context) {
	for {
		select {
		case result := <-c.runner.ActionsResults():
			resp, err := c.channel.SendAndWaitResponse(result)
			if err != nil {
				c.l.Error(err)
				continue
			}
			if resp == nil {
				c.l.Warn("Failed to send ActionResult request.")
			}
		case <-ctx.Done():
			c.l.Infof("Actions runner Results() channel drained.")
			return
		}
	}
}

func (c *Client) processJobsResults(ctx context.Context) {
	for {
		select {
		case message := <-c.runner.JobsMessages():
			c.channel.Send(&channel.AgentResponse{
				ID:      0, // Jobs send messages that don't require any responses, so we can leave message ID blank.
				Payload: message,
			})
		case <-ctx.Done():
			c.l.Infof("Jobs runner Messages() channel drained.")
			return
		}
	}
}

func (c *Client) processSupervisorRequests(ctx context.Context) {
	var wg sync.WaitGroup

	wg.Add(1)
	go func() {
		defer wg.Done()

		for {
			select {
			case state := <-c.supervisor.Changes():
				resp, err := c.channel.SendAndWaitResponse(state)
				if err != nil {
					c.l.Error(err)
					continue
				}
				if resp == nil {
					c.l.Warn("Failed to send StateChanged request.")
				}
			case <-ctx.Done():
				c.l.Infof("Supervisor Changes() channel drained.")
				return
			}
		}
	}()

	wg.Add(1)
	go func() {
		defer wg.Done()

		for {
			select {
			case collect := <-c.supervisor.QANRequests():
				resp, err := c.channel.SendAndWaitResponse(collect)
				if err != nil {
					c.l.Error(err)
					continue
				}
				if resp == nil {
					c.l.Warn("Failed to send QanCollect request.")
				}
			case <-ctx.Done():
				c.l.Infof("Supervisor QANRequests() channel drained.")
				return
			}
		}
	}()

	wg.Wait()
}

func (c *Client) processChannelRequests(ctx context.Context) {
loop:
	for {
		select {
		case req, more := <-c.channel.Requests():
			if !more {
				break loop
			}
			var responsePayload agentpb.AgentResponsePayload
			var status *grpcstatus.Status
			switch p := req.Payload.(type) {
			case *agentpb.Ping:
				responsePayload = &agentpb.Pong{
					CurrentTime: timestamppb.Now(),
				}
			case *agentpb.SetStateRequest:
				c.supervisor.SetState(p)
				responsePayload = &agentpb.SetStateResponse{}

			case *agentpb.StartActionRequest:
				responsePayload = &agentpb.StartActionResponse{}
				if err := c.handleStartActionRequest(p); err != nil {
					responsePayload = nil
					status = grpcstatus.New(codes.Unimplemented, "can't handle start action type send, it is not implemented")
					break
				}

			case *agentpb.StopActionRequest:
				c.runner.Stop(p.ActionId)
				responsePayload = &agentpb.StopActionResponse{}

			case *agentpb.CheckConnectionRequest:
				responsePayload = c.connectionChecker.Check(ctx, p, req.ID)

			case *agentpb.StartJobRequest:
				var resp agentpb.StartJobResponse
				if err := c.handleStartJobRequest(p); err != nil {
					resp.Error = err.Error()
				}
				responsePayload = &resp

			case *agentpb.StopJobRequest:
				c.runner.Stop(p.JobId)
				responsePayload = &agentpb.StopJobResponse{}

			case *agentpb.JobStatusRequest:
				alive := c.runner.IsRunning(p.JobId)
				responsePayload = &agentpb.JobStatusResponse{Alive: alive}

			case *agentpb.GetVersionsRequest:
				responsePayload = &agentpb.GetVersionsResponse{Versions: c.handleVersionsRequest(p)}
			case *agentpb.PBMSwitchPITRRequest:
				var resp agentpb.PBMSwitchPITRResponse
				if err := c.handlePBMSwitchRequest(ctx, p, req.ID); err != nil {
					resp.Error = err.Error()
				}
				responsePayload = &resp
			case *agentpb.ParseDefaultsFileRequest:
				responsePayload = c.defaultsFileParser.ParseDefaultsFile(p)
			case *agentpb.AgentLogsRequest:
				logs, configLogLinesCount := c.agentLogByID(p.AgentId, p.Limit)
				responsePayload = &agentpb.AgentLogsResponse{
					Logs:                     logs,
					AgentConfigLogLinesCount: uint32(configLogLinesCount),
				}
			default:
				c.l.Errorf("Unhandled server request: %v.", req)
			}
			c.cus.RegisterConnectionStatus(time.Now(), true)

			response := &channel.AgentResponse{
				ID:      req.ID,
				Payload: responsePayload,
			}
			if status != nil {
				response.Status = status
			}
			c.channel.Send(response)
		case <-ctx.Done():
			break loop
		}
	}
	if err := c.channel.Wait(); err != nil {
		c.l.Debugf("Channel closed: %s.", err)
		return
	}
	c.l.Debug("Channel closed.")
}

func (c *Client) handleStartActionRequest(p *agentpb.StartActionRequest) error {
	timeout := p.Timeout.AsDuration()
	if err := p.Timeout.CheckValid(); err != nil {
		timeout = 0
	}

	var action actions.Action
	switch params := p.Params.(type) {
	case *agentpb.StartActionRequest_MysqlExplainParams:
		action = actions.NewMySQLExplainAction(p.ActionId, timeout, params.MysqlExplainParams)

	case *agentpb.StartActionRequest_MysqlShowCreateTableParams:
		action = actions.NewMySQLShowCreateTableAction(p.ActionId, timeout, params.MysqlShowCreateTableParams)

	case *agentpb.StartActionRequest_MysqlShowTableStatusParams:
		action = actions.NewMySQLShowTableStatusAction(p.ActionId, timeout, params.MysqlShowTableStatusParams)

	case *agentpb.StartActionRequest_MysqlShowIndexParams:
		action = actions.NewMySQLShowIndexAction(p.ActionId, timeout, params.MysqlShowIndexParams)

	case *agentpb.StartActionRequest_PostgresqlShowCreateTableParams:
		action = actions.NewPostgreSQLShowCreateTableAction(p.ActionId, timeout, params.PostgresqlShowCreateTableParams, c.cfg.Paths.TempDir)

	case *agentpb.StartActionRequest_PostgresqlShowIndexParams:
		action = actions.NewPostgreSQLShowIndexAction(p.ActionId, timeout, params.PostgresqlShowIndexParams, c.cfg.Paths.TempDir)

	case *agentpb.StartActionRequest_MongodbExplainParams:
		action = actions.NewMongoDBExplainAction(p.ActionId, timeout, params.MongodbExplainParams, c.cfg.Paths.TempDir)

	case *agentpb.StartActionRequest_MysqlQueryShowParams:
		action = actions.NewMySQLQueryShowAction(p.ActionId, timeout, params.MysqlQueryShowParams)

	case *agentpb.StartActionRequest_MysqlQuerySelectParams:
		action = actions.NewMySQLQuerySelectAction(p.ActionId, timeout, params.MysqlQuerySelectParams)

	case *agentpb.StartActionRequest_PostgresqlQueryShowParams:
		action = actions.NewPostgreSQLQueryShowAction(p.ActionId, timeout, params.PostgresqlQueryShowParams, c.cfg.Paths.TempDir)

	case *agentpb.StartActionRequest_PostgresqlQuerySelectParams:
		action = actions.NewPostgreSQLQuerySelectAction(p.ActionId, timeout, params.PostgresqlQuerySelectParams, c.cfg.Paths.TempDir)

	case *agentpb.StartActionRequest_MongodbQueryGetparameterParams:
		action = actions.NewMongoDBQueryAdmincommandAction(
			p.ActionId,
			timeout,
			params.MongodbQueryGetparameterParams.Dsn,
			params.MongodbQueryGetparameterParams.TextFiles,
			"getParameter",
			"*",
			c.cfg.Paths.TempDir)

	case *agentpb.StartActionRequest_MongodbQueryBuildinfoParams:
		action = actions.NewMongoDBQueryAdmincommandAction(
			p.ActionId,
			timeout,
			params.MongodbQueryBuildinfoParams.Dsn,
			params.MongodbQueryBuildinfoParams.TextFiles,
			"buildInfo",
			1,
			c.cfg.Paths.TempDir)

	case *agentpb.StartActionRequest_MongodbQueryGetcmdlineoptsParams:
		action = actions.NewMongoDBQueryAdmincommandAction(
			p.ActionId,
			timeout,
			params.MongodbQueryGetcmdlineoptsParams.Dsn,
			params.MongodbQueryGetcmdlineoptsParams.TextFiles,
			"getCmdLineOpts",
			1,
			c.cfg.Paths.TempDir)

	case *agentpb.StartActionRequest_MongodbQueryReplsetgetstatusParams:
		action = actions.NewMongoDBQueryAdmincommandAction(
			p.ActionId,
			timeout,
			params.MongodbQueryReplsetgetstatusParams.Dsn,
			params.MongodbQueryReplsetgetstatusParams.TextFiles,
			"replSetGetStatus",
			1,
			c.cfg.Paths.TempDir)

	case *agentpb.StartActionRequest_MongodbQueryGetdiagnosticdataParams:
		action = actions.NewMongoDBQueryAdmincommandAction(
			p.ActionId,
			timeout,
			params.MongodbQueryGetdiagnosticdataParams.Dsn,
			params.MongodbQueryGetdiagnosticdataParams.TextFiles,
			"getDiagnosticData",
			1,
			c.cfg.Paths.TempDir)

	case *agentpb.StartActionRequest_PtSummaryParams:
		action = actions.NewProcessAction(p.ActionId, timeout, c.cfg.Paths.PTSummary, []string{})

	case *agentpb.StartActionRequest_PtPgSummaryParams:
		action = actions.NewProcessAction(p.ActionId, timeout, c.cfg.Paths.PTPGSummary, argListFromPgParams(params.PtPgSummaryParams))

	case *agentpb.StartActionRequest_PtMysqlSummaryParams:
		action = actions.NewPTMySQLSummaryAction(p.ActionId, timeout, c.cfg.Paths.PTMySQLSummary, params.PtMysqlSummaryParams)

	case *agentpb.StartActionRequest_PtMongodbSummaryParams:
		action = actions.NewProcessAction(p.ActionId, timeout, c.cfg.Paths.PTMongoDBSummary, argListFromMongoDBParams(params.PtMongodbSummaryParams))

	default:
		return errors.Errorf("unknown action type request: %T", params)
	}

	return c.runner.StartAction(action)
}

func (c *Client) handleStartJobRequest(p *agentpb.StartJobRequest) error {
	if err := p.Timeout.CheckValid(); err != nil {
		return err
	}
	timeout := p.Timeout.AsDuration()

	var job jobs.Job
	switch j := p.Job.(type) {
	case *agentpb.StartJobRequest_MysqlBackup:
		var locationConfig jobs.BackupLocationConfig
		switch cfg := j.MysqlBackup.LocationConfig.(type) {
		case *agentpb.StartJobRequest_MySQLBackup_S3Config:
			locationConfig.Type = jobs.S3BackupLocationType
			locationConfig.S3Config = &jobs.S3LocationConfig{
				Endpoint:     cfg.S3Config.Endpoint,
				AccessKey:    cfg.S3Config.AccessKey,
				SecretKey:    cfg.S3Config.SecretKey,
				BucketName:   cfg.S3Config.BucketName,
				BucketRegion: cfg.S3Config.BucketRegion,
			}
		default:
			return errors.Errorf("unknown location config: %T", j.MysqlBackup.LocationConfig)
		}

		dbConnCfg := jobs.DBConnConfig{
			User:     j.MysqlBackup.User,
			Password: j.MysqlBackup.Password,
			Address:  j.MysqlBackup.Address,
			Port:     int(j.MysqlBackup.Port),
			Socket:   j.MysqlBackup.Socket,
		}
		job = jobs.NewMySQLBackupJob(p.JobId, timeout, j.MysqlBackup.Name, dbConnCfg, locationConfig)

	case *agentpb.StartJobRequest_MysqlRestoreBackup:
		var locationConfig jobs.BackupLocationConfig
		switch cfg := j.MysqlRestoreBackup.LocationConfig.(type) {
		case *agentpb.StartJobRequest_MySQLRestoreBackup_S3Config:
			locationConfig.Type = jobs.S3BackupLocationType
			locationConfig.S3Config = &jobs.S3LocationConfig{
				Endpoint:     cfg.S3Config.Endpoint,
				AccessKey:    cfg.S3Config.AccessKey,
				SecretKey:    cfg.S3Config.SecretKey,
				BucketName:   cfg.S3Config.BucketName,
				BucketRegion: cfg.S3Config.BucketRegion,
			}
		default:
			return errors.Errorf("unknown location config: %T", j.MysqlRestoreBackup.LocationConfig)
		}

		job = jobs.NewMySQLRestoreJob(p.JobId, timeout, j.MysqlRestoreBackup.Name, locationConfig)

	case *agentpb.StartJobRequest_MongodbBackup:
		var locationConfig jobs.BackupLocationConfig
		var err error
		switch cfg := j.MongodbBackup.LocationConfig.(type) {
		case *agentpb.StartJobRequest_MongoDBBackup_S3Config:
			locationConfig.Type = jobs.S3BackupLocationType
			locationConfig.S3Config = &jobs.S3LocationConfig{
				Endpoint:     cfg.S3Config.Endpoint,
				AccessKey:    cfg.S3Config.AccessKey,
				SecretKey:    cfg.S3Config.SecretKey,
				BucketName:   cfg.S3Config.BucketName,
				BucketRegion: cfg.S3Config.BucketRegion,
			}
		case *agentpb.StartJobRequest_MongoDBBackup_FilesystemConfig:
			locationConfig.Type = jobs.FilesystemBackupLocationType
			locationConfig.FilesystemStorageConfig = &jobs.FilesystemBackupLocationConfig{
				Path: cfg.FilesystemConfig.Path,
			}
		default:
			return errors.Errorf("unknown location config: %T", j.MongodbBackup.LocationConfig)
		}

		dbConnCfg := jobs.DBConnConfig{
			User:     j.MongodbBackup.User,
			Password: j.MongodbBackup.Password,
			Address:  j.MongodbBackup.Address,
			Port:     int(j.MongodbBackup.Port),
			Socket:   j.MongodbBackup.Socket,
		}
		job, err = jobs.NewMongoDBBackupJob(p.JobId, timeout, j.MongodbBackup.Name, dbConnCfg, locationConfig, j.MongodbBackup.EnablePitr, j.MongodbBackup.DataModel)
		if err != nil {
			return err
		}
	case *agentpb.StartJobRequest_MongodbRestoreBackup:
		var locationConfig jobs.BackupLocationConfig
		switch cfg := j.MongodbRestoreBackup.LocationConfig.(type) {
		case *agentpb.StartJobRequest_MongoDBRestoreBackup_S3Config:
			locationConfig.Type = jobs.S3BackupLocationType
			locationConfig.S3Config = &jobs.S3LocationConfig{
				Endpoint:     cfg.S3Config.Endpoint,
				AccessKey:    cfg.S3Config.AccessKey,
				SecretKey:    cfg.S3Config.SecretKey,
				BucketName:   cfg.S3Config.BucketName,
				BucketRegion: cfg.S3Config.BucketRegion,
			}
		case *agentpb.StartJobRequest_MongoDBRestoreBackup_FilesystemConfig:
			locationConfig.Type = jobs.FilesystemBackupLocationType
			locationConfig.FilesystemStorageConfig = &jobs.FilesystemBackupLocationConfig{
				Path: cfg.FilesystemConfig.Path,
			}
		default:
			return errors.Errorf("unknown location config: %T", j.MongodbRestoreBackup.LocationConfig)
		}

		dbConnCfg := jobs.DBConnConfig{
			User:     j.MongodbRestoreBackup.User,
			Password: j.MongodbRestoreBackup.Password,
			Address:  j.MongodbRestoreBackup.Address,
			Port:     int(j.MongodbRestoreBackup.Port),
			Socket:   j.MongodbRestoreBackup.Socket,
		}

		job = jobs.NewMongoDBRestoreJob(p.JobId, timeout, j.MongodbRestoreBackup.Name, j.MongodbRestoreBackup.PitrTimestamp.AsTime(),
			dbConnCfg, locationConfig, c.supervisor)
	default:
		return errors.Errorf("unknown job type: %T", j)
	}

	return c.runner.StartJob(job)
}

func (c *Client) agentLogByID(agentID string, limit uint32) ([]string, uint) {
	var (
		logs     []string
		capacity uint
	)

	if c.cfg.ID == agentID {
		logs, capacity = c.logStore.GetLogs()
	} else {
		logs, capacity = c.supervisor.AgentLogByID(agentID)
	}

	if limit > 0 && len(logs) > int(limit) {
		logs = logs[len(logs)-int(limit):]
	}

	for i, log := range logs {
		logs[i] = strings.TrimSuffix(log, "\n")
	}

	return logs, capacity
}

type dialResult struct {
	conn         *grpc.ClientConn
	streamCancel context.CancelFunc
	channel      *channel.Channel
	md           *agentpb.ServerConnectMetadata
}

// dial tries to connect to the server once.
// State changes are logged via l. Returned error is not user-visible.
func dial(dialCtx context.Context, cfg *config.Config, l *logrus.Entry) (*dialResult, error) {
	opts := []grpc.DialOption{
		grpc.WithBlock(),
		grpc.WithUserAgent("pmm-agent/" + version.Version),
	}
	if cfg.Server.WithoutTLS {
		opts = append(opts, grpc.WithTransportCredentials(insecure.NewCredentials()))
	} else {
		host, _, _ := net.SplitHostPort(cfg.Server.Address)
		tlsConfig := tlsconfig.Get()
		tlsConfig.ServerName = host
		tlsConfig.InsecureSkipVerify = cfg.Server.InsecureTLS
		opts = append(opts, grpc.WithTransportCredentials(credentials.NewTLS(tlsConfig)))
	}

	if cfg.Server.Username != "" {
		opts = append(opts, grpc.WithPerRPCCredentials(&basicAuth{
			username: cfg.Server.Username,
			password: cfg.Server.Password,
		}))
	}

	l.Infof("Connecting to %s ...", cfg.Server.FilteredURL())
	conn, err := grpc.DialContext(dialCtx, cfg.Server.Address, opts...)
	if err != nil {
		msg := err.Error()

		// improve error message in that particular case
		if errors.Is(err, context.DeadlineExceeded) {
			msg = "timeout"
		}

		l.Errorf("Failed to connect to %s: %s.", cfg.Server.Address, msg)
		return nil, errors.Wrap(err, "failed to dial")
	}
	l.Infof("Connected to %s.", cfg.Server.Address)

	// gRPC stream is created without lifetime timeout.
	// However, we need to cancel it if two-way communication channel can't be established
	// when pmm-managed is down. A separate timer is used for that.
	streamCtx, streamCancel := context.WithCancel(context.Background())
	teardown := func() {
		streamCancel()
		if err := conn.Close(); err != nil {
			l.Debugf("Connection closed: %s.", err)
			return
		}
		l.Debugf("Connection closed.")
	}
	d, ok := dialCtx.Deadline()
	if !ok {
		panic("no deadline in dialCtx")
	}
	streamCancelT := time.AfterFunc(time.Until(d), streamCancel)
	defer streamCancelT.Stop()

	l.Info("Establishing two-way communication channel ...")
	start := time.Now()
	streamCtx = agentpb.AddAgentConnectMetadata(streamCtx, &agentpb.AgentConnectMetadata{
		ID:      cfg.ID,
		Version: version.Version,
	})
	stream, err := agentpb.NewAgentClient(conn).Connect(streamCtx)
	if err != nil {
		l.Errorf("Failed to establish two-way communication channel: %s.", err)
		teardown()
		return nil, errors.Wrap(err, "failed to connect")
	}

	// So far, nginx can handle all that itself without pmm-managed.
	// We need to exchange one pair of messages (ping/pong) for metadata headers to reach pmm-managed
	// to ensure that pmm-managed is alive and that Agent ID is valid.

	channel := channel.New(stream)
	_, clockDrift, err := getNetworkInformation(channel) // ping/pong
	if err != nil {
		msg := err.Error()

		// improve error message
		if s, ok := grpcstatus.FromError(errors.Cause(err)); ok {
			msg = strings.TrimSuffix(s.Message(), ".")
		}

		l.Errorf("Failed to establish two-way communication channel: %s.", msg)
		teardown()
		return nil, err
	}

	// read metadata header after receiving pong
	md, err := agentpb.ReceiveServerConnectMetadata(stream)
	l.Debugf("Received server metadata: %+v. Error: %+v.", md, err)
	if err != nil {
		l.Errorf("Failed to receive server metadata: %s.", err)
		teardown()
		return nil, errors.Wrap(err, "failed to receive server metadata")
	}
	if md.ServerVersion == "" {
		l.Errorf("Server metadata does not contain server version.")
		teardown()
		return nil, errors.New("empty server version in metadata")
	}

	level := logrus.InfoLevel
	if clockDrift > clockDriftWarning || -clockDrift > clockDriftWarning {
		level = logrus.WarnLevel
	}
	l.Logf(level, "Two-way communication channel established in %s. Estimated clock drift: %s.",
		time.Since(start), clockDrift)

	return &dialResult{
		conn:         conn,
		streamCancel: streamCancel,
		channel:      channel,
		md:           md,
	}, nil
}

func getNetworkInformation(channel *channel.Channel) (latency, clockDrift time.Duration, err error) {
	start := time.Now()
	var resp agentpb.ServerResponsePayload
	resp, err = channel.SendAndWaitResponse(&agentpb.Ping{})
	if err != nil {
		return
	}
	if resp == nil {
		err = channel.Wait()
		return
	}
	roundtrip := time.Since(start)
	currentTime := resp.(*agentpb.Pong).CurrentTime //nolint:forcetypeassert
	serverTime := currentTime.AsTime()
	err = currentTime.CheckValid()
	if err != nil {
		err = errors.Wrap(err, "Failed to decode Ping")
		return
	}
	latency = roundtrip / 2
	clockDrift = serverTime.Sub(start) - latency
	return
}

// GetNetworkInformation sends ping request to the server and returns info about latency and clock drift.
func (c *Client) GetNetworkInformation() (latency, clockDrift time.Duration, err error) {
	c.rw.RLock()
	channel := c.channel
	c.rw.RUnlock()
	if channel == nil {
		err = errors.New("not connected")
		return
	}

	latency, clockDrift, err = getNetworkInformation(channel)
	return
}

// GetServerConnectMetadata returns current server's metadata, or nil.
func (c *Client) GetServerConnectMetadata() *agentpb.ServerConnectMetadata {
	c.rw.RLock()
	md := c.md
	c.rw.RUnlock()
	return md
}

// GetConnectionUpTime returns connection uptime between agent and server in percentage (from 0 to 100)
func (c *Client) GetConnectionUpTime() float32 {
	return c.cus.GetConnectedUpTimeUntil(time.Now())
}

// Describe implements "unchecked" prometheus.Collector.
func (c *Client) Describe(chan<- *prometheus.Desc) {
	// Sending no descriptor at all marks the Collector as “unchecked”,
	// i.e. no checks will be performed at registration time, and the
	// Collector may yield any Metric it sees fit in its Collect method.
}

// Collect implements "unchecked" prometheus.Collector.
func (c *Client) Collect(ch chan<- prometheus.Metric) {
	c.rw.RLock()
	channel := c.channel
	c.rw.RUnlock()

	desc := prometheus.NewDesc("pmm_agent_connected", "Has value 1 if two-way communication channel is established.", nil, nil)
	if channel != nil {
		ch <- prometheus.MustNewConstMetric(desc, prometheus.GaugeValue, 1)
		channel.Collect(ch)
	} else {
		ch <- prometheus.MustNewConstMetric(desc, prometheus.GaugeValue, 0)
	}
	c.supervisor.Collect(ch)
}

// argListFromPgParams creates an array of strings from the pointer to the parameters for pt-pg-sumamry
func argListFromPgParams(pParams *agentpb.StartActionRequest_PTPgSummaryParams) []string {
	var args []string

	if pParams.Host != "" {
		args = append(args, "--host", pParams.Host)
	}

	if pParams.Port > 0 && pParams.Port <= 65535 {
		args = append(args, "--port", strconv.Itoa(int(pParams.Port)))
	}

	if pParams.Username != "" {
		args = append(args, "--username", pParams.Username)
	}

	pswd := strings.TrimSpace(pParams.Password)
	if pswd != "" {
		args = append(args, "--password", pswd)
	}

	return args
}

// argListFromMongoDBParams creates an array of strings from the pointer to the parameters for pt-mongodb-sumamry
func argListFromMongoDBParams(pParams *agentpb.StartActionRequest_PTMongoDBSummaryParams) []string {
	var args []string

	// Only adds the arguments are valid

	if pParams.Username != "" {
		args = append(args, "--username", pParams.Username)
	}

	if pParams.Password != "" {
		// TODO change this line when pt-mongodb-summary is updated
		args = append(args, fmt.Sprintf("--password=%s", pParams.Password))
	}

	if pParams.Host != "" {
		hostPortStr := pParams.Host

		// If valid port attaches ':' and the port number after address
		if pParams.Port > 0 && pParams.Port <= 65535 {
			hostPortStr += ":" + strconv.Itoa(int(pParams.Port))
		}

		args = append(args, hostPortStr)
	}

	return args
}

// check interface
var (
	_ prometheus.Collector = (*Client)(nil)
)<|MERGE_RESOLUTION|>--- conflicted
+++ resolved
@@ -82,11 +82,7 @@
 // New creates new client.
 //
 // Caller should call Run.
-<<<<<<< HEAD
-func New(cfg *config.Config, supervisor supervisor, connectionChecker connectionChecker, sv softwareVersioner, dfp defaultsFileParser, cus *connectionuptime.Service, logStore *tailog.Store) *Client { //nolint:lll
-=======
 func New(cfg *config.Config, supervisor supervisor, r *runner.Runner, connectionChecker connectionChecker, sv softwareVersioner, dfp defaultsFileParser, cus *connectionuptime.Service, logStore *tailog.Store) *Client {
->>>>>>> 483a34cf
 	return &Client{
 		cfg:                cfg,
 		supervisor:         supervisor,
@@ -626,8 +622,7 @@
 			Socket:   j.MongodbRestoreBackup.Socket,
 		}
 
-		job = jobs.NewMongoDBRestoreJob(p.JobId, timeout, j.MongodbRestoreBackup.Name, j.MongodbRestoreBackup.PitrTimestamp.AsTime(),
-			dbConnCfg, locationConfig, c.supervisor)
+		job = jobs.NewMongoDBRestoreJob(p.JobId, timeout, j.MongodbRestoreBackup.Name, j.MongodbRestoreBackup.PitrTimestamp.AsTime(), dbConnCfg, locationConfig, c.supervisor)
 	default:
 		return errors.Errorf("unknown job type: %T", j)
 	}
