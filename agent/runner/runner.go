--- conflicted
+++ resolved
@@ -98,16 +98,10 @@
 		l:               l,
 		actions:         make(chan actions.Action, bufferSize),
 		jobs:            make(chan jobs.Job, bufferSize),
-<<<<<<< HEAD
-		sem:             semaphore.NewWeighted(int64(capacity)),
-		rCancel:         make(map[string]context.CancelFunc),
+		cancels:         make(map[string]context.CancelFunc),
+		running:         make(map[string]struct{}),
 		jobsMessages:    make(chan agentv1.AgentResponsePayload),
 		actionsMessages: make(chan agentv1.AgentRequestPayload),
-=======
-		cancels:         make(map[string]context.CancelFunc),
-		running:         make(map[string]struct{}),
-		jobsMessages:    make(chan agentpb.AgentResponsePayload),
-		actionsMessages: make(chan agentpb.AgentRequestPayload),
 		tokenCapacity:   tokenCapacity,
 		gSem:            semaphore.NewWeighted(int64(totalCapacity)),
 		lSems:           make(map[string]*entry),
@@ -168,7 +162,6 @@
 			}
 		}
 		r.lSemsM.Unlock()
->>>>>>> 39dce063
 	}
 }
 
@@ -272,24 +265,9 @@
 	jobID, jobType := job.ID(), job.Type()
 	l := r.l.WithFields(logrus.Fields{"id": jobID, "type": jobType})
 
-<<<<<<< HEAD
-	if err := r.sem.Acquire(ctx, 1); err != nil {
-		l.Errorf("Failed to acquire token for a job: %v", err)
-		r.sendJobsMessage(&agentv1.JobResult{
-			JobId:     job.ID(),
-			Timestamp: timestamppb.Now(),
-			Result: &agentv1.JobResult_Error_{
-				Error: &agentv1.JobResult_Error{
-					Message: err.Error(),
-				},
-			},
-		})
-		return
-=======
 	token, err := createTokenFromDSN(job.DSN())
 	if err != nil {
 		r.l.Warnf("Failed to get token for job: %v", err)
->>>>>>> 39dce063
 	}
 
 	ctx, cancel := context.WithCancel(ctx)
@@ -308,11 +286,11 @@
 		l.Debug("Acquiring tokens for a job.")
 		if err := r.acquire(ctx, token); err != nil {
 			l.Errorf("Failed to acquire token for a job: %v", err)
-			r.sendJobsMessage(&agentpb.JobResult{
+			r.sendJobsMessage(&agentv1.JobResult{
 				JobId:     job.ID(),
 				Timestamp: timestamppb.Now(),
-				Result: &agentpb.JobResult_Error_{
-					Error: &agentpb.JobResult_Error{
+				Result: &agentv1.JobResult_Error_{
+					Error: &agentv1.JobResult_Error{
 						Message: err.Error(),
 					},
 				},
@@ -358,25 +336,9 @@
 	actionID, actionType := action.ID(), action.Type()
 	l := r.l.WithFields(logrus.Fields{"id": actionID, "type": actionType})
 
-<<<<<<< HEAD
-	if err := r.sem.Acquire(ctx, 1); err != nil {
-		l.Errorf("Failed to acquire token for an action: %v", err)
-		r.sendActionsMessage(&agentv1.ActionResultRequest{
-			ActionId: actionID,
-			Done:     true,
-			Error:    err.Error(),
-		})
-		return
-	}
-
-	var timeout time.Duration
-	if timeout = action.Timeout(); timeout == 0 {
-		timeout = defaultActionTimeout
-=======
 	instanceID, err := createTokenFromDSN(action.DSN())
 	if err != nil {
 		r.l.Warnf("Failed to get instance ID for action: %v", err)
->>>>>>> 39dce063
 	}
 
 	ctx, cancel := context.WithCancel(ctx)
@@ -395,7 +357,7 @@
 		l.Debug("Acquiring tokens for an action.")
 		if err := r.acquire(ctx, instanceID); err != nil {
 			l.Errorf("Failed to acquire token for an action: %v", err)
-			r.sendActionsMessage(&agentpb.ActionResultRequest{
+			r.sendActionsMessage(&agentv1.ActionResultRequest{
 				ActionId: actionID,
 				Done:     true,
 				Error:    err.Error(),
