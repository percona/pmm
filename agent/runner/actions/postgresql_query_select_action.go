// Copyright (C) 2023 Percona LLC
//
// Licensed under the Apache License, Version 2.0 (the "License");
// you may not use this file except in compliance with the License.
// You may obtain a copy of the License at
//
//  http://www.apache.org/licenses/LICENSE-2.0
//
// Unless required by applicable law or agreed to in writing, software
// distributed under the License is distributed on an "AS IS" BASIS,
// WITHOUT WARRANTIES OR CONDITIONS OF ANY KIND, either express or implied.
// See the License for the specific language governing permissions and
// limitations under the License.

package actions

import (
	"context"
	"database/sql"
	"path/filepath"
	"strings"
	"time"

	"github.com/lib/pq"
	"github.com/pkg/errors"

	"github.com/percona/pmm/agent/utils/templates"
	agentv1 "github.com/percona/pmm/api/agent/v1"
	"github.com/percona/pmm/utils/sqlrows"
)

const postgreSQLQuerySelectActionType = "postgresql-query-select"

type postgresqlQuerySelectAction struct {
	id      string
	timeout time.Duration
<<<<<<< HEAD
	params  *agentv1.StartActionRequest_PostgreSQLQuerySelectParams
	tempDir string
}

// NewPostgreSQLQuerySelectAction creates PostgreSQL SELECT query Action.
func NewPostgreSQLQuerySelectAction(id string, timeout time.Duration, params *agentv1.StartActionRequest_PostgreSQLQuerySelectParams, tempDir string) Action {
=======
	params  *agentpb.StartActionRequest_PostgreSQLQuerySelectParams
	dsn     string
}

// NewPostgreSQLQuerySelectAction creates PostgreSQL SELECT query Action.
func NewPostgreSQLQuerySelectAction(id string, timeout time.Duration, params *agentpb.StartActionRequest_PostgreSQLQuerySelectParams, tempDir string) (Action, error) {
	// A very basic check that there is a single SELECT query. It has oblivious false positives (`SELECT ';'`),
	// but PostgreSQL query lexical structure (https://www.postgresql.org/docs/current/sql-syntax-lexical.html)
	// does not allow false negatives.
	// If we decide to improve it, we could use our existing query parser from pg_stat_statement agent,
	// or use a simple hand-made parser similar to
	// https://github.com/mc2soft/pq-types/blob/ada769d4011a027a5385b9c4e47976fe327350a6/string_array.go#L82-L116
	if strings.Contains(params.Query, ";") {
		return nil, errors.New("query contains ';'")
	}

	dsn, err := templates.RenderDSN(params.Dsn, params.TlsFiles, filepath.Join(tempDir, postgreSQLQuerySelectActionType, id))
	if err != nil {
		return nil, errors.WithStack(err)
	}

>>>>>>> 39dce063
	return &postgresqlQuerySelectAction{
		id:      id,
		timeout: timeout,
		params:  params,
		dsn:     dsn,
	}, nil
}

// ID returns an Action ID.
func (a *postgresqlQuerySelectAction) ID() string {
	return a.id
}

// Timeout returns Action timeout.
func (a *postgresqlQuerySelectAction) Timeout() time.Duration {
	return a.timeout
}

// Type returns an Action type.
func (a *postgresqlQuerySelectAction) Type() string {
	return postgreSQLQuerySelectActionType
}

// DSN returns the DSN for the Action.
func (a *postgresqlQuerySelectAction) DSN() string {
	return a.dsn
}

// Run runs an Action and returns output and error.
func (a *postgresqlQuerySelectAction) Run(ctx context.Context) ([]byte, error) {
	connector, err := pq.NewConnector(a.dsn)
	if err != nil {
		return nil, errors.WithStack(err)
	}
	db := sql.OpenDB(connector)
	defer db.Close() //nolint:errcheck

	rows, err := db.QueryContext(ctx, "SELECT /* pmm-agent */ "+a.params.Query) //nolint:gosec
	if err != nil {
		return nil, errors.WithStack(err)
	}

	columns, dataRows, err := sqlrows.ReadRows(rows)
	if err != nil {
		return nil, errors.WithStack(err)
	}
	return agentv1.MarshalActionQuerySQLResult(columns, dataRows)
}

func (a *postgresqlQuerySelectAction) sealed() {}<|MERGE_RESOLUTION|>--- conflicted
+++ resolved
@@ -34,20 +34,12 @@
 type postgresqlQuerySelectAction struct {
 	id      string
 	timeout time.Duration
-<<<<<<< HEAD
 	params  *agentv1.StartActionRequest_PostgreSQLQuerySelectParams
-	tempDir string
-}
-
-// NewPostgreSQLQuerySelectAction creates PostgreSQL SELECT query Action.
-func NewPostgreSQLQuerySelectAction(id string, timeout time.Duration, params *agentv1.StartActionRequest_PostgreSQLQuerySelectParams, tempDir string) Action {
-=======
-	params  *agentpb.StartActionRequest_PostgreSQLQuerySelectParams
 	dsn     string
 }
 
 // NewPostgreSQLQuerySelectAction creates PostgreSQL SELECT query Action.
-func NewPostgreSQLQuerySelectAction(id string, timeout time.Duration, params *agentpb.StartActionRequest_PostgreSQLQuerySelectParams, tempDir string) (Action, error) {
+func NewPostgreSQLQuerySelectAction(id string, timeout time.Duration, params *agentv1.StartActionRequest_PostgreSQLQuerySelectParams, tempDir string) (Action, error) {
 	// A very basic check that there is a single SELECT query. It has oblivious false positives (`SELECT ';'`),
 	// but PostgreSQL query lexical structure (https://www.postgresql.org/docs/current/sql-syntax-lexical.html)
 	// does not allow false negatives.
@@ -63,7 +55,6 @@
 		return nil, errors.WithStack(err)
 	}
 
->>>>>>> 39dce063
 	return &postgresqlQuerySelectAction{
 		id:      id,
 		timeout: timeout,
