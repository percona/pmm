--- conflicted
+++ resolved
@@ -94,16 +94,8 @@
 				"Table", "Non_unique", "Key_name", "Seq_in_index", "Column_name", "Collation", "Cardinality",
 				"Sub_part", "Packed", "Null", "Index_type", "Comment", "Index_comment", "Visible", "Expression",
 			}, actual[0])
-<<<<<<< HEAD
-			assert.Equal(t, []interface{}{"city", "0", "PRIMARY", "1", "ID", "A", "CARDINALITY", nil, nil, "", "BTREE", "", "", "YES", nil}, actual[1])
-			assert.Equal(t, []interface{}{"city", "1", "CountryCode", "1", "CountryCode", "A", "CARDINALITY", nil, nil, "", "BTREE", "", "", "YES", nil}, actual[2])
-=======
 			assert.Equal(t, []interface{}{"city", float64(0), "PRIMARY", float64(1), "ID", "A", "CARDINALITY", nil, nil, "", "BTREE", "", "", "YES", nil}, actual[1])
 			assert.Equal(t, []interface{}{"city", float64(1), "CountryCode", float64(1), "CountryCode", "A", "CARDINALITY", nil, nil, "", "BTREE", "", "", "YES", nil}, actual[2])
-
-		default:
-			t.Fatal("Unhandled version.")
->>>>>>> 4141b568
 		}
 	})
 
