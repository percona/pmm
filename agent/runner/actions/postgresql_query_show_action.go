--- conflicted
+++ resolved
@@ -33,25 +33,16 @@
 type postgresqlQueryShowAction struct {
 	id      string
 	timeout time.Duration
-<<<<<<< HEAD
-	params  *agentv1.StartActionRequest_PostgreSQLQueryShowParams
-	tempDir string
-}
-
-// NewPostgreSQLQueryShowAction creates PostgreSQL SHOW query Action.
-func NewPostgreSQLQueryShowAction(id string, timeout time.Duration, params *agentv1.StartActionRequest_PostgreSQLQueryShowParams, tempDir string) Action {
-=======
 	dsn     string
 }
 
 // NewPostgreSQLQueryShowAction creates PostgreSQL SHOW query Action.
-func NewPostgreSQLQueryShowAction(id string, timeout time.Duration, params *agentpb.StartActionRequest_PostgreSQLQueryShowParams, tempDir string) (Action, error) {
+func NewPostgreSQLQueryShowAction(id string, timeout time.Duration, params *agentv1.StartActionRequest_PostgreSQLQueryShowParams, tempDir string) (Action, error) {
 	dsn, err := templates.RenderDSN(params.Dsn, params.TlsFiles, filepath.Join(tempDir, postgreSQLQueryShowActionType, id))
 	if err != nil {
 		return nil, errors.WithStack(err)
 	}
 
->>>>>>> 39dce063
 	return &postgresqlQueryShowAction{
 		id:      id,
 		timeout: timeout,
