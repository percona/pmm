// Copyright (C) 2023 Percona LLC
//
// Licensed under the Apache License, Version 2.0 (the "License");
// you may not use this file except in compliance with the License.
// You may obtain a copy of the License at
//
//  http://www.apache.org/licenses/LICENSE-2.0
//
// Unless required by applicable law or agreed to in writing, software
// distributed under the License is distributed on an "AS IS" BASIS,
// WITHOUT WARRANTIES OR CONDITIONS OF ANY KIND, either express or implied.
// See the License for the specific language governing permissions and
// limitations under the License.

package actions

import (
	"bufio"
	"bytes"
	"context"
	"database/sql"
	"fmt"
	"io"
	"path/filepath"
	"strings"
	"text/tabwriter"
	"time"

	"github.com/AlekSi/pointer"
	"github.com/lib/pq"
	"github.com/pkg/errors"

	"github.com/percona/pmm/agent/utils/templates"
	agentv1 "github.com/percona/pmm/api/agent/v1"
)

const postgreSQLShowCreateTableActionType = "postgresql-show-create-table"

type columnInfo struct {
	Attname        string
	FormatType     string
	Substring      *string
	Attnotnull     bool
	Attcollation   *string
	Attidentity    string
	Attstorage     string
	Attstattarget  *string
	ColDescription *string
}

type indexInfo struct {
	Relname            string
	IsPrimary          bool
	IsUnique           bool
	IsClustered        bool
	IsValid            bool
	Indrelid           string
	PgGetIndexDef      *string
	PgGetConstraintDef *string
	Contype            *string
	Condeferrable      *bool
	Condeferred        *bool
	Indisreplident     *bool
	Reltablespace      int
}

type postgresqlShowCreateTableAction struct {
	id      string
	timeout time.Duration
<<<<<<< HEAD
	params  *agentv1.StartActionRequest_PostgreSQLShowCreateTableParams
	tempDir string
=======
	params  *agentpb.StartActionRequest_PostgreSQLShowCreateTableParams
	dsn     string
>>>>>>> 39dce063
}

// NewPostgreSQLShowCreateTableAction creates PostgreSQL SHOW CREATE TABLE Action.
// This is an Action that can run `\d+ table` command analog on PostgreSQL service with given DSN.
<<<<<<< HEAD
func NewPostgreSQLShowCreateTableAction(id string, timeout time.Duration, params *agentv1.StartActionRequest_PostgreSQLShowCreateTableParams, tempDir string) Action {
=======
func NewPostgreSQLShowCreateTableAction(
	id string,
	timeout time.Duration,
	params *agentpb.StartActionRequest_PostgreSQLShowCreateTableParams,
	tempDir string,
) (Action, error) {
	dsn, err := templates.RenderDSN(params.Dsn, params.TlsFiles, filepath.Join(tempDir, postgreSQLShowCreateTableActionType, id))
	if err != nil {
		return nil, errors.WithStack(err)
	}

>>>>>>> 39dce063
	return &postgresqlShowCreateTableAction{
		id:      id,
		timeout: timeout,
		params:  params,
		dsn:     dsn,
	}, nil
}

// ID returns an Action ID.
func (a *postgresqlShowCreateTableAction) ID() string {
	return a.id
}

// Timeout returns Action timeout.
func (a *postgresqlShowCreateTableAction) Timeout() time.Duration {
	return a.timeout
}

// Type returns an Action type.
func (a *postgresqlShowCreateTableAction) Type() string {
	return postgreSQLShowCreateTableActionType
}

// DSN returns a DSN for the Action.
func (a *postgresqlShowCreateTableAction) DSN() string {
	return a.dsn
}

// Run runs an Action and returns output and error.
func (a *postgresqlShowCreateTableAction) Run(ctx context.Context) ([]byte, error) {
	connector, err := pq.NewConnector(a.dsn)
	if err != nil {
		return nil, errors.WithStack(err)
	}
	db := sql.OpenDB(connector)
	defer db.Close() //nolint:errcheck
	var buf bytes.Buffer

	// Extract table id
	tableID, err := a.printTableInit(ctx, &buf, db)
	if err != nil {
		return nil, err
	}

	// Generate table cells to be printed.
	err = a.printColumnsInfo(ctx, &buf, db, tableID)
	if err != nil {
		return nil, err
	}

	// Print indexes.
	err = a.printIndexInfo(ctx, &buf, db, tableID)
	if err != nil {
		return nil, err
	}

	err = a.printCheckConstraints(ctx, &buf, db, tableID)
	if err != nil {
		return nil, err
	}

	err = a.printForeignKeyConstraints(ctx, &buf, db, tableID)
	if err != nil {
		return nil, err
	}

	err = a.printReferencedBy(ctx, &buf, db, tableID)
	if err != nil {
		return nil, err
	}

	return buf.Bytes(), nil
}

func (a *postgresqlShowCreateTableAction) printTableInit(ctx context.Context, w io.Writer, db *sql.DB) (string, error) {
	var tableID, schema, relname string
	var namespaceQuery string
	var args []interface{}
	table := strings.Split(a.params.Table, ".")
	switch len(table) {
	case 2:
		args = append(args, table[1], table[0])
		namespaceQuery = "AND n.nspname = $2"
	case 1:
		args = append(args, table[0])
	}
	row := db.QueryRowContext(ctx, fmt.Sprintf(`SELECT /* pmm-agent */  c.oid,
	       n.nspname,
	       c.relname
	FROM pg_catalog.pg_class c
	         LEFT JOIN pg_catalog.pg_namespace n ON n.oid = c.relnamespace
	WHERE c.relname = $1
	  AND pg_catalog.pg_table_is_visible(c.oid) %s
	ORDER BY nspname, relname;`, namespaceQuery), args...)
	if err := row.Scan(&tableID, &schema, &relname); err != nil {
		if errors.Is(err, sql.ErrNoRows) {
			return "", errors.Wrap(err, "Table not found")
		}
		return "", errors.WithStack(err)
	}
	fmt.Fprintf(w, "Table \"%s.%s\"\n", schema, relname)
	return tableID, nil
}

func (a *postgresqlShowCreateTableAction) sealed() {}

func (a *postgresqlShowCreateTableAction) printColumnsInfo(ctx context.Context, w io.Writer, db *sql.DB, tableID string) error {
	rows, err := db.QueryContext(ctx, `SELECT /* pmm-agent */ a.attname,
       pg_catalog.format_type(a.atttypid, a.atttypmod),
       (SELECT substring(pg_catalog.pg_get_expr(d.adbin, d.adrelid) for 128)
        FROM pg_catalog.pg_attrdef d
        WHERE d.adrelid = a.attrelid
          AND d.adnum = a.attnum
          AND a.atthasdef),
       a.attnotnull,
       (SELECT c.collname
        FROM pg_catalog.pg_collation c,
             pg_catalog.pg_type t
        WHERE c.oid = a.attcollation
          AND t.oid = a.atttypid
          AND a.attcollation <> t.typcollation)                          AS attcollation,
       ''::pg_catalog.char                                               AS attidentity,
       a.attstorage,
       CASE WHEN a.attstattarget = -1 THEN NULL ELSE a.attstattarget END AS attstattarget,
       pg_catalog.col_description(a.attrelid, a.attnum)
FROM pg_catalog.pg_attribute a
WHERE a.attrelid = $1
  AND a.attnum > 0
  AND NOT a.attisdropped
ORDER BY a.attnum;`, tableID)
	if err != nil {
		return errors.WithStack(err)
	}
	defer rows.Close() //nolint:errcheck

	tw := tabwriter.NewWriter(w, 0, 0, 1, ' ', tabwriter.Debug)

	fmt.Fprintln(tw, "Column\tType\tCollation\tNullable\tDefault\tStorage\tStats target\tDescription")

	for rows.Next() {
		var ci columnInfo
		err = rows.Scan(
			&ci.Attname,
			&ci.FormatType,
			&ci.Substring,
			&ci.Attnotnull,
			&ci.Attcollation,
			&ci.Attidentity,
			&ci.Attstorage,
			&ci.Attstattarget,
			&ci.ColDescription)
		if err != nil {
			return errors.WithStack(err)
		}

		fmt.Fprintf(tw, "%s\t%s\t%s\t%s\t%s\t%s\t%s\t%s\n",
			ci.Attname,
			ci.FormatType,
			pointer.GetString(ci.Attcollation),
			formatNullable(ci.Attnotnull),
			pointer.GetString(ci.Substring),
			formatStorage(ci.Attstorage),
			pointer.GetString(ci.Attstattarget),
			pointer.GetString(ci.ColDescription))
	}
	err = rows.Err()
	if err != nil {
		return errors.WithStack(err)
	}
	return tw.Flush()
}

func (a *postgresqlShowCreateTableAction) printIndexInfo(ctx context.Context, w io.Writer, db *sql.DB, tableID string) error {
	rows, err := db.QueryContext(ctx, `SELECT /* pmm-agent */  c2.relname,
       i.indisprimary,
       i.indisunique,
       i.indisclustered,
       i.indisvalid,
       i.indrelid::regclass,
       pg_catalog.pg_get_indexdef(i.indexrelid, 0, false),
       pg_catalog.pg_get_constraintdef(con.oid, true),
       contype,
       condeferrable,
       condeferred,
       i.indisreplident,
       c2.reltablespace
FROM pg_catalog.pg_class c,
     pg_catalog.pg_class c2,
     pg_catalog.pg_index i
         LEFT JOIN pg_catalog.pg_constraint con
                   ON (conrelid = i.indrelid AND conindid = i.indexrelid AND contype IN ('p', 'u', 'x'))
WHERE c.oid = $1
  AND c.oid = i.indrelid
  AND i.indexrelid = c2.oid
ORDER BY i.indisprimary DESC, i.indisunique DESC, c2.relname`, tableID)
	if err != nil {
		return errors.WithStack(err)
	}
	defer rows.Close() //nolint:errcheck

	var buf bytes.Buffer
	// We need it to be able to call Flush method to not write header if there are no rows.
	bw := bufio.NewWriter(&buf)

	fmt.Fprintln(bw, "Indexes:")

	for rows.Next() {
		info := indexInfo{}
		err = rows.Scan(
			&info.Relname,
			&info.IsPrimary,
			&info.IsUnique,
			&info.IsClustered,
			&info.IsValid,
			&info.Indrelid,
			&info.PgGetIndexDef,
			&info.PgGetConstraintDef,
			&info.Contype,
			&info.Condeferrable,
			&info.Condeferred,
			&info.Indisreplident,
			&info.Reltablespace)
		if err != nil {
			return errors.WithStack(err)
		}
		fmt.Fprintf(bw, "\t%q", info.Relname)

		//nolint:nestif
		if pointer.GetString(info.Contype) == "x" {
			fmt.Fprintf(bw, " %s", pointer.GetString(info.PgGetConstraintDef))
		} else {
			// Label as primary key or unique (but not both).
			if info.IsPrimary {
				fmt.Fprintf(bw, " PRIMARY KEY,")
			} else if info.IsUnique {
				if pointer.GetString(info.Contype) == "u" {
					fmt.Fprintf(bw, " UNIQUE CONSTRAINT,")
				} else {
					fmt.Fprintf(bw, " UNIQUE,")
				}
			}

			// Everything after "USING" is echoed verbatim.
			indexDef := pointer.GetString(info.PgGetIndexDef)
			usingPos := strings.Index(indexDef, " USING ")
			if usingPos != -1 {
				indexDef = indexDef[usingPos+7:]
			}
			fmt.Fprintf(bw, " %s", indexDef)
			// Need these for deferrable PK/UNIQUE indexes.
			if pointer.GetBool(info.Condeferrable) {
				fmt.Fprintf(bw, " DEFERRABLE")
			}

			if pointer.GetBool(info.Condeferred) {
				fmt.Fprintf(bw, " INITIALLY DEFERRED")
			}
		}

		fmt.Fprintf(bw, "\n")
		if err = bw.Flush(); err != nil {
			return errors.WithStack(err)
		}
	}
	err = rows.Err()
	if err != nil {
		return errors.WithStack(err)
	}
	w.Write(buf.Bytes()) //nolint:errcheck
	return nil
}

func (a *postgresqlShowCreateTableAction) printForeignKeyConstraints(ctx context.Context, w io.Writer, db *sql.DB, tableID string) error {
	rows, err := db.QueryContext(ctx, `SELECT /* pmm-agent */ conname,
       pg_catalog.pg_get_constraintdef(r.oid, true) as condef
FROM pg_catalog.pg_constraint r
WHERE r.conrelid = $1
  AND r.contype = 'f'
ORDER BY conname`, tableID)
	if err != nil {
		return errors.WithStack(err)
	}
	defer rows.Close() //nolint:errcheck

	var buf bytes.Buffer
	// We need it to be able to call Flush method to not write header if there are no rows.
	bw := bufio.NewWriter(&buf)

	fmt.Fprintln(bw, "Foreign-key constraints:")

	for rows.Next() {
		var conname, condef string
		err = rows.Scan(
			&conname,
			&condef)
		if err != nil {
			return errors.WithStack(err)
		}
		fmt.Fprintf(bw, "\t%q %s\n", conname, condef)

		if err = bw.Flush(); err != nil {
			return errors.WithStack(err)
		}
	}
	err = rows.Err()
	if err != nil {
		return errors.WithStack(err)
	}
	w.Write(buf.Bytes()) //nolint:errcheck
	return nil
}

func (a *postgresqlShowCreateTableAction) printReferencedBy(ctx context.Context, w io.Writer, db *sql.DB, tableID string) error {
	rows, err := db.QueryContext(ctx, `SELECT /* pmm-agent */ conname,
       conrelid::pg_catalog.regclass,
       pg_catalog.pg_get_constraintdef(c.oid, true) as condef
FROM pg_catalog.pg_constraint c
WHERE c.confrelid = $1
  AND c.contype = 'f'
ORDER BY conname`, tableID)
	if err != nil {
		return errors.WithStack(err)
	}
	defer rows.Close() //nolint:errcheck

	var buf bytes.Buffer
	// We need it to be able to call Flush method to not write header if there are no rows.
	bw := bufio.NewWriter(&buf)

	fmt.Fprintln(bw, "Referenced by:")

	for rows.Next() {
		var conname, conrelid, condef string
		err = rows.Scan(
			&conname,
			&conrelid,
			&condef)
		if err != nil {
			return errors.WithStack(err)
		}
		fmt.Fprintf(bw, "\tTABLE %q CONSTRAINT %q %s\n", conrelid, conname, condef)

		if err = bw.Flush(); err != nil {
			return errors.WithStack(err)
		}
	}
	err = rows.Err()
	if err != nil {
		return errors.WithStack(err)
	}
	w.Write(buf.Bytes()) //nolint:errcheck
	return nil
}

func (a *postgresqlShowCreateTableAction) printCheckConstraints(ctx context.Context, w io.Writer, db *sql.DB, tableID string) error {
	rows, err := db.QueryContext(ctx, `SELECT /* pmm-agent */ conname,
       pg_catalog.pg_get_constraintdef(r.oid, true) as condef
FROM pg_catalog.pg_constraint r
WHERE r.conrelid = $1
  AND r.contype = 'c'
ORDER BY conname`, tableID)
	if err != nil {
		return errors.WithStack(err)
	}
	defer rows.Close() //nolint:errcheck

	var buf bytes.Buffer
	// We need it to be able to call Flush method to not write header if there are no rows.
	bw := bufio.NewWriter(&buf)

	fmt.Fprintln(bw, "Check constraints:")

	for rows.Next() {
		var conname, condef string
		err = rows.Scan(
			&conname,
			&condef)
		if err != nil {
			return errors.WithStack(err)
		}
		fmt.Fprintf(bw, "\t%q %s\n", conname, condef)

		if err = bw.Flush(); err != nil {
			return errors.WithStack(err)
		}
	}
	err = rows.Err()
	if err != nil {
		return errors.WithStack(err)
	}
	w.Write(buf.Bytes()) //nolint:errcheck
	return nil
}

func formatNullable(attrnotNull bool) string {
	if attrnotNull {
		return "not null"
	}
	return ""
}

func formatStorage(attStorage string) string {
	switch attStorage {
	case "m":
		return "main"
	case "x":
		return "extended"
	case "p":
		return "plain"
	case "e":
		return "external"
	default:
		return ""
	}
}<|MERGE_RESOLUTION|>--- conflicted
+++ resolved
@@ -67,24 +67,16 @@
 type postgresqlShowCreateTableAction struct {
 	id      string
 	timeout time.Duration
-<<<<<<< HEAD
 	params  *agentv1.StartActionRequest_PostgreSQLShowCreateTableParams
-	tempDir string
-=======
-	params  *agentpb.StartActionRequest_PostgreSQLShowCreateTableParams
 	dsn     string
->>>>>>> 39dce063
 }
 
 // NewPostgreSQLShowCreateTableAction creates PostgreSQL SHOW CREATE TABLE Action.
 // This is an Action that can run `\d+ table` command analog on PostgreSQL service with given DSN.
-<<<<<<< HEAD
-func NewPostgreSQLShowCreateTableAction(id string, timeout time.Duration, params *agentv1.StartActionRequest_PostgreSQLShowCreateTableParams, tempDir string) Action {
-=======
 func NewPostgreSQLShowCreateTableAction(
 	id string,
 	timeout time.Duration,
-	params *agentpb.StartActionRequest_PostgreSQLShowCreateTableParams,
+	params *agentv1.StartActionRequest_PostgreSQLShowCreateTableParams,
 	tempDir string,
 ) (Action, error) {
 	dsn, err := templates.RenderDSN(params.Dsn, params.TlsFiles, filepath.Join(tempDir, postgreSQLShowCreateTableActionType, id))
@@ -92,7 +84,6 @@
 		return nil, errors.WithStack(err)
 	}
 
->>>>>>> 39dce063
 	return &postgresqlShowCreateTableAction{
 		id:      id,
 		timeout: timeout,
