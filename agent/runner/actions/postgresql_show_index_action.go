--- conflicted
+++ resolved
@@ -35,27 +35,18 @@
 type postgresqlShowIndexAction struct {
 	id      string
 	timeout time.Duration
-<<<<<<< HEAD
 	params  *agentv1.StartActionRequest_PostgreSQLShowIndexParams
-	tempDir string
-=======
-	params  *agentpb.StartActionRequest_PostgreSQLShowIndexParams
 	dsn     string
->>>>>>> 39dce063
 }
 
 // NewPostgreSQLShowIndexAction creates PostgreSQL SHOW INDEX Action.
 // This is an Action that can run `SHOW INDEX` command on PostgreSQL service with given DSN.
-<<<<<<< HEAD
-func NewPostgreSQLShowIndexAction(id string, timeout time.Duration, params *agentv1.StartActionRequest_PostgreSQLShowIndexParams, tempDir string) Action {
-=======
-func NewPostgreSQLShowIndexAction(id string, timeout time.Duration, params *agentpb.StartActionRequest_PostgreSQLShowIndexParams, tempDir string) (Action, error) {
+func NewPostgreSQLShowIndexAction(id string, timeout time.Duration, params *agentv1.StartActionRequest_PostgreSQLShowIndexParams, tempDir string) (Action, error) {
 	dsn, err := templates.RenderDSN(params.Dsn, params.TlsFiles, filepath.Join(tempDir, postgreSQLShowIndexActionType, id))
 	if err != nil {
 		return nil, errors.WithStack(err)
 	}
 
->>>>>>> 39dce063
 	return &postgresqlShowIndexAction{
 		id:      id,
 		timeout: timeout,
