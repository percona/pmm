// Copyright (C) 2023 Percona LLC
//
// Licensed under the Apache License, Version 2.0 (the "License");
// you may not use this file except in compliance with the License.
// You may obtain a copy of the License at
//
//  http://www.apache.org/licenses/LICENSE-2.0
//
// Unless required by applicable law or agreed to in writing, software
// distributed under the License is distributed on an "AS IS" BASIS,
// WITHOUT WARRANTIES OR CONDITIONS OF ANY KIND, either express or implied.
// See the License for the specific language governing permissions and
// limitations under the License.

package actions

import (
	"context"
	"strings"
	"testing"
	"time"

	"github.com/davecgh/go-spew/spew"
	"github.com/pkg/errors"
	"github.com/stretchr/objx"
	"github.com/stretchr/testify/assert"
	"github.com/stretchr/testify/require"
	"go.mongodb.org/mongo-driver/mongo"

	"github.com/percona/pmm/agent/utils/tests"
	agentv1 "github.com/percona/pmm/api/agent/v1"
)

func TestMongoDBActions(t *testing.T) {
	t.Parallel()

	dsn := tests.GetTestMongoDBDSN(t)

	t.Run("getParameter", func(t *testing.T) {
		t.Parallel()
		b := runAction(t, "", 0, dsn, nil, "getParameter", "*", t.TempDir())
		getParameterAssertions(t, b)
	})

	t.Run("buildInfo", func(t *testing.T) {
		t.Parallel()
		b := runAction(t, "", 0, dsn, nil, "buildInfo", 1, t.TempDir())
		buildInfoAssertions(t, b)
	})

	t.Run("getCmdLineOpts", func(t *testing.T) {
		t.Parallel()
		b := runAction(t, "", 0, dsn, nil, "getCmdLineOpts", 1, t.TempDir())
		getCmdLineOptsAssertionsWithAuth(t, b)
	})

	t.Run("replSetGetStatus", func(t *testing.T) {
		t.Parallel()
		replSetGetStatusAssertionsStandalone(t, "", 0, dsn, nil, "replSetGetStatus", 1, t.TempDir())
	})

	t.Run("getDiagnosticData", func(t *testing.T) {
		t.Parallel()
		b := runAction(t, "", 0, dsn, nil, "getDiagnosticData", 1, t.TempDir())
		getDiagnosticDataAssertions(t, b)
	})
}

func TestMongoDBActionsWithSSL(t *testing.T) {
	t.Parallel()

	dsn, files := tests.GetTestMongoDBWithSSLDSN(t, "../../")

	t.Run("getParameter", func(t *testing.T) {
		t.Parallel()
		b := runAction(t, "", 0, dsn, files, "getParameter", "*", t.TempDir())
		getParameterAssertions(t, b)
	})

	t.Run("buildInfo", func(t *testing.T) {
		t.Parallel()
		b := runAction(t, "", 0, dsn, files, "buildInfo", 1, t.TempDir())
		buildInfoAssertions(t, b)
	})

	t.Run("getCmdLineOpts", func(t *testing.T) {
		t.Parallel()
		b := runAction(t, "", 0, dsn, files, "getCmdLineOpts", 1, t.TempDir())
		getCmdLineOptsAssertionsWithSSL(t, b)
	})

	t.Run("replSetGetStatus", func(t *testing.T) {
		t.Parallel()
		replSetGetStatusAssertionsStandalone(t, "", 0, dsn, files, "replSetGetStatus", 1, t.TempDir())
	})

	t.Run("getDiagnosticData", func(t *testing.T) {
		t.Parallel()
		b := runAction(t, "", 0, dsn, files, "getDiagnosticData", 1, t.TempDir())
		getDiagnosticDataAssertions(t, b)
	})
}

func TestMongoDBActionsReplNoAuth(t *testing.T) {
	t.Parallel()

	dsn := tests.GetTestMongoDBReplicatedDSN(t)

	t.Run("getParameter", func(t *testing.T) {
		t.Parallel()
		b := runAction(t, "", 0, dsn, nil, "getParameter", "*", t.TempDir())
		getParameterAssertions(t, b)
	})

	t.Run("buildInfo", func(t *testing.T) {
		t.Parallel()
		b := runAction(t, "", 0, dsn, nil, "buildInfo", 1, t.TempDir())
		buildInfoAssertions(t, b)
	})

	t.Run("getCmdLineOpts", func(t *testing.T) {
		t.Parallel()
		b := runAction(t, "", 0, dsn, nil, "getCmdLineOpts", 1, t.TempDir())
		getCmdLineOptsAssertionsWithoutAuth(t, b)
	})

	t.Run("replSetGetStatus", func(t *testing.T) {
		t.Parallel()
		b := runAction(t, "", 0, dsn, nil, "replSetGetStatus", 1, t.TempDir())
		replSetGetStatusAssertionsReplicated(t, b)
	})

	t.Run("getDiagnosticData", func(t *testing.T) {
		t.Parallel()
		b := runAction(t, "", 0, dsn, nil, "getDiagnosticData", 1, t.TempDir())
		getDiagnosticDataAssertions(t, b)
	})
}

func TestMongoDBActionsReplWithSSL(t *testing.T) {
	t.Parallel()

	dsn, files := tests.GetTestMongoDBReplicatedWithSSLDSN(t, "../../")

	t.Run("getParameter", func(t *testing.T) {
		t.Parallel()
		b := runAction(t, "", 0, dsn, files, "getParameter", "*", t.TempDir())
		getParameterAssertions(t, b)
	})

	t.Run("buildInfo", func(t *testing.T) {
		t.Parallel()
		b := runAction(t, "", 0, dsn, files, "buildInfo", 1, t.TempDir())
		buildInfoAssertions(t, b)
	})

	t.Run("getCmdLineOpts", func(t *testing.T) {
		t.Parallel()
		b := runAction(t, "", 0, dsn, files, "getCmdLineOpts", 1, t.TempDir())
		getCmdLineOptsAssertionsWithSSL(t, b)
	})

	t.Run("replSetGetStatus", func(t *testing.T) {
		t.Parallel()
		b := runAction(t, "", 0, dsn, files, "replSetGetStatus", 1, t.TempDir())
		replSetGetStatusAssertionsReplicated(t, b)
	})

	t.Run("getDiagnosticData", func(t *testing.T) {
		t.Parallel()
		b := runAction(t, "", 0, dsn, files, "getDiagnosticData", 1, t.TempDir())
		getDiagnosticDataAssertions(t, b)
	})
}

func runAction(t *testing.T, id string, timeout time.Duration, dsn string, files *agentv1.TextFiles, command string, arg interface{}, tempDir string) []byte { //nolint:unparam
	t.Helper()
	a, err := NewMongoDBQueryAdmincommandAction(id, timeout, dsn, files, command, arg, tempDir)
	require.NoError(t, err)

	ctx, cancel := context.WithTimeout(context.Background(), time.Second)
	defer cancel()
	b, err := a.Run(ctx)
	require.NoError(t, err)
	return b
}

func convertToObjxMap(t *testing.T, b []byte) objx.Map {
	t.Helper()
	data, err := agentv1.UnmarshalActionQueryResult(b)
	require.NoError(t, err)
	t.Log(spew.Sdump(data))
	assert.Len(t, data, 1)
	return data[0]
}

func getParameterAssertions(t *testing.T, b []byte) { //nolint:thelper
	assert.LessOrEqual(t, 5000, len(b))
	assert.LessOrEqual(t, len(b), 17000)
	objxM := convertToObjxMap(t, b)
	assert.Equal(t, 1.0, objxM.Get("ok").Data())
	assert.Contains(t, objxM.Get("authenticationMechanisms").Data(), "SCRAM-SHA-1")
}

func buildInfoAssertions(t *testing.T, b []byte) { //nolint:thelper
	assert.LessOrEqual(t, 1000, len(b))
	assert.LessOrEqual(t, len(b), 2200)
	objxM := convertToObjxMap(t, b)
	assert.Equal(t, 1.0, objxM.Get("ok").Data())
	assert.Equal(t, "mozjs", objxM.Get("javascriptEngine").Data())
	assert.Equal(t, "x86_64", objxM.Get("buildEnvironment.distarch").Data())
}

func getDiagnosticDataAssertions(t *testing.T, b []byte) { //nolint:thelper
	assert.LessOrEqual(t, 25000, len(b))
	assert.LessOrEqual(t, len(b), 110000)
	objxM := convertToObjxMap(t, b)
	assert.Equal(t, 1.0, objxM.Get("ok").Data())
	assert.Equal(t, 1.0, objxM.Get("data.serverStatus.ok").Data())
	assert.Equal(t, "mongod", objxM.Get("data.serverStatus.process").Data())
}

func replSetGetStatusAssertionsReplicated(t *testing.T, b []byte) { //nolint:thelper
	assert.LessOrEqual(t, 1000, len(b))
	assert.LessOrEqual(t, len(b), 4000)
	objxM := convertToObjxMap(t, b)
	assert.Equal(t, 1.0, objxM.Get("ok").Data())
	assert.Len(t, objxM.Get("members").Data(), 2)
}

<<<<<<< HEAD
func replSetGetStatusAssertionsStandalone(t *testing.T, id string, timeout time.Duration, dsn string, files *agentv1.TextFiles, command string, arg interface{}, tempDir string) { //nolint:thelper
	a := NewMongoDBQueryAdmincommandAction(id, timeout, dsn, files, command, arg, tempDir)
=======
func replSetGetStatusAssertionsStandalone(t *testing.T, id string, timeout time.Duration, dsn string, files *agentpb.TextFiles, command string, arg interface{}, tempDir string) { //nolint:thelper
	a, err := NewMongoDBQueryAdmincommandAction(id, timeout, dsn, files, command, arg, tempDir)
	require.NoError(t, err)

>>>>>>> 39dce063
	ctx, cancel := context.WithTimeout(context.Background(), time.Second)
	defer cancel()
	b, err := a.Run(ctx)
	require.Nil(t, b)
	require.IsType(t, mongo.CommandError{}, errors.Unwrap(err))
	require.Equal(t, "(NoReplicationEnabled) not running with --replSet", err.Error())
}

func getCmdLineOptsAssertionsWithAuth(t *testing.T, b []byte) { //nolint:thelper
	objxM := convertToObjxMap(t, b)
	assert.Equal(t, "1", objxM.Get("ok").String())
	parsed := objxM.Get("parsed").ObjxMap()
	operationProfiling := parsed.Get("operationProfiling").ObjxMap()
	assert.Len(t, operationProfiling, 1)
	assert.Equal(t, "all", operationProfiling.Get("mode").String())

	security := parsed.Get("security").ObjxMap()
	assert.Len(t, security, 1)
	assert.Equal(t, "enabled", security.Get("authorization").String())

	argv := objxM.Get("argv").InterSlice()
	for _, v := range []interface{}{"mongod", "--profile", "2", "--auth"} {
		assert.Contains(t, argv, v)
	}
}

func getCmdLineOptsAssertionsWithoutAuth(t *testing.T, b []byte) { //nolint:thelper
	objxM := convertToObjxMap(t, b)
	assert.Equal(t, "1", objxM.Get("ok").String())
	parsed := objxM.Get("parsed").ObjxMap()
	operationProfiling := parsed.Get("operationProfiling").ObjxMap()
	assert.Len(t, operationProfiling, 1)
	assert.Equal(t, "all", operationProfiling.Get("mode").String())

	security := parsed.Get("security").ObjxMap()
	assert.Len(t, security, 1)
	assert.Equal(t, "disabled", security.Get("authorization").String())

	argv := objxM.Get("argv").InterSlice()
	for _, v := range []interface{}{"mongod", "--profile=2", "--noauth"} {
		assert.Contains(t, argv, v)
	}
}

func getCmdLineOptsAssertionsWithSSL(t *testing.T, b []byte) { //nolint:thelper
	objxM := convertToObjxMap(t, b)
	assert.Equal(t, "1", objxM.Get("ok").String())
	parsed := objxM.Get("parsed").ObjxMap()
	operationProfiling := parsed.Get("operationProfiling").ObjxMap()
	assert.Len(t, operationProfiling, 1)
	assert.Equal(t, "all", operationProfiling.Get("mode").String())

	security := parsed.Get("security").ObjxMap()
	assert.Len(t, security, 0)

	argv := objxM.Get("argv").InterSlice()
	expected := []interface{}{"mongod", "--sslMode=requireSSL", "--sslPEMKeyFile=/etc/ssl/certificates/server.pem"}

	var tlsMode bool
	for _, arg := range argv {
		argStr, ok := arg.(string)
		assert.True(t, ok)
		if strings.Contains(argStr, "tlsMode") {
			tlsMode = true
			break
		}
	}
	if tlsMode {
		expected = []interface{}{"mongod", "--tlsMode", "requireTLS", "--tlsCertificateKeyFile", "/etc/ssl/certificates/server.pem"}
	}
	assert.Subset(t, argv, expected)
}<|MERGE_RESOLUTION|>--- conflicted
+++ resolved
@@ -228,15 +228,10 @@
 	assert.Len(t, objxM.Get("members").Data(), 2)
 }
 
-<<<<<<< HEAD
 func replSetGetStatusAssertionsStandalone(t *testing.T, id string, timeout time.Duration, dsn string, files *agentv1.TextFiles, command string, arg interface{}, tempDir string) { //nolint:thelper
-	a := NewMongoDBQueryAdmincommandAction(id, timeout, dsn, files, command, arg, tempDir)
-=======
-func replSetGetStatusAssertionsStandalone(t *testing.T, id string, timeout time.Duration, dsn string, files *agentpb.TextFiles, command string, arg interface{}, tempDir string) { //nolint:thelper
 	a, err := NewMongoDBQueryAdmincommandAction(id, timeout, dsn, files, command, arg, tempDir)
 	require.NoError(t, err)
 
->>>>>>> 39dce063
 	ctx, cancel := context.WithTimeout(context.Background(), time.Second)
 	defer cancel()
 	b, err := a.Run(ctx)
