// Copyright (C) 2023 Percona LLC
//
// Licensed under the Apache License, Version 2.0 (the "License");
// you may not use this file except in compliance with the License.
// You may obtain a copy of the License at
//
//  http://www.apache.org/licenses/LICENSE-2.0
//
// Unless required by applicable law or agreed to in writing, software
// distributed under the License is distributed on an "AS IS" BASIS,
// WITHOUT WARRANTIES OR CONDITIONS OF ANY KIND, either express or implied.
// See the License for the specific language governing permissions and
// limitations under the License.

package actions

import (
	"context"
	"fmt"
	"path/filepath"
	"time"

	"github.com/percona/percona-toolkit/src/go/mongolib/proto"
	"github.com/pkg/errors"
	"go.mongodb.org/mongo-driver/bson"
	"go.mongodb.org/mongo-driver/mongo"

	"github.com/percona/pmm/agent/utils/mongo_fix"
	"github.com/percona/pmm/agent/utils/templates"
	agentv1 "github.com/percona/pmm/api/agent/v1"
)

const mongoDBExplainActionType = "mongodb-explain"

type mongodbExplainAction struct {
	id      string
	timeout time.Duration
<<<<<<< HEAD
	params  *agentv1.StartActionRequest_MongoDBExplainParams
	tempDir string
=======
	params  *agentpb.StartActionRequest_MongoDBExplainParams
	dsn     string
>>>>>>> 39dce063
}

var errCannotExplain = fmt.Errorf("cannot explain this type of query")

// NewMongoDBExplainAction creates a MongoDB EXPLAIN query Action.
<<<<<<< HEAD
func NewMongoDBExplainAction(id string, timeout time.Duration, params *agentv1.StartActionRequest_MongoDBExplainParams, tempDir string) Action {
=======
func NewMongoDBExplainAction(id string, timeout time.Duration, params *agentpb.StartActionRequest_MongoDBExplainParams, tempDir string) (Action, error) {
	dsn, err := templates.RenderDSN(params.Dsn, params.TextFiles, filepath.Join(tempDir, mongoDBExplainActionType, id))
	if err != nil {
		return nil, errors.WithStack(err)
	}

>>>>>>> 39dce063
	return &mongodbExplainAction{
		id:      id,
		timeout: timeout,
		params:  params,
		dsn:     dsn,
	}, nil
}

// ID returns an Action ID.
func (a *mongodbExplainAction) ID() string {
	return a.id
}

// Timeout returns Action timeout.
func (a *mongodbExplainAction) Timeout() time.Duration {
	return a.timeout
}

// Type returns an Action type.
func (a *mongodbExplainAction) Type() string {
	return mongoDBExplainActionType
}

// DSN returns the DSN for the Action.
func (a *mongodbExplainAction) DSN() string {
	return a.dsn
}

// Run runs an action and returns output and error.
func (a *mongodbExplainAction) Run(ctx context.Context) ([]byte, error) {
	opts, err := mongo_fix.ClientOptionsForDSN(a.dsn)
	if err != nil {
		return nil, errors.WithStack(err)
	}

	client, err := mongo.Connect(ctx, opts)
	if err != nil {
		return nil, errors.WithStack(err)
	}
	defer client.Disconnect(ctx) //nolint:errcheck

	var eq proto.ExampleQuery

	err = bson.UnmarshalExtJSON([]byte(a.params.Query), true, &eq)
	if err != nil {
		return nil, errors.Wrapf(err, "Query: %s", a.params.Query)
	}

	database := "admin"
	if eq.Db() != "" {
		database = eq.Db()
	}
	res := client.Database(database).RunCommand(ctx, eq.ExplainCmd())
	if res.Err() != nil {
		return nil, errors.Wrap(errCannotExplain, res.Err().Error())
	}

	result, err := res.DecodeBytes()
	if err != nil {
		return nil, err
	}
	// We need it because result
	return []byte(result.String()), nil
}

func (a *mongodbExplainAction) sealed() {}<|MERGE_RESOLUTION|>--- conflicted
+++ resolved
@@ -35,28 +35,19 @@
 type mongodbExplainAction struct {
 	id      string
 	timeout time.Duration
-<<<<<<< HEAD
 	params  *agentv1.StartActionRequest_MongoDBExplainParams
-	tempDir string
-=======
-	params  *agentpb.StartActionRequest_MongoDBExplainParams
 	dsn     string
->>>>>>> 39dce063
 }
 
 var errCannotExplain = fmt.Errorf("cannot explain this type of query")
 
 // NewMongoDBExplainAction creates a MongoDB EXPLAIN query Action.
-<<<<<<< HEAD
-func NewMongoDBExplainAction(id string, timeout time.Duration, params *agentv1.StartActionRequest_MongoDBExplainParams, tempDir string) Action {
-=======
-func NewMongoDBExplainAction(id string, timeout time.Duration, params *agentpb.StartActionRequest_MongoDBExplainParams, tempDir string) (Action, error) {
+func NewMongoDBExplainAction(id string, timeout time.Duration, params *agentv1.StartActionRequest_MongoDBExplainParams, tempDir string) (Action, error) {
 	dsn, err := templates.RenderDSN(params.Dsn, params.TextFiles, filepath.Join(tempDir, mongoDBExplainActionType, id))
 	if err != nil {
 		return nil, errors.WithStack(err)
 	}
 
->>>>>>> 39dce063
 	return &mongodbExplainAction{
 		id:      id,
 		timeout: timeout,
