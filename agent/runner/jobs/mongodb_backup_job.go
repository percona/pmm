--- conflicted
+++ resolved
@@ -79,12 +79,8 @@
 		locationConfig: locationConfig,
 		pitr:           pitr,
 		dataModel:      dataModel,
-<<<<<<< HEAD
 		jobLogger:      newPbmJobLogger(id, pbmBackupJob, dbConfig),
-=======
-		jobLogger:      newPbmJobLogger(id, pbmBackupJob, dbURL),
 		folder:         folder,
->>>>>>> 2872a51f
 	}, nil
 }
 
