// Copyright 2019 Percona LLC
//
// Licensed under the Apache License, Version 2.0 (the "License");
// you may not use this file except in compliance with the License.
// You may obtain a copy of the License at
//
//  http://www.apache.org/licenses/LICENSE-2.0
//
// Unless required by applicable law or agreed to in writing, software
// distributed under the License is distributed on an "AS IS" BASIS,
// WITHOUT WARRANTIES OR CONDITIONS OF ANY KIND, either express or implied.
// See the License for the specific language governing permissions and
// limitations under the License.

package jobs

import (
	"context"
	"io"
	"net/url"
	"os"
	"os/exec"
	"time"

	"github.com/pkg/errors"
	"github.com/sirupsen/logrus"
	"google.golang.org/protobuf/types/known/timestamppb"

	"github.com/percona/pmm/api/agentpb"
	backuppb "github.com/percona/pmm/api/managementpb/backup"
)

const (
	pbmBin = "pbm"

	logsCheckInterval = 3 * time.Second
	waitForLogs       = 2 * logsCheckInterval

	pbmArtifactJSONPostfix = ".pbm.json"
)

// MongoDBBackupJob implements Job from MongoDB backup.
type MongoDBBackupJob struct {
	id             string
	timeout        time.Duration
	l              logrus.FieldLogger
	name           string
	dbURL          *url.URL
	locationConfig BackupLocationConfig
	pitr           bool
	dataModel      backuppb.DataModel
	jobLogger      *pbmJobLogger
	folder         string
}

// NewMongoDBBackupJob creates new Job for MongoDB backup.
func NewMongoDBBackupJob(
	id string,
	timeout time.Duration,
	name string,
	dbConfig DBConnConfig,
	locationConfig BackupLocationConfig,
	pitr bool,
	dataModel backuppb.DataModel,
	folder string,
) (*MongoDBBackupJob, error) {
	if dataModel != backuppb.DataModel_PHYSICAL && dataModel != backuppb.DataModel_LOGICAL {
		return nil, errors.Errorf("'%s' is not a supported data model for MongoDB backups", dataModel)
	}
	if dataModel != backuppb.DataModel_LOGICAL && pitr {
		return nil, errors.Errorf("PITR is only supported for logical backups")
	}

	dbURL := createDBURL(dbConfig)
	return &MongoDBBackupJob{
		id:             id,
		timeout:        timeout,
		l:              logrus.WithFields(logrus.Fields{"id": id, "type": "mongodb_backup", "name": name}),
		name:           name,
		dbURL:          dbURL,
		locationConfig: locationConfig,
		pitr:           pitr,
		dataModel:      dataModel,
		jobLogger:      newPbmJobLogger(id, pbmBackupJob, dbURL),
		folder:         folder,
	}, nil
}

// ID returns Job id.
func (j *MongoDBBackupJob) ID() string {
	return j.id
}

// Type returns Job type.
func (j *MongoDBBackupJob) Type() JobType {
	return MongoDBBackup
}

// Timeout returns Job timeout.
func (j *MongoDBBackupJob) Timeout() time.Duration {
	return j.timeout
}

// Run starts Job execution.
func (j *MongoDBBackupJob) Run(ctx context.Context, send Send) error {
	defer j.jobLogger.sendLog(send, "", true)

	if _, err := exec.LookPath(pbmBin); err != nil {
		return errors.Wrapf(err, "lookpath: %s", pbmBin)
	}

	conf, err := createPBMConfig(&j.locationConfig, j.folder, j.pitr)
	if err != nil {
		return errors.WithStack(err)
	}

	confFile, err := writePBMConfigFile(conf)
	if err != nil {
		return errors.WithStack(err)
	}
	defer os.Remove(confFile) //nolint:errcheck

	configParams := pbmConfigParams{
		configFilePath: confFile,
		forceResync:    false,
		dbURL:          j.dbURL,
	}
	if err := pbmConfigure(ctx, j.l, configParams); err != nil {
		return errors.Wrap(err, "failed to configure pbm")
	}

	rCtx, cancel := context.WithTimeout(ctx, resyncTimeout)
	if err := waitForPBMNoRunningOperations(rCtx, j.l, j.dbURL); err != nil {
		cancel()
		return errors.Wrap(err, "failed to wait configuration completion")
	}
	cancel()

	pbmBackupOut, err := j.startBackup(ctx)
	if err != nil {
		j.jobLogger.sendLog(send, err.Error(), false)
		return errors.Wrap(err, "failed to start backup")
	}
	streamCtx, streamCancel := context.WithCancel(ctx)
	defer streamCancel()
	go func() {
		err := j.jobLogger.streamLogs(streamCtx, send, pbmBackupOut.Name)
		if err != nil && !errors.Is(err, io.EOF) && !errors.Is(err, context.Canceled) {
			j.l.Errorf("stream logs: %v", err)
		}
	}()

	if err := waitForPBMBackup(ctx, j.l, j.dbURL, pbmBackupOut.Name); err != nil {
		j.jobLogger.sendLog(send, err.Error(), false)
		return errors.Wrap(err, "failed to wait backup completion")
	}

<<<<<<< HEAD
	backupTimestamp, err := pbmGetSnapshotTimestamp(ctx, j.dbURL, pbmBackupOut.Name)
=======
	sharded, err := isShardedCluster(ctx, j.dbURL)
>>>>>>> e7af40aa
	if err != nil {
		return err
	}

<<<<<<< HEAD
	// mongoArtifactFiles returns list of files and folders the backup consists of (hardcoded).
	mongoArtifactFiles := func(pbmBackupName string) []*backuppb.File {
		res := []*backuppb.File{
			{Name: pbmBackupName + pbmArtifactJSONPostfix},
			{Name: pbmBackupName, IsDirectory: true},
		}
		return res
	}

=======
>>>>>>> e7af40aa
	send(&agentpb.JobResult{
		JobId:     j.id,
		Timestamp: timestamppb.Now(),
		Result: &agentpb.JobResult_MongodbBackup{
			MongodbBackup: &agentpb.JobResult_MongoDBBackup{
<<<<<<< HEAD
				Metadata: &backuppb.Metadata{
					FileList:  mongoArtifactFiles(pbmBackupOut.Name),
					RestoreTo: timestamppb.New(*backupTimestamp),
					BackupToolMetadata: &backuppb.Metadata_PbmMetadata{
						PbmMetadata: &backuppb.PbmMetadata{Name: pbmBackupOut.Name},
					},
				},
=======
				IsShardedCluster: sharded,
>>>>>>> e7af40aa
			},
		},
	})

	select {
	case <-ctx.Done():
	case <-time.After(waitForLogs):
	}
	return nil
}

func (j *MongoDBBackupJob) startBackup(ctx context.Context) (*pbmBackup, error) {
	j.l.Info("Starting backup.")
	var result pbmBackup

	pbmArgs := []string{"backup"}
	switch j.dataModel {
	case backuppb.DataModel_PHYSICAL:
		pbmArgs = append(pbmArgs, "--type=physical")
	case backuppb.DataModel_LOGICAL:
		pbmArgs = append(pbmArgs, "--type=logical")
	case backuppb.DataModel_DATA_MODEL_INVALID:
	default:
		return nil, errors.Errorf("'%s' is not a supported data model for backups", j.dataModel)
	}

	if err := execPBMCommand(ctx, j.dbURL, &result, pbmArgs...); err != nil {
		return nil, err
	}

	return &result, nil
}<|MERGE_RESOLUTION|>--- conflicted
+++ resolved
@@ -155,16 +155,17 @@
 		return errors.Wrap(err, "failed to wait backup completion")
 	}
 
-<<<<<<< HEAD
+	sharded, err := isShardedCluster(ctx, j.dbURL)
+	if err != nil {
+		return err
+	}
+
+
 	backupTimestamp, err := pbmGetSnapshotTimestamp(ctx, j.dbURL, pbmBackupOut.Name)
-=======
-	sharded, err := isShardedCluster(ctx, j.dbURL)
->>>>>>> e7af40aa
 	if err != nil {
 		return err
 	}
 
-<<<<<<< HEAD
 	// mongoArtifactFiles returns list of files and folders the backup consists of (hardcoded).
 	mongoArtifactFiles := func(pbmBackupName string) []*backuppb.File {
 		res := []*backuppb.File{
@@ -174,14 +175,12 @@
 		return res
 	}
 
-=======
->>>>>>> e7af40aa
 	send(&agentpb.JobResult{
 		JobId:     j.id,
 		Timestamp: timestamppb.Now(),
 		Result: &agentpb.JobResult_MongodbBackup{
 			MongodbBackup: &agentpb.JobResult_MongoDBBackup{
-<<<<<<< HEAD
+				IsShardedCluster: sharded,
 				Metadata: &backuppb.Metadata{
 					FileList:  mongoArtifactFiles(pbmBackupOut.Name),
 					RestoreTo: timestamppb.New(*backupTimestamp),
@@ -189,9 +188,6 @@
 						PbmMetadata: &backuppb.PbmMetadata{Name: pbmBackupOut.Name},
 					},
 				},
-=======
-				IsShardedCluster: sharded,
->>>>>>> e7af40aa
 			},
 		},
 	})
