// Copyright 2019 Percona LLC
//
// Licensed under the Apache License, Version 2.0 (the "License");
// you may not use this file except in compliance with the License.
// You may obtain a copy of the License at
//
//  http://www.apache.org/licenses/LICENSE-2.0
//
// Unless required by applicable law or agreed to in writing, software
// distributed under the License is distributed on an "AS IS" BASIS,
// WITHOUT WARRANTIES OR CONDITIONS OF ANY KIND, either express or implied.
// See the License for the specific language governing permissions and
// limitations under the License.

package jobs

import (
	"bytes"
	"context"
	"io"
	"net/url"
	"os/exec"
	"sync/atomic"
	"time"

	"github.com/pkg/errors"
	"github.com/sirupsen/logrus"
	"google.golang.org/protobuf/types/known/timestamppb"

	"github.com/percona/pmm/api/agentpb"
	backupv1beta1 "github.com/percona/pmm/api/managementpb/backup"
)

const (
	pbmBin = "pbm"

	logsCheckInterval = 3 * time.Second
	waitForLogs       = 2 * logsCheckInterval
)

// MongoDBBackupJob implements Job from MongoDB backup.
type MongoDBBackupJob struct {
<<<<<<< HEAD
	id             string
	timeout        time.Duration
	l              logrus.FieldLogger
	name           string
	dbURL          *url.URL
	locationConfig BackupLocationConfig
	pitr           bool
	logChunkID     uint32
=======
	id         string
	timeout    time.Duration
	l          logrus.FieldLogger
	name       string
	dbURL      *url.URL
	location   BackupLocationConfig
	pitr       bool
	logChunkID uint32
	dataModel  backupv1beta1.DataModel
>>>>>>> d7ad0f54
}

// NewMongoDBBackupJob creates new Job for MongoDB backup.
func NewMongoDBBackupJob(
	id string,
	timeout time.Duration,
	name string,
	dbConfig DBConnConfig,
	locationConfig BackupLocationConfig,
	pitr bool,
<<<<<<< HEAD
) *MongoDBBackupJob {
	return &MongoDBBackupJob{
		id:             id,
		timeout:        timeout,
		l:              logrus.WithFields(logrus.Fields{"id": id, "type": "mongodb_backup", "name": name}),
		name:           name,
		dbURL:          createDBURL(dbConfig),
		locationConfig: locationConfig,
		pitr:           pitr,
=======
	dataModel backupv1beta1.DataModel,
) (*MongoDBBackupJob, error) {
	if dataModel != backupv1beta1.DataModel_PHYSICAL && dataModel != backupv1beta1.DataModel_LOGICAL {
		return nil, errors.Errorf("'%s' is not a supported data model for MongoDB backups", dataModel)
	}
	if dataModel != backupv1beta1.DataModel_LOGICAL && pitr {
		return nil, errors.Errorf("PITR is only supported for logical backups")
>>>>>>> d7ad0f54
	}
	return &MongoDBBackupJob{
		id:        id,
		timeout:   timeout,
		l:         logrus.WithFields(logrus.Fields{"id": id, "type": "mongodb_backup", "name": name}),
		name:      name,
		dbURL:     createDBURL(dbConfig),
		location:  locationConfig,
		pitr:      pitr,
		dataModel: dataModel,
	}, nil
}

// ID returns Job id.
func (j *MongoDBBackupJob) ID() string {
	return j.id
}

// Type returns Job type.
func (j *MongoDBBackupJob) Type() JobType {
	return MongoDBBackup
}

// Timeout returns Job timeout.
func (j *MongoDBBackupJob) Timeout() time.Duration {
	return j.timeout
}

// Run starts Job execution.
func (j *MongoDBBackupJob) Run(ctx context.Context, send Send) error {
	defer j.sendLog(send, "", true)

	if _, err := exec.LookPath(pbmBin); err != nil {
		return errors.Wrapf(err, "lookpath: %s", pbmBin)
	}

	conf, err := createPBMConfig(&j.locationConfig, j.name, j.pitr)
	if err != nil {
		return errors.WithStack(err)
	}
	if err := pbmConfigure(ctx, j.l, j.dbURL, conf); err != nil {
		return errors.Wrap(err, "failed to configure pbm")
	}

	rCtx, cancel := context.WithTimeout(ctx, resyncTimeout)
	if err := waitForPBMState(rCtx, j.l, j.dbURL, pbmNoRunningOperations); err != nil {
		cancel()
		return errors.Wrap(err, "failed to wait configuration completion")
	}
	cancel()

	pbmBackupOut, err := j.startBackup(ctx)
	if err != nil {
		j.sendLog(send, err.Error(), false)
		return errors.Wrap(err, "failed to start backup")
	}
	streamCtx, streamCancel := context.WithCancel(ctx)
	defer streamCancel()
	go func() {
		err := j.streamLogs(streamCtx, send, pbmBackupOut.Name)
		if err != nil && !errors.Is(err, io.EOF) && !errors.Is(err, context.Canceled) {
			j.l.Errorf("stream logs: %v", err)
		}
	}()

	if err := waitForPBMState(ctx, j.l, j.dbURL, pbmBackupFinished(pbmBackupOut.Name)); err != nil {
		j.sendLog(send, err.Error(), false)
		return errors.Wrap(err, "failed to wait backup completion")
	}
	send(&agentpb.JobResult{
		JobId:     j.id,
		Timestamp: timestamppb.Now(),
		Result: &agentpb.JobResult_MongodbBackup{
			MongodbBackup: &agentpb.JobResult_MongoDBBackup{},
		},
	})

	select {
	case <-ctx.Done():
	case <-time.After(waitForLogs):
	}
	return nil
}

func (j *MongoDBBackupJob) startBackup(ctx context.Context) (*pbmBackup, error) {
	j.l.Info("Starting backup.")
	var result pbmBackup

	pbmArgs := []string{"backup"}
	switch j.dataModel {
	case backupv1beta1.DataModel_PHYSICAL:
		pbmArgs = append(pbmArgs, "--type=physical")
	case backupv1beta1.DataModel_LOGICAL:
		pbmArgs = append(pbmArgs, "--type=logical")
	case backupv1beta1.DataModel_DATA_MODEL_INVALID:
	default:
		return nil, errors.Errorf("'%s' is not a supported data model for backups", j.dataModel)
	}

	if err := execPBMCommand(ctx, j.dbURL, &result, pbmArgs...); err != nil {
		return nil, err
	}

	return &result, nil
}

func (j *MongoDBBackupJob) streamLogs(ctx context.Context, send Send, name string) error {
	var (
		err    error
		logs   []pbmLogEntry
		buffer bytes.Buffer
		skip   int
	)
	j.logChunkID = 0

	ticker := time.NewTicker(logsCheckInterval)
	defer ticker.Stop()

	for {
		select {
		case <-ticker.C:
			logs, err = retrieveLogs(ctx, j.dbURL, "backup/"+name)
			if err != nil {
				return err
			}
			// @TODO Replace skip with proper paging after this is done https://jira.percona.com/browse/PBM-713
			logs = logs[skip:]
			skip += len(logs)
			if len(logs) == 0 {
				continue
			}
			from, to := 0, maxLogsChunkSize
			for from < len(logs) {
				if to > len(logs) {
					to = len(logs)
				}
				buffer.Reset()
				for i, log := range logs[from:to] {
					_, err := buffer.WriteString(log.String())
					if err != nil {
						return err
					}
					if i != to-from-1 {
						buffer.WriteRune('\n')
					}
				}
				j.sendLog(send, buffer.String(), false)
				from += maxLogsChunkSize
				to += maxLogsChunkSize
			}
		case <-ctx.Done():
			return ctx.Err()
		}
	}
}

func (j *MongoDBBackupJob) sendLog(send Send, data string, done bool) {
	send(&agentpb.JobProgress{
		JobId:     j.id,
		Timestamp: timestamppb.Now(),
		Result: &agentpb.JobProgress_Logs_{
			Logs: &agentpb.JobProgress_Logs{
				ChunkId: atomic.AddUint32(&j.logChunkID, 1) - 1,
				Data:    data,
				Done:    done,
			},
		},
	})
}<|MERGE_RESOLUTION|>--- conflicted
+++ resolved
@@ -40,7 +40,6 @@
 
 // MongoDBBackupJob implements Job from MongoDB backup.
 type MongoDBBackupJob struct {
-<<<<<<< HEAD
 	id             string
 	timeout        time.Duration
 	l              logrus.FieldLogger
@@ -49,17 +48,7 @@
 	locationConfig BackupLocationConfig
 	pitr           bool
 	logChunkID     uint32
-=======
-	id         string
-	timeout    time.Duration
-	l          logrus.FieldLogger
-	name       string
-	dbURL      *url.URL
-	location   BackupLocationConfig
-	pitr       bool
-	logChunkID uint32
 	dataModel  backupv1beta1.DataModel
->>>>>>> d7ad0f54
 }
 
 // NewMongoDBBackupJob creates new Job for MongoDB backup.
@@ -70,8 +59,14 @@
 	dbConfig DBConnConfig,
 	locationConfig BackupLocationConfig,
 	pitr bool,
-<<<<<<< HEAD
-) *MongoDBBackupJob {
+	dataModel backupv1beta1.DataModel,
+) (*MongoDBBackupJob, error) {
+	if dataModel != backupv1beta1.DataModel_PHYSICAL && dataModel != backupv1beta1.DataModel_LOGICAL {
+		return nil, errors.Errorf("'%s' is not a supported data model for MongoDB backups", dataModel)
+	}
+	if dataModel != backupv1beta1.DataModel_LOGICAL && pitr {
+		return nil, errors.Errorf("PITR is only supported for logical backups")
+	}
 	return &MongoDBBackupJob{
 		id:             id,
 		timeout:        timeout,
@@ -80,24 +75,6 @@
 		dbURL:          createDBURL(dbConfig),
 		locationConfig: locationConfig,
 		pitr:           pitr,
-=======
-	dataModel backupv1beta1.DataModel,
-) (*MongoDBBackupJob, error) {
-	if dataModel != backupv1beta1.DataModel_PHYSICAL && dataModel != backupv1beta1.DataModel_LOGICAL {
-		return nil, errors.Errorf("'%s' is not a supported data model for MongoDB backups", dataModel)
-	}
-	if dataModel != backupv1beta1.DataModel_LOGICAL && pitr {
-		return nil, errors.Errorf("PITR is only supported for logical backups")
->>>>>>> d7ad0f54
-	}
-	return &MongoDBBackupJob{
-		id:        id,
-		timeout:   timeout,
-		l:         logrus.WithFields(logrus.Fields{"id": id, "type": "mongodb_backup", "name": name}),
-		name:      name,
-		dbURL:     createDBURL(dbConfig),
-		location:  locationConfig,
-		pitr:      pitr,
 		dataModel: dataModel,
 	}, nil
 }
