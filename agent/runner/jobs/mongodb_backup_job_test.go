--- conflicted
+++ resolved
@@ -115,11 +115,7 @@
 		tc := tc
 		t.Run(tc.name, func(t *testing.T) {
 			t.Parallel()
-<<<<<<< HEAD
-			_, err := NewMongoDBBackupJob(t.Name(), testJobDuration, t.Name(), &dbConfig, BackupLocationConfig{}, tc.pitr, tc.dataModel)
-=======
-			_, err := NewMongoDBBackupJob(t.Name(), testJobDuration, t.Name(), tc.dbConfig, BackupLocationConfig{}, tc.pitr, tc.dataModel, "artifact_folder")
->>>>>>> 2872a51f
+			_, err := NewMongoDBBackupJob(t.Name(), testJobDuration, t.Name(), &dbConfig, BackupLocationConfig{}, tc.pitr, tc.dataModel, "artifact_folder")
 			if tc.errMsg == "" {
 				assert.NoError(t, err)
 			} else {
