--- conflicted
+++ resolved
@@ -111,11 +111,7 @@
 		return errors.Wrap(err, "failed to start backup restore")
 	}
 
-<<<<<<< HEAD
-	if err := waitForPBMRestore(ctx, j.l, j.dbURL, restoreOut); err != nil {
-=======
 	if err := waitForPBMRestore(ctx, j.l, j.dbURL, snapshot.Type, restoreOut.Name, confFile); err != nil {
->>>>>>> c63ce9e3
 		return errors.Wrap(err, "failed to wait backup restore completion")
 	}
 
@@ -134,7 +130,6 @@
 	j.l.Info("Finding backup entity name.")
 
 	var list pbmList
-<<<<<<< HEAD
 	ticker := time.NewTicker(listCheckInterval)
 	defer ticker.Stop()
 
@@ -144,42 +139,27 @@
 		case <-ticker.C:
 			checks++
 			if err := execPBMCommand(ctx, j.dbURL, &list, "list"); err != nil {
-				return "", err
+				return nil, err
 			}
 
 			if len(list.Snapshots) == 0 {
 				j.l.Debugf("Try number %d of getting list of artifacts from PBM is failed.", checks)
 				if checks > maxListChecks {
-					return "", errors.New("failed to find backup entity")
+					return nil, errors.New("failed to find backup entity")
 				}
 				continue
 			}
 
-			return list.Snapshots[len(list.Snapshots)-1].Name, nil
+			return &list.Snapshots[len(list.Snapshots)-1], nil
 		case <-ctx.Done():
-			return "", ctx.Err()
+			return nil, ctx.Err()
 		}
 	}
 }
 
 func (j *MongoDBRestoreJob) startRestore(ctx context.Context, backupName string) (*pbmRestore, error) {
-	j.l.Info("Starting backup restore.")
-=======
-	if err := execPBMCommand(ctx, j.dbURL, &list, "list"); err != nil {
-		return nil, err
-	}
-
-	if len(list.Snapshots) == 0 {
-		return nil, errors.New("failed to find backup entity")
-	}
-
-	return &list.Snapshots[len(list.Snapshots)-1], nil
-}
-
-func (j *MongoDBRestoreJob) startRestore(ctx context.Context, backupName string) (*pbmRestore, error) {
 	j.l.Infof("starting backup restore for: %s.", backupName)
 
->>>>>>> c63ce9e3
 	var restoreOutput pbmRestore
 	var err error
 	startTime := time.Now()
