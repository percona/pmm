// Copyright 2019 Percona LLC
//
// Licensed under the Apache License, Version 2.0 (the "License");
// you may not use this file except in compliance with the License.
// You may obtain a copy of the License at
//
//  http://www.apache.org/licenses/LICENSE-2.0
//
// Unless required by applicable law or agreed to in writing, software
// distributed under the License is distributed on an "AS IS" BASIS,
// WITHOUT WARRANTIES OR CONDITIONS OF ANY KIND, either express or implied.
// See the License for the specific language governing permissions and
// limitations under the License.

package jobs

import (
	"context"
	"encoding/json"
	"fmt"
	"os"
	"os/exec"
	"path"
	"strings"
	"time"

	"github.com/AlekSi/pointer"
	"github.com/pkg/errors"
	"github.com/sirupsen/logrus"
	"gopkg.in/yaml.v3"
)

const (
	cmdTimeout          = 60 * time.Minute
	resyncTimeout       = 5 * time.Minute
	statusCheckInterval = 5 * time.Second
	maxRestoreChecks    = 100
)

type pbmSeverity int

type describeInfo struct {
	Status   string    `json:"status"`
	Error    string    `json:"error"`
	ReplSets []replSet `json:"replsets"`
}

type replSet struct {
	Name   string `json:"name"`
	Status string `json:"status"`
	Nodes  []node `json:"nodes"`
}

type node struct {
	Name   string `json:"name"`
	Status string `json:"status"`
	Error  string `json:"error"`
}

const (
	pbmFatalSeverity pbmSeverity = iota
	pbmErrorSeverity
	pbmWarningSeverity
	pbmInfoSeverity
	pbmDebugSeverity
)

func (s pbmSeverity) String() string {
	switch s {
	case pbmFatalSeverity:
		return "F"
	case pbmErrorSeverity:
		return "E"
	case pbmWarningSeverity:
		return "W"
	case pbmInfoSeverity:
		return "I"
	case pbmDebugSeverity:
		return "D"
	default:
		return ""
	}
}

type pbmLogEntry struct {
	TS         int64 `json:"ts"`
	pbmLogKeys `json:",inline"`
	Msg        string `json:"msg"`
}

func (e pbmLogEntry) String() string {
	return fmt.Sprintf("%s %s [%s/%s] [%s/%s] %s",
		time.Unix(e.TS, 0).Format(time.RFC3339), e.Severity, e.RS, e.Node, e.Event, e.ObjName, e.Msg)
}

type pbmLogKeys struct {
	Severity pbmSeverity `json:"s"`
	RS       string      `json:"rs"`
	Node     string      `json:"node"`
	Event    string      `json:"e"`
	ObjName  string      `json:"eobj"`
	OPID     string      `json:"opid,omitempty"`
}

type pbmBackup struct {
	Name    string `json:"name"`
	Storage string `json:"storage"`
}

type pbmRestore struct {
	StartedAt time.Time
	Name      string `json:"name"`
	Snapshot  string `json:"snapshot"`
	PITR      string `json:"point-in-time"`
}

type pbmSnapshot struct {
	Name       string `json:"name"`
	Status     string `json:"status"`
	RestoreTo  int64  `json:"restoreTo"`
	PbmVersion string `json:"pbmVersion"`
	Type       string `json:"type"`
	Error      string `json:"error"`
}

type pbmListRestore struct {
	Start    int    `json:"start"`
	Status   string `json:"status"`
	Type     string `json:"type"`
	Snapshot string `json:"snapshot"`
	PITR     int64  `json:"point-in-time"`
	Name     string `json:"name"`
	Error    string `json:"error"`
}

type pbmStatus struct {
	Backups struct {
		Type       string        `json:"type"`
		Path       string        `json:"path"`
		Region     string        `json:"region"`
		Snapshot   []pbmSnapshot `json:"snapshot"`
		PitrChunks struct {
			Size int `json:"size"`
		} `json:"pitrChunks"`
	} `json:"backups"`
	Cluster []struct {
		Rs    string `json:"rs"`
		Nodes []struct {
			Host  string `json:"host"`
			Agent string `json:"agent"`
			Role  string `json:"role"`
			Ok    bool   `json:"ok"`
		} `json:"nodes"`
	} `json:"cluster"`
	Pitr struct {
		Conf bool `json:"conf"`
		Run  bool `json:"run"`
	} `json:"pitr"`
	Running struct {
		Type    string `json:"type"`
		Name    string `json:"name"`
		StartTS int    `json:"startTS"`
		Status  string `json:"status"`
		OpID    string `json:"opID"`
	} `json:"running"`
}

type pbmError struct {
	Error string `json:"Error"`
}

// pbmConfigParams groups the flags/options for configuring PBM.
type pbmConfigParams struct {
	configFilePath string
	forceResync    bool
	dbURL          *string
}

func execPBMCommand(ctx context.Context, dbURL *string, to interface{}, args ...string) error {
	nCtx, cancel := context.WithTimeout(ctx, cmdTimeout)
	defer cancel()

	args = append(args, "--out=json", "--mongodb-uri="+*dbURL)
	cmd := exec.CommandContext(nCtx, pbmBin, args...) // #nosec G204

	b, err := cmd.Output()
	if err != nil {
		// try to parse pbm error message
		if len(b) != 0 {
			var pbmErr pbmError
			if e := json.Unmarshal(b, &pbmErr); e == nil {
				return errors.New(pbmErr.Error)
			}
		}
		return err
	}

	return json.Unmarshal(b, to)
}

func retrieveLogs(ctx context.Context, dbURL *string, event string) ([]pbmLogEntry, error) {
	var logs []pbmLogEntry

	if err := execPBMCommand(ctx, dbURL, &logs, "logs", "--event="+event, "--tail=0"); err != nil {
		return nil, err
	}

	return logs, nil
}

func waitForPBMNoRunningOperations(ctx context.Context, l logrus.FieldLogger, dbURL *string) error {
	l.Info("Waiting for no running pbm operations.")

	ticker := time.NewTicker(statusCheckInterval)
	defer ticker.Stop()

	for {
		select {
		case <-ticker.C:
			status, err := getPBMStatus(ctx, dbURL)
			if err != nil {
				return err
			}
			if status.Running.Type == "" {
				return nil
			}
		case <-ctx.Done():
			return ctx.Err()
		}
	}
}

func isShardedCluster(ctx context.Context, dbURL *string) (bool, error) {
	status, err := getPBMStatus(ctx, dbURL)
	if err != nil {
		return false, err
	}

	if len(status.Cluster) > 1 {
		return true, nil
	}

	return false, nil
}

func getPBMStatus(ctx context.Context, dbURL *string) (*pbmStatus, error) {
	var status pbmStatus
	if err := execPBMCommand(ctx, dbURL, &status, "status"); err != nil {
		return nil, errors.Wrap(err, "pbm status error")
	}
	return &status, nil
}

func waitForPBMBackup(ctx context.Context, l logrus.FieldLogger, dbURL *string, name string) error {
	l.Infof("waiting for pbm backup: %s", name)
	ticker := time.NewTicker(statusCheckInterval)
	defer ticker.Stop()

	retryCount := 500

	for {
		select {
		case <-ticker.C:
			var info describeInfo
			err := execPBMCommand(ctx, dbURL, &info, "describe-backup", name)
			if err != nil {
				// for the first couple of seconds after backup process starts describe-backup command may return this error
				if (strings.HasSuffix(err.Error(), "no such file") ||
					strings.HasSuffix(err.Error(), "file is empty")) && retryCount > 0 {
					retryCount--
					continue
				}

				return errors.Wrap(err, "failed to get backup status")
			}

			switch info.Status {
			case "done":
				return nil
			case "canceled":
				return errors.New("backup was canceled")
			case "error": //nolint:goconst
				return errors.New(info.Error)
			}

		case <-ctx.Done():
			return ctx.Err()
		}
	}
}

func findPITRRestore(list []pbmListRestore, restoreInfoPITRTime int64, startedAt time.Time) *pbmListRestore {
	for i := len(list) - 1; i >= 0; i-- {
		// TODO when PITR restore invoked with wrong timestamp pbm marks this restore operation as "snapshot" type.
		if list[i].Type == "snapshot" && list[i].Snapshot != "" {
			continue
		}
		// list[i].Name is a string which represents time the restore was started.
		restoreStartedAt, err := time.Parse(time.RFC3339Nano, list[i].Name)
		if err != nil {
			continue
		}
		// Because of https://jira.percona.com/browse/PBM-723 to find our restore record in the list of all records we're checking:
		// 1. We received PITR field as a response on starting process
		// 2. There is a record with the same PITR field in the list of restoring records
		// 3. Start time of this record is not before the time we asked for restoring.
		if list[i].PITR == restoreInfoPITRTime && !restoreStartedAt.Before(startedAt) {
			return &list[i]
		}
	}
	return nil
}

func findPITRRestoreName(ctx context.Context, dbURL *string, restoreInfo *pbmRestore) (string, error) {
	restoreInfoPITRTime, err := time.Parse("2006-01-02T15:04:05", restoreInfo.PITR)
	if err != nil {
		return "", err
	}

	ticker := time.NewTicker(statusCheckInterval)
	defer ticker.Stop()

	checks := 0
	for {
		select {
		case <-ticker.C:
			checks++
			var list []pbmListRestore
			if err := execPBMCommand(ctx, dbURL, &list, "list", "--restore"); err != nil {
				return "", errors.Wrapf(err, "pbm status error")
			}
			entry := findPITRRestore(list, restoreInfoPITRTime.Unix(), restoreInfo.StartedAt)
			if entry == nil {
				if checks > maxRestoreChecks {
					return "", errors.Errorf("failed to start restore")
				}
				continue
			} else {
				return entry.Name, nil
			}
		case <-ctx.Done():
			return "", ctx.Err()
		}
	}
}

func waitForPBMRestore(ctx context.Context, l logrus.FieldLogger, dbURL *string, restoreInfo *pbmRestore, backupType, confFile string) error {
	l.Infof("Detecting restore name")
	var name string
	var err error

	// @TODO Do like this until https://jira.percona.com/browse/PBM-723 is not done.
	if restoreInfo.PITR != "" { // TODO add more checks of PBM responses.
		name, err = findPITRRestoreName(ctx, dbURL, restoreInfo)
		if err != nil {
			return err
		}
	} else {
		name = restoreInfo.Name
	}

	l.Infof("waiting for pbm restore: %s", name)

	ticker := time.NewTicker(statusCheckInterval)
	defer ticker.Stop()

	maxRetryCount := 5
	for {
		select {
		case <-ticker.C:
			var info describeInfo
			if backupType == "physical" {
				err = execPBMCommand(ctx, dbURL, &info, "describe-restore", name, "--config="+confFile)
			} else {
				err = execPBMCommand(ctx, dbURL, &info, "describe-restore", name)
			}
			if err != nil {
				if maxRetryCount > 0 {
					maxRetryCount--
					l.Warnf("PMM failed to get backup restore status and will retry: %s", err)
					continue
				} else {
					return errors.Wrap(err, "failed to get restore status")
				}
			}
			// reset maxRetryCount if we were able to successfully get the current restore status
			maxRetryCount = 5

			switch info.Status {
			case "done":
				return nil
			case "canceled":
				return errors.New("restore was canceled")
			case "error":
				return errors.New(info.Error)
			// We consider partlyDone as an error because we cannot automatically recover cluster from this status to fully working.
			case "partlyDone":
				return groupPartlyDoneErrors(info)
			}

		case <-ctx.Done():
			return ctx.Err()
		}
	}
}

func pbmConfigure(ctx context.Context, l logrus.FieldLogger, params pbmConfigParams) error {
	l.Info("Configuring PBM.")
	nCtx, cancel := context.WithTimeout(ctx, cmdTimeout)
	defer cancel()

	args := []string{
		"config",
		"--out=json",
		"--mongodb-uri=" + *params.dbURL,
		"--file=" + params.configFilePath,
	}

	output, err := exec.CommandContext(nCtx, pbmBin, args...).CombinedOutput() //nolint:gosec
	if err != nil {
		return errors.Wrapf(err, "pbm config error: %s", string(output))
	}

	if params.forceResync {
		args := []string{
			"config",
			"--out=json",
			"--mongodb-uri=" + *params.dbURL,
			"--force-resync",
		}
		output, err := exec.CommandContext(nCtx, pbmBin, args...).CombinedOutput() //nolint:gosec
		if err != nil {
			return errors.Wrapf(err, "pbm config resync error: %s", string(output))
		}
	}

	return nil
}

func writePBMConfigFile(conf *PBMConfig) (string, error) {
	tmp, err := os.CreateTemp("", "pbm-config-*.yml")
	if err != nil {
		return "", errors.Wrap(err, "failed to create pbm configuration file")
	}

	bytes, err := yaml.Marshal(&conf)
	if err != nil {
		tmp.Close() //nolint:errcheck
		return "", errors.Wrap(err, "failed to marshall pbm configuration")
	}

	if _, err := tmp.Write(bytes); err != nil {
		tmp.Close() //nolint:errcheck
		return "", errors.Wrap(err, "failed to write pbm configuration file")
	}

	return tmp.Name(), tmp.Close()
}

// Serialization helpers

// Storage represents target storage parameters.
type Storage struct {
	Type       string     `yaml:"type"`
	S3         S3         `yaml:"s3"`
	FileSystem FileSystem `yaml:"filesystem"`
}

// S3 represents S3 storage parameters.
type S3 struct {
	Region      string      `yaml:"region"`
	Bucket      string      `yaml:"bucket"`
	Prefix      string      `yaml:"prefix"`
	EndpointURL string      `yaml:"endpointUrl"`
	Credentials Credentials `yaml:"credentials"`
}

// FileSystem  represents local storage parameters.
type FileSystem struct {
	Path string `yaml:"path"`
}

// Credentials contains S3 credentials.
type Credentials struct {
	AccessKeyID     string `yaml:"access-key-id"`
	SecretAccessKey string `yaml:"secret-access-key"`
}

// PITR contains Point-in-Time recovery reature related parameters.
type PITR struct {
	Enabled bool `yaml:"enabled"`
}

// PBMConfig represents pbm configuration file.
type PBMConfig struct {
	Storage Storage `yaml:"storage"`
	PITR    PITR    `yaml:"pitr"`
}

// createPBMConfig returns object that is ready to be serialized into YAML.
func createPBMConfig(locationConfig *BackupLocationConfig, prefix string, pitr bool) (*PBMConfig, error) {
	conf := &PBMConfig{
		PITR: PITR{
			Enabled: pitr,
		},
	}

	switch locationConfig.Type {
	case S3BackupLocationType:
		conf.Storage = Storage{
			Type: "s3",
			S3: S3{
				EndpointURL: locationConfig.S3Config.Endpoint,
				Region:      locationConfig.S3Config.BucketRegion,
				Bucket:      locationConfig.S3Config.BucketName,
				Prefix:      prefix,
				Credentials: Credentials{
					AccessKeyID:     locationConfig.S3Config.AccessKey,
					SecretAccessKey: locationConfig.S3Config.SecretKey,
				},
			},
		}
	case FilesystemBackupLocationType:
		conf.Storage = Storage{
			Type: "filesystem",
			FileSystem: FileSystem{
				Path: path.Join(locationConfig.FilesystemStorageConfig.Path, prefix),
			},
		}
	default:
		return nil, errors.New("unknown location config")
	}
	return conf, nil
}

func groupPartlyDoneErrors(info describeInfo) error {
	var errMsgs []string

	for _, rs := range info.ReplSets {
		if rs.Status == "partlyDone" {
			for _, node := range rs.Nodes {
				if node.Status == "error" {
					errMsgs = append(errMsgs, fmt.Sprintf("replset: %s, node: %s, error: %s", rs.Name, node.Name, node.Error))
				}
			}
		}
	}
	return errors.New(strings.Join(errMsgs, "; "))
}

// pbmGetSnapshotTimestamp returns time the backup restores target db to.
<<<<<<< HEAD
func pbmGetSnapshotTimestamp(ctx context.Context, l logrus.FieldLogger, dbURL *url.URL, backupName string) (*time.Time, error) {
	snapshots, err := getSnapshots(ctx, l, dbURL)
	if err != nil {
=======
func pbmGetSnapshotTimestamp(ctx context.Context, dbURL *string, backupName string) (*time.Time, error) {
	var list pbmList
	if err := execPBMCommand(ctx, dbURL, &list, "list"); err != nil {
>>>>>>> 523ab2f7
		return nil, err
	}

	for _, snapshot := range snapshots {
		if snapshot.Name == backupName {
			return pointer.ToTime(time.Unix(snapshot.RestoreTo, 0)), nil
		}
	}

	return nil, errors.Wrap(ErrNotFound, "couldn't find required snapshot")
}

// getSnapshots returns all PBM snapshots found in configured location.
func getSnapshots(ctx context.Context, l logrus.FieldLogger, dbURL *url.URL) ([]pbmSnapshot, error) {
	// Sometimes PBM returns empty list of snapshots, that's why we're trying to get them several times.
	ticker := time.NewTicker(listCheckInterval)
	defer ticker.Stop()

	checks := 0
	for {
		select {
		case <-ticker.C:
			checks++
			status, err := getPBMStatus(ctx, dbURL)
			if err != nil {
				return nil, err
			}

			if len(status.Backups.Snapshot) == 0 {
				l.Debugf("Attempt %d to get a list of PBM artifacts has failed.", checks)
				if checks > maxListChecks {
					return nil, errors.Wrap(ErrNotFound, "got no one snapshot")
				}
				continue
			}

			return status.Backups.Snapshot, nil

		case <-ctx.Done():
			return nil, ctx.Err()
		}
	}
}<|MERGE_RESOLUTION|>--- conflicted
+++ resolved
@@ -549,15 +549,9 @@
 }
 
 // pbmGetSnapshotTimestamp returns time the backup restores target db to.
-<<<<<<< HEAD
-func pbmGetSnapshotTimestamp(ctx context.Context, l logrus.FieldLogger, dbURL *url.URL, backupName string) (*time.Time, error) {
+func pbmGetSnapshotTimestamp(ctx context.Context, l logrus.FieldLogger, dbURL *string, backupName string) (*time.Time, error) {
 	snapshots, err := getSnapshots(ctx, l, dbURL)
 	if err != nil {
-=======
-func pbmGetSnapshotTimestamp(ctx context.Context, dbURL *string, backupName string) (*time.Time, error) {
-	var list pbmList
-	if err := execPBMCommand(ctx, dbURL, &list, "list"); err != nil {
->>>>>>> 523ab2f7
 		return nil, err
 	}
 
