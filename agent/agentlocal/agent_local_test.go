// Copyright 2019 Percona LLC
//
// Licensed under the Apache License, Version 2.0 (the "License");
// you may not use this file except in compliance with the License.
// You may obtain a copy of the License at
//
//  http://www.apache.org/licenses/LICENSE-2.0
//
// Unless required by applicable law or agreed to in writing, software
// distributed under the License is distributed on an "AS IS" BASIS,
// WITHOUT WARRANTIES OR CONDITIONS OF ANY KIND, either express or implied.
// See the License for the specific language governing permissions and
// limitations under the License.

package agentlocal

import (
	"archive/zip"
	"bytes"
	"context"
<<<<<<< HEAD
	"io/ioutil"
	"net"
=======
	"io"
>>>>>>> f1397702
	"net/http/httptest"
	"testing"
	"time"

	"github.com/sirupsen/logrus"
	"github.com/stretchr/testify/assert"
	"github.com/stretchr/testify/require"
	"google.golang.org/protobuf/types/known/durationpb"

	"github.com/percona/pmm/agent/config"
	"github.com/percona/pmm/agent/tailog"
	"github.com/percona/pmm/api/agentlocalpb"
	"github.com/percona/pmm/api/agentpb"
	"github.com/percona/pmm/api/inventorypb"
)

func TestServerStatus(t *testing.T) {
	setup := func(t *testing.T) ([]*agentlocalpb.AgentInfo, *mockSupervisor, *mockClient, *config.Config) {
		t.Helper()
		agentInfo := []*agentlocalpb.AgentInfo{{
			AgentId:   "/agent_id/00000000-0000-4000-8000-000000000002",
			AgentType: inventorypb.AgentType_NODE_EXPORTER,
			Status:    inventorypb.AgentStatus_RUNNING,
		}}
		var supervisor mockSupervisor
		supervisor.Test(t)
		supervisor.On("AgentsList").Return(agentInfo)
		var client mockClient
		client.Test(t)
		client.On("GetServerConnectMetadata").Return(&agentpb.ServerConnectMetadata{
			AgentRunsOnNodeID: "/node_id/00000000-0000-4000-8000-000000000003",
			ServerVersion:     "2.0.0-dev",
		})
		client.On("GetConnectionUpTime").Return(float32(100.00))
		cfg := &config.Config{
			ID: "/agent_id/00000000-0000-4000-8000-000000000001",
			Server: config.Server{
				Address:  "127.0.0.1:8443",
				Username: "username",
				Password: "password",
			},
		}
		return agentInfo, &supervisor, &client, cfg
	}

	t.Run("without network info", func(t *testing.T) {
		agentInfo, supervisor, client, cfg := setup(t)
		defer supervisor.AssertExpectations(t)
		defer client.AssertExpectations(t)
		logStore := tailog.NewStore(500)
		s := NewServer(cfg, supervisor, client, "/some/dir/pmm-agent.yaml", logStore)

		// without network info
		actual, err := s.Status(context.Background(), &agentlocalpb.StatusRequest{GetNetworkInfo: false})
		require.NoError(t, err)
		expected := &agentlocalpb.StatusResponse{
			AgentId:      "/agent_id/00000000-0000-4000-8000-000000000001",
			RunsOnNodeId: "/node_id/00000000-0000-4000-8000-000000000003",
			ServerInfo: &agentlocalpb.ServerInfo{
				Url:       "https://username:password@127.0.0.1:8443/",
				Version:   "2.0.0-dev",
				Connected: true,
			},
			AgentsInfo:       agentInfo,
			ConnectionUptime: 100.00,
			ConfigFilepath:   "/some/dir/pmm-agent.yaml",
		}
		assert.Equal(t, expected, actual)
	})

	t.Run("with network info", func(t *testing.T) {
		agentInfo, supervisor, client, cfg := setup(t)
		latency := 5 * time.Millisecond
		clockDrift := time.Second
		client.On("GetNetworkInformation").Return(latency, clockDrift, nil)
		defer supervisor.AssertExpectations(t)
		defer client.AssertExpectations(t)
		logStore := tailog.NewStore(500)
		s := NewServer(cfg, supervisor, client, "/some/dir/pmm-agent.yaml", logStore)

		// with network info
		actual, err := s.Status(context.Background(), &agentlocalpb.StatusRequest{GetNetworkInfo: true})
		require.NoError(t, err)
		expected := &agentlocalpb.StatusResponse{
			AgentId:      "/agent_id/00000000-0000-4000-8000-000000000001",
			RunsOnNodeId: "/node_id/00000000-0000-4000-8000-000000000003",
			ServerInfo: &agentlocalpb.ServerInfo{
				Url:        "https://username:password@127.0.0.1:8443/",
				Version:    "2.0.0-dev",
				Latency:    durationpb.New(latency),
				ClockDrift: durationpb.New(clockDrift),
				Connected:  true,
			},
			ConnectionUptime: 100.00,
			AgentsInfo:       agentInfo,
			ConfigFilepath:   "/some/dir/pmm-agent.yaml",
		}
		assert.Equal(t, expected, actual)
	})
}

func TestGetZipFile(t *testing.T) {
	setup := func(t *testing.T) ([]*agentlocalpb.AgentInfo, *mockSupervisor, *mockClient, *config.Config) {
		t.Helper()
		agentInfo := []*agentlocalpb.AgentInfo{{
			AgentId:   "/agent_id/00000000-0000-4000-8000-000000000002",
			AgentType: inventorypb.AgentType_NODE_EXPORTER,
			Status:    inventorypb.AgentStatus_RUNNING,
		}}
		var supervisor mockSupervisor
		supervisor.Test(t)
		supervisor.On("AgentsList").Return(agentInfo)
		agentLogs := make(map[string][]string)
		agentLogs[inventorypb.AgentType_NODE_EXPORTER.String()] = []string{
			"logs1",
			"logs2",
		}
		supervisor.On("AgentsLogs").Return(agentLogs)
		var client mockClient
		client.Test(t)
		client.On("GetServerConnectMetadata").Return(&agentpb.ServerConnectMetadata{
			AgentRunsOnNodeID: "/node_id/00000000-0000-4000-8000-000000000003",
			ServerVersion:     "2.0.0-dev",
		})
		client.On("GetConnectionUpTime").Return(float32(100.00))
		cfg := &config.Config{
			ID: "/agent_id/00000000-0000-4000-8000-000000000001",
			Server: config.Server{
				Address:  "127.0.0.1:8443",
				Username: "username",
				Password: "password",
			},
		}
		return agentInfo, &supervisor, &client, cfg
	}

	t.Run("test zip file", func(t *testing.T) {
		_, supervisor, client, cfg := setup(t)
		defer supervisor.AssertExpectations(t)
		defer client.AssertExpectations(t)
		logStore := tailog.NewStore(10)
		s := NewServer(cfg, supervisor, client, "/some/dir/pmm-agent.yaml", logStore)
		_, err := s.Status(context.Background(), &agentlocalpb.StatusRequest{GetNetworkInfo: false})
		require.NoError(t, err)

		rec := httptest.NewRecorder()
		req := httptest.NewRequest("GET", "/logs.zip", nil)
		s.ZipLogs(rec, req)
		existFile, err := io.ReadAll(rec.Body)
		require.NoError(t, err)

		bufExs := bytes.NewReader(existFile)
		zipExs, err := zip.NewReader(bufExs, bufExs.Size())
		require.NoError(t, err)

		for _, ex := range zipExs.File {
			file, err := ex.Open()
			require.NoError(t, err)
			if contents, err := io.ReadAll(file); err == nil {
				if ex.Name == serverZipFile {
					assert.Empty(t, contents)
				} else {
					assert.NotEmpty(t, contents)
				}
			}
		}
	})
}

func TestGetListener(t *testing.T) {
	t.Parallel()

	t.Run("test socket", func(t *testing.T) {
		s := Server{
			cfg: &config.Config{
				ListenSocket: "/tmp/socket",
			},
		}

		l, err := s.getListener(logrus.NewEntry(logrus.New()))
		require.NoError(t, err)
		defer l.Close() //nolint:errcheck

		_, ok := l.(*net.UnixListener)
		require.True(t, ok)
	})

	t.Run("test port", func(t *testing.T) {
		s := Server{
			cfg: &config.Config{
				ListenAddress: "127.0.0.1",
				ListenPort:    18484,
			},
		}

		l, err := s.getListener(logrus.NewEntry(logrus.New()))
		require.NoError(t, err)
		defer l.Close() //nolint:errcheck

		_, ok := l.(*net.TCPListener)
		require.True(t, ok)
	})

	t.Run("no config", func(t *testing.T) {
		s := Server{
			cfg: &config.Config{},
		}

		l, err := s.getListener(logrus.NewEntry(logrus.New()))
		if err == nil {
			defer l.Close() //nolint:errcheck
		}

		require.Error(t, err)
	})
}<|MERGE_RESOLUTION|>--- conflicted
+++ resolved
@@ -18,12 +18,8 @@
 	"archive/zip"
 	"bytes"
 	"context"
-<<<<<<< HEAD
-	"io/ioutil"
+	"io"
 	"net"
-=======
-	"io"
->>>>>>> f1397702
 	"net/http/httptest"
 	"testing"
 	"time"
