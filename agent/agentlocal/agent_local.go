// Copyright (C) 2023 Percona LLC
//
// Licensed under the Apache License, Version 2.0 (the "License");
// you may not use this file except in compliance with the License.
// You may obtain a copy of the License at
//
//  http://www.apache.org/licenses/LICENSE-2.0
//
// Unless required by applicable law or agreed to in writing, software
// distributed under the License is distributed on an "AS IS" BASIS,
// WITHOUT WARRANTIES OR CONDITIONS OF ANY KIND, either express or implied.
// See the License for the specific language governing permissions and
// limitations under the License.

// Package agentlocal provides local pmm-agent API server functionality.
package agentlocal

import (
	"archive/zip"
	"bytes"
	"context"
	_ "expvar" // register /debug/vars
	"fmt"
	"html/template"
	"log"
	"math"
	"net"
	"net/http"
	_ "net/http/pprof" //nolint:gosec // register /debug/pprof
	"os"
	"strconv"
	"strings"
	"sync"
	"time"

	grpc_gateway "github.com/grpc-ecosystem/grpc-gateway/v2/runtime"
	"github.com/pkg/errors"
	"github.com/prometheus/client_golang/prometheus"
	"github.com/prometheus/client_golang/prometheus/collectors"
	"github.com/prometheus/client_golang/prometheus/promhttp"
	"github.com/sirupsen/logrus"
	"google.golang.org/grpc"
	channelz "google.golang.org/grpc/channelz/service"
	"google.golang.org/grpc/codes"
	"google.golang.org/grpc/credentials/insecure"
	"google.golang.org/grpc/reflection"
	"google.golang.org/grpc/status"
	"google.golang.org/protobuf/encoding/protojson"
	"google.golang.org/protobuf/types/known/durationpb"

	"github.com/percona/pmm/agent/config"
	"github.com/percona/pmm/agent/tailog"
	agentv1 "github.com/percona/pmm/api/agent/v1"
	agentlocal "github.com/percona/pmm/api/agentlocal/v1"
	pmmerrors "github.com/percona/pmm/utils/errors"
	"github.com/percona/pmm/version"
)

const (
	shutdownTimeout = 1 * time.Second
	serverZipFile   = "pmm-agent.log"
)

// configGetReloader allows to get and reload a config.
type configGetReloader interface {
	Get() *config.Config
	Reload(l *logrus.Entry) (string, error)
}

// Server represents local pmm-agent API server.
type Server struct {
	cfg            configGetReloader
	supervisor     supervisor
	client         client
	configFilepath string

	l               *logrus.Entry
	logStore        *tailog.Store
	reload          chan struct{}
	reloadCloseOnce sync.Once

	agentlocal.UnimplementedAgentLocalServiceServer
}

// NewServer creates new server.
//
// Caller should call Run.
func NewServer(cfg configGetReloader, supervisor supervisor, client client, configFilepath string, logStore *tailog.Store) *Server {
	return &Server{
		cfg:            cfg,
		supervisor:     supervisor,
		client:         client,
		configFilepath: configFilepath,
		l:              logrus.WithField("component", "local-server"),
		reload:         make(chan struct{}),
		logStore:       logStore,
	}
}

// Run runs gRPC and JSON servers with API and debug endpoints until ctx is canceled.
//
// Run exits when ctx is canceled, or when a request to reload configuration is received.
func (s *Server) Run(ctx context.Context, reloadCh chan bool) {
	defer s.l.Info("Done.")

	serverCtx, serverCancel := context.WithCancel(ctx)

	// Get random free port for gRPC server.
	// If we can't get one, panic since everything is seriously broken.
	l, err := net.Listen("tcp", "127.0.0.1:0")
	if err != nil {
		s.l.Panic(err)
	}
	// l is closed by runGRPCServer

	var wg sync.WaitGroup
	wg.Add(2)
	go func() {
		defer wg.Done()
		s.runGRPCServer(serverCtx, l)
	}()
	go func() {
		defer wg.Done()
		s.runJSONServer(serverCtx, l.Addr().String())
	}()

	select {
	case <-s.reload:
		s.l.Debug("Agent reload triggered")
		reloadCh <- true
	case <-ctx.Done():
	}

	serverCancel()
	wg.Wait()
}

// Status returns current pmm-agent status.
<<<<<<< HEAD
func (s *Server) Status(ctx context.Context, req *agentlocal.StatusRequest) (*agentlocal.StatusResponse, error) {
=======
func (s *Server) Status(ctx context.Context, req *agentlocalpb.StatusRequest) (*agentlocalpb.StatusResponse, error) { //nolint:revive
>>>>>>> 29e7cde2
	connected := true
	md := s.client.GetServerConnectMetadata()
	if md == nil {
		connected = false
		md = &agentv1.ServerConnectMetadata{}
	}
	upTime := s.client.GetConnectionUpTime()
	var serverInfo *agentlocal.ServerInfo
	cfg := s.cfg.Get()
	if u := cfg.Server.URL(); u != nil {
		serverInfo = &agentlocal.ServerInfo{
			Url:         u.String(),
			InsecureTls: cfg.Server.InsecureTLS,
			Connected:   connected,
			Version:     md.ServerVersion,
		}

		if req.GetNetworkInfo && connected {
			latency, clockDrift, err := s.client.GetNetworkInformation()
			if err != nil {
				s.l.Errorf("Can't get network info: %s", err)
			} else {
				serverInfo.Latency = durationpb.New(latency)
				serverInfo.ClockDrift = durationpb.New(clockDrift)
			}
		}
	}

	agentsInfo := s.supervisor.AgentsList()

	return &agentlocal.StatusResponse{
		AgentId:          cfg.ID,
		RunsOnNodeId:     md.AgentRunsOnNodeID,
		NodeName:         md.NodeName,
		ServerInfo:       serverInfo,
		AgentsInfo:       agentsInfo,
		ConfigFilepath:   s.configFilepath,
		AgentVersion:     version.Version,
		ConnectionUptime: roundFloat(upTime, 2),
	}, nil
}

func roundFloat(upTime float32, numAfterDot int) float32 {
	return float32(math.Round(float64(upTime)*math.Pow10(numAfterDot)) / math.Pow10(numAfterDot))
}

// Reload reloads pmm-agent and its configuration.
<<<<<<< HEAD
func (s *Server) Reload(ctx context.Context, req *agentlocal.ReloadRequest) (*agentlocal.ReloadResponse, error) {
=======
func (s *Server) Reload(ctx context.Context, req *agentlocalpb.ReloadRequest) (*agentlocalpb.ReloadResponse, error) { //nolint:revive
>>>>>>> 29e7cde2
	// sync errors with setup command

	if _, err := s.cfg.Reload(s.l); err != nil {
		return nil, status.Error(codes.FailedPrecondition, "Failed to reload configuration: "+err.Error())
	}

	s.reloadCloseOnce.Do(func() {
		close(s.reload)
	})

	// client may or may not receive this response due to server shutdown
	return &agentlocal.ReloadResponse{}, nil
}

// runGRPCServer runs gRPC server until context is canceled, then gracefully stops it.
func (s *Server) runGRPCServer(ctx context.Context, listener net.Listener) {
	l := s.l.WithField("component", "local-server/gRPC")
	l.Debugf("Starting gRPC server on http://%s/ ...", listener.Addr().String())

	gRPCServer := grpc.NewServer()
	agentlocal.RegisterAgentLocalServiceServer(gRPCServer, s)

	if s.cfg.Get().Debug {
		l.Debug("Reflection and channelz are enabled.")
		reflection.Register(gRPCServer)
		channelz.RegisterChannelzServiceToServer(gRPCServer)
	}

	// run server until it is stopped gracefully or not
	go func() {
		var err error
		for {
			err = gRPCServer.Serve(listener) // listener will be closed when this method returns
			if err == nil || errors.Is(err, grpc.ErrServerStopped) {
				break
			}
		}
		if err != nil {
			l.Errorf("Failed to serve: %s", err)
			return
		}
		l.Debug("Server stopped.")
	}()

	<-ctx.Done()

	// try to stop server gracefully, then not
	stopped := make(chan struct{})
	shutdownCtx, shutdownCancel := context.WithTimeout(context.Background(), shutdownTimeout)
	go func() {
		<-shutdownCtx.Done()
		gRPCServer.Stop()
		close(stopped)
	}()
	gRPCServer.GracefulStop()
	shutdownCancel()
	<-stopped // wait for Stop() to return
}

// runJSONServer runs JSON proxy server (grpc-gateway) until context is canceled, then gracefully stops it.
func (s *Server) runJSONServer(ctx context.Context, grpcAddress string) {
	cfg := s.cfg.Get()
	address := net.JoinHostPort(cfg.ListenAddress, strconv.Itoa(int(cfg.ListenPort)))
	l := s.l.WithField("component", "local-server/JSON")
	l.Infof("Starting local API server on http://%s/ ...", address)

	handlers := []string{
		"/debug/metrics",  // by metricsHandler below
		"/debug/vars",     // by expvar
		"/debug/requests", // by golang.org/x/net/trace imported by google.golang.org/grpc
		"/debug/events",   // by golang.org/x/net/trace imported by google.golang.org/grpc
		"/debug/pprof",    // by net/http/pprof
	}
	for i, h := range handlers {
		handlers[i] = "http://" + address + h
	}
	l.Debugf("Debug handlers:\n\t%s", strings.Join(handlers, "\n\t"))

	var debugPage bytes.Buffer
	err := template.Must(template.New("").Parse(`
	<html>
	<body>
	<ul>
	{{ range . }}
		<li><a href="{{ . }}">{{ . }}</a></li>
	{{ end }}
	</ul>
	</body>
	</html>
	`)).Execute(&debugPage, handlers)
	if err != nil {
		l.Panic(err)
	}

	registry := prometheus.NewRegistry()
	registry.MustRegister(collectors.NewProcessCollector(collectors.ProcessCollectorOpts{}))
	registry.MustRegister(collectors.NewGoCollector())
	registry.MustRegister(s.client)
	metricsHandler := promhttp.InstrumentMetricHandler(registry, promhttp.HandlerFor(registry, promhttp.HandlerOpts{
		ErrorLog:      l,
		ErrorHandling: promhttp.ContinueOnError,
	}))

	debugPageHandler := http.HandlerFunc(func(rw http.ResponseWriter, req *http.Request) {
		if _, err := rw.Write(debugPage.Bytes()); err != nil {
			l.Warn(err)
		}
	})

	proxyMux := grpc_gateway.NewServeMux(
		grpc_gateway.WithMarshalerOption(grpc_gateway.MIMEWildcard, &grpc_gateway.JSONPb{
			MarshalOptions: protojson.MarshalOptions{
				EmitUnpopulated: true,
				Indent:          "  ",
				UseProtoNames:   true,
			},
			UnmarshalOptions: protojson.UnmarshalOptions{
				DiscardUnknown: true,
			},
		}),
		grpc_gateway.WithErrorHandler(pmmerrors.PMMHTTPErrorHandler))

	opts := []grpc.DialOption{
		grpc.WithTransportCredentials(insecure.NewCredentials()),
		grpc.WithBlock(),
	}
	if err := agentlocal.RegisterAgentLocalServiceHandlerFromEndpoint(ctx, proxyMux, grpcAddress, opts); err != nil {
		l.Panic(err)
	}

	mux := http.NewServeMux()
	mux.Handle("/debug/metrics", metricsHandler)
	mux.Handle("/debug/", http.DefaultServeMux)
	mux.Handle("/debug", debugPageHandler)
	mux.Handle("/", proxyMux)
	mux.HandleFunc("/logs.zip", s.ZipLogs)

	server := &http.Server{ //nolint:gosec
		Addr:     address,
		Handler:  mux,
		ErrorLog: log.New(os.Stderr, "local-server/JSON: ", 0),
	}
	go func() {
		l.Info("Started.")
		if err := server.ListenAndServe(); !errors.Is(err, http.ErrServerClosed) {
			l.Panic(err)
		}
		l.Info("Stopped.")
	}()

	<-ctx.Done()

	// try to stop server gracefully, then not
	ctx, cancel := context.WithTimeout(context.Background(), shutdownTimeout)
	if err := server.Shutdown(ctx); err != nil { //nolint:contextcheck
		l.Errorf("Failed to shutdown gracefully: %s", err)
	}
	cancel()
	_ = server.Close() // call Close() in all cases
}

// check interfaces.
var (
	_ agentlocal.AgentLocalServiceServer = (*Server)(nil)
)

// addData add data to zip file.
func addData(zipW *zip.Writer, name string, data []byte) error {
	f, err := zipW.Create(name)
	if err != nil {
		return err
	}
	_, err = f.Write(data)
	if err != nil {
		return err
	}
	return nil
}

// ZipLogs Handle function for generate zip file with logs.
func (s *Server) ZipLogs(w http.ResponseWriter, r *http.Request) { //nolint:revive
	zipBuffer := &bytes.Buffer{}
	zipWriter := zip.NewWriter(zipBuffer)

	for id, logs := range s.supervisor.AgentsLogs() {
		agentFileBuffer := &bytes.Buffer{}
		for _, l := range logs {
			_, err := agentFileBuffer.WriteString(l)
			if err != nil {
				logrus.Error(err)
				http.Error(w, fmt.Sprintf("Cannot write to buffer err: %s", err), http.StatusInternalServerError)
				return
			}
		}
		err := addData(zipWriter, fmt.Sprintf("%s.log", id), agentFileBuffer.Bytes())
		if err != nil {
			logrus.Error(err)
			http.Error(w, fmt.Sprintf("Cannot write to zip file err: %s", err), http.StatusInternalServerError)
			return
		}
	}

	serverFileBuffer := &bytes.Buffer{}
	serverLogs, _ := s.logStore.GetLogs()
	for _, serverLog := range serverLogs {
		_, err := serverFileBuffer.WriteString(serverLog)
		if err != nil {
			logrus.Error(err)
			http.Error(w, fmt.Sprintf("Cannot write to buffer err: %s", err), http.StatusInternalServerError)
			return
		}
	}

	err := addData(zipWriter, serverZipFile, serverFileBuffer.Bytes())
	if err != nil {
		logrus.Error(err)
		http.Error(w, fmt.Sprintf("Cannot write to zip file err: %s", err), http.StatusInternalServerError)
		return
	}

	err = zipWriter.Close()
	if err != nil {
		logrus.Error(err)
		http.Error(w, fmt.Sprintf("Cannot close zip writer err: %s", err), http.StatusInternalServerError)
		return
	}

	w.Header().Set("Content-Type", "application/zip")
	w.Header().Set("Content-Disposition", `attachment; filename="logs.zip"`)
	_, err = w.Write(zipBuffer.Bytes())
	if err != nil {
		logrus.Error(err)
		http.Error(w, fmt.Sprintf("Cannot dump zip err: %s", err), http.StatusInternalServerError)
		return
	}
}<|MERGE_RESOLUTION|>--- conflicted
+++ resolved
@@ -136,11 +136,7 @@
 }
 
 // Status returns current pmm-agent status.
-<<<<<<< HEAD
 func (s *Server) Status(ctx context.Context, req *agentlocal.StatusRequest) (*agentlocal.StatusResponse, error) {
-=======
-func (s *Server) Status(ctx context.Context, req *agentlocalpb.StatusRequest) (*agentlocalpb.StatusResponse, error) { //nolint:revive
->>>>>>> 29e7cde2
 	connected := true
 	md := s.client.GetServerConnectMetadata()
 	if md == nil {
@@ -188,11 +184,7 @@
 }
 
 // Reload reloads pmm-agent and its configuration.
-<<<<<<< HEAD
 func (s *Server) Reload(ctx context.Context, req *agentlocal.ReloadRequest) (*agentlocal.ReloadResponse, error) {
-=======
-func (s *Server) Reload(ctx context.Context, req *agentlocalpb.ReloadRequest) (*agentlocalpb.ReloadResponse, error) { //nolint:revive
->>>>>>> 29e7cde2
 	// sync errors with setup command
 
 	if _, err := s.cfg.Reload(s.l); err != nil {
