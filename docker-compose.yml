--- conflicted
+++ resolved
@@ -21,10 +21,6 @@
       - REVIEWDOG_GITHUB_API_TOKEN=${REVIEWDOG_GITHUB_API_TOKEN:-}
       - PMM_RELEASE_PATH=/root/go/bin
       - PMM_ENABLE_ACCESS_CONTROL=${PMM_ENABLE_ACCESS_CONTROL:-0}
-<<<<<<< HEAD
-      - PMM_DEV_VERSION_SERVICE_URL=${PMM_DEV_VERSION_SERVICE_URL:-}
-=======
->>>>>>> a55a6633
       - PMM_WATCHTOWER_HOST=${PMM_WATCHTOWER_HOST:-http://watchtower:8080}
       - PMM_WATCHTOWER_TOKEN=${PMM_WATCHTOWER_TOKEN:-INSECURE_TOKEN}
       - PMM_RELEASE_VERSION=3.0.0-alpha
