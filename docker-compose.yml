--- conflicted
+++ resolved
@@ -109,7 +109,6 @@
     hostname: ${CH_HOSTNAME:-ch}
     ports:
       - ${CH_PORT:-9000}:9000
-<<<<<<< HEAD
     networks:
       - ${NETWORK:-default}
   victoriametrics:
@@ -135,9 +134,6 @@
     networks:
       - ${NETWORK:-default}
   pmm-managed-server-ch:
-=======
-  pmm-server-ch:
->>>>>>> 69a9d727
     profiles:
       - pmm-external-dbs
     depends_on:
@@ -230,14 +226,5 @@
 
 volumes:
   go-modules:
-<<<<<<< HEAD
   vmdata: {}
-  root-cache:
-
-networks:
-  minikube:
-    external: true
-    name: minikube
-=======
-  root-cache:
->>>>>>> 69a9d727
+  root-cache: