--- conflicted
+++ resolved
@@ -2,20 +2,11 @@
 version: '3.7'
 services:
   pmm-managed-server:
-<<<<<<< HEAD
     build:
       context: .
       args:
-        PMM_SERVER_IMAGE: ${PMM_SERVER_IMAGE:-perconalab/pmm-server:dev-latest}
+        PMM_SERVER_IMAGE: ${PMM_SERVER_IMAGE:-perconalab/pmm-server:dev-container}
       dockerfile: devcontainer.Dockerfile
-=======
-    image: perconalab/pmm-server:dev-container
-#    build:
-#      context: .
-#      args:
-#        PMM_VERSION: ${PMM_VERSION:-perconalab/pmm-server:dev-latest}
-#      dockerfile: devcontainer.Dockerfile
->>>>>>> fad14945
     container_name: pmm-managed-server
     hostname: pmm-managed-server
     networks:
