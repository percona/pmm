--- conflicted
+++ resolved
@@ -29,7 +29,6 @@
       - DBAAS_DBAAS_OP_CHANNEL=${DBAAS_DBAAS_OP_CHANNEL}
       - DBAAS_ALLOW_UNSUPPORTED_OPERATORS=${DBAAS_ALLOW_UNSUPPORTED_OPERATORS:-0}
       - PERCONA_TEST_DBAAS_PMM_CLIENT=${PERCONA_TEST_DBAAS_PMM_CLIENT}
-<<<<<<< HEAD
       # - PERCONA_TEST_PLATFORM_ADDRESS=https://check.localhost
       # - PERCONA_TEST_PLATFORM_INSECURE=1
       # - PERCONA_TEST_PLATFORM_PUBLIC_KEY=<public key>
@@ -42,33 +41,19 @@
       # - PERCONA_TEST_PMM_CLICKHOUSE_POOL_SIZE=2
       # - PMM_DEBUG=1
       # - PERCONA_TEST_CHECKS_FILE=/srv/checks/local-checks.yml
-=======
-    #      - PERCONA_TEST_PLATFORM_ADDRESS=https://check.localhost
-    #      - PERCONA_TEST_PLATFORM_INSECURE=1
-    #      - PERCONA_TEST_PLATFORM_PUBLIC_KEY=<public key>
-    #      - PERCONA_TEST_TELEMETRY_INTERVAL=10s
-    #      - PERCONA_TEST_TELEMETRY_DISABLE_START_DELAY=1
-    #      - PERCONA_TEST_TELEMETRY_RETRY_BACKOFF=10s
-    #      - PERCONA_TEST_PMM_CLICKHOUSE_ADDR=127.0.0.1:9000
-    #      - PERCONA_TEST_PMM_CLICKHOUSE_DATABASE=pmm
-    #      - PERCONA_TEST_PMM_CLICKHOUSE_BLOCK_SIZE=10000
-    #      - PERCONA_TEST_PMM_CLICKHOUSE_POOL_SIZE=2
-    #      - PMM_DEBUG=1
-    #      - PERCONA_TEST_POSTGRES_ADDR=pg
-    #      - PERCONA_TEST_POSTGRES_DBNAME=pmm-managed
-    #      - PERCONA_TEST_POSTGRES_USERNAME=pmm-managed
-    #      - PERCONA_TEST_POSTGRES_DBPASSWORD=pmm-managed
-    #      - PERCONA_TEST_POSTGRES_SSL_MODE=verify-full
-    #      - PERCONA_TEST_POSTGRES_SSL_CA_PATH=/tmp/certs/root.crt
-    #      - PERCONA_TEST_POSTGRES_SSL_KEY_PATH=/tmp/certs/pmm-managed.key
-    #      - PERCONA_TEST_POSTGRES_SSL_CERT_PATH=/tmp/certs/pmm-managed.crt
-    #      - PERCONA_TEST_PMM_DISABLE_BUILTIN_POSTGRES=1
-    #      - GF_DATABASE_SSL_MODE=verify-full
-    #      - GF_DATABASE_CA_CERT_PATH=/tmp/certs/root.crt
-    #      - GF_DATABASE_CLIENT_KEY_PATH=/tmp/certs/grafana.key
-    #      - GF_DATABASE_CLIENT_CERT_PATH=/tmp/certs/grafana.crt
-    #  - PERCONA_TEST_CHECKS_FILE=/srv/checks/local-checks.yml
->>>>>>> 67484b31
+      # - PERCONA_TEST_POSTGRES_ADDR=pg
+      # - PERCONA_TEST_POSTGRES_DBNAME=pmm-managed
+      # - PERCONA_TEST_POSTGRES_USERNAME=pmm-managed
+      # - PERCONA_TEST_POSTGRES_DBPASSWORD=pmm-managed
+      # - PERCONA_TEST_POSTGRES_SSL_MODE=verify-full
+      # - PERCONA_TEST_POSTGRES_SSL_CA_PATH=/tmp/certs/root.crt
+      # - PERCONA_TEST_POSTGRES_SSL_KEY_PATH=/tmp/certs/pmm-managed.key
+      # - PERCONA_TEST_POSTGRES_SSL_CERT_PATH=/tmp/certs/pmm-managed.crt
+      # - PERCONA_TEST_PMM_DISABLE_BUILTIN_POSTGRES=1
+      # - GF_DATABASE_SSL_MODE=verify-full
+      # - GF_DATABASE_CA_CERT_PATH=/tmp/certs/root.crt
+      # - GF_DATABASE_CLIENT_KEY_PATH=/tmp/certs/grafana.key
+      # - GF_DATABASE_CLIENT_CERT_PATH=/tmp/certs/grafana.crt
 
     extra_hosts:
       - host.docker.internal:host-gateway
