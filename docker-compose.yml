---
version: '3.7'
services:
  pmm-managed-server:
    profiles:
      - pmm
    image: ${PMM_CONTAINER:-perconalab/pmm-server:dev-container}
    # build:
    #   context: .
    #   args:
    #     PMM_SERVER_IMAGE: ${PMM_SERVER_IMAGE:-perconalab/pmm-server:dev-latest}
    #   dockerfile: devcontainer.Dockerfile
    container_name: pmm-managed-server
    hostname: pmm-managed-server
    networks:
      - ${NETWORK:-default}
    environment:
      - PMM_RELEASE_PATH=/root/go/bin
      - REVIEWDOG_GITHUB_API_TOKEN=${REVIEWDOG_GITHUB_API_TOKEN}
      - ENABLE_DBAAS=${ENABLE_DBAAS:-0}
      - AWS_ACCESS_KEY=${AWS_ACCESS_KEY}
      - AWS_SECRET_KEY=${AWS_SECRET_KEY}
      - ENABLE_RBAC=${ENABLE_RBAC:-0}
      - LESS_LOG_NOISE=1
      - PERCONA_TEST_VERSION_SERVICE_URL=${PERCONA_TEST_VERSION_SERVICE_URL}
      - DBAAS_VM_OP_CHANNEL=${DBAAS_VM_OP_CHANNEL}
      - DBAAS_PXC_OP_CHANNEL=${DBAAS_PXC_OP_CHANNEL}
      - DBAAS_PSMDB_OP_CHANNEL=${DBAAS_PSMDB_OP_CHANNEL}
      - DBAAS_DBAAS_OP_CHANNEL=${DBAAS_DBAAS_OP_CHANNEL}
      - DBAAS_ALLOW_UNSUPPORTED_OPERATORS=${DBAAS_ALLOW_UNSUPPORTED_OPERATORS:-0}
      - PERCONA_TEST_DBAAS_PMM_CLIENT=${PERCONA_TEST_DBAAS_PMM_CLIENT}
      # - PERCONA_TEST_PLATFORM_ADDRESS=https://check.localhost
      # - PERCONA_TEST_PLATFORM_INSECURE=1
      # - PERCONA_TEST_PLATFORM_PUBLIC_KEY=<public key>
      # - PERCONA_TEST_TELEMETRY_INTERVAL=10s
      # - PERCONA_TEST_TELEMETRY_DISABLE_START_DELAY=1
      # - PERCONA_TEST_TELEMETRY_RETRY_BACKOFF=10s
      # - PERCONA_TEST_PMM_CLICKHOUSE_ADDR=127.0.0.1:9000
      # - PERCONA_TEST_PMM_CLICKHOUSE_DATABASE=pmm
      # - PERCONA_TEST_PMM_CLICKHOUSE_BLOCK_SIZE=10000
      # - PERCONA_TEST_PMM_CLICKHOUSE_POOL_SIZE=2
      # - PMM_DEBUG=1
      # - PERCONA_TEST_CHECKS_FILE=/srv/checks/local-checks.yml
      # - PERCONA_TEST_POSTGRES_ADDR=pg
      # - PERCONA_TEST_POSTGRES_DBNAME=pmm-managed
      # - PERCONA_TEST_POSTGRES_USERNAME=pmm-managed
      # - PERCONA_TEST_POSTGRES_DBPASSWORD=pmm-managed
      # - PERCONA_TEST_POSTGRES_SSL_MODE=verify-full
      # - PERCONA_TEST_POSTGRES_SSL_CA_PATH=/tmp/certs/root.crt
      # - PERCONA_TEST_POSTGRES_SSL_KEY_PATH=/tmp/certs/pmm-managed.key
      # - PERCONA_TEST_POSTGRES_SSL_CERT_PATH=/tmp/certs/pmm-managed.crt
      # - PERCONA_TEST_PMM_DISABLE_BUILTIN_POSTGRES=1
      # - GF_DATABASE_SSL_MODE=verify-full
      # - GF_DATABASE_CA_CERT_PATH=/tmp/certs/root.crt
      # - GF_DATABASE_CLIENT_KEY_PATH=/tmp/certs/grafana.key
      # - GF_DATABASE_CLIENT_CERT_PATH=/tmp/certs/grafana.crt

    extra_hosts:
      - host.docker.internal:host-gateway
      # - portal.localhost:${PORTAL_HOST:-host-gateway}
      # - check.localhost:${PORTAL_CHECK_HOST:-host-gateway}
      # - pmm.localhost:${PORTAL_PMM_HOST:-host-gateway}
      # - check-dev.percona.com:${PORTAL_PMM_HOST:-host-gateway}

    # for delve
    cap_add:
      - SYS_PTRACE
    security_opt:
      - seccomp:unconfined

    # see https://github.com/golang/go/wiki/LinuxKernelSignalVectorBug#what-to-do
    ulimits:
      memlock: 67108864

    ports:
      - ${PMM_PORT_HTTP:-80}:80
      - ${PMM_PORT_HTTPS:-443}:443
      # For headless delve
      - ${PMM_PORT_DELVE:-2345}:2345
      # PG
      - ${PMM_PORT_PG:-15432}:5432
      # VM
      - ${PMM_PORT_VM:-9090}:9090
      # CH
      - ${PMM_PORT_CH_TCP:-11000}:9000
      - ${PMM_PORT_CH_HTTP:-11123}:8123
    volumes:
      - ./:/root/go/src/github.com/percona/pmm
      - ./Makefile.devcontainer:/root/go/src/github.com/percona/pmm/Makefile:ro # change Makefile in devcontainer
      # caching
      - go-modules:/root/go/pkg/mod
      - root-cache:/root/.cache
    # command: >
    #   bash -c "
    #     rm -rf /tmp/certs
    #     mkdir /tmp/certs
    #     cp -R /root/go/src/github.com/percona/pmm/managed/testdata/pg/certs/* /tmp/certs
    #     chown grafana:grafana /tmp/certs/*
    #     chmod 600 /tmp/certs/*
    #     /opt/entrypoint.sh
    #   "

  # PMM with external DBs
  ch:
    profiles:
      - pmm-external-dbs
    image: ${CH_IMAGE:-clickhouse/clickhouse-server:22.6.9.11-alpine}
    platform: linux/amd64
    hostname: ${CH_HOSTNAME:-ch}
    ports:
      - ${CH_PORT:-9000}:9000
    networks:
      - ${NETWORK:-default}
  victoriametrics:
    profiles:
      - pmm-external-dbs
    hostname: ${VM_HOSTNAME:-victoriametrics}
    image: victoriametrics/victoria-metrics:v1.88.1
    ports:
      - 8428:8428
      - 8089:8089
      - 8089:8089/udp
      - 2003:2003
      - 2003:2003/udp
      - 4242:4242
    volumes:
      - vmdata:/storage
    command:
      - "--storageDataPath=/storage"
      - "--graphiteListenAddr=:2003"
      - "--opentsdbListenAddr=:4242"
      - "--httpListenAddr=:8428"
      - "--influxListenAddr=:8089"
    networks:
      - ${NETWORK:-default}
  pmm-managed-server-ch:
    profiles:
      - pmm-external-dbs
    depends_on:
      - ch
      - victoriametrics
    image: ${PMM_CONTAINER:-perconalab/pmm-server:dev-container}
    container_name: pmm-managed-server
    hostname: pmm-managed-server
    networks:
      - ${NETWORK:-default}
    environment:
      - PMM_RELEASE_PATH=/root/go/bin
      - REVIEWDOG_GITHUB_API_TOKEN=${REVIEWDOG_GITHUB_API_TOKEN}
      - ENABLE_DBAAS=${ENABLE_DBAAS:-0}
      - AWS_ACCESS_KEY=${AWS_ACCESS_KEY}
      - AWS_SECRET_KEY=${AWS_SECRET_KEY}
      - ENABLE_BACKUP_MANAGEMENT=1
      # - PERCONA_TEST_PLATFORM_ADDRESS=https://check.localhost
      # - PERCONA_TEST_PLATFORM_INSECURE=1
      # - PERCONA_TEST_PLATFORM_PUBLIC_KEY=<public key>
      # - PERCONA_TEST_TELEMETRY_INTERVAL=10s
      # - PERCONA_TEST_TELEMETRY_RETRY_BACKOFF=10s
      # - PERCONA_TEST_TELEMETRY_DISABLE_START_DELAY=1
      - PERCONA_TEST_PMM_CLICKHOUSE_ADDR=${CH_HOSTNAME:-ch}:9000
      - PERCONA_TEST_PMM_CLICKHOUSE_DATABASE=pmm
      - PERCONA_TEST_PMM_CLICKHOUSE_BLOCK_SIZE=10000
      - PERCONA_TEST_PMM_CLICKHOUSE_POOL_SIZE=2
<<<<<<< HEAD
      - PMM_VM_URL=${PMM_VM_URL:-http://victoriametrics:8428/}
      - PMM_DEBUG=1
=======
      # - PMM_DEBUG=1
>>>>>>> 562a165d
      - PERCONA_TEST_DBAAS_PMM_CLIENT=perconalab/pmm-client:dev-latest

    extra_hosts:
      - host.docker.internal:host-gateway
      # - portal.localhost:${PORTAL_HOST:-host-gateway}
      # - check.localhost:${PORTAL_CHECK_HOST:-host-gateway}
      # - pmm.localhost:${PORTAL_PMM_HOST:-host-gateway}
      # - check-dev.percona.com:${PORTAL_PMM_HOST:-host-gateway}

    # for delve
    cap_add:
      - SYS_PTRACE
    security_opt:
      - seccomp:unconfined

    # see https://github.com/golang/go/wiki/LinuxKernelSignalVectorBug#what-to-do
    ulimits:
      memlock: 67108864

    ports:
      - ${PMM_PORT_HTTP:-80}:80
      - ${PMM_PORT_HTTPS:-443}:443
      # For headless delve
      - ${PMM_PORT_DELVE:-2345}:2345
    volumes:
      - ./:/root/go/src/github.com/percona/pmm
      #  - "../grafana/public:/usr/share/grafana/public"
      - ./Makefile.devcontainer:/root/go/src/github.com/percona/pmm/Makefile:ro # change Makefile in devcontainer
      # caching
      - go-modules:/root/go/pkg/mod
      - root-cache:/root/.cache

  # PMM with external Postgres DB
  pg:
    profiles:
      - pmm-pg
    build:
      context: ./managed/testdata/pg
      args:
        POSTGRES_IMAGE: ${POSTGRES_IMAGE:-postgres:14}
      dockerfile: Dockerfile
    container_name: pmm-pg
    environment:
      - POSTGRES_PASSWORD=${POSTGRES_PASSWORD:-pmm-password}
    ports:
      - ${POSTGRES_PORT:-5432}:5432
    command: |
      postgres 
      -c shared_preload_libraries=pg_stat_statements 
      -c pg_stat_statements.max=10000 
      -c pg_stat_statements.track=all 
      -c pg_stat_statements.save=off 
      -c fsync=off 
      -c ssl=on 
      -c ssl_ca_file=/certs/root.crt 
      -c ssl_cert_file=/certs/server.crt 
      -c ssl_key_file=/certs/server.key
      -c hba_file=/conf/pg_hba.conf
    networks:
      - ${NETWORK:-default}

volumes:
  go-modules:
  vmdata: {}
  root-cache:

networks:
  minikube:
    external: true
    name: minikube<|MERGE_RESOLUTION|>--- conflicted
+++ resolved
@@ -161,12 +161,8 @@
       - PERCONA_TEST_PMM_CLICKHOUSE_DATABASE=pmm
       - PERCONA_TEST_PMM_CLICKHOUSE_BLOCK_SIZE=10000
       - PERCONA_TEST_PMM_CLICKHOUSE_POOL_SIZE=2
-<<<<<<< HEAD
       - PMM_VM_URL=${PMM_VM_URL:-http://victoriametrics:8428/}
       - PMM_DEBUG=1
-=======
-      # - PMM_DEBUG=1
->>>>>>> 562a165d
       - PERCONA_TEST_DBAAS_PMM_CLIENT=perconalab/pmm-client:dev-latest
 
     extra_hosts:
