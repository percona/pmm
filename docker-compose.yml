--- conflicted
+++ resolved
@@ -9,7 +9,7 @@
     # build:
     #   context: .
     #   args:
-    #     PMM_SERVER_IMAGE: ${PMM_SERVER_IMAGE:-perconalab/pmm-server:3-dev-latest}
+    #     PMM_SERVER_IMAGE: ${PMM_SERVER_IMAGE:-perconalab/pmm-server:dev-latest}
     #   dockerfile: devcontainer.Dockerfile
     container_name: pmm-server
     hostname: pmm-server
@@ -18,11 +18,18 @@
     environment:
       - PMM_RELEASE_PATH=/root/go/bin
       - REVIEWDOG_GITHUB_API_TOKEN=${REVIEWDOG_GITHUB_API_TOKEN}
+      - ENABLE_DBAAS=${ENABLE_DBAAS:-0}
       - AWS_ACCESS_KEY=${AWS_ACCESS_KEY}
       - AWS_SECRET_KEY=${AWS_SECRET_KEY}
       - ENABLE_RBAC=${ENABLE_RBAC:-0}
       - LESS_LOG_NOISE=1
       - PERCONA_TEST_VERSION_SERVICE_URL=${PERCONA_TEST_VERSION_SERVICE_URL}
+      - DBAAS_VM_OP_CHANNEL=${DBAAS_VM_OP_CHANNEL}
+      - DBAAS_PXC_OP_CHANNEL=${DBAAS_PXC_OP_CHANNEL}
+      - DBAAS_PSMDB_OP_CHANNEL=${DBAAS_PSMDB_OP_CHANNEL}
+      - DBAAS_DBAAS_OP_CHANNEL=${DBAAS_DBAAS_OP_CHANNEL}
+      - DBAAS_ALLOW_UNSUPPORTED_OPERATORS=${DBAAS_ALLOW_UNSUPPORTED_OPERATORS:-0}
+      - PERCONA_TEST_DBAAS_PMM_CLIENT=${PERCONA_TEST_DBAAS_PMM_CLIENT}
       # - PERCONA_TEST_PLATFORM_ADDRESS=https://check.localhost
       # - PERCONA_TEST_PLATFORM_INSECURE=1
       # - PERCONA_TEST_PLATFORM_PUBLIC_KEY=<public key>
@@ -33,6 +40,7 @@
       # - PERCONA_TEST_PMM_CLICKHOUSE_DATABASE=pmm
       # - PERCONA_TEST_PMM_CLICKHOUSE_BLOCK_SIZE=10000
       # - PERCONA_TEST_PMM_CLICKHOUSE_POOL_SIZE=2
+      # - PMM_DEBUG=1
       # - PERCONA_TEST_CHECKS_FILE=/srv/checks/local-checks.yml
       # - PERCONA_TEST_POSTGRES_ADDR=pg
       # - PERCONA_TEST_POSTGRES_DBNAME=pmm-managed
@@ -193,22 +201,17 @@
     depends_on:
       - ch
       - victoriametrics
-<<<<<<< HEAD
+      - pg
     image: ${PMM_CONTAINER:-perconalab/pmm-server:3-dev-container}
-    container_name: pmm-server
-    hostname: pmm-server
-=======
-      - pg
-    image: ${PMM_CONTAINER:-perconalab/pmm-server:dev-container}
     container_name: pmm-server-active
     hostname: pmm-server-active
->>>>>>> 9db1746f
     networks:
       ha:
         ipv4_address: 172.20.0.5
     environment:
       - PMM_RELEASE_PATH=/root/go/src/github.com/percona/pmm/bin
       - REVIEWDOG_GITHUB_API_TOKEN=${REVIEWDOG_GITHUB_API_TOKEN}
+      - ENABLE_DBAAS=${ENABLE_DBAAS:-0}
       - AWS_ACCESS_KEY=${AWS_ACCESS_KEY}
       - AWS_SECRET_KEY=${AWS_SECRET_KEY}
       - ENABLE_BACKUP_MANAGEMENT=1
@@ -222,11 +225,6 @@
       - PERCONA_TEST_PMM_CLICKHOUSE_DATABASE=pmm
       - PERCONA_TEST_PMM_CLICKHOUSE_BLOCK_SIZE=10000
       - PERCONA_TEST_PMM_CLICKHOUSE_POOL_SIZE=2
-<<<<<<< HEAD
-      # - PMM_DEBUG=1
-      - PMM_VM_URL=${PMM_VM_URL:-http://victoriametrics:8428/}
-      - PMM_DEBUG=1
-=======
       - PERCONA_TEST_PMM_DISABLE_BUILTIN_CLICKHOUSE=1
       - PERCONA_TEST_POSTGRES_ADDR=pg:5432
       - PERCONA_TEST_POSTGRES_USERNAME=pmm-managed
@@ -249,7 +247,6 @@
       - PMM_TEST_HA_PEERS=pmm-server-active,pmm-server-passive,pmm-server-passive-2
       - PMM_TEST_HA_GOSSIP_PORT=9096
       - PMM_TEST_HA_GRAFANA_GOSSIP_PORT=9094
->>>>>>> 9db1746f
 
     extra_hosts:
       - host.docker.internal:host-gateway
@@ -291,7 +288,7 @@
       - pg
       - victoriametrics
       - pmm-server-active
-    image: ${PMM_CONTAINER:-perconalab/pmm-server:dev-container}
+    image: ${PMM_CONTAINER:-perconalab/pmm-server:3-dev-container}
     container_name: pmm-server-passive
     hostname: pmm-server-passive
     networks: 
@@ -353,21 +350,6 @@
       memlock: 67108864
 
     ports:
-<<<<<<< HEAD
-      - ${POSTGRES_PORT:-5432}:5432
-    command: |
-      postgres
-      -c shared_preload_libraries=pg_stat_statements
-      -c pg_stat_statements.max=10000
-      -c pg_stat_statements.track=all
-      -c pg_stat_statements.save=off
-      -c fsync=off
-      -c ssl=on
-      -c ssl_ca_file=/certs/root.crt
-      -c ssl_cert_file=/certs/server.crt
-      -c ssl_key_file=/certs/server.key
-      -c hba_file=/conf/pg_hba.conf
-=======
       - ${PMM_PORT_HTTP:-8082}:80
       - ${PMM_PORT_HTTPS:-8432}:443
       # For headless delve
@@ -390,10 +372,9 @@
       - pg
       - victoriametrics
       - pmm-server-active
-    image: ${PMM_CONTAINER:-perconalab/pmm-server:dev-container}
+    image: ${PMM_CONTAINER:-perconalab/pmm-server:3-dev-container}
     container_name: pmm-server-passive-2
     hostname: pmm-server-passive-2
->>>>>>> 9db1746f
     networks:
       ha:
         ipv4_address: 172.20.0.11
