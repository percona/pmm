--- conflicted
+++ resolved
@@ -25,14 +25,11 @@
       - PMM_WATCHTOWER_HOST=${PMM_WATCHTOWER_HOST:-http://watchtower:8080}
       - PMM_WATCHTOWER_TOKEN=${PMM_WATCHTOWER_TOKEN:-INSECURE_TOKEN}
       - PMM_RELEASE_VERSION=3.0.0-alpha
-<<<<<<< HEAD
       # - PMM_DISTRIBUTION_METHOD=${PMM_DISTRIBUTION_METHOD:-docker}
       - PMM_DEV_UPDATE_DOCKER_IMAGE=${PMM_DEV_UPDATE_DOCKER_IMAGE:-}
+      # - PMM_DEV_VERSION_SERVICE_URL=http://localhost:11000
       # - PMM_DEV_PERCONA_PLATFORM_ADDRESS=https://check.localhost
       # - PMM_DEV_PERCONA_PLATFORM_INSECURE=1
-=======
-      # - PMM_DEV_VERSION_SERVICE_URL=http://localhost:11000
->>>>>>> 9f00573e
       # - PMM_DEV_PERCONA_PLATFORM_PUBLIC_KEY=<public key>
       # - PMM_DEV_TELEMETRY_INTERVAL=10s
       # - PMM_DEV_TELEMETRY_DISABLE_START_DELAY=1
