--- conflicted
+++ resolved
@@ -18,7 +18,6 @@
     environment:
       - AWS_ACCESS_KEY=${AWS_ACCESS_KEY}
       - AWS_SECRET_KEY=${AWS_SECRET_KEY}
-<<<<<<< HEAD
       - REVIEWDOG_GITHUB_API_TOKEN=${REVIEWDOG_GITHUB_API_TOKEN}
       - PMM_RELEASE_PATH=/root/go/bin
       - PMM_ENABLE_ACCESS_CONTROL=${PMM_ENABLE_ACCESS_CONTROL:-0}
@@ -26,10 +25,8 @@
       - PMM_WATCHTOWER_HOST=${PMM_WATCHTOWER_HOST:-http://watchtower:8080}
       - PMM_WATCHTOWER_TOKEN=${PMM_WATCHTOWER_TOKEN:-INSECURE_TOKEN}
       - PMM_RELEASE_VERSION=3.0.0-alpha
-      - GF_RENDERING_SERVER_URL=http://renderer:8081/render
-      - GF_RENDERING_CALLBACK_URL=https://pmm-server:8443/graph/
       # - PMM_DISTRIBUTION_METHOD=${PMM_DISTRIBUTION_METHOD:-docker}
-      - PMM_DEV_UPDATE_DOCKER_IMAGE=${PMM_DEV_UPDATE_DOCKER_IMAGE:-}
+      # - PMM_DEV_UPDATE_DOCKER_IMAGE=${PMM_DEV_UPDATE_DOCKER_IMAGE:-}
       # - PMM_DEV_VERSION_SERVICE_URL=http://localhost:11000
       # - PMM_DEV_PERCONA_PLATFORM_ADDRESS=https://check.localhost
       # - PMM_DEV_PERCONA_PLATFORM_INSECURE=1
@@ -39,29 +36,6 @@
       # - PMM_DEV_TELEMETRY_RETRY_BACKOFF=10s
       # - PMM_CLICKHOUSE_ADDR=127.0.0.1:9000
       # - PMM_CLICKHOUSE_DATABASE=pmm
-=======
-      - ENABLE_RBAC=${ENABLE_RBAC:-0}
-      - LESS_LOG_NOISE=1
-      - PERCONA_TEST_VERSION_SERVICE_URL=${PERCONA_TEST_VERSION_SERVICE_URL}
-      - DBAAS_VM_OP_CHANNEL=${DBAAS_VM_OP_CHANNEL}
-      - DBAAS_PXC_OP_CHANNEL=${DBAAS_PXC_OP_CHANNEL}
-      - DBAAS_PSMDB_OP_CHANNEL=${DBAAS_PSMDB_OP_CHANNEL}
-      - DBAAS_DBAAS_OP_CHANNEL=${DBAAS_DBAAS_OP_CHANNEL}
-      - DBAAS_ALLOW_UNSUPPORTED_OPERATORS=${DBAAS_ALLOW_UNSUPPORTED_OPERATORS:-0}
-      - PERCONA_TEST_DBAAS_PMM_CLIENT=${PERCONA_TEST_DBAAS_PMM_CLIENT}
-      - GF_RENDERING_SERVER_URL=http://renderer:8081/render
-      - GF_RENDERING_CALLBACK_URL=https://pmm-server:8443/graph/
-      # - PERCONA_TEST_PLATFORM_ADDRESS=https://check.localhost
-      # - PERCONA_TEST_PLATFORM_INSECURE=1
-      # - PERCONA_TEST_PLATFORM_PUBLIC_KEY=<public key>
-      # - PERCONA_TEST_TELEMETRY_INTERVAL=10s
-      # - PERCONA_TEST_TELEMETRY_DISABLE_START_DELAY=1
-      # - PERCONA_TEST_TELEMETRY_RETRY_BACKOFF=10s
-      # - PERCONA_TEST_PMM_CLICKHOUSE_ADDR=127.0.0.1:9000
-      # - PERCONA_TEST_PMM_CLICKHOUSE_DATABASE=pmm
-      # - PERCONA_TEST_PMM_CLICKHOUSE_BLOCK_SIZE=10000
-      # - PERCONA_TEST_PMM_CLICKHOUSE_POOL_SIZE=2
->>>>>>> 3733c5f7
       # - PMM_DEBUG=1
       # - PMM_DEV_ADVISOR_CHECKS_FILE=/srv/checks/local-checks.yml
       # - PMM_POSTGRES_ADDR=pg
@@ -73,6 +47,8 @@
       # - PMM_POSTGRES_SSL_KEY_PATH=/tmp/certs/pmm-managed.key
       # - PMM_POSTGRES_SSL_CERT_PATH=/tmp/certs/pmm-managed.crt
       # - PMM_DISABLE_BUILTIN_POSTGRES=1
+      - GF_RENDERING_SERVER_URL=http://renderer:8081/render
+      - GF_RENDERING_CALLBACK_URL=https://pmm-server:8443/graph/
       # - GF_DATABASE_SSL_MODE=verify-full
       # - GF_DATABASE_CA_CERT_PATH=/tmp/certs/root.crt
       # - GF_DATABASE_CLIENT_KEY_PATH=/tmp/certs/grafana.key
@@ -126,14 +102,15 @@
 
   renderer:
     image: grafana/grafana-image-renderer:latest
-<<<<<<< HEAD
-    ports:
-      - 8081:8081
     environment:
       - RENDERING_VERBOSE_LOGGING=true
       - RENDERING_DUMPIO=true
       - IGNORE_HTTPS_ERRORS=true
       - LOG_LEVEL=debug
+    networks:
+      - ${NETWORK:-default}
+    ports:
+      - 8081:8081
 
   watchtower:
     profiles:
@@ -150,12 +127,6 @@
       - ${NETWORK:-default}
     volumes:
         - ${DOCKER_PATH:-/var/run/docker.sock}:/var/run/docker.sock
-=======
-    networks:
-      - ${NETWORK:-default}
-    ports:
-      - 8081:8081
->>>>>>> 3733c5f7
 
   # PMM with external DBs
   ch:
