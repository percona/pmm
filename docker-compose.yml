--- conflicted
+++ resolved
@@ -77,10 +77,7 @@
       # caching
       - go-modules:/root/go/pkg/mod
       - root-cache:/root/.cache
-<<<<<<< HEAD
-=======
 
->>>>>>> 01e07c03
   # PMM with external ClickHouse DB
   ch:
     profiles:
