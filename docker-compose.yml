---
version: '3.7'
services:
  pmm-managed-server:
    profiles:
      - pmm
    image: ${PMM_CONTAINER:-perconalab/pmm-server:dev-container}
    # build:
    #   context: .
    #   args:
    #     PMM_SERVER_IMAGE: ${PMM_SERVER_IMAGE:-perconalab/pmm-server:dev-latest}
    #   dockerfile: devcontainer.Dockerfile
    container_name: pmm-managed-server
    hostname: pmm-managed-server
    networks:
      - ${NETWORK:-default}
    environment:
      - PMM_RELEASE_PATH=/root/go/bin
      - REVIEWDOG_GITHUB_API_TOKEN=${REVIEWDOG_GITHUB_API_TOKEN}
      - ENABLE_DBAAS=${ENABLE_DBAAS:-0}
      - AWS_ACCESS_KEY=${AWS_ACCESS_KEY}
      - AWS_SECRET_KEY=${AWS_SECRET_KEY}
      - ENABLE_RBAC=${ENABLE_RBAC:-0}
      - LESS_LOG_NOISE=1
      - PERCONA_TEST_VERSION_SERVICE_URL=${PERCONA_TEST_VERSION_SERVICE_URL}
      - DBAAS_VM_OP_CHANNEL=${DBAAS_VM_OP_CHANNEL}
      - DBAAS_PXC_OP_CHANNEL=${DBAAS_PXC_OP_CHANNEL}
      - DBAAS_PSMDB_OP_CHANNEL=${DBAAS_PSMDB_OP_CHANNEL}
      - DBAAS_DBAAS_OP_CHANNEL=${DBAAS_DBAAS_OP_CHANNEL}
      - DBAAS_ALLOW_UNSUPPORTED_OPERATORS=${DBAAS_ALLOW_UNSUPPORTED_OPERATORS:-0}
<<<<<<< HEAD
    #  - PERCONA_TEST_DBAAS_PMM_CLIENT=${PERCONA_TEST_DBAAS_PMM_CLIENT}
=======
      - PERCONA_TEST_DBAAS_PMM_CLIENT=${PERCONA_TEST_DBAAS_PMM_CLIENT}
>>>>>>> 60ce98aa
    #      - PERCONA_TEST_PLATFORM_ADDRESS=https://check.localhost
    #      - PERCONA_TEST_PLATFORM_INSECURE=1
    #      - PERCONA_TEST_PLATFORM_PUBLIC_KEY=<public key>
    #      - PERCONA_TEST_TELEMETRY_INTERVAL=10s
    #      - PERCONA_TEST_TELEMETRY_DISABLE_START_DELAY=1
    #      - PERCONA_TEST_TELEMETRY_RETRY_BACKOFF=10s
    #      - PERCONA_TEST_PMM_CLICKHOUSE_ADDR=127.0.0.1:9000
    #      - PERCONA_TEST_PMM_CLICKHOUSE_DATABASE=pmm
    #      - PERCONA_TEST_PMM_CLICKHOUSE_BLOCK_SIZE=10000
    #      - PERCONA_TEST_PMM_CLICKHOUSE_POOL_SIZE=2
    #      - PMM_DEBUG=1
    #  - PERCONA_TEST_CHECKS_FILE=/srv/checks/local-checks.yml

    extra_hosts:
      - host.docker.internal:host-gateway
    #      - portal.localhost:${PORTAL_HOST:-host-gateway}
    #      - check.localhost:${PORTAL_CHECK_HOST:-host-gateway}
    #      - pmm.localhost:${PORTAL_PMM_HOST:-host-gateway}
    #      - check-dev.percona.com:${PORTAL_PMM_HOST:-host-gateway}

    # for delve
    cap_add:
      - SYS_PTRACE
    security_opt:
      - seccomp:unconfined

    # see https://github.com/golang/go/wiki/LinuxKernelSignalVectorBug#what-to-do
    ulimits:
      memlock: 67108864

    ports:
      - ${PMM_PORT_HTTP:-80}:80
      - ${PMM_PORT_HTTPS:-443}:443
      # For headless delve
      - ${PMM_PORT_DELVE:-2345}:2345
      # PG
      - ${PMM_PORT_PG:-15432}:5432
      # VM
      - ${PMM_PORT_VM:-9090}:9090
      # CH
      - ${PMM_PORT_CH_TCP:-11000}:9000
      - ${PMM_PORT_CH_HTTP:-11123}:8123
    volumes:
      - ./:/root/go/src/github.com/percona/pmm
      - ./Makefile.devcontainer:/root/go/src/github.com/percona/pmm/Makefile:ro # change Makefile in devcontainer
      # caching
      - go-modules:/root/go/pkg/mod
      - root-cache:/root/.cache

  # PMM with external ClickHouse DB
  ch:
    profiles:
      - pmm-ch
    image: ${CH_IMAGE:-clickhouse/clickhouse-server:22.6.9.11-alpine}
    platform: linux/amd64
    hostname: ${CH_HOSTNAME:-ch}
    ports:
      - ${CH_PORT:-9000}:9000
  pmm-managed-server-ch:
    profiles:
      - pmm-ch
    depends_on:
      - ch
    image: ${PMM_CONTAINER:-perconalab/pmm-server:dev-container}
    container_name: pmm-managed-server
    hostname: pmm-managed-server
    networks:
      - ${NETWORK:-default}
    environment:
      - PMM_RELEASE_PATH=/root/go/bin
      - REVIEWDOG_GITHUB_API_TOKEN=${REVIEWDOG_GITHUB_API_TOKEN}
      - ENABLE_DBAAS=${ENABLE_DBAAS:-0}
      - AWS_ACCESS_KEY=${AWS_ACCESS_KEY}
      - AWS_SECRET_KEY=${AWS_SECRET_KEY}
#      - PERCONA_TEST_PLATFORM_ADDRESS=https://check.localhost
#      - PERCONA_TEST_PLATFORM_INSECURE=1
#      - PERCONA_TEST_PLATFORM_PUBLIC_KEY=<public key>
#      - PERCONA_TEST_TELEMETRY_INTERVAL=10s
#      - PERCONA_TEST_TELEMETRY_RETRY_BACKOFF=10s
#      - PERCONA_TEST_TELEMETRY_DISABLE_START_DELAY=1
      - PERCONA_TEST_PMM_CLICKHOUSE_ADDR=${CH_HOSTNAME:-ch}:9000
      - PERCONA_TEST_PMM_CLICKHOUSE_DATABASE=pmm
      - PERCONA_TEST_PMM_CLICKHOUSE_BLOCK_SIZE=10000
      - PERCONA_TEST_PMM_CLICKHOUSE_POOL_SIZE=2
#      - PMM_DEBUG=1
      - PERCONA_TEST_DBAAS_PMM_CLIENT=perconalab/pmm-client:dev-latest

    extra_hosts:
      - host.docker.internal:host-gateway
    #      - portal.localhost:${PORTAL_HOST:-host-gateway}
    #      - check.localhost:${PORTAL_CHECK_HOST:-host-gateway}
    #      - pmm.localhost:${PORTAL_PMM_HOST:-host-gateway}
    #      - check-dev.percona.com:${PORTAL_PMM_HOST:-host-gateway}

    # for delve
    cap_add:
      - SYS_PTRACE
    security_opt:
      - seccomp:unconfined

    # see https://github.com/golang/go/wiki/LinuxKernelSignalVectorBug#what-to-do
    ulimits:
      memlock: 67108864

    ports:
      - ${PMM_PORT_HTTP:-80}:80
      - ${PMM_PORT_HTTPS:-443}:443
      # For headless delve
      - ${PMM_PORT_DELVE:-2345}:2345
      # PG
      - ${PMM_PORT_PG:-15432}:5432
      # VM
      - ${PMM_PORT_VM:-9090}:9090
      # CH
      - ${PMM_PORT_CH_TCP:-11000}:9000
      - ${PMM_PORT_CH_HTTP:-11123}:8123
    volumes:
      - ./:/root/go/src/github.com/percona/pmm
#      - "../grafana/public:/usr/share/grafana/public"
      - ./Makefile.devcontainer:/root/go/src/github.com/percona/pmm/Makefile:ro # change Makefile in devcontainer
      # caching
      - go-modules:/root/go/pkg/mod
      - root-cache:/root/.cache

volumes:
  go-modules:
  root-cache:

networks:
  minikube:
    external:
      name: minikube<|MERGE_RESOLUTION|>--- conflicted
+++ resolved
@@ -28,11 +28,7 @@
       - DBAAS_PSMDB_OP_CHANNEL=${DBAAS_PSMDB_OP_CHANNEL}
       - DBAAS_DBAAS_OP_CHANNEL=${DBAAS_DBAAS_OP_CHANNEL}
       - DBAAS_ALLOW_UNSUPPORTED_OPERATORS=${DBAAS_ALLOW_UNSUPPORTED_OPERATORS:-0}
-<<<<<<< HEAD
     #  - PERCONA_TEST_DBAAS_PMM_CLIENT=${PERCONA_TEST_DBAAS_PMM_CLIENT}
-=======
-      - PERCONA_TEST_DBAAS_PMM_CLIENT=${PERCONA_TEST_DBAAS_PMM_CLIENT}
->>>>>>> 60ce98aa
     #      - PERCONA_TEST_PLATFORM_ADDRESS=https://check.localhost
     #      - PERCONA_TEST_PLATFORM_INSECURE=1
     #      - PERCONA_TEST_PLATFORM_PUBLIC_KEY=<public key>
