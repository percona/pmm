--- conflicted
+++ resolved
@@ -4,12 +4,8 @@
   pmm-server:
     profiles:
       - pmm
-<<<<<<< HEAD
     image: ${PMM_CONTAINER:-perconalab/pmm-server:3-dev-container}
-=======
-    image: ${PMM_CONTAINER:-perconalab/pmm-server:dev-container}
     platform: linux/amd64
->>>>>>> 1b1661cb
     # build:
     #   context: .
     #   args:
