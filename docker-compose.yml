---
version: '3.7'
services:
  pmm-managed-server:
    profiles:
      - pmm
    image: ${PMM_CONTAINER:-perconalab/pmm-server:dev-container}
    restart: always
    # build:
    #   context: .
    #   args:
    #     PMM_SERVER_IMAGE: ${PMM_SERVER_IMAGE:-perconalab/pmm-server:dev-latest}
    #   dockerfile: devcontainer.Dockerfile
    container_name: pmm-managed-server
    hostname: pmm-managed-server
    networks:
      - ${NETWORK:-default}
    environment:
      - PMM_RELEASE_PATH=/root/go/bin
      - REVIEWDOG_GITHUB_API_TOKEN=${REVIEWDOG_GITHUB_API_TOKEN}
      - ENABLE_DBAAS=${ENABLE_DBAAS:-0}
      - AWS_ACCESS_KEY=${AWS_ACCESS_KEY}
      - AWS_SECRET_KEY=${AWS_SECRET_KEY}
      - ENABLE_BACKUP_MANAGEMENT=1
      - ENABLE_RBAC=${ENABLE_RBAC:-0}
      - LESS_LOG_NOISE=1
      - PERCONA_TEST_VERSION_SERVICE_URL=${PERCONA_TEST_VERSION_SERVICE_URL}
<<<<<<< HEAD
      #  - PERCONA_TEST_DBAAS_PMM_CLIENT=${PERCONA_TEST_DBAAS_PMM_CLIENT}
      #      - PERCONA_TEST_PLATFORM_ADDRESS=https://check.localhost
      #      - PERCONA_TEST_PLATFORM_INSECURE=1
      #      - PERCONA_TEST_PLATFORM_PUBLIC_KEY=<public key>
      #      - PERCONA_TEST_TELEMETRY_INTERVAL=10s
      #      - PERCONA_TEST_TELEMETRY_DISABLE_START_DELAY=1
      #      - PERCONA_TEST_TELEMETRY_RETRY_BACKOFF=10s
      #      - PERCONA_TEST_PMM_CLICKHOUSE_ADDR=127.0.0.1:9000
      #      - PERCONA_TEST_PMM_CLICKHOUSE_DATABASE=pmm
      #      - PERCONA_TEST_PMM_CLICKHOUSE_BLOCK_SIZE=10000
      #      - PERCONA_TEST_PMM_CLICKHOUSE_POOL_SIZE=2
      #      - PMM_DEBUG=1
=======
      - DBAAS_VM_OP_CHANNEL=${DBAAS_VM_OP_CHANNEL}
      - DBAAS_PXC_OP_CHANNEL=${DBAAS_PXC_OP_CHANNEL}
      - DBAAS_PSMDB_OP_CHANNEL=${DBAAS_PSMDB_OP_CHANNEL}
      - DBAAS_DBAAS_OP_CHANNEL=${DBAAS_DBAAS_OP_CHANNEL}
      - DBAAS_ALLOW_UNSUPPORTED_OPERATORS=${DBAAS_ALLOW_UNSUPPORTED_OPERATORS:-0}
    #  - PERCONA_TEST_DBAAS_PMM_CLIENT=${PERCONA_TEST_DBAAS_PMM_CLIENT}
    #      - PERCONA_TEST_PLATFORM_ADDRESS=https://check.localhost
    #      - PERCONA_TEST_PLATFORM_INSECURE=1
    #      - PERCONA_TEST_PLATFORM_PUBLIC_KEY=<public key>
    #      - PERCONA_TEST_TELEMETRY_INTERVAL=10s
    #      - PERCONA_TEST_TELEMETRY_DISABLE_START_DELAY=1
    #      - PERCONA_TEST_TELEMETRY_RETRY_BACKOFF=10s
    #      - PERCONA_TEST_PMM_CLICKHOUSE_ADDR=127.0.0.1:9000
    #      - PERCONA_TEST_PMM_CLICKHOUSE_DATABASE=pmm
    #      - PERCONA_TEST_PMM_CLICKHOUSE_BLOCK_SIZE=10000
    #      - PERCONA_TEST_PMM_CLICKHOUSE_POOL_SIZE=2
    #      - PMM_DEBUG=1
>>>>>>> 9f4d620a

    extra_hosts:
      - host.docker.internal:host-gateway
      #      - portal.localhost:${PORTAL_HOST:-host-gateway}
      #      - check.localhost:${PORTAL_CHECK_HOST:-host-gateway}
      #      - pmm.localhost:${PORTAL_PMM_HOST:-host-gateway}
      #      - check-dev.percona.com:${PORTAL_PMM_HOST:-host-gateway}

    # for delve
    cap_add:
      - SYS_PTRACE
    security_opt:
      - seccomp:unconfined

    # see https://github.com/golang/go/wiki/LinuxKernelSignalVectorBug#what-to-do
    ulimits:
      memlock: 67108864

    ports:
      - ${PMM_PORT_HTTP:-8080}:80
      - ${PMM_PORT_HTTPS:-443}:443
      # For headless delve
      - ${PMM_PORT_DELVE:-2345}:2345
      # PG
      - ${PMM_PORT_PG:-15432}:5432
      # VM
      - ${PMM_PORT_VM:-9090}:9090
      # CH
      - ${PMM_PORT_CH_TCP:-11000}:9000
      - ${PMM_PORT_CH_HTTP:-11123}:8123
    volumes:
      - ./:/root/go/src/github.com/percona/pmm
      - ./Makefile.devcontainer:/root/go/src/github.com/percona/pmm/Makefile:ro # change Makefile in devcontainer
      # caching
      - go-modules:/root/go/pkg/mod
      - root-cache:/root/.cache

  # PMM with external ClickHouse DB
  ch:
    profiles:
      - pmm-ch
    image: ${CH_IMAGE:-clickhouse/clickhouse-server:22.6.9.11-alpine}
    platform: linux/amd64
    hostname: ${CH_HOSTNAME:-ch}
    ports:
      - ${CH_PORT:-9000}:9000
  pmm-managed-server-ch:
    profiles:
      - pmm-ch
    depends_on:
      - ch
    image: ${PMM_CONTAINER:-perconalab/pmm-server:dev-container}
    container_name: pmm-managed-server
    hostname: pmm-managed-server
    networks:
      - ${NETWORK:-default}
    environment:
      - PMM_RELEASE_PATH=/root/go/bin
      - REVIEWDOG_GITHUB_API_TOKEN=${REVIEWDOG_GITHUB_API_TOKEN}
      - ENABLE_DBAAS=${ENABLE_DBAAS:-0}
      - AWS_ACCESS_KEY=${AWS_ACCESS_KEY}
      - AWS_SECRET_KEY=${AWS_SECRET_KEY}
      - ENABLE_BACKUP_MANAGEMENT=1
      #      - PERCONA_TEST_PLATFORM_ADDRESS=https://check.localhost
      #      - PERCONA_TEST_PLATFORM_INSECURE=1
      #      - PERCONA_TEST_PLATFORM_PUBLIC_KEY=<public key>
      #      - PERCONA_TEST_TELEMETRY_INTERVAL=10s
      #      - PERCONA_TEST_TELEMETRY_RETRY_BACKOFF=10s
      #      - PERCONA_TEST_TELEMETRY_DISABLE_START_DELAY=1
      - PERCONA_TEST_PMM_CLICKHOUSE_ADDR=${CH_HOSTNAME:-ch}:9000
      - PERCONA_TEST_PMM_CLICKHOUSE_DATABASE=pmm
      - PERCONA_TEST_PMM_CLICKHOUSE_BLOCK_SIZE=10000
      - PERCONA_TEST_PMM_CLICKHOUSE_POOL_SIZE=2
<<<<<<< HEAD
      #      - PMM_DEBUG=1
=======
#      - PMM_DEBUG=1
      - PERCONA_TEST_DBAAS_PMM_CLIENT=perconalab/pmm-client:dev-latest
>>>>>>> 9f4d620a

    extra_hosts:
      - host.docker.internal:host-gateway
      #      - portal.localhost:${PORTAL_HOST:-host-gateway}
      #      - check.localhost:${PORTAL_CHECK_HOST:-host-gateway}
      #      - pmm.localhost:${PORTAL_PMM_HOST:-host-gateway}
      #      - check-dev.percona.com:${PORTAL_PMM_HOST:-host-gateway}

    # for delve
    cap_add:
      - SYS_PTRACE
    security_opt:
      - seccomp:unconfined

    # see https://github.com/golang/go/wiki/LinuxKernelSignalVectorBug#what-to-do
    ulimits:
      memlock: 67108864

    ports:
      - ${PMM_PORT_HTTP:-80}:80
      - ${PMM_PORT_HTTPS:-443}:443
      # For headless delve
      - ${PMM_PORT_DELVE:-2345}:2345
      # PG
      - ${PMM_PORT_PG:-15432}:5432
      # VM
      - ${PMM_PORT_VM:-9090}:9090
      # CH
      - ${PMM_PORT_CH_TCP:-11000}:9000
      - ${PMM_PORT_CH_HTTP:-11123}:8123
    volumes:
      - ./:/root/go/src/github.com/percona/pmm
      #  - "../grafana/public:/usr/share/grafana/public"
      - ./Makefile.devcontainer:/root/go/src/github.com/percona/pmm/Makefile:ro # change Makefile in devcontainer
      # caching
      - go-modules:/root/go/pkg/mod
      - root-cache:/root/.cache

volumes:
  go-modules:
  root-cache:

networks:
  minikube:
    external: true
    name: minikube<|MERGE_RESOLUTION|>--- conflicted
+++ resolved
@@ -25,38 +25,23 @@
       - ENABLE_RBAC=${ENABLE_RBAC:-0}
       - LESS_LOG_NOISE=1
       - PERCONA_TEST_VERSION_SERVICE_URL=${PERCONA_TEST_VERSION_SERVICE_URL}
-<<<<<<< HEAD
-      #  - PERCONA_TEST_DBAAS_PMM_CLIENT=${PERCONA_TEST_DBAAS_PMM_CLIENT}
-      #      - PERCONA_TEST_PLATFORM_ADDRESS=https://check.localhost
-      #      - PERCONA_TEST_PLATFORM_INSECURE=1
-      #      - PERCONA_TEST_PLATFORM_PUBLIC_KEY=<public key>
-      #      - PERCONA_TEST_TELEMETRY_INTERVAL=10s
-      #      - PERCONA_TEST_TELEMETRY_DISABLE_START_DELAY=1
-      #      - PERCONA_TEST_TELEMETRY_RETRY_BACKOFF=10s
-      #      - PERCONA_TEST_PMM_CLICKHOUSE_ADDR=127.0.0.1:9000
-      #      - PERCONA_TEST_PMM_CLICKHOUSE_DATABASE=pmm
-      #      - PERCONA_TEST_PMM_CLICKHOUSE_BLOCK_SIZE=10000
-      #      - PERCONA_TEST_PMM_CLICKHOUSE_POOL_SIZE=2
-      #      - PMM_DEBUG=1
-=======
       - DBAAS_VM_OP_CHANNEL=${DBAAS_VM_OP_CHANNEL}
       - DBAAS_PXC_OP_CHANNEL=${DBAAS_PXC_OP_CHANNEL}
       - DBAAS_PSMDB_OP_CHANNEL=${DBAAS_PSMDB_OP_CHANNEL}
       - DBAAS_DBAAS_OP_CHANNEL=${DBAAS_DBAAS_OP_CHANNEL}
       - DBAAS_ALLOW_UNSUPPORTED_OPERATORS=${DBAAS_ALLOW_UNSUPPORTED_OPERATORS:-0}
-    #  - PERCONA_TEST_DBAAS_PMM_CLIENT=${PERCONA_TEST_DBAAS_PMM_CLIENT}
-    #      - PERCONA_TEST_PLATFORM_ADDRESS=https://check.localhost
-    #      - PERCONA_TEST_PLATFORM_INSECURE=1
-    #      - PERCONA_TEST_PLATFORM_PUBLIC_KEY=<public key>
-    #      - PERCONA_TEST_TELEMETRY_INTERVAL=10s
-    #      - PERCONA_TEST_TELEMETRY_DISABLE_START_DELAY=1
-    #      - PERCONA_TEST_TELEMETRY_RETRY_BACKOFF=10s
-    #      - PERCONA_TEST_PMM_CLICKHOUSE_ADDR=127.0.0.1:9000
-    #      - PERCONA_TEST_PMM_CLICKHOUSE_DATABASE=pmm
-    #      - PERCONA_TEST_PMM_CLICKHOUSE_BLOCK_SIZE=10000
-    #      - PERCONA_TEST_PMM_CLICKHOUSE_POOL_SIZE=2
-    #      - PMM_DEBUG=1
->>>>>>> 9f4d620a
+      # - PERCONA_TEST_DBAAS_PMM_CLIENT=${PERCONA_TEST_DBAAS_PMM_CLIENT}
+      # - PERCONA_TEST_PLATFORM_ADDRESS=https://check.localhost
+      # - PERCONA_TEST_PLATFORM_INSECURE=1
+      # - PERCONA_TEST_PLATFORM_PUBLIC_KEY=<public key>
+      # - PERCONA_TEST_TELEMETRY_INTERVAL=10s
+      # - PERCONA_TEST_TELEMETRY_DISABLE_START_DELAY=1
+      # - PERCONA_TEST_TELEMETRY_RETRY_BACKOFF=10s
+      # - PERCONA_TEST_PMM_CLICKHOUSE_ADDR=127.0.0.1:9000
+      # - PERCONA_TEST_PMM_CLICKHOUSE_DATABASE=pmm
+      # - PERCONA_TEST_PMM_CLICKHOUSE_BLOCK_SIZE=10000
+      # - PERCONA_TEST_PMM_CLICKHOUSE_POOL_SIZE=2
+      # - PMM_DEBUG=1
 
     extra_hosts:
       - host.docker.internal:host-gateway
@@ -120,29 +105,25 @@
       - AWS_ACCESS_KEY=${AWS_ACCESS_KEY}
       - AWS_SECRET_KEY=${AWS_SECRET_KEY}
       - ENABLE_BACKUP_MANAGEMENT=1
-      #      - PERCONA_TEST_PLATFORM_ADDRESS=https://check.localhost
-      #      - PERCONA_TEST_PLATFORM_INSECURE=1
-      #      - PERCONA_TEST_PLATFORM_PUBLIC_KEY=<public key>
-      #      - PERCONA_TEST_TELEMETRY_INTERVAL=10s
-      #      - PERCONA_TEST_TELEMETRY_RETRY_BACKOFF=10s
-      #      - PERCONA_TEST_TELEMETRY_DISABLE_START_DELAY=1
+      # - PERCONA_TEST_PLATFORM_ADDRESS=https://check.localhost
+      # - PERCONA_TEST_PLATFORM_INSECURE=1
+      # - PERCONA_TEST_PLATFORM_PUBLIC_KEY=<public key>
+      # - PERCONA_TEST_TELEMETRY_INTERVAL=10s
+      # - PERCONA_TEST_TELEMETRY_RETRY_BACKOFF=10s
+      # - PERCONA_TEST_TELEMETRY_DISABLE_START_DELAY=1
       - PERCONA_TEST_PMM_CLICKHOUSE_ADDR=${CH_HOSTNAME:-ch}:9000
       - PERCONA_TEST_PMM_CLICKHOUSE_DATABASE=pmm
       - PERCONA_TEST_PMM_CLICKHOUSE_BLOCK_SIZE=10000
       - PERCONA_TEST_PMM_CLICKHOUSE_POOL_SIZE=2
-<<<<<<< HEAD
-      #      - PMM_DEBUG=1
-=======
-#      - PMM_DEBUG=1
+      # - PMM_DEBUG=1
       - PERCONA_TEST_DBAAS_PMM_CLIENT=perconalab/pmm-client:dev-latest
->>>>>>> 9f4d620a
 
     extra_hosts:
       - host.docker.internal:host-gateway
-      #      - portal.localhost:${PORTAL_HOST:-host-gateway}
-      #      - check.localhost:${PORTAL_CHECK_HOST:-host-gateway}
-      #      - pmm.localhost:${PORTAL_PMM_HOST:-host-gateway}
-      #      - check-dev.percona.com:${PORTAL_PMM_HOST:-host-gateway}
+      # - portal.localhost:${PORTAL_HOST:-host-gateway}
+      # - check.localhost:${PORTAL_CHECK_HOST:-host-gateway}
+      # - pmm.localhost:${PORTAL_PMM_HOST:-host-gateway}
+      # - check-dev.percona.com:${PORTAL_PMM_HOST:-host-gateway}
 
     # for delve
     cap_add:
