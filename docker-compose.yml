--- conflicted
+++ resolved
@@ -55,23 +55,27 @@
       # - GF_DATABASE_CA_CERT_PATH=/tmp/certs/root.crt
       # - GF_DATABASE_CLIENT_KEY_PATH=/tmp/certs/grafana.key
       # - GF_DATABASE_CLIENT_CERT_PATH=/tmp/certs/grafana.crt
+
     extra_hosts:
       - host.docker.internal:host-gateway
       # - portal.localhost:${PORTAL_HOST:-host-gateway}
       # - check.localhost:${PORTAL_CHECK_HOST:-host-gateway}
       # - pmm.localhost:${PORTAL_PMM_HOST:-host-gateway}
       # - check-dev.percona.com:${PORTAL_PMM_HOST:-host-gateway}
+
     # for delve
     cap_add:
       - SYS_PTRACE
     security_opt:
       - seccomp:unconfined
+
     # see https://github.com/golang/go/wiki/LinuxKernelSignalVectorBug#what-to-do
     ulimits:
       memlock: 67108864
-    ports:
-      - ${PMM_PORT_HTTP:-80}:8080
-      - ${PMM_PORT_HTTPS:-443}:8443
+
+    ports:
+      - ${PMM_PORT_HTTP:-80}:80
+      - ${PMM_PORT_HTTPS:-443}:443
       # For headless delve
       - ${PMM_PORT_DELVE:-2345}:2345
       # PG
@@ -133,11 +137,6 @@
       - "--httpListenAddr=:8428"
       - "--influxListenAddr=:8089"
     networks:
-<<<<<<< HEAD
-      - ${NETWORK:-default}
-
-  pmm-managed-server-ch:
-=======
       ha:
         ipv4_address: 172.20.0.4
 
@@ -197,7 +196,6 @@
       - pmm-server-passive-2
 
   pmm-server-active:
->>>>>>> 2b250e65
     profiles:
       - pmm-ha
     depends_on:
@@ -241,9 +239,6 @@
 #      - PMM_DEBUG=1
       - GO_VERSION=1.20
       - PMM_VM_URL=${PMM_VM_URL:-http://victoriametrics:8428/}
-<<<<<<< HEAD
-      - PMM_DEBUG=1
-=======
       - PERCONA_TEST_DBAAS_PMM_CLIENT=perconalab/pmm-client:dev-latest
       - PMM_TEST_HA_ENABLE=1
       - PMM_TEST_HA_BOOTSTRAP=1
@@ -253,30 +248,26 @@
       - PMM_TEST_HA_GOSSIP_PORT=9096
       - PMM_TEST_HA_GRAFANA_GOSSIP_PORT=9094
 
->>>>>>> 2b250e65
     extra_hosts:
       - host.docker.internal:host-gateway
       # - portal.localhost:${PORTAL_HOST:-host-gateway}
       # - check.localhost:${PORTAL_CHECK_HOST:-host-gateway}
       # - pmm.localhost:${PORTAL_PMM_HOST:-host-gateway}
       # - check-dev.percona.com:${PORTAL_PMM_HOST:-host-gateway}
+
     # for delve
     cap_add:
       - SYS_PTRACE
     security_opt:
       - seccomp:unconfined
+
     # see https://github.com/golang/go/wiki/LinuxKernelSignalVectorBug#what-to-do
     ulimits:
       memlock: 67108864
 
     ports:
-<<<<<<< HEAD
-      - ${PMM_PORT_HTTP:-80}:8080
-      - ${PMM_PORT_HTTPS:-443}:8443
-=======
       - ${PMM_PORT_HTTP:-8081}:80
       - ${PMM_PORT_HTTPS:-8441}:443
->>>>>>> 2b250e65
       # For headless delve
       - ${PMM_PORT_DELVE:-2345}:2345
     volumes:
