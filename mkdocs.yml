--- conflicted
+++ resolved
@@ -37,14 +37,11 @@
   - css/percona.css
   - css/lightgallery.min.cs
 
-<<<<<<< HEAD
 extra_javascript:
   - js/version-select.js
   - js/toctree.js
   - js/lightgallery.min.js
 
-=======
->>>>>>> bed4e1ed
 markdown_extensions:
   - attr_list
   - toc:
