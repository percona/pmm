# Host Makefile.

include Makefile.include

env-up: 							## Start devcontainer.
	docker-compose up -d

<<<<<<< HEAD
env-compose-up:
	#docker-compose pull
=======
env-up-rebuild: env-update-image	## Rebuild and start devcontainer. Useful for custom $PMM_SERVER_IMAGE
	docker-compose up --build -d

env-update-image:					## Pull latest dev image
	docker-compose pull

env-compose-up: env-update-image
>>>>>>> 43270cc9
	docker-compose up --detach --renew-anon-volumes --remove-orphans

env-devcontainer:
	docker exec -it --workdir=/root/go/src/github.com/percona/pmm pmm-managed-server .devcontainer/setup.py

env-down:							## Stop devcontainer.
	docker-compose down --remove-orphans

env-remove:
	docker-compose down --volumes --remove-orphans

TARGET ?= _bash

env:								## Run `make TARGET` in devcontainer (`make env TARGET=help`); TARGET defaults to bash.
	docker exec -it --workdir=/root/go/src/github.com/percona/pmm pmm-managed-server make $(TARGET)<|MERGE_RESOLUTION|>--- conflicted
+++ resolved
@@ -5,10 +5,6 @@
 env-up: 							## Start devcontainer.
 	docker-compose up -d
 
-<<<<<<< HEAD
-env-compose-up:
-	#docker-compose pull
-=======
 env-up-rebuild: env-update-image	## Rebuild and start devcontainer. Useful for custom $PMM_SERVER_IMAGE
 	docker-compose up --build -d
 
@@ -16,7 +12,6 @@
 	docker-compose pull
 
 env-compose-up: env-update-image
->>>>>>> 43270cc9
 	docker-compose up --detach --renew-anon-volumes --remove-orphans
 
 env-devcontainer:
