--- conflicted
+++ resolved
@@ -6,19 +6,11 @@
 env-up: 							## Start devcontainer.
 	docker-compose up -d
 
-<<<<<<< HEAD
-env-up-rebuild: env-update-image	## Rebuild and start devcontainer
-	docker-compose up --build -d
-
-env-update-image:					## Pull latest dev image
-	docker pull ${PMM_SERVER_IMAGE}
-=======
 env-up-rebuild: env-update-image	## Rebuild and start devcontainer. Useful for custom $PMM_SERVER_IMAGE
 	docker-compose up --build -d
 
 env-update-image:					## Pull latest dev image
 	docker-compose pull
->>>>>>> 43270cc9
 
 env-compose-up: env-update-image
 	docker-compose up --detach --renew-anon-volumes --remove-orphans
