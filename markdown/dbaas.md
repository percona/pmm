---
slug: 'dbaas'
---

## Private DBaaS
Database-as-a-Service (DBaaS) is a managed database that doesn’t need to be installed and maintained but is instead provided as a service to the user. 

A common misconception is that a DBaaS is limited to the public cloud. As many enterprises already have large data centers and heavy investments in hardware, an on-premise DBaaS can also be quite appealing. Keeping the database in-house is often favored when the hardware and resources are already available. In addition, there are extra compliance and security concerns when looking at a public cloud offering.

The [Percona Monitoring and Management](https://www.percona.com/software/database-tools/percona-monitoring-and-management) (PMM) DBaaS component is a private DBaaS that simplifies and automates [Percona kubernetes operators](https://www.percona.com/software/percona-kubernetes-operators) to created DBs in a Kubernetes cluster.

It creates and manages DBs such as [Percona XtraDB Cluster](https://www.percona.com/doc/kubernetes-operator-for-pxc/index.html) (PXC) and [Percona Server for MongoDB](https://www.percona.com/doc/kubernetes-operator-for-psmongodb/index.html) (PSMDB) and automates tasks such as:
  - Installing the database software
  - Configuring the database
  - Setting up backups
  - Managing upgrades
  - Handling failover scenarios

Read more about DBaaS:
- [DBaaS Documentation](https://docs.percona.com/percona-monitoring-and-management/setting-up/server/dbaas.html)
- [DBaaS blogs](https://www.percona.com/blog/tag/dbaas/)

## How to configure and use

To configure and use DBaaS you would need to have PMM deployment and Kubernetes cluster. PMM provides functionality to create and manage DBs and Kubernetes cluster is where those DBs will be running.

How to get this environment up and running you can read in our [documentation](https://docs.percona.com/percona-monitoring-and-management/setting-up/server/dbaas.html#create-a-kubernetes-cluster).

PMM provides set of API calls to enable DBaaS, configure it and to create and manage DBs:
- [Change Settings](ref:changesettings)
- [Register Kubernetes Cluster](ref:registerkubernetescluster)
- [Create PXC Cluster](ref:createpxccluster)
- [Create PSMDB Cluster](ref:createpsmdbcluster)

In this example we would use minikube for the kubernetes cluster and will create a PXC DB cluster, but similar API endpoints exist for the PSMDB.

### Enabling

To enable DBaaS, first we need:
- Enable DBaaS in settings.
- Specify the DNS name or public IP address of the pmm-server instance to be able to monitor DB clusters we create in DBaaS and Kubernetes cluster itself.

It is highly recommended to **use DNS name** instead of IP address but in example bellow we have a dev environment and use IP address instead.

#### Get Docker container IP and set it as public address

First of all we should get IP address of PMM (or DNS name should be used and that is recommended). If you are running in local minikube environment you can use following command to get IP address:
```bash
IP=$(docker inspect -f '{{range .NetworkSettings.Networks}}{{.IPAddress}}{{end}}' pmm-server)
```
If your kubernetes cluster is located outside of your local system you can get public address by calling `ifconfig`.

Then to enable DBaaS send request to `Settings/Change` endpoint like below where `IP` is public IP address or DNS name of PMM Server instance.
```bash
curl -X POST "http://localhost/v1/Settings/Change" \ 
     -H "accept: application/json" \
     -H "authorization: Basic YWRtaW46YWRtaW4=" \
     -H "Content-Type: application/json" \ 
     -d "{ \"pmm_public_address\": \"${IP}\", \"enable_dbaas\": true }"
```

API endpoint used in this step: [Change settings](ref:changesettings).

### Registering new Kubernetes cluster

Once kubernetes cluster is created it should be registered in PMM where `my_cluster` is a name of kubernetes cluster which will be used later. `sed` command is used to remove newlines, otherwise this script doesn’t work.
```bash
KUBECONFIG=$(kubectl -- config view --flatten --minify | sed -e ':a' -e 'N' -e '$!ba' -e 's/\n/\\n/g')

curl -X POST "http://localhost/v1/management/DBaaS/Kubernetes/Register" \ 
     -H "accept: application/json" \
     -H "authorization: Basic YWRtaW46YWRtaW4=" \ 
     -d "{ \"kubernetes_cluster_name\": \"my_cluster\", \"kube_auth\": { \"kubeconfig\": \"${KUBECONFIG}\" }}"
```
This command will register kubernetes cluster, start monitoring of kubernetes cluster and install required kubernetes operators.

API endpoint used in this step: [RegisterKubernetesCluster](ref:registerkubernetescluster)

### Get available PXC image names

To create a PXC cluster, we need to provide the image name for the database instance.
Percona maintains a list of available versions for each component. For example, to retrieve the list of the available PXC components we can call the `Components/GetPXC` API method:

```bash
curl -X POST "http://localhost/v1/management/DBaaS/Components/GetPXC" \ 
     -H "accept: application/json" \
     -H "authorization: Basic YWRtaW46YWRtaW4=" \ 
     -H "Content-Type: application/json" \ 
     -d "{ \"kubernetes_cluster_name\": \"my_cluster\"}"
```
Example response: 

```json
{
  "versions": [
    {
      "product": "pxc-operator",
      "operator": "1.10.0",
      "matrix": {
        "pxc": {
          "8.0.19-10.1": {
            "image_path": "percona/percona-xtradb-cluster:8.0.19-10.1",
            "image_hash": "1058ae8eded735ebdf664807aad7187942fc9a1170b3fd0369574cb61206b63a",
            "status": "available"
          },
          "8.0.20-11.1": {
            "image_path": "percona/percona-xtradb-cluster:8.0.20-11.1",
            "image_hash": "54b1b2f5153b78b05d651034d4603a13e685cbb9b45bfa09a39864fa3f169349",
            "status": "available"
          },
          "8.0.20-11.2": {
            "image_path": "percona/percona-xtradb-cluster:8.0.20-11.2",
            "image_hash": "feda5612db18da824e971891d6084465aa9cdc9918c18001cd95ba30916da78b",
            "status": "available"
          },
          "8.0.21-12.1": {
            "image_path": "percona/percona-xtradb-cluster:8.0.21-12.1",
            "image_hash": "d95cf39a58f09759408a00b519fe0d0b19c1b28332ece94349dd5e9cdbda017e",
            "status": "available"
          },
          "8.0.22-13.1": {
            "image_path": "percona/percona-xtradb-cluster:8.0.22-13.1",
            "image_hash": "1295af1153c1d02e9d40131eb0945b53f7f371796913e64116bf2caa77dc186d",
            "status": "available"
          },
          "8.0.23-14.1": {
            "image_path": "percona/percona-xtradb-cluster:8.0.23-14.1",
            "image_hash": "8109f7ca4fc465ba862c08021df12e77b65d384395078e31e270d14b77810d79",
            "status": "available"
          },
          "8.0.25-15.1": {
            "image_path": "percona/percona-xtradb-cluster:8.0.25-15.1",
            "image_hash": "529e979c86442429e6feabef9a2d9fc362f4626146f208fbfac704e145a492dd",
            "status": "recommended",
            "default": true
          }
        },
        "pmm": {
          "2.23.0": {
            "image_path": "percona/pmm-client:2.23.0",
            "image_hash": "8fa0e45f740fa8564cbfbdf5d9a5507a07e331f8f40ea022d3a64d7278478eac",
            "status": "recommended",
            "default": true
          }
        },
        "proxysql": {
          "2.0.18": {
            "image_path": "percona/percona-xtradb-cluster-operator:1.10.0-proxysql",
            "image_hash": "f109a62eb316732d59dd80ed0e013fc9594cbae601586b94023b8c068f7ced7b",
            "status": "available"
          },
          "2.0.18-2": {
            "image_path": "percona/percona-xtradb-cluster-operator:1.10.0-proxysql-8.0.25",
            "image_hash": "b84701c47a11c6f5ca46481f25f1b6086c0a30014d05584c7987f1d42a17b584",
            "status": "recommended",
            "default": true
          }
        },
        "haproxy": {
          "2.3.14": {
            "image_path": "percona/percona-xtradb-cluster-operator:1.10.0-haproxy",
            "image_hash": "2f06ac4a0f39b2c0253421c3d024291d5ba19d41e35e633ff6ddcf4ba67fd51a",
            "status": "available"
          },
          "2.3.15": {
            "image_path": "percona/percona-xtradb-cluster-operator:1.10.0-haproxy-8.0.25",
            "image_hash": "62479be2a21192a3215f03d3f9541decd5ef1737741245ac33ee439915a15128",
            "status": "recommended",
            "default": true
          }
        },
        "backup": {
          "2.4.24": {
            "image_path": "percona/percona-xtradb-cluster-operator:1.10.0-pxc5.7-backup",
            "image_hash": "2ff5992220ba251cf064cc2b4d5929e0fdb963db18e35d6c672f9aacb0be3bed",
            "status": "available"
          },
          "2.4.24-2": {
            "image_path": "percona/percona-xtradb-cluster-operator:1.10.0-pxc5.7.35-backup",
            "image_hash": "ac9fcd3078107c6492c687eb98215d4e5daf27a02fb3c78ba4b9e9c01f2078b3",
            "status": "recommended"
          },
          "8.0.23": {
            "image_path": "percona/percona-xtradb-cluster-operator:1.10.0-pxc8.0-backup",
            "image_hash": "6ab8efb3804d1e519e49ee10eb46b428a837cfdcee222cc5ae2089cc1dc02a6d",
            "status": "available"
          },
          "8.0.25": {
            "image_path": "percona/percona-xtradb-cluster-operator:1.10.0-pxc8.0.25-backup",
            "image_hash": "c3991f0959a3b4114d7ff629d9d3cdf0dc200c58443ca8ebb1446d8b1cbe416d",
            "status": "recommended",
            "default": true
          }
        },
        "operator": {
          "1.10.0": {
            "image_path": "percona/percona-xtradb-cluster-operator:1.10.0",
            "image_hash": "73d2266258b700a691db6196f4b5c830845d34d57bdef5be5ffbd45e88407309",
            "status": "recommended",
            "default": true
          }
        },
        "log_collector": {
          "1.10.0": {
            "image_path": "percona/percona-xtradb-cluster-operator:1.10.0-1-logcollector",
            "image_hash": "8f106b1e9134812b77f4e210ad0fcd7d8d3515a90fe53554d24cd49defc9e044",
            "status": "available"
          },
          "1.10.0-2": {
            "image_path": "percona/percona-xtradb-cluster-operator:1.10.0-logcollector-8.0.25",
            "image_hash": "d69dad98900532e2ad6d0bf12c34a148462816fa3ee4697e9b73efef7583901a",
            "status": "recommended",
            "default": true
          }
        }
      }
    }
  ]
}
```

From this response, choose one of the images in the `pxc` section:
```json
      "matrix": {
        "pxc": {
          "8.0.19-10.1": {
            "image_path": "percona/percona-xtradb-cluster:8.0.19-10.1",
            "image_hash": "1058ae8eded735ebdf664807aad7187942fc9a1170b3fd0369574cb61206b63a",
            "status": "available"
          },
          "8.0.20-11.1": {
            "image_path": "percona/percona-xtradb-cluster:8.0.20-11.1",
            "image_hash": "54b1b2f5153b78b05d651034d4603a13e685cbb9b45bfa09a39864fa3f169349",
            "status": "available"
          },
```

The chosen `image_path` value is the value you should provide in the next API call as the `image` field. We recommend using the one with `"status": "recommended"`
Example: `"image": "percona/percona-xtradb-cluster:8.0.19-10.1"`

API endpoint used in this step: [ChangePXCComponents](ref:changepxccomponents).

### Create PXC Cluster

Once we registered kubernetes cluster we can use it’s name to create DB Clusters. Here is an example for PXC Cluster, the values for parameters are recomended by Percona:

```bash
curl -X POST "http://localhost/v1/management/DBaaS/PXCCluster/Create" \ 
     -H "accept: application/json" \
     -H "authorization: Basic YWRtaW46YWRtaW4=" \
     -H "Content-Type: application/json" \ 
     -d "{ \"kubernetes_cluster_name\": \"my_cluster\", \"name\": \"my-cluster-1\", \"expose\": true, \"params\": { \"cluster_size\": 3, \"pxc\": { \"compute_resources\": { \"cpu_m\": 1000, \"memory_bytes\": 2000000000 }, \"disk_size\": 25000000000, \"image\": \"percona/percona-xtradb-cluster:8.0.25-15.1\" }, \"haproxy\": { \"compute_resources\": { \"cpu_m\": 1000, \"memory_bytes\": 2000000000 } } } }"
```

### Request parameters

```
{
  "kubernetes_cluster_name": "string",
  "name": "string",
  "params": {
    "cluster_size": 0,
    "pxc": {
      "image": "string",
      "compute_resources": {
        "cpu_m": 0,
        "memory_bytes": "string"
      },
      "disk_size": "string"
    },
    "proxysql": {
      "image": "string",
      "compute_resources": {
        "cpu_m": 0,
        "memory_bytes": "string"
      },
      "disk_size": "string"
    },
    "haproxy": {
      "image": "string",
      "compute_resources": {
        "cpu_m": 0,
        "memory_bytes": "string"
      }
    }
  },
  "expose": true
}
```


|Parameter                              |Description                                     |Notes                                                                |
|---------------------------------------|------------------------------------------------|---------------------------------------------------------------------|
|kubernetes_cluster_name                |Kubernetes cluster name                         |Required                                                             |
|name                                   |PXC cluster name to create                      |Default: pxc + DB version + 5 chars random string                    |
|cluster_size                           |Cluster size                                    |Default: 3                                                           |
|image                                  |Docker image name                               |Default is the recommended version from the Percona's version service|
|compute_resources.cpu_m                |CPU resources millis                            |Default: 1000                                                        |
<<<<<<< HEAD
|compute_resources.memory_bytes         |Max memory size in bytes                        |Default: 2 Gb                                                        |
|disk_size                              |Max disk size for the PXC instance              |Default: 25 Gb                                                       |
|proxysql.image                         |Docker image for ProxySQL                       |Default: empty. (Use operator's default)                             |
|proxysql.compute_resources.cpu_m       |CPU resources millis                            |Default: 1000                                                        |
|proxysql.compute_resources.memory_bytes|Max memory size in bytes                        |Default 2 Gb                                                         |
|proxysql.disk_size                     |Max disk size for ProxySQL                      |Default: empty, use operator's default                               |
|haproxyimage                           |Docker image for HA Proxy                       |Default: empty, use operator's default                               |
|haproxy.compute_resources.cpu_m        |CPU resources millis                            |Default: 1000                                                        |
|haproxy.compute_resources.memory_bytes |Max memory size in bytes                        |Default: 2 Gb                                                        |
|expose                                 |Make it available outside the Kubernetes cluster|Default: false                                                       |

**Notes:** 
Only one of ProxySQL or HAProxy should be specified in the request.
=======
|compute_resources.memory_bytes         |Max memory size in bytes                        |Default: 2 GB                                                        |
|disk_size                              |Max disk size for the PXC instance              |Default: 25 GB                                                       |
|proxysql.image                         |Docker image for ProxySQL                       |Default: empty. (Use operator's default)                             |
|proxysql.compute_resources.cpu_m       |CPU resources millis                            |Default: 1000                                                        |
|proxysql.compute_resources.memory_bytes|Max memory size in bytes                        |Default 2 GB                                                         |
|proxysql.disk_size                     |Max disk size for ProxySQL                      |Default: empty, use operator's default                               |
|haproxyimage                           |Docker image for HA Proxy                       |Default: empty, use operator's default                               |
|haproxy.compute_resources.cpu_m        |CPU resources millis                            |Default: 1000                                                        |
|haproxy.compute_resources.memory_bytes |Max memory size in bytes                        |Default: 2 GB                                                        |
|expose                                 |Make it available outside the Kubernetes cluster|Default: false                                                       |

**Notes:** 
Either ProxySQL or HAProxy should be specified in the request.
>>>>>>> 651cfe51
Memory bytes are strings because the parameter accepts the unit, like *1 Gi*

#### Minimum request example

<<<<<<< HEAD
Since the API has the defaults mentioned above, the HTTP request can have the kubernetes cluster name as the only parameter.
=======
Since the API has the defaults mentioned above, the HTTP request can have the Kubernetes cluster name as the only parameter.
>>>>>>> 651cfe51

Example:

```bash
curl -X POST "http://localhost/v1/management/DBaaS/PXCCluster/Create" \
    -H "accept: application/json" \
    -H "authorization: Basic YWRtaW46YWRtaW4=" \
    -H "Content-Type: application/json" \
    -d '{ "kubernetes_cluster_name": "my_cluster" }'
```

API endpoint used in this step: [CreatePXCCluster](ref:createpxccluster).

### List Kubernetes clusters

Once you created PXC cluster you can check the status of the cluster by calling the `List` endpoint.
```bash
curl -X POST "http://localhost/v1/management/DBaaS/DBClusters/List" \ 
     -H "accept: application/json" \
     -H "authorization: Basic YWRtaW46YWRtaW4=" \ 
     -H "Content-Type: application/json" \ 
     -d "{ \"kubernetes_cluster_name\": \"my_cluster\"}"
```

Example response:
```json
{
  "pxc_clusters": [
    {
      "name": "my-cluster-1",
      "state": "DB_CLUSTER_STATE_READY",
      "operation": {
        "finished_steps": 6,
        "total_steps": 6
      },
      "params": {
        "cluster_size": 3,
        "pxc": {
          "compute_resources": {
            "cpu_m": 1000,
            "memory_bytes": "2000000000"
          },
          "disk_size": "25000000000"
        },
        "haproxy": {
          "compute_resources": {
            "cpu_m": 1000,
            "memory_bytes": "2000000000"
          }
        }
      },
      "installed_image": "percona/percona-xtradb-cluster:8.0.25-15.1"
    }
  ]
}
```
Response contains field `state` which provides current state of DB cluster. `DB_CLUSTER_STATE_READY` means that DB cluster is ready for use.

API endpoint used in this step: [ListDBClusters](ref:listdbclusters)

### Get credentials

Once PXC Cluster is ready we can request credentials to connect to DB.

```bash
curl -X POST "http://localhost/v1/management/DBaaS/PXCClusters/GetCredentials" \ 
     -H "accept: application/json" \
     -H "authorization: Basic YWRtaW46YWRtaW4=" \
     -H "Content-Type: application/json" \ 
     -d "{ \"kubernetes_cluster_name\": \"my_cluster\", \"name\": \"my-cluster-1\"}"
```
**Example response:**
```json
{
  "connection_credentials": {
    "username": "root",
    "password": "8fhAK0wjBLcjPncEfJM2r4Ny",
    "host": "my-cluster-1-haproxy.default",
    "port": 3306
  }
}
```

API endpoint used in this step: [GetPXCClusterCredentials](ref:getpxcclustercredentials)

### Create a PSMDB Cluster

<<<<<<< HEAD
The PSMDB Create endpoint can also set defaults so, creating a PSMDB cluster can be made with a request like this:
=======
The PSMDB `Create` endpoint can also set defaults, so creating a PSMDB cluster can be made with a request like this:
>>>>>>> 651cfe51

```bash
curl -X POST "http://localhost/v1/management/DBaaS/PSMDBCluster/Create" \
    -H "accept: application/json" \
    -H "authorization: Basic YWRtaW46YWRtaW4=" \
    -H "Content-Type: application/json" \
    -d "{ \"kubernetes_cluster_name\": \"my_cluster\", \"expose\": true}"
```

#### Request fields

```json
{
  "kubernetes_cluster_name": "string",
  "name": "string",
  "params": {
    "cluster_size": 0,
    "replicaset": {
      "compute_resources": {
        "cpu_m": 0,
        "memory_bytes": "string"
      },
      "disk_size": "string"
    },
    "image": "string"
  },
  "expose": true
}
```

| Field                                     | Description                           | Notes                                                        |
| ----------------------------------------- | ------------------------------------- | ------------------------------------------------------------ |
| kubernetes_cluster_name                   | Kubernetes cluster name               | Required                                                     |
| name                                      | PSMDB cluster name                    | Default: `psmdb`+DB version+5 chars random string            |
| cluster_size                              | Cluster size                          | Default: 3                                                   |
| replicaset.compute_resources.cpu_m        | CPU resources millis                  | Default: 1000                                                |
<<<<<<< HEAD
| replicaset.compute_resources.memory_bytes | Max memory size in bytes              | Default: 2 Gb                                                |
=======
| replicaset.compute_resources.memory_bytes | Max memory size in bytes              | Default: 2 GB                                                |
>>>>>>> 651cfe51
| disk_size                                 | Max disk size                         | Default: 25 Gb                                               |
| image                                     | PSMDB Docker image                    | Default is the recommended version from the Percona's version service |
| expose                                    | Expose outside the Kubernetes cluster | Default: false                                               |

### Delete DB Cluster

If you don’t need the database cluster you can delete it using the request below.
```bash
curl -X POST "http://localhost/v1/management/DBaaS/DBClusters/Delete" \ 
     -H "accept: application/json" \
     -H "authorization: Basic YWRtaW46YWRtaW4=" \
     -H "Content-Type: application/json" \ 
     -d "{ \"kubernetes_cluster_name\": \"my_cluster\", \"name\": \"my-cluster-1\", \"cluster_type\": \"DB_CLUSTER_TYPE_PXC\"}"
```

API endpoint used in this step: [DeleteDBCluster deletes](ref:deletedbcluster)

### Unregister Kubernetes Cluster

After we played with DBaaS we can unregister kubernetes cluster. 

Unregister a kubernetes cluster doesn’t delete anything, it just removes the cluster from the list of registered clusters and all database clusters will remain active and will send metrics to PMM.

```bash
curl -X POST "http://localhost/v1/management/DBaaS/Kubernetes/Unregister" \ 
     -H "accept: application/json" \
     -H "authorization: Basic YWRtaW46YWRtaW4=" \
     -H "Content-Type: application/json" \ 
     -d "{ \"kubernetes_cluster_name\": \"my_cluster\", \"force\": true}"
```

API endpoint used in this step: [UnregisterKubernetesCluster](ref:unregisterkubernetescluster)<|MERGE_RESOLUTION|>--- conflicted
+++ resolved
@@ -296,21 +296,6 @@
 |cluster_size                           |Cluster size                                    |Default: 3                                                           |
 |image                                  |Docker image name                               |Default is the recommended version from the Percona's version service|
 |compute_resources.cpu_m                |CPU resources millis                            |Default: 1000                                                        |
-<<<<<<< HEAD
-|compute_resources.memory_bytes         |Max memory size in bytes                        |Default: 2 Gb                                                        |
-|disk_size                              |Max disk size for the PXC instance              |Default: 25 Gb                                                       |
-|proxysql.image                         |Docker image for ProxySQL                       |Default: empty. (Use operator's default)                             |
-|proxysql.compute_resources.cpu_m       |CPU resources millis                            |Default: 1000                                                        |
-|proxysql.compute_resources.memory_bytes|Max memory size in bytes                        |Default 2 Gb                                                         |
-|proxysql.disk_size                     |Max disk size for ProxySQL                      |Default: empty, use operator's default                               |
-|haproxyimage                           |Docker image for HA Proxy                       |Default: empty, use operator's default                               |
-|haproxy.compute_resources.cpu_m        |CPU resources millis                            |Default: 1000                                                        |
-|haproxy.compute_resources.memory_bytes |Max memory size in bytes                        |Default: 2 Gb                                                        |
-|expose                                 |Make it available outside the Kubernetes cluster|Default: false                                                       |
-
-**Notes:** 
-Only one of ProxySQL or HAProxy should be specified in the request.
-=======
 |compute_resources.memory_bytes         |Max memory size in bytes                        |Default: 2 GB                                                        |
 |disk_size                              |Max disk size for the PXC instance              |Default: 25 GB                                                       |
 |proxysql.image                         |Docker image for ProxySQL                       |Default: empty. (Use operator's default)                             |
@@ -324,16 +309,11 @@
 
 **Notes:** 
 Either ProxySQL or HAProxy should be specified in the request.
->>>>>>> 651cfe51
 Memory bytes are strings because the parameter accepts the unit, like *1 Gi*
 
 #### Minimum request example
 
-<<<<<<< HEAD
-Since the API has the defaults mentioned above, the HTTP request can have the kubernetes cluster name as the only parameter.
-=======
 Since the API has the defaults mentioned above, the HTTP request can have the Kubernetes cluster name as the only parameter.
->>>>>>> 651cfe51
 
 Example:
 
@@ -421,11 +401,7 @@
 
 ### Create a PSMDB Cluster
 
-<<<<<<< HEAD
-The PSMDB Create endpoint can also set defaults so, creating a PSMDB cluster can be made with a request like this:
-=======
 The PSMDB `Create` endpoint can also set defaults, so creating a PSMDB cluster can be made with a request like this:
->>>>>>> 651cfe51
 
 ```bash
 curl -X POST "http://localhost/v1/management/DBaaS/PSMDBCluster/Create" \
@@ -462,11 +438,7 @@
 | name                                      | PSMDB cluster name                    | Default: `psmdb`+DB version+5 chars random string            |
 | cluster_size                              | Cluster size                          | Default: 3                                                   |
 | replicaset.compute_resources.cpu_m        | CPU resources millis                  | Default: 1000                                                |
-<<<<<<< HEAD
-| replicaset.compute_resources.memory_bytes | Max memory size in bytes              | Default: 2 Gb                                                |
-=======
 | replicaset.compute_resources.memory_bytes | Max memory size in bytes              | Default: 2 GB                                                |
->>>>>>> 651cfe51
 | disk_size                                 | Max disk size                         | Default: 25 Gb                                               |
 | image                                     | PSMDB Docker image                    | Default is the recommended version from the Percona's version service |
 | expose                                    | Expose outside the Kubernetes cluster | Default: false                                               |
