--- conflicted
+++ resolved
@@ -7,17 +7,10 @@
 %define release         2
 %define rpm_release     %{release}.%{shortcommit}%{?dist}
 
-<<<<<<< HEAD
 Name:     pmm-dump
-Version:  3.0.0
+Version:  3.4.0
 Release:  %{rpm_release}
 Summary:  Percona PMM Dump allows to export and import monitoring metrics and query analytics.
-=======
-Name:		pmm-dump
-Version:	3.4.0
-Release:	%{rpm_release}
-Summary:	Percona PMM Dump allows to export and import monitoring metrics and query analytics.
->>>>>>> 52614a7c
 
 License:  AGPLv3
 URL:      https://%{provider}
