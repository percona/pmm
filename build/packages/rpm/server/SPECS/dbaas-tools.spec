--- conflicted
+++ resolved
@@ -71,13 +71,12 @@
 /opt/dbaas-tools/bin/kubectl-1.23
 
 %changelog
-<<<<<<< HEAD
-* Mon Jun 05 2023 Andrew Minkin <andrew.minkin@percona.com> - 0.5.7-1
+
+* Mon Jun 05 2023 Andrew Minkin <andrew.minkin@percona.com> - 0.5.7-3
 - Update versions of kubectl and aws-iam-authenticator
-=======
+
 * Mon Nov 21 2022 Alex Tymchuk <alexander.tymchuk@percona.com> - 0.5.7-2
 - Fix the double description warning
->>>>>>> 79379092
 
 * Wed May 04 2022 Nurlan Moldomurov <nurlan.moldomurov@percona.com> - 0.5.7-1
 - Update versions of dbaas-tools
