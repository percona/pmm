--- conflicted
+++ resolved
@@ -1,10 +1,6 @@
 %undefine _missing_build_ids_terminate_build
 
-<<<<<<< HEAD
-%global release_hash 5c00ee3c96d32980cf05d59ff62f3d6b3ba32c57
-=======
 %global release_hash d4ae74a3068c5ae68a768ab790210b7f4ba12dce
->>>>>>> 990740d5
 
 Name:           grafana-db-migrator
 Version:        1.0.6
@@ -34,12 +30,9 @@
 %{_sbindir}/grafana-db-migrator
 
 %changelog
-<<<<<<< HEAD
-=======
 * Fri Jan 27 2023 Nikita Beletskii <2nikita.b@gmail.com> - 1.0.6-1
 - Fix build
 
->>>>>>> 990740d5
 * Tue Jan 17 2023 Nikita Beletskii <2nikita.b@gmail.com> - 1.0.5-1
 - Upgrade grafana-db-migrator for Grafana 8 and Grafana 9
 
@@ -50,4 +43,4 @@
 - Add fixes for CHAR fields
 
 * Tue Nov 02 2021 Nikita Beletskii <nikita.beletskii@percona.com> - 1.0.1-1
-- Creating package for grafana-db-migrator
+- Creating package for grafana-db-migrator