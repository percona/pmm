%global debug_package   %{nil}
<<<<<<< HEAD
%global commit          87ca3167d2d7497a10fd34554da8692765636f20
=======
%global commit          7ff49f34a3998067fa1ea480c07e0c74939ea306
>>>>>>> 49286a5a
%global shortcommit     %(c=%{commit}; echo ${c:0:7})
%define build_timestamp %(date -u +"%y%m%d%H%M")
%define release         100
%define grafana_version 9.2.20
%define full_pmm_version 2.0.0
%define full_version    v%{grafana_version}-%{full_pmm_version}
%define rpm_release     %{release}.%{build_timestamp}.%{shortcommit}%{?dist}

%if ! 0%{?gobuild:1}
%define gobuild(o:) go build -ldflags "${LDFLAGS:-} -B 0x$(head -c20 /dev/urandom|od -An -tx1|tr -d ' \\n')" -a -v -x %{?**};
%endif

Name:           percona-grafana
Version:        %{grafana_version}
Release:        %{rpm_release}
Summary:        Grafana is an open source, feature rich metrics dashboard and graph editor
License:        AGPLv3
URL:            https://github.com/percona-platform/grafana
Source0:        https://github.com/percona-platform/grafana/archive/%{commit}.tar.gz
ExclusiveArch:  %{ix86} x86_64 %{arm}

BuildRequires: fontconfig
%if 0%{?rhel} < 9
BuildRequires: nodejs-grunt-cli
%endif

%description
Grafana is an open source, feature rich metrics dashboard and graph editor for
Graphite, InfluxDB & OpenTSDB.

%prep
%setup -q -n grafana-%{commit}
rm -rf Godeps
sed -i "s/unknown-dev/%{grafana_version}/" pkg/build/git.go
%if 0%{?rhel} >= 9
    sudo npm install -g grunt-cli
%endif

%build
mkdir -p _build/src
export GOPATH="$(pwd)/_build"

make build-go

make deps-js
make build-js

%install
install -d -p %{buildroot}%{_datadir}/grafana
cp -rpav conf %{buildroot}%{_datadir}/grafana
cp -rpav public %{buildroot}%{_datadir}/grafana
cp -rpav tools %{buildroot}%{_datadir}/grafana

install -d -p %{buildroot}%{_sbindir}
cp bin/linux-amd64/grafana-server %{buildroot}%{_sbindir}/
cp bin/linux-amd64/grafana %{buildroot}%{_sbindir}/
install -d -p %{buildroot}%{_bindir}
cp bin/linux-amd64/grafana-cli %{buildroot}%{_bindir}/

install -d -p %{buildroot}%{_sysconfdir}/grafana
cp conf/sample.ini %{buildroot}%{_sysconfdir}/grafana/grafana.ini
mv conf/ldap.toml %{buildroot}%{_sysconfdir}/grafana/
install -d -p %{buildroot}%{_sharedstatedir}/grafana

%files
%defattr(-, grafana, grafana, -)
%{_datadir}/grafana
%doc CHANGELOG.md README.md
%license LICENSE
%attr(0755, root, root) %{_sbindir}/grafana
%attr(0755, root, root) %{_sbindir}/grafana-server
%attr(0755, root, root) %{_bindir}/grafana-cli
%{_sysconfdir}/grafana/grafana.ini
%{_sysconfdir}/grafana/ldap.toml
%dir %{_sharedstatedir}/grafana

%pre
getent group grafana >/dev/null || groupadd -r grafana
getent passwd grafana >/dev/null || \
    useradd -r -g grafana -d /etc/grafana -s /sbin/nologin \
    -c "Grafana Server" grafana
exit 0

%changelog
* Tue Jun 27 2023 Matej Kubinec <matej.kubinec@ext.percona.com> - 9.2.20-1
- PMM-12254 Grafana 9.2.20

* Thu May 18 2023 Matej Kubinec <matej.kubinec@ext.percona.com> - 9.2.18-1
- PMM-12114 Grafana 9.2.18

* Fri Mar 10 2023 Matej Kubinec <matej.kubinec@ext.percona.com> - 9.2.13-1
- PMM-11762 Grafana 9.2.13

* Tue Nov 29 2022 Alex Tymchuk <alexander.tymchuk@percona.com> - 9.2.5-1
- PMM-10881 Grafana 9.2.5

* Mon May 16 2022 Nikita Beletskii <nikita.beletskii@percona.com> - 8.3.5-2
- PMM-10027 remove useless packages

* Mon Apr 11 2022 Nikita Beletskii <nikita.beletskii@percona.com> - 8.3.5-1
- PMM-7 Fix grafana version

* Fri Jan  14 2022 Nikita Beletskii <nikita.beletskii@percona.com> - 7.5.11-2
- PMM-9452 Remove useless operation in grafana spec

* Wed Oct  6 2021 Tiago Santos <tiago.mota@percona.com> - 7.5.11-1
- PMM-8967 Update grafana to version 7.5.11

* Sat Jun 12 2021 Alex Tymchuk <alexander.tymchuk@percona.com> - 7.5.7-1
- PMM-7809 Update grafana to version 7.5.7

* Thu Feb 18 2021 Roman Misyurin <roman.misyurin@percona.com> - 7.3.7-92
- PMM-6695 Update grafana to version 7.3.7

* Thu Feb 11 2021 Nurlan Moldomurov <nurlan.moldomurov@percona.com> - 7.1.3-88
- PMM-6693 Fix grafana build in FB

* Wed Feb 10 2021 Nicola Lamacchia <nicola.lamacchia@percona.com> - 7.1.3-87
- PMM-6924 Page breadcrumb component

* Wed Jan 20 2021 Tiago Santos <tiago.mota@percona.com> - 7.1.3-70
- PMM-7282 Create rule without channels and filters

* Mon Dec 28 2020 Tiago Santos <tiago.mota@percona.com> - 7.1.3-48
- PMM-7005 Alert rule enable disable

* Tue Nov 17 2020 Nicola Lamacchia <nicola.lamacchia@percona.com> - 7.1.3-7
- PMM-6872 add an Integrated Alerting section

* Tue Aug 18 2020 Vadim Yalovets <vadim.yalovets@percona.com> - 7.1.3-1
- PMM-6360 grafana upgrade to 7.1.x build changes

* Thu Jul  2 2020 Mykyta Solomko <mykyta.solomko@percona.com> - 6.7.4-2
- PMM-5645 Built using Golang 1.14

* Thu Jun  4 2020 Mykyta Solomko <mykyta.solomko@percona.com> - 6.7.4-1
- PMM-6009 Update Grafana to 6.7.4; Fixes CVE-2020-13379

* Thu May 21 2020 Vadim Yalovets <vadim.yalovets@percona.com> - 6.7.3-3
- PMM-5906 Remove Update page

* Wed May  6 2020 Vadim Yalovets <vadim.yalovets@percona.com> - 6.7.3-2
- PMM-5882 Delete Snapshot throws an Error

* Wed Apr 29 2020 Mykyta Solomko <mykyta.solomko@percona.com> - 6.7.3-1
- PMM-5549 update Grafana v.6.7.3

* Mon Mar 23 2020 Alexander Tymchuk <alexander.tymchuk@percona.com> - 6.5.1-4
- PMM-4252 Better resolution favicon

* Wed Feb  5 2020 Vadim Yalovets  <vadim.yalovets@percona.com> - 6.5.1-2
- PMM-5251 Last two rows are not visible when scrolling data tables

* Mon Dec  9 2019 Vadim Yalovets  <vadim.yalovets@percona.com> - 6.5.1-1
- PMM-5087 update Grafana v.6.5.1

* Tue Nov 19 2019 Vadim Yalovets  <vadim.yalovets@percona.com> - 6.4.4-1
- PMM-4969 update Grafana v.6.4.4

* Wed Sep 18 2019 Alexey Palazhchenko <alexey.palazhchenko@percona.com> - 6.3.5-2
- Remove old patches.

* Wed Sep  4 2019 Vadim Yalovets <vadim.yalovets@percona.com> - 6.3.5-1
- PMM-4592 Grafana v6.3.5

* Thu Aug 22 2019 Vadim Yalovets <vadim.yalovets@percona.com> - 6.3.3-1
- PMM-4560 Update to Grafana v.6.3.3

* Fri Aug 09 2019 Vadim Yalovets <vadim.yalovets@percona.com> - 6.3.2-1
- PMM-4491 Grafana v6.3.2

* Fri Jul 05 2019 Vadim Yalovets <vadim.yalovets@percona.com> - 6.2.5-1
- PMM-4303 Grafana v6.2.5

* Tue Jun 25 2019 Vadim Yalovets <vadim.yalovets@percona.com> - 6.2.4-1
- PMM-4248 Grafana v6.2.4

* Thu Jun 13 2019 Vadim Yalovets <vadim.yalovets@percona.com> - 6.2.2-1
- PMM-4141 Grafana v6.2.1

* Wed May  1 2019 Vadim Yalovets <vadim.yalovets@percona.com> - 6.1.6-1
- PMM-3969 Grafana 6.1.6

* Fri Apr 26 2019 Vadim Yalovets <vadim.yalovets@percona.com> - 6.1.4-1
- PMM-3936 Grafana v6.1.4

* Wed Apr 10 2019 Vadim Yalovets <vadim.yalovets@percona.com> - 6.1.3-1
- PMM-3806 Grafana 6.1.2 update

* Tue Apr  9 2019 Vadim Yalovets <vadim.yalovets@percona.com> - 6.1.2-1
- PMM-3806 Grafana 6.1.2 update

* Thu Apr  4 2019 Vadim Yalovets <vadim.yalovets@percona.com> - 6.1.0-1
- PMM-3771 Grafana 6.1.0

* Thu Feb 28 2019 Vadim Yalovets <vadim.yalovets@percona.com> - 6.0.0-1
- PMM-3561 grafana update for 6.0

* Mon Jan  7 2019 Vadim Yalovets <vadim.yalovets@percona.com> - 5.4.2-1
- PMM-2685 Grafana 5.4.2

* Thu Nov 15 2018 Vadim Yalovets <vadim.yalovets@percona.com> - 5.3.3-1
- PMM-2685 Grafana 5.3

* Wed Nov 14 2018 Vadim Yalovets <vadim.yalovets@percona.com> - 5.1.3-7
- PMM-3257 Apply Patch from Grafana 5.3.3 to latest PMM version

* Mon Nov 5 2018 Nurlan Moldomurov <nurlan.moldomurov@percona.com> - 5.1.3-5
- PMM-2837 Fix image rendering

* Mon Oct 8 2018 Daria Lymanska <daria.lymanska@percona.com> - 5.1.3-4
- PMM-2880 add change-icon patch

* Mon Jun 18 2018 Mykola Marzhan <mykola.marzhan@percona.com> - 5.1.3-3
- PMM-2625 fix share-panel patch

* Mon Jun 18 2018 Mykola Marzhan <mykola.marzhan@percona.com> - 5.1.3-2
- PMM-2625 add share-panel patch

* Mon May 21 2018 Vadim Yalovets <vadim.yalovets@percona.com> - 5.1.3-1
- PMM-2561 update to 5.1.3

* Thu Mar 29 2018 Mykola Marzhan <mykola.marzhan@percona.com> - 5.0.4-1
- PMM-2319 update to 5.0.4

* Mon Jan  8 2018 Mykola Marzhan <mykola.marzhan@percona.com> - 4.6.3-1
- PMM-1895 update to 4.6.3

* Mon Nov  6 2017 Mykola Marzhan <mykola.marzhan@percona.com> - 4.6.1-1
- PMM-1652 update to 4.6.1

* Tue Oct 31 2017 Mykola Marzhan <mykola.marzhan@percona.com> - 4.6.0-1
- PMM-1652 update to 4.6.0

* Fri Oct  6 2017 Mykola Marzhan <mykola.marzhan@percona.com> - 4.5.2-1
- PMM-1521 update to 4.5.2

* Tue Sep 19 2017 Mykola Marzhan <mykola.marzhan@percona.com> - 4.4.3-2
- fix HOME variable in unit file

* Wed Aug  2 2017 Mykola Marzhan <mykola.marzhan@percona.com> - 4.4.3-1
- PMM-1221 update to 4.4.3

* Wed Aug  2 2017 Mykola Marzhan <mykola.marzhan@percona.com> - 4.4.2-1
- PMM-1221 update to 4.4.2

* Wed Jul 19 2017 Mykola Marzhan <mykola.marzhan@percona.com> - 4.4.1-1
- PMM-1221 update to 4.4.1

* Thu Jul 13 2017 Mykola Marzhan <mykola.marzhan@percona.com> - 4.3.2-2
- PMM-1208 install fontconfig freetype urw-fonts

* Thu Jun  1 2017 Mykola Marzhan <mykola.marzhan@percona.com> - 4.3.2-1
- update to 4.3.2

* Wed Mar 29 2017 Mykola Marzhan <mykola.marzhan@percona.com> - 4.2.0-2
- up to 4.2.0
- PMM-708 rollback tooltip position

* Tue Mar 14 2017 Mykola Marzhan <mykola.marzhan@percona.com> - 4.1.2-1
- up to 4.1.2

* Thu Jan 26 2017 Mykola Marzhan <mykola.marzhan@percona.com> - 4.1.1-1
- up to 4.1.1

* Thu Dec 29 2016 Mykola Marzhan <mykola.marzhan@percona.com> - 4.0.2-2
- use fixed grafana-server.service

* Thu Dec 15 2016 Mykola Marzhan <mykola.marzhan@percona.com> - 4.0.2-1
- up to 4.0.2

* Fri Jul 31 2015 Graeme Gillies <ggillies@redhat.com> - 2.0.2-3
- Unbundled phantomjs from grafana

* Tue Jul 28 2015 Lon Hohberger <lon@redhat.com> - 2.0.2-2
- Change ownership for grafana-server to root

* Tue Apr 14 2015 Graeme Gillies <ggillies@redhat.com> - 2.0.2-1
- First package for Fedora<|MERGE_RESOLUTION|>--- conflicted
+++ resolved
@@ -1,9 +1,5 @@
 %global debug_package   %{nil}
-<<<<<<< HEAD
-%global commit          87ca3167d2d7497a10fd34554da8692765636f20
-=======
 %global commit          7ff49f34a3998067fa1ea480c07e0c74939ea306
->>>>>>> 49286a5a
 %global shortcommit     %(c=%{commit}; echo ${c:0:7})
 %define build_timestamp %(date -u +"%y%m%d%H%M")
 %define release         100
