<<<<<<< HEAD
%global commit          f2a6d70344f94674f731e6e9b031a6f147de46cc
%global shortcommit     %(c=%{commit}; echo ${c:0:7})
%define release         106
%define grafana_version 11.1.5
=======
%global debug_package   %{nil}
%global commit          ae7b461382be0d9b9acd0022398369bf313cc6f8
%global shortcommit     %(c=%{commit}; echo ${c:0:7})
%define build_timestamp %(date -u +"%y%m%d%H%M")
%define release         107
%define grafana_version 11.1.8
>>>>>>> 7852170f
%define full_pmm_version 2.0.0
%define full_version    v%{grafana_version}-%{full_pmm_version}
%define rpm_release     %{release}.%{shortcommit}%{?dist}

%if ! 0%{?gobuild:1}
# https://github.com/rpm-software-management/rpm/issues/367
# https://fedoraproject.org/wiki/PackagingDrafts/Go#Build_ID
%define gobuild(o:) go build -ldflags "${LDFLAGS:-} -B 0x$(head -c20 /dev/urandom | od -An -tx1 | tr -d ' \\n')" -a -v -x %{?**};
%endif

# Source0: is modified by build-server-rpm's sed

Name:           percona-grafana
Version:        %{grafana_version}
Release:        %{rpm_release}
Summary:        Grafana is an open source, feature rich metrics dashboard and graph editor
License:        AGPLv3
URL:            https://github.com/percona/grafana
Source0:        https://github.com/percona/grafana/archive/%{commit}.tar.gz
ExclusiveArch:  %{ix86} x86_64 %{arm} aarch64

BuildRequires: fontconfig

%description
Grafana is an open source observability and data visualization platform.
Visualize metrics, logs, and traces from multiple sources like
Prometheus, Loki, Elasticsearch, InfluxDB, Postgres and many more.

%prep
%setup -q -n grafana-%{commit}
rm -rf Godeps
sed -i "s/unknown-dev/%{grafana_version}/" pkg/build/git.go
sudo npm install -g grunt-cli

%build
mkdir -p _build/src
export GOPATH="$(pwd)/_build"

make build-go

make deps-js
make build-js

%install
install -d -p %{buildroot}%{_datadir}/grafana
cp -rpav conf %{buildroot}%{_datadir}/grafana
cp -rpav public %{buildroot}%{_datadir}/grafana
cp -rpav tools %{buildroot}%{_datadir}/grafana

install -d -p %{buildroot}%{_sbindir}
cp bin/linux-amd64/grafana-server %{buildroot}%{_sbindir}/
cp bin/linux-amd64/grafana %{buildroot}%{_sbindir}/
install -d -p %{buildroot}%{_bindir}
cp bin/linux-amd64/grafana-cli %{buildroot}%{_bindir}/

install -d -p %{buildroot}%{_sysconfdir}/grafana
cp conf/sample.ini %{buildroot}%{_sysconfdir}/grafana/grafana.ini
mv conf/ldap.toml %{buildroot}%{_sysconfdir}/grafana/
install -d -p %{buildroot}%{_sharedstatedir}/grafana

%files
%defattr(-, pmm, pmm, -)
%{_datadir}/grafana
%doc CHANGELOG.md README.md
%license LICENSE
%attr(0755, root, root) %{_sbindir}/grafana
%attr(0755, root, root) %{_sbindir}/grafana-server
%attr(0755, root, root) %{_bindir}/grafana-cli
%{_sysconfdir}/grafana/grafana.ini
%{_sysconfdir}/grafana/ldap.toml
%dir %{_sharedstatedir}/grafana

%pre
getent group pmm >/dev/null || echo "Group pmm does not exist. Please create it manually."
getent passwd pmm >/dev/null || echo "User pmm does not exist. Please create it manually."


%changelog
* Thu Oct 24 2024 Yash Sartanpara <yash.sartanpara@ext.percona.com> - 11.1.8-1
- PMM-13449 Grafana 11.1.8

* Fri Sep 06 2024 Matej Kubinec <matej.kubinec@ext.percona.com> - 11.1.5-1
- PMM-13235 Grafana 11.1.5

* Thu Aug 15 2024 Matej Kubinec <matej.kubinec@ext.percona.com> - 11.1.4-1
- PMM-13235 Grafana 11.1.4

* Wed Jul 17 2024 Matej Kubinec <matej.kubinec@ext.percona.com> - 11.1.0-1
- PMM-13235 Grafana 11.1.0

* Tue Apr 16 2024 Matej Kubinec <matej.kubinec@ext.percona.com> - 10.4.2-1
- PMM-13059 Grafana 10.4.2

* Wed Mar 20 2024 Alex Demidoff <alexander.demidoff@percona.com> - 10.4.0-2
- PMM-12899 Use module and build cache

* Tue Mar 12 2024 Matej Kubinec <matej.kubinec@ext.percona.com> - 10.4.0-1
- PMM-12991 Grafana 10.4.0

* Tue Jan 16 2024 Matej Kubinec <matej.kubinec@ext.percona.com> - 10.2.3-1
- PMM-12314 Grafana 10.2.3

* Mon Nov 27 2023 Alex Demidoff <alexander.demidoff@percona.com> - 9.2.20-2
- PMM-12693 Run Grafana as non-root user

* Tue Jun 27 2023 Matej Kubinec <matej.kubinec@ext.percona.com> - 9.2.20-1
- PMM-12254 Grafana 9.2.20

* Thu May 18 2023 Matej Kubinec <matej.kubinec@ext.percona.com> - 9.2.18-1
- PMM-12114 Grafana 9.2.18

* Fri Mar 10 2023 Matej Kubinec <matej.kubinec@ext.percona.com> - 9.2.13-1
- PMM-11762 Grafana 9.2.13

* Tue Nov 29 2022 Alex Tymchuk <alexander.tymchuk@percona.com> - 9.2.5-1
- PMM-10881 Grafana 9.2.5

* Mon May 16 2022 Nikita Beletskii <nikita.beletskii@percona.com> - 8.3.5-2
- PMM-10027 remove useless packages

* Mon Apr 11 2022 Nikita Beletskii <nikita.beletskii@percona.com> - 8.3.5-1
- PMM-7 Fix grafana version

* Fri Jan  14 2022 Nikita Beletskii <nikita.beletskii@percona.com> - 7.5.11-2
- PMM-9452 Remove useless operation in grafana spec

* Wed Oct  6 2021 Tiago Santos <tiago.mota@percona.com> - 7.5.11-1
- PMM-8967 Update grafana to version 7.5.11

* Sat Jun 12 2021 Alex Tymchuk <alexander.tymchuk@percona.com> - 7.5.7-1
- PMM-7809 Update grafana to version 7.5.7

* Thu Feb 18 2021 Roman Misyurin <roman.misyurin@percona.com> - 7.3.7-92
- PMM-6695 Update grafana to version 7.3.7

* Thu Feb 11 2021 Nurlan Moldomurov <nurlan.moldomurov@percona.com> - 7.1.3-88
- PMM-6693 Fix grafana build in FB

* Wed Feb 10 2021 Nicola Lamacchia <nicola.lamacchia@percona.com> - 7.1.3-87
- PMM-6924 Page breadcrumb component

* Wed Jan 20 2021 Tiago Santos <tiago.mota@percona.com> - 7.1.3-70
- PMM-7282 Create rule without channels and filters

* Mon Dec 28 2020 Tiago Santos <tiago.mota@percona.com> - 7.1.3-48
- PMM-7005 Alert rule enable disable

* Tue Nov 17 2020 Nicola Lamacchia <nicola.lamacchia@percona.com> - 7.1.3-7
- PMM-6872 add an Integrated Alerting section

* Tue Aug 18 2020 Vadim Yalovets <vadim.yalovets@percona.com> - 7.1.3-1
- PMM-6360 grafana upgrade to 7.1.x build changes

* Thu Jul  2 2020 Mykyta Solomko <mykyta.solomko@percona.com> - 6.7.4-2
- PMM-5645 Built using Golang 1.14

* Thu Jun  4 2020 Mykyta Solomko <mykyta.solomko@percona.com> - 6.7.4-1
- PMM-6009 Update Grafana to 6.7.4; Fixes CVE-2020-13379

* Thu May 21 2020 Vadim Yalovets <vadim.yalovets@percona.com> - 6.7.3-3
- PMM-5906 Remove Update page

* Wed May  6 2020 Vadim Yalovets <vadim.yalovets@percona.com> - 6.7.3-2
- PMM-5882 Delete Snapshot throws an Error

* Wed Apr 29 2020 Mykyta Solomko <mykyta.solomko@percona.com> - 6.7.3-1
- PMM-5549 update Grafana v.6.7.3

* Mon Mar 23 2020 Alexander Tymchuk <alexander.tymchuk@percona.com> - 6.5.1-4
- PMM-4252 Better resolution favicon

* Wed Feb  5 2020 Vadim Yalovets  <vadim.yalovets@percona.com> - 6.5.1-2
- PMM-5251 Last two rows are not visible when scrolling data tables

* Mon Dec  9 2019 Vadim Yalovets  <vadim.yalovets@percona.com> - 6.5.1-1
- PMM-5087 update Grafana v.6.5.1

* Tue Nov 19 2019 Vadim Yalovets  <vadim.yalovets@percona.com> - 6.4.4-1
- PMM-4969 update Grafana v.6.4.4

* Wed Sep 18 2019 Alexey Palazhchenko <alexey.palazhchenko@percona.com> - 6.3.5-2
- Remove old patches.

* Wed Sep  4 2019 Vadim Yalovets <vadim.yalovets@percona.com> - 6.3.5-1
- PMM-4592 Grafana v6.3.5

* Thu Aug 22 2019 Vadim Yalovets <vadim.yalovets@percona.com> - 6.3.3-1
- PMM-4560 Update to Grafana v.6.3.3

* Fri Aug 09 2019 Vadim Yalovets <vadim.yalovets@percona.com> - 6.3.2-1
- PMM-4491 Grafana v6.3.2

* Fri Jul 05 2019 Vadim Yalovets <vadim.yalovets@percona.com> - 6.2.5-1
- PMM-4303 Grafana v6.2.5

* Tue Jun 25 2019 Vadim Yalovets <vadim.yalovets@percona.com> - 6.2.4-1
- PMM-4248 Grafana v6.2.4

* Thu Jun 13 2019 Vadim Yalovets <vadim.yalovets@percona.com> - 6.2.2-1
- PMM-4141 Grafana v6.2.1

* Wed May  1 2019 Vadim Yalovets <vadim.yalovets@percona.com> - 6.1.6-1
- PMM-3969 Grafana 6.1.6

* Fri Apr 26 2019 Vadim Yalovets <vadim.yalovets@percona.com> - 6.1.4-1
- PMM-3936 Grafana v6.1.4

* Wed Apr 10 2019 Vadim Yalovets <vadim.yalovets@percona.com> - 6.1.3-1
- PMM-3806 Grafana 6.1.2 update

* Tue Apr  9 2019 Vadim Yalovets <vadim.yalovets@percona.com> - 6.1.2-1
- PMM-3806 Grafana 6.1.2 update

* Thu Apr  4 2019 Vadim Yalovets <vadim.yalovets@percona.com> - 6.1.0-1
- PMM-3771 Grafana 6.1.0

* Thu Feb 28 2019 Vadim Yalovets <vadim.yalovets@percona.com> - 6.0.0-1
- PMM-3561 grafana update for 6.0

* Mon Jan  7 2019 Vadim Yalovets <vadim.yalovets@percona.com> - 5.4.2-1
- PMM-2685 Grafana 5.4.2

* Thu Nov 15 2018 Vadim Yalovets <vadim.yalovets@percona.com> - 5.3.3-1
- PMM-2685 Grafana 5.3

* Wed Nov 14 2018 Vadim Yalovets <vadim.yalovets@percona.com> - 5.1.3-7
- PMM-3257 Apply Patch from Grafana 5.3.3 to latest PMM version

* Mon Nov 5 2018 Nurlan Moldomurov <nurlan.moldomurov@percona.com> - 5.1.3-5
- PMM-2837 Fix image rendering

* Mon Oct 8 2018 Daria Lymanska <daria.lymanska@percona.com> - 5.1.3-4
- PMM-2880 add change-icon patch

* Mon Jun 18 2018 Mykola Marzhan <mykola.marzhan@percona.com> - 5.1.3-3
- PMM-2625 fix share-panel patch

* Mon Jun 18 2018 Mykola Marzhan <mykola.marzhan@percona.com> - 5.1.3-2
- PMM-2625 add share-panel patch

* Mon May 21 2018 Vadim Yalovets <vadim.yalovets@percona.com> - 5.1.3-1
- PMM-2561 update to 5.1.3

* Thu Mar 29 2018 Mykola Marzhan <mykola.marzhan@percona.com> - 5.0.4-1
- PMM-2319 update to 5.0.4

* Mon Jan  8 2018 Mykola Marzhan <mykola.marzhan@percona.com> - 4.6.3-1
- PMM-1895 update to 4.6.3

* Mon Nov  6 2017 Mykola Marzhan <mykola.marzhan@percona.com> - 4.6.1-1
- PMM-1652 update to 4.6.1

* Tue Oct 31 2017 Mykola Marzhan <mykola.marzhan@percona.com> - 4.6.0-1
- PMM-1652 update to 4.6.0

* Fri Oct  6 2017 Mykola Marzhan <mykola.marzhan@percona.com> - 4.5.2-1
- PMM-1521 update to 4.5.2

* Tue Sep 19 2017 Mykola Marzhan <mykola.marzhan@percona.com> - 4.4.3-2
- fix HOME variable in unit file

* Wed Aug  2 2017 Mykola Marzhan <mykola.marzhan@percona.com> - 4.4.3-1
- PMM-1221 update to 4.4.3

* Wed Aug  2 2017 Mykola Marzhan <mykola.marzhan@percona.com> - 4.4.2-1
- PMM-1221 update to 4.4.2

* Wed Jul 19 2017 Mykola Marzhan <mykola.marzhan@percona.com> - 4.4.1-1
- PMM-1221 update to 4.4.1

* Thu Jul 13 2017 Mykola Marzhan <mykola.marzhan@percona.com> - 4.3.2-2
- PMM-1208 install fontconfig freetype urw-fonts

* Thu Jun  1 2017 Mykola Marzhan <mykola.marzhan@percona.com> - 4.3.2-1
- update to 4.3.2

* Wed Mar 29 2017 Mykola Marzhan <mykola.marzhan@percona.com> - 4.2.0-2
- up to 4.2.0
- PMM-708 rollback tooltip position

* Tue Mar 14 2017 Mykola Marzhan <mykola.marzhan@percona.com> - 4.1.2-1
- up to 4.1.2

* Thu Jan 26 2017 Mykola Marzhan <mykola.marzhan@percona.com> - 4.1.1-1
- up to 4.1.1

* Thu Dec 29 2016 Mykola Marzhan <mykola.marzhan@percona.com> - 4.0.2-2
- use fixed grafana-server.service

* Thu Dec 15 2016 Mykola Marzhan <mykola.marzhan@percona.com> - 4.0.2-1
- up to 4.0.2

* Fri Jul 31 2015 Graeme Gillies <ggillies@redhat.com> - 2.0.2-3
- Unbundled phantomjs from grafana

* Tue Jul 28 2015 Lon Hohberger <lon@redhat.com> - 2.0.2-2
- Change ownership for grafana-server to root

* Tue Apr 14 2015 Graeme Gillies <ggillies@redhat.com> - 2.0.2-1
- First package for Fedora<|MERGE_RESOLUTION|>--- conflicted
+++ resolved
@@ -1,16 +1,7 @@
-<<<<<<< HEAD
-%global commit          f2a6d70344f94674f731e6e9b031a6f147de46cc
-%global shortcommit     %(c=%{commit}; echo ${c:0:7})
-%define release         106
-%define grafana_version 11.1.5
-=======
-%global debug_package   %{nil}
 %global commit          ae7b461382be0d9b9acd0022398369bf313cc6f8
 %global shortcommit     %(c=%{commit}; echo ${c:0:7})
-%define build_timestamp %(date -u +"%y%m%d%H%M")
 %define release         107
 %define grafana_version 11.1.8
->>>>>>> 7852170f
 %define full_pmm_version 2.0.0
 %define full_version    v%{grafana_version}-%{full_pmm_version}
 %define rpm_release     %{release}.%{shortcommit}%{?dist}
