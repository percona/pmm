--- conflicted
+++ resolved
@@ -1,16 +1,7 @@
-<<<<<<< HEAD
-%global commit          f283b87d773da4ad61ca65660e72c084ac8f8716
+%global commit          f2a6d70344f94674f731e6e9b031a6f147de46cc
 %global shortcommit     %(c=%{commit}; echo ${c:0:7})
 %define release         105
-%define grafana_version 10.4.0
-=======
-%global debug_package   %{nil}
-%global commit          f2a6d70344f94674f731e6e9b031a6f147de46cc
-%global shortcommit     %(c=%{commit}; echo ${c:0:7})
-%define build_timestamp %(date -u +"%y%m%d%H%M")
-%define release         105
 %define grafana_version 10.4.2
->>>>>>> 47b8e1a1
 %define full_pmm_version 2.0.0
 %define full_version    v%{grafana_version}-%{full_pmm_version}
 %define rpm_release     %{release}.%{shortcommit}%{?dist}
@@ -87,13 +78,11 @@
 
 
 %changelog
-<<<<<<< HEAD
-* Wed Mar 20 2024 Alex Demidoff <alexander.demidoff@percona.com> - 10.4.0-105
-- PMM-12899 Use module and build cache
-=======
 * Tue Apr 16 2024 Matej Kubinec <matej.kubinec@ext.percona.com> - 10.4.2-1
 - PMM-13059 Grafana 10.4.2
->>>>>>> 47b8e1a1
+
+* Wed Mar 20 2024 Alex Demidoff <alexander.demidoff@percona.com> - 10.4.0-2
+- PMM-12899 Use module and build cache
 
 * Tue Mar 12 2024 Matej Kubinec <matej.kubinec@ext.percona.com> - 10.4.0-1
 - PMM-12991 Grafana 10.4.0
