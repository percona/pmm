--- conflicted
+++ resolved
@@ -4,15 +4,9 @@
 %global provider        github.com/VictoriaMetrics/%{repo}
 %global commit          pmm-6401-v1.114.0
 
-<<<<<<< HEAD
 Name:           pmm-victoriametrics
-Version:        1.93.4
-Release:        2%{?dist}
-=======
-Name:           percona-victoriametrics
 Version:        1.114.0
 Release:        1%{?dist}
->>>>>>> 6d2393a3
 Summary:        VictoriaMetrics monitoring solution and time series database
 License:        Apache-2.0
 URL:            https://%{provider}
@@ -49,13 +43,11 @@
 
 
 %changelog
-<<<<<<< HEAD
+* Mon Apr 7 2025 Nurlan Moldomurov <nurlan.moldomurov@percona.com> - 1.114.0-1
+- upgrade victoriametrics to 1.114.0 release
+
 * Mon Apr 1 2024 Alex Demidoff <alexander.demidoff@percona.com> - 1.93.4-2
 - PMM-12899 Use module and build cache
-=======
-* Mon Apr 7 2025 Nurlan Moldomurov <nurlan.moldomurov@percona.com> - 1.114.0-1
-- upgrade victoriametrics to 1.114.0 release
->>>>>>> 6d2393a3
 
 * Thu Sep 14 2023 Alex Tymchuk <alexander.tymchuk@percona.com> - 1.93.4-1
 - upgrade victoriametrics to 1.93.4 release
