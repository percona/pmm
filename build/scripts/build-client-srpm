--- conflicted
+++ resolved
@@ -19,10 +19,7 @@
         if [ -e /usr/bin/sudo ]; then
             export sudo_path=\$(ls /usr/bin/sudo)
         fi
-<<<<<<< HEAD
-=======
         [[ ${IMAGE} = ${rpmbuild_docker_image} ]] || \$sudo_path yum -y install git rpm-build
->>>>>>> 0af15091
 
         mkdir -p /tmp/pmm
         pushd /home/builder/results
