#!/bin/bash

set -o errexit
set -o xtrace

. $(dirname $0)/vars

get_rpm_version() {
    local spec_name=$1

    local rpm_version=$(
        docker run --rm -v ${rpmbuild_dir}/SOURCES:/home/builder/rpm/SOURCES ${rpmbuild_docker_image} sh -c "
            rpmspec -q --qf '%{version}-%{release}\n' SOURCES/${spec_name}.spec \
                | sed -re 's/\.[0-9]{10}\././; s/.${rpmbuild_dist}//' \
                | head -1
        "
    )

    # return version
    echo ${rpm_version}
}

is_build_needed() {
    local spec_name=$1
    local rpm_version=$2
    local packages=
    local s3_cache_dir=RELEASE

    # Structure of S3 build cache
    # s3://pmm-build-cache/PR-BUILDS/7 - el7
    # s3://pmm-build-cache/PR-BUILDS/9 - el9
    # s3://pmm-build-cache/RELEASE/7 - el7
    # s3://pmm-build-cache/RELEASE/9 - el9

    [ "${FORCE_REBUILD}" = 1 ] && return 0

    # RPM_EPOCH is set to 1 for Feature Builds
    if [ "$RPM_EPOCH" = 1 ]; then
        s3_cache_dir=PR-BUILDS
    fi
    if command -v aws &> /dev/null; then
        aws s3 sync \
            --region us-east-2 \
            --no-sign-request \
            s3://pmm-build-cache/${s3_cache_dir}/${rpmbuild_dist}/${spec_name}-${rpm_version} \
            ${rpms_dir}/${spec_name}-${rpm_version} || :
    fi

    packages=$(find ${rpms_dir}/${spec_name}-${rpm_version} -name "*.${rpmbuild_dist}.*.rpm" | wc -l)

    # return result as true or false
    [[ ${packages// /} == 0 ]]
}

prepare_specs() {
    local spec_name=$1
    local repo_name=$2

    sudo chown -R $(id -u):$(id -g) ${rpmbuild_dir}/SPECS ${rpmbuild_dir}/SOURCES
    cp ${rpmbuild_dir}/SPECS/${spec_name}.spec ${rpmbuild_dir}/SOURCES/${spec_name}.spec
    if [ ! -d "${root_dir}/sources/${repo_name}" ]; then
        return
    fi
    
    local git_dir=$(dirname $(find "${root_dir}/sources/${repo_name}" -name .git | head -1))
    local full_commit=$(git -C "${git_dir}" rev-parse HEAD)
    local short_commit=${full_commit:0:7}

    sed -i -e "s/global commit.*/global commit ${full_commit}/" ${rpmbuild_dir}/SOURCES/${spec_name}.spec
    if [ "${spec_name}" != "grafana" ]; then
        sed -i -e "s/Version:.*/Version: ${pmm_version}/"       ${rpmbuild_dir}/SOURCES/${spec_name}.spec
    fi

    if [ -z "${full_pmm_version}" ]; then
        echo 'The full_pmm_version is not specified.'
        exit 1
    fi
    sed -i -e "s/%define full_pmm_version.*/%define full_pmm_version ${full_pmm_version}/" ${rpmbuild_dir}/SOURCES/${spec_name}.spec

    if [ -n "$pmm_release" ]; then
        sed -i -e "s/\(%define release.*\)/\1.$pmm_release/" ${rpmbuild_dir}/SOURCES/${spec_name}.spec
        grep -r 'define release' ${rpmbuild_dir}/SOURCES/${spec_name}.spec
    fi

    if [ -f "${rpmbuild_dir}/SOURCES/${repo_name}-${short_commit}.tar.gz" ]; then
        echo SOURCES/${repo_name}-${short_commit}.tar.gz already exists, skip archiving...
        return
    fi

    git -C "${git_dir}" archive \
        --format=tar.gz \
        --prefix=${repo_name}-${full_commit}/ \
        -o ${rpmbuild_dir}/SOURCES/${repo_name}-${short_commit}.tar.gz \
        "${full_commit}"
}

build() {
    local spec_name=$1
    local repo_name=${2:-$1}
    prepare_specs "${spec_name}" "${repo_name}"

    local rpm_version=$(get_rpm_version "${spec_name}")
    local CH_VERSION=${rpm_version%-*}
    local CH_TAG=${rpm_version#*-}
    local s3_cache_dir=RELEASE
    local volume_mounts="-v ${rpmbuild_dir}/SOURCES:/home/builder/rpm/SOURCES -v ${rpms_dir}:/home/builder/rpm/RPMS"

    if ! is_build_needed "${spec_name}" "${rpm_version}"; then
        return
    fi

    echo -------------------------------------------------------
    echo "Building PMM Server RPM for ${spec_name} component..."
    echo -------------------------------------------------------

<<<<<<< HEAD
    if [ -d "${root_dir}/go-build" ]; then
        volume_mounts+=" -v ${root_dir}/go-build:/home/builder/.cache/go-build"
    fi
    if [ -d "${root_dir}/yarn-cache" ]; then
        volume_mounts+=" -v ${root_dir}/yarn-cache:/home/builder/.yarn"
    fi
    if [ -d "${root_dir}/go-path" ]; then
        volume_mounts+=" -v ${root_dir}/go-path:/home/builder/go/pkg/mod"
    fi
=======
            if grep -q 'CentOS Linux 7' /etc/os-release; then
                # disable fastestmirror plugin, which mostly fails due to CentOS 7 being EOL
                sudo sed -i 's/enabled=1/enabled=0/g' /etc/yum/pluginconf.d/fastestmirror.conf

                sudo sed -i -e 's/^\(mirrorlist\)/#\1/g' /etc/yum.repos.d/CentOS-Base.repo
                sudo sed -i -e 's|^#baseurl.*|baseurl=http://vault.centos.org/centos/\$releasever/os/\$basearch/|g' /etc/yum.repos.d/CentOS-Base.repo
            fi

            sudo chown -R builder:builder /home/builder/rpm/RPMS /home/builder/rpm/SOURCES
>>>>>>> a4320580

    echo "Start building Server RPMs..."
    echo "spec_name: ${spec_name}"
    echo "repo_name: ${repo_name}"
    echo "rpm_verison: ${rpm_version}"

    docker run --rm ${volume_mounts} ${rpmbuild_docker_image} sh -c "
        set -o errexit
        set -o xtrace

        sudo chown -R builder:builder /home/builder/rpm/RPMS /home/builder/rpm/SOURCES /home/builder/.cache /home/builder/go

        # Add 'Epoch' to spec file to prevent update of rpms which are built in PR build
        if [ ${RPM_EPOCH} = 1 ]; then
            sed -i '/^Version:.*/i Epoch: 1' /home/builder/rpm/SOURCES/${spec_name}.spec
        fi

        rm -rf /home/builder/rpm/RPMS/${spec_name}-*

        printf '[local]\nname=local\nbaseurl=file:///home/builder/rpm/RPMS\ngpgcheck=0\nenabled=1\n' \
            | sudo tee /etc/yum.repos.d/local.repo

        until /usr/bin/createrepo_c --update /home/builder/rpm/RPMS; do
            echo waiting
            sleep 1
        done

        # Only these two specs have build dependencies
        if [[ ${spec_name} =~ ^grafana$|^percona-dashboards$ ]]; then
            sleep 5s
            sudo yum-builddep -y SOURCES/${spec_name}.spec
        fi

        spectool -C SOURCES -g SOURCES/${spec_name}.spec
        rpmbuild  --define '_rpmdir %{_topdir}/RPMS/${spec_name}-${rpm_version}' \
                  --define 'dist .${rpmbuild_dist}' \
                  --define 'debug_package %{nil}' \
                  -ba SOURCES/${spec_name}.spec

        rm -f SOURCES/${spec_name}.spec*
        sudo chown -R builder:builder /home/builder/rpm/RPMS /home/builder/rpm/SOURCES
    "

    # TODO: see if this is even needed
    # cp ${rpms_dir}/${spec_name}-${rpm_version}/*/*.rpm ${rpms_dir}

    if ! command -v aws &> /dev/null; then
        echo "AWS CLI is not installed. Upload to S3 will be skipped."
        return
    fi

    if [ "$RPM_EPOCH" = 1 ]; then
      s3_cache_dir=PR-BUILDS
    fi
    aws s3 sync \
        --region us-east-2 \
        ${rpms_dir}/${spec_name}-${rpm_version} \
        s3://pmm-build-cache/${s3_cache_dir}/${rpmbuild_dist}/${spec_name}-${rpm_version} \
        || :

    echo "Finished building Server RPMs, spec_name: ${spec_name}.spec, repo_name: ${repo_name}"
}

build "$@"

# vim: expandtab shiftwidth=4 tabstop=4<|MERGE_RESOLUTION|>--- conflicted
+++ resolved
@@ -113,7 +113,6 @@
     echo "Building PMM Server RPM for ${spec_name} component..."
     echo -------------------------------------------------------
 
-<<<<<<< HEAD
     if [ -d "${root_dir}/go-build" ]; then
         volume_mounts+=" -v ${root_dir}/go-build:/home/builder/.cache/go-build"
     fi
@@ -123,17 +122,8 @@
     if [ -d "${root_dir}/go-path" ]; then
         volume_mounts+=" -v ${root_dir}/go-path:/home/builder/go/pkg/mod"
     fi
-=======
-            if grep -q 'CentOS Linux 7' /etc/os-release; then
-                # disable fastestmirror plugin, which mostly fails due to CentOS 7 being EOL
-                sudo sed -i 's/enabled=1/enabled=0/g' /etc/yum/pluginconf.d/fastestmirror.conf
 
-                sudo sed -i -e 's/^\(mirrorlist\)/#\1/g' /etc/yum.repos.d/CentOS-Base.repo
-                sudo sed -i -e 's|^#baseurl.*|baseurl=http://vault.centos.org/centos/\$releasever/os/\$basearch/|g' /etc/yum.repos.d/CentOS-Base.repo
-            fi
-
-            sudo chown -R builder:builder /home/builder/rpm/RPMS /home/builder/rpm/SOURCES
->>>>>>> a4320580
+    sudo chown -R builder:builder /home/builder/rpm/RPMS /home/builder/rpm/SOURCES
 
     echo "Start building Server RPMs..."
     echo "spec_name: ${spec_name}"
