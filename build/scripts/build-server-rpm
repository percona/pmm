--- conflicted
+++ resolved
@@ -117,15 +117,10 @@
             sudo yum-builddep -y SOURCES/${spec_name}.spec
 
             spectool -C SOURCES -g SOURCES/${spec_name}.spec
-<<<<<<< HEAD
             rpmbuild --define '_rpmdir %{_topdir}/RPMS/${spec_name}-${rpm_version}' \
                      --define 'dist .el7' \
                      --define 'debug_package %{nil}' \
                      -ba SOURCES/${spec_name}.spec
-=======
-            rpmbuild --define '_rpmdir %{_topdir}/RPMS/${spec_name}-${rpm_version}' --define 'dist .el7' -ba SOURCES/${spec_name}.spec
-
->>>>>>> 42c60c09
             rm -f SOURCES/${spec_name}.spec*
             sudo chown -R $(id -u):$(id -g) /home/builder/rpm/RPMS /home/builder/rpm/SOURCES
         "
