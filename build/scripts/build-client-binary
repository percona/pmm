#!/bin/bash

set -o errexit
set -o xtrace

. $(dirname $0)/vars

# Important: `bin_dir` and `binary_dir` are different directories. `bin_dir` defines the directory for binary files 
# inside the container, while `binary_dir` defines the directory for binary files outside the container.

extract_source_tarball() {
  if [ ! -d "${source_dir}" ]; then
    mkdir -p $(dirname ${source_dir})
    tar -C $(dirname ${source_dir}) -zxpf ${source_tarball}
  fi
}

gobuild_component() {
    local component=$1
    local parent_component=${2:-$component}
    local extract_path=${3:-"github.com/percona/$parent_component"}
    local component_path=$4
    local result_file=${5:-bin/$(basename ${component_path:-$extract_path})}
    local src_dir=/home/builder/tmp/source/pmm-client-${pmm_version}
    local bin_dir=/home/builder/tmp/binary/pmm-client-${pmm_version}
    local archive=$(ls ${source_dir} | grep -e "${parent_component}-\w*\.tar\.gz" | head -n1)
    local build_command
    local volume_mounts="-v ${build_dir}:/home/builder/tmp"
    volume_mounts+=" -v pmm-gobuild:/home/builder/.cache/go-build"
    volume_mounts+=" -v pmm-gomod:/home/builder/go/pkg/mod"
    volume_mounts+=" -v pmm-dnf:/var/cache/dnf"

    # Set target for Nomad accordingly
    local target
    case "$(uname -m)" in
        x86_64)
            target="linux_amd64"
            ;;
        aarch64)
            target="linux_arm64"
            ;;
        *)
            echo "Unsupported architecture: $(uname -m)"
            exit 1
            ;;
    esac

    if [ ${component} = 'azure_metrics_exporter' ]; then
      result_file=${result_file/_metrics/}
    fi

    if [ -x "${binary_dir}/${result_file}" ]; then
      echo "The binary ${result_file} was found, skipping the build ..."
      return
    fi
    if [[ ${component} =~ pmm-admin|pmm-agent ]]; then
      build_command="cd '/tmp/go/src/${extract_path}/${component_path}' && NO_VCS=1 make release"
    elif [ ${component} = 'mongodb_exporter' ]; then
      build_command="cd /tmp/go/src/${extract_path} && make build"
    elif [[ ${component} =~ node_exporter|mysqld_exporter|proxysql_exporter|rds_exporter|postgres_exporter|azure_metrics_exporter ]]; then
      build_command="cd /tmp/go/src/${extract_path} && make release"
    elif [ ${component} = 'percona-toolkit' ]; then
      build_command="cd /tmp/go/src/${extract_path}/${component_path} && go build -o ${bin_dir}/${result_file} ."
    elif [ ${component} = 'nomad' ]; then
<<<<<<< HEAD
      build_command="cd /tmp/go/src/${extract_path} && TARGETS='linux_amd64 linux_arm64' make deps release"      
=======
        build_command="cd /tmp/go/src/${extract_path} && TARGETS=${target} make deps release"
>>>>>>> 9369be0a
    else
      build_command="cd /tmp/go/src/${extract_path}/${component_path} && go build -o ${bin_dir}/${result_file} ."
    fi

    docker run --rm \
      --platform=${platform} \
      ${volume_mounts} \
      ${rpmbuild_docker_image} sh -c "
        # Note: use no double quotes inside this script.
        set -o errexit
        set -o xtrace
        export CGO_ENABLED=0
        export GO111MODULE=auto

        # Setting variables for 'make release'
        export PMM_RELEASE_VERSION=${full_pmm_version}
        export PMM_RELEASE_TIMESTAMP=$(date '+%s')
        export PMM_RELEASE_PATH=${bin_dir}/bin

        sudo chown -R builder:builder /home/builder/tmp
        if [ ! -w /home/builder/.cache/go-build ]; then
          sudo chown builder /home/builder/.cache/go-build
        fi
        if [ ! -w /home/builder/go/pkg/mod ]; then
          sudo chown builder /home/builder/go/pkg/mod
        fi

        if [ ${component} = vmagent ]; then
          export PMM_RELEASE_FULLCOMMIT=${vmagent_commit_hash}
        else
          export PMM_RELEASE_FULLCOMMIT=$(git -C sources/${parent_component}/src/${extract_path} rev-parse HEAD)
        fi

        mkdir -p ${bin_dir}/bin
        mkdir -p /tmp/go/src/${extract_path}

        tar -C /tmp/go/src/${extract_path} --strip-components=1 -zxpf ${src_dir}/${archive}

        ${build_command}
    "
}

copy_component() {
  local component=$1
  local component_path=$2
  local component_dest=${3:-$component_path}
  local component_dir=$(git config -f .gitmodules submodule.${component}.path)
  if [ ! -d "$component_dir" ]; then
    echo "Error: could not locate the component directory for $component."
    exit 1
  fi

  cp -r ${component_dir}/${component_path} ${binary_dir}/${component_dest}
}

main() {
<<<<<<< HEAD
  echo -----------------------------------------
  echo "Building PMM Client binary files..."
  echo -----------------------------------------

  extract_source_tarball

  # gobuild_component(component, parent_component, extract_path, component_path)
  gobuild_component "vmagent" "" "github.com/VictoriaMetrics/VictoriaMetrics" "app/vmagent"
  gobuild_component "nomad" "" "github.com/hashicorp/nomad"
  gobuild_component "node_exporter" "" "github.com/prometheus/node_exporter"
  gobuild_component "mysqld_exporter"
  gobuild_component "postgres_exporter" "" "" "cmd/postgres_exporter"
  gobuild_component "mongodb_exporter"
  gobuild_component "proxysql_exporter"
  gobuild_component "rds_exporter"
  gobuild_component "azure_metrics_exporter"
  gobuild_component "pmm-admin" "pmm" "" "admin"
  gobuild_component "pmm-agent" "pmm" "" "agent"

  echo ${pmm_version} > ${binary_dir}/VERSION

  copy_component "pmm" "build/packages/rpm/client" "rpm"
  copy_component "pmm" "build/packages/config" "config"
  copy_component "pmm" "build/packages/deb" "debian"
  copy_component "pmm" "build/scripts/install_tarball" "install_tarball"
  copy_component "node_exporter" "example.prom"
  copy_component "mysqld_exporter" "queries-mysqld.yml"
  copy_component "mysqld_exporter" "queries-mysqld-group-replication.yml"
  copy_component "postgres_exporter" "example-queries-postgres.yml"
  copy_component "postgres_exporter" "queries-postgres-uptime.yml"
  copy_component "postgres_exporter" "queries-mr.yaml"
  copy_component "postgres_exporter" "queries-lr.yaml"
  copy_component "percona-toolkit" "bin/pt-summary"
  copy_component "percona-toolkit" "bin/pt-mysql-summary"

  gobuild_component "percona-toolkit" "" "github.com/percona/percona-toolkit" "src/go/pt-mongodb-summary"
  gobuild_component "percona-toolkit" "" "github.com/percona/percona-toolkit" "src/go/pt-pg-summary"

  cp -r ${tmp_dir}/go/src/github.com/hashicorp/nomad/pkg/linux_amd64/nomad ${binary_dir}/bin/nomad

  rm -rf ${binary_tarball}
  mkdir -p $(dirname ${binary_tarball}) || :
  
  # Removes pmm binary (aka CLI) in case this is not a PR build - such as RC/GA build
  if [[ "$(basename ${root_dir})" != pmm-submodules_PR-* ]]; then
    rm -f "${binary_dir}/bin/pmm"
  fi
  
  local noxattrs=
  if [[ $(uname -o) =~ [Dd]arwin ]]; then
    noxattrs="--no-xattrs"
  fi
  tar -C $(dirname ${binary_dir}) ${noxattrs} -zcpf ${binary_tarball} $(basename ${binary_dir})
=======
    extract_source_tarball

    gobuild_component "vmagent" "" "github.com/VictoriaMetrics/VictoriaMetrics" "app/vmagent"
    gobuild_component "nomad" "" "github.com/hashicorp/nomad"
    gobuild_component "node_exporter" "" "github.com/prometheus/node_exporter"
    gobuild_component "mysqld_exporter"
    gobuild_component "postgres_exporter" "" "" "cmd/postgres_exporter"
    gobuild_component "mongodb_exporter"
    gobuild_component "proxysql_exporter"
    gobuild_component "rds_exporter"
    gobuild_component "azure_metrics_exporter"

    gobuild_component "pmm-admin" "pmm" "" "admin"
    gobuild_component "pmm-agent" "pmm" "" "agent"

    echo ${pmm_version} > ${binary_dir}/VERSION

    copy_component "pmm" "build/packages/rpm/client" "rpm"
    copy_component "pmm" "build/packages/config" "config"
    copy_component "pmm" "build/packages/deb" "debian"
    copy_component "pmm" "build/scripts/install_tarball" "install_tarball"
    copy_component "node_exporter" "example.prom"
    copy_component "mysqld_exporter" "queries-mysqld.yml"
    copy_component "mysqld_exporter" "queries-mysqld-group-replication.yml"
    copy_component "postgres_exporter" "example-queries-postgres.yml"
    copy_component "postgres_exporter" "queries-postgres-uptime.yml"
    copy_component "postgres_exporter" "queries-mr.yaml"
    copy_component "postgres_exporter" "queries-lr.yaml"

    copy_component "percona-toolkit" "bin/pt-summary"
    copy_component "percona-toolkit" "bin/pt-mysql-summary"
    gobuild_component "percona-toolkit" "" "github.com/percona/percona-toolkit" "src/go/pt-mongodb-summary"
    gobuild_component "percona-toolkit" "" "github.com/percona/percona-toolkit" "src/go/pt-pg-summary"

    cp -r ${tmp_dir}/go/src/github.com/hashicorp/nomad/pkg/linux_*/nomad ${binary_dir}/bin/nomad

    rm -rf ${binary_tarball}
    mkdir -p $(dirname ${binary_tarball}) || :
    
    # Removes pmm binary in case this is not a PR build - such as RC/GA build
    if [[ "$(basename ${root_dir})" != pmm-submodules_PR-* ]]; then
        rm -f "${binary_dir}/bin/pmm"
    fi

    tar -C $(dirname ${binary_dir}) -zcpf ${binary_tarball} $(basename ${binary_dir})
>>>>>>> 9369be0a
}

main

# vim: expandtab shiftwidth=2 tabstop=2<|MERGE_RESOLUTION|>--- conflicted
+++ resolved
@@ -62,11 +62,7 @@
     elif [ ${component} = 'percona-toolkit' ]; then
       build_command="cd /tmp/go/src/${extract_path}/${component_path} && go build -o ${bin_dir}/${result_file} ."
     elif [ ${component} = 'nomad' ]; then
-<<<<<<< HEAD
-      build_command="cd /tmp/go/src/${extract_path} && TARGETS='linux_amd64 linux_arm64' make deps release"      
-=======
-        build_command="cd /tmp/go/src/${extract_path} && TARGETS=${target} make deps release"
->>>>>>> 9369be0a
+      build_command="cd /tmp/go/src/${extract_path} && TARGETS=${target} make deps release"      
     else
       build_command="cd /tmp/go/src/${extract_path}/${component_path} && go build -o ${bin_dir}/${result_file} ."
     fi
@@ -123,7 +119,6 @@
 }
 
 main() {
-<<<<<<< HEAD
   echo -----------------------------------------
   echo "Building PMM Client binary files..."
   echo -----------------------------------------
@@ -162,7 +157,7 @@
   gobuild_component "percona-toolkit" "" "github.com/percona/percona-toolkit" "src/go/pt-mongodb-summary"
   gobuild_component "percona-toolkit" "" "github.com/percona/percona-toolkit" "src/go/pt-pg-summary"
 
-  cp -r ${tmp_dir}/go/src/github.com/hashicorp/nomad/pkg/linux_amd64/nomad ${binary_dir}/bin/nomad
+  cp -r ${tmp_dir}/go/src/github.com/hashicorp/nomad/pkg/linux_*/nomad ${binary_dir}/bin/nomad
 
   rm -rf ${binary_tarball}
   mkdir -p $(dirname ${binary_tarball}) || :
@@ -177,53 +172,6 @@
     noxattrs="--no-xattrs"
   fi
   tar -C $(dirname ${binary_dir}) ${noxattrs} -zcpf ${binary_tarball} $(basename ${binary_dir})
-=======
-    extract_source_tarball
-
-    gobuild_component "vmagent" "" "github.com/VictoriaMetrics/VictoriaMetrics" "app/vmagent"
-    gobuild_component "nomad" "" "github.com/hashicorp/nomad"
-    gobuild_component "node_exporter" "" "github.com/prometheus/node_exporter"
-    gobuild_component "mysqld_exporter"
-    gobuild_component "postgres_exporter" "" "" "cmd/postgres_exporter"
-    gobuild_component "mongodb_exporter"
-    gobuild_component "proxysql_exporter"
-    gobuild_component "rds_exporter"
-    gobuild_component "azure_metrics_exporter"
-
-    gobuild_component "pmm-admin" "pmm" "" "admin"
-    gobuild_component "pmm-agent" "pmm" "" "agent"
-
-    echo ${pmm_version} > ${binary_dir}/VERSION
-
-    copy_component "pmm" "build/packages/rpm/client" "rpm"
-    copy_component "pmm" "build/packages/config" "config"
-    copy_component "pmm" "build/packages/deb" "debian"
-    copy_component "pmm" "build/scripts/install_tarball" "install_tarball"
-    copy_component "node_exporter" "example.prom"
-    copy_component "mysqld_exporter" "queries-mysqld.yml"
-    copy_component "mysqld_exporter" "queries-mysqld-group-replication.yml"
-    copy_component "postgres_exporter" "example-queries-postgres.yml"
-    copy_component "postgres_exporter" "queries-postgres-uptime.yml"
-    copy_component "postgres_exporter" "queries-mr.yaml"
-    copy_component "postgres_exporter" "queries-lr.yaml"
-
-    copy_component "percona-toolkit" "bin/pt-summary"
-    copy_component "percona-toolkit" "bin/pt-mysql-summary"
-    gobuild_component "percona-toolkit" "" "github.com/percona/percona-toolkit" "src/go/pt-mongodb-summary"
-    gobuild_component "percona-toolkit" "" "github.com/percona/percona-toolkit" "src/go/pt-pg-summary"
-
-    cp -r ${tmp_dir}/go/src/github.com/hashicorp/nomad/pkg/linux_*/nomad ${binary_dir}/bin/nomad
-
-    rm -rf ${binary_tarball}
-    mkdir -p $(dirname ${binary_tarball}) || :
-    
-    # Removes pmm binary in case this is not a PR build - such as RC/GA build
-    if [[ "$(basename ${root_dir})" != pmm-submodules_PR-* ]]; then
-        rm -f "${binary_dir}/bin/pmm"
-    fi
-
-    tar -C $(dirname ${binary_dir}) -zcpf ${binary_tarball} $(basename ${binary_dir})
->>>>>>> 9369be0a
 }
 
 main
