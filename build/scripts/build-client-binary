--- conflicted
+++ resolved
@@ -18,16 +18,12 @@
     local extract_path=${3:-"github.com/percona/$parent_component"}
     local component_path=$4
     local result_file=${5:-bin/$(basename ${component_path:-$extract_path})}
-
-<<<<<<< HEAD
     local target component_version build_command archive
-=======
     local volume_mounts="-v ${tmp_dir}:/home/builder/tmp -v ${tmp_dir}/go:/tmp/go"
     volume_mounts+=" -v pmm-gobuild:/home/builder/.cache/go-build"
     volume_mounts+=" -v pmm-gomod:/home/builder/go/pkg/mod"
     volume_mounts+=" -v pmm-dnf:/var/cache/dnf"
 
->>>>>>> f48899cd
     # Set target for Nomad accordingly
     case "$(uname -m)" in
         x86_64)
@@ -67,12 +63,9 @@
     else
         build_command="go build -o \${binary_dir}/${result_file} ./src/${extract_path}/${component_path}"
     fi
-<<<<<<< HEAD
 
-    docker run --rm -v ${tmp_dir}:/home/builder/tmp -v ${tmp_dir}/go:/tmp/go ${rpmbuild_docker_image} sh -c "
-=======
-    docker run --rm ${volume_mounts} ${rpmbuild_docker_image} sh -c "
->>>>>>> f48899cd
+    docker run --rm ${volume_mounts} \
+    "${rpmbuild_docker_image}" sh -c "
         set -o errexit
         set -o xtrace
         export GOOS=${GOOS:-linux}
