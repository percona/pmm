#!/bin/bash

set -o errexit
set -o xtrace

. $(dirname $0)/vars

extract_source_tarball() {
    if [ ! -d "${source_dir}" ]; then
        mkdir -p $(dirname ${source_dir})
        tar -C $(dirname ${source_dir}) -zxpf ${source_tarball}
    fi
}

gobuild_component() {
    local component=$1
    local parent_component=${2:-$component}
    local extract_path=${3:-"github.com/percona/$parent_component"}
    local component_path=$4
    local result_file=${5:-bin/$(basename ${component_path:-$extract_path})}

    local volume_mounts="-v ${tmp_dir}:/home/builder/tmp -v ${tmp_dir}/go:/tmp/go"
    volume_mounts+=" -v pmm-gobuild:/home/builder/.cache/go-build"
    volume_mounts+=" -v pmm-gomod:/home/builder/go/pkg/mod"
    volume_mounts+=" -v pmm-dnf:/var/cache/dnf"

    # Set target for Nomad accordingly
    local target
    case "$(uname -m)" in
        x86_64)
            target="linux_amd64"
            ;;
        aarch64)
            target="linux_arm64"
            ;;
        *)
            echo "Unsupported architecture: $(uname -m)"
            exit 1
            ;;
    esac

    if [ ${component} = 'azure_metrics_exporter' ]; then
        result_file=${result_file/_metrics/}
    fi

    if [ -x "${binary_dir}/${result_file}" ]; then
        echo skip build
        return
    fi

    if [ ${component} = 'pmm-admin' ]; then
        build_command="cd /tmp/go/src/${extract_path}/${component_path} && make release"
    elif [ ${component} = 'pmm-agent' ]; then
        if [ "${BUILD_TYPE}" = "dynamic" ]; then
            build_command="cd /tmp/go/src/${extract_path}/${component_path} && make release-gssapi"
        else
            build_command="cd /tmp/go/src/${extract_path}/${component_path} && make release"
        fi
    elif [ ${component} = 'mongodb_exporter' ]; then
        if [ "${BUILD_TYPE}" = "dynamic" ]; then
            build_command="cd /tmp/go/src/${extract_path} && make build-gssapi"
        else
            build_command="cd /tmp/go/src/${extract_path} && make build"
        fi
    elif [ ${component} = 'node_exporter' ] || [ ${component} = 'mysqld_exporter' ] || \
         [ ${component} = 'proxysql_exporter' ] || [ ${component} = 'rds_exporter' ] || \
         [ ${component} = 'postgres_exporter' ] || [ ${component} = 'azure_metrics_exporter' ]; then
        build_command="cd /tmp/go/src/${extract_path} && make release"
    elif [ ${component} = 'percona-toolkit' ]; then
        build_command="cd /tmp/go/src/${extract_path}/${component_path} && go build -o \${binary_dir}/${result_file} ."
    elif [ ${component} = 'nomad' ]; then
        build_command="cd /tmp/go/src/${extract_path} && TARGETS=${target} make deps release"
    elif [ ${component} = 'redis_exporter' ]; then
        build_command="cd /tmp/go/src/${extract_path} && go build ."
    else
        build_command="go build -o \${binary_dir}/${result_file} ./src/${extract_path}/${component_path}"
    fi
    docker run --rm ${volume_mounts} ${rpmbuild_docker_image} sh -c "
        set -o errexit
        set -o xtrace
        export GOOS=${GOOS:-linux}
        export GOARCH=${GOARCH:-amd64}
        export CGO_ENABLED=0
        export GO111MODULE=auto

        # for 'make release'
        export PMM_RELEASE_VERSION=${full_pmm_version}
        export PMM_RELEASE_TIMESTAMP=$(date '+%s')
        export PMM_RELEASE_FULLCOMMIT=$(cd sources/${parent_component}/src/${extract_path} && git rev-parse HEAD)
        export COMPONENT_VERSION=$(cd sources/${parent_component}/src/${extract_path} && git describe --abbrev=0 --always)
        export COMPONENT_BRANCH=$(cd sources/${parent_component}/src/${extract_path} && git describe --always --contains --all)
        export PMM_RELEASE_BRANCH=""
        sudo chown -R builder:builder /home/builder/tmp

        source_dir=/home/builder/tmp/source/pmm-client-${pmm_version}
        binary_dir=/home/builder/tmp/binary/pmm-client-${pmm_version}
        export PMM_RELEASE_PATH=\${binary_dir}/bin

        mkdir -p \$binary_dir/bin

        mkdir -p /tmp/go/src/${extract_path}
        archive=$(ls ${source_dir} | grep -e "${parent_component}-\w*\.tar\.gz")
        tar -C /tmp/go/src/${extract_path} --strip-components=1 -zxpf \${source_dir}/\$archive
        pushd /tmp/go
            export GOPATH=\$(pwd -P)
            export PATH=$PATH:\$(go env GOPATH)/bin
            ${build_command}
        popd
        sudo chown -R $(id -u):$(id -g) /home/builder/tmp
    "
}

copy_component() {
    local component=$1
    local component_path=$2
    local component_dest=${3:-$component_path}
    local component_dir=${tmp_dir}/source/${component}
    local archive=$(ls ${source_dir}/${component}-*.tar.gz | head -n1) # temporary hack for pmm repo

    if [ ! -d "${component_dir}" ]; then
        mkdir -p ${component_dir}
        tar \
            -C ${component_dir} \
            --strip-components=1 \
            -zxpf "$archive"
    fi

    cp -r ${component_dir}/${component_path} ${binary_dir}/${component_dest}
}

main() {
    rm -rf "${binary_dir}"
    extract_source_tarball

    gobuild_component "vmagent" "" "github.com/VictoriaMetrics/VictoriaMetrics" "app/vmagent"
    gobuild_component "nomad" "" "github.com/hashicorp/nomad"
    gobuild_component "redis_exporter" "" "github.com/oliver006/redis_exporter"
    gobuild_component "node_exporter" "" "github.com/prometheus/node_exporter"
    gobuild_component "mysqld_exporter"
    gobuild_component "postgres_exporter" "" "" "cmd/postgres_exporter"
    gobuild_component "mongodb_exporter"
    gobuild_component "proxysql_exporter"
    gobuild_component "rds_exporter"
    gobuild_component "azure_metrics_exporter"

    gobuild_component "pmm-admin" "pmm" "" "admin"
    gobuild_component "pmm-agent" "pmm" "" "agent"

    echo ${pmm_version} > ${binary_dir}/VERSION

    copy_component "pmm" "build/packages/rpm/client" "rpm"
    copy_component "pmm" "build/packages/config" "config"
    copy_component "pmm" "build/packages/deb" "debian"
    copy_component "pmm" "build/scripts/install_tarball" "install_tarball"
    copy_component "node_exporter" "example.prom"
    copy_component "mysqld_exporter" "queries-mysqld.yml"
    copy_component "mysqld_exporter" "queries-mysqld-group-replication.yml"
    copy_component "postgres_exporter" "example-queries-postgres.yml"
    copy_component "postgres_exporter" "queries-postgres-uptime.yml"
    copy_component "postgres_exporter" "queries-hr.yml"
    copy_component "postgres_exporter" "queries-mr.yaml"
    copy_component "postgres_exporter" "queries-lr.yaml"

    copy_component "percona-toolkit" "bin/pt-summary"
    copy_component "percona-toolkit" "bin/pt-mysql-summary"
    gobuild_component "percona-toolkit" "" "github.com/percona/percona-toolkit" "src/go/pt-mongodb-summary"
    gobuild_component "percona-toolkit" "" "github.com/percona/percona-toolkit" "src/go/pt-pg-summary"

    cp -r ${tmp_dir}/go/src/github.com/hashicorp/nomad/pkg/linux_*/nomad ${binary_dir}/bin/nomad
<<<<<<< HEAD
    cp -r ${tmp_dir}/go/src/github.com/oliver006/redis_exporter/redis_exporter ${binary_dir}/bin/valkey_exporter

    rm -rf ${binary_tarball}
    mkdir -p $(dirname ${binary_tarball}) || :
=======
>>>>>>> 2e40c064
    
    # Removes pmm binary in case this is not a PR build - such as RC/GA build
    if [[ "$(basename ${root_dir})" != pmm-submodules_PR-* ]]; then
        rm -f "${binary_dir}/bin/pmm"
    fi

    if [[ "${BUILD_TYPE}" = "dynamic" ]]; then
        rm -f ${dynamic_binary_tarball}
        mkdir -p $(dirname ${dynamic_binary_tarball}) || :
        tar -C $(dirname ${binary_dir}) -zcpf ${dynamic_binary_tarball} $(basename ${binary_dir})
    else
        rm -rf ${binary_tarball}
        mkdir -p $(dirname ${binary_tarball}) || :
        tar -C $(dirname ${binary_dir}) -zcpf ${binary_tarball} $(basename ${binary_dir})
    fi
}

main
exit 0

# vim: expandtab shiftwidth=4 tabstop=4<|MERGE_RESOLUTION|>--- conflicted
+++ resolved
@@ -167,13 +167,10 @@
     gobuild_component "percona-toolkit" "" "github.com/percona/percona-toolkit" "src/go/pt-pg-summary"
 
     cp -r ${tmp_dir}/go/src/github.com/hashicorp/nomad/pkg/linux_*/nomad ${binary_dir}/bin/nomad
-<<<<<<< HEAD
     cp -r ${tmp_dir}/go/src/github.com/oliver006/redis_exporter/redis_exporter ${binary_dir}/bin/valkey_exporter
 
     rm -rf ${binary_tarball}
     mkdir -p $(dirname ${binary_tarball}) || :
-=======
->>>>>>> 2e40c064
     
     # Removes pmm binary in case this is not a PR build - such as RC/GA build
     if [[ "$(basename ${root_dir})" != pmm-submodules_PR-* ]]; then
