--- conflicted
+++ resolved
@@ -128,11 +128,7 @@
 
     rm -rf ${binary_tarball}
     mkdir -p $(dirname ${binary_tarball}) || :
-<<<<<<< HEAD
-
-=======
     
->>>>>>> 52c40d09
     # Removes pmm binary in case this is not a PR build - such as RC/GA build
     if [[ "$(basename ${root_dir})" != pmm2-submodules_PR-* ]]; then
         rm -f "${binary_dir}/bin/pmm"
