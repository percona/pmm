--- conflicted
+++ resolved
@@ -15,7 +15,6 @@
 # gobuild_component() builds a specific PMM component in docker using the provided build command
 # and saves it into the binary directory `bin_dir`.
 gobuild_component() {
-<<<<<<< HEAD
   local component=$1
   local parent_component=${2:-$component}
   local extract_path=${3:-"github.com/percona/$parent_component"}
@@ -23,7 +22,7 @@
   local result_file=${5:-bin/$(basename "${component_path:-$extract_path}")}
   local src_dir=/home/builder/build/source/pmm-client-${pmm_version}
   local bin_dir=/home/builder/build/binary/pmm-client-${pmm_version}
-  local archive build_command target pmm_release_fullcommit git_dir
+  local archive build_command target pmm_release_fullcommit git_dir gssapi
   local volume_mounts="-v ${build_dir}:/home/builder/build"
   volume_mounts+=" -v pmm-submodules:/app"
   volume_mounts+=" -v pmm-gobuild:/home/builder/.cache/go-build"
@@ -50,10 +49,16 @@
     return
   fi
 
-  if [[ "${component}" =~ pmm-admin|pmm-agent ]]; then
+  if [ "${BUILD_TYPE}" = "dynamic" ]; then
+    gssapi="-gssapi"
+  fi
+
+  if [ "${component}" = pmm-admin ]; then
     build_command="NO_VCS=1 make -C /app/${git_dir}/${component_path} release"
+  elif [ "${component}" = pmm-agent ]; then
+    build_command="NO_VCS=1 make -C /app/${git_dir}/${component_path} release${gssapi:-}"
   elif [ "${component}" = mongodb_exporter ]; then
-    build_command="make -C /app/${git_dir} build"
+    build_command="make -C /app/${git_dir} build${gssapi:-}"
   elif [[ "${component}" =~ (node|mysqld|proxysql|rds|postgres|azure_metrics)_exporter ]]; then
     build_command="make -C /app/${git_dir} release"
   elif [ "${component}" = percona-toolkit ]; then
@@ -96,91 +101,6 @@
       mkdir -p ${bin_dir}/bin
 
       if [[ ${component} =~ nomad|vmagent ]]; then
-=======
-    local component=$1
-    local parent_component=${2:-$component}
-    local extract_path=${3:-"github.com/percona/$parent_component"}
-    local component_path=$4
-    local result_file=${5:-bin/$(basename ${component_path:-$extract_path})}
-
-    local volume_mounts="-v ${tmp_dir}:/home/builder/tmp -v ${tmp_dir}/go:/tmp/go"
-    volume_mounts+=" -v pmm-gobuild:/home/builder/.cache/go-build"
-    volume_mounts+=" -v pmm-gomod:/home/builder/go/pkg/mod"
-    volume_mounts+=" -v pmm-dnf:/var/cache/dnf"
-
-    # Set target for Nomad accordingly
-    local target
-    case "$(uname -m)" in
-        x86_64)
-            target="linux_amd64"
-            ;;
-        aarch64)
-            target="linux_arm64"
-            ;;
-        *)
-            echo "Unsupported architecture: $(uname -m)"
-            exit 1
-            ;;
-    esac
-
-    if [ ${component} = 'azure_metrics_exporter' ]; then
-        result_file=${result_file/_metrics/}
-    fi
-
-    if [ -x "${binary_dir}/${result_file}" ]; then
-        echo skip build
-        return
-    fi
-
-    if [ ${component} = 'pmm-admin' ]; then
-        build_command="cd /tmp/go/src/${extract_path}/${component_path} && make release"
-    elif [ ${component} = 'pmm-agent' ]; then
-        if [ "${BUILD_TYPE}" = "dynamic" ]; then
-            build_command="cd /tmp/go/src/${extract_path}/${component_path} && make release-gssapi"
-        else
-            build_command="cd /tmp/go/src/${extract_path}/${component_path} && make release"
-        fi
-    elif [ ${component} = 'mongodb_exporter' ]; then
-        if [ "${BUILD_TYPE}" = "dynamic" ]; then
-            build_command="cd /tmp/go/src/${extract_path} && make build-gssapi"
-        else
-            build_command="cd /tmp/go/src/${extract_path} && make build"
-        fi
-    elif [ ${component} = 'node_exporter' ] || [ ${component} = 'mysqld_exporter' ] || \
-         [ ${component} = 'proxysql_exporter' ] || [ ${component} = 'rds_exporter' ] || \
-         [ ${component} = 'postgres_exporter' ] || [ ${component} = 'azure_metrics_exporter' ]; then
-        build_command="cd /tmp/go/src/${extract_path} && make release"
-    elif [ ${component} = 'percona-toolkit' ]; then
-        build_command="cd /tmp/go/src/${extract_path}/${component_path} && go build -o \${binary_dir}/${result_file} ."
-    elif [ ${component} = 'nomad' ]; then
-        build_command="cd /tmp/go/src/${extract_path} && TARGETS=${target} make deps release"
-    else
-        build_command="go build -o \${binary_dir}/${result_file} ./src/${extract_path}/${component_path}"
-    fi
-    docker run --rm ${volume_mounts} ${rpmbuild_docker_image} sh -c "
-        set -o errexit
-        set -o xtrace
-        export GOOS=${GOOS:-linux}
-        export GOARCH=${GOARCH:-amd64}
-        export CGO_ENABLED=0
-        export GO111MODULE=auto
-
-        # for 'make release'
-        export PMM_RELEASE_VERSION=${full_pmm_version}
-        export PMM_RELEASE_TIMESTAMP=$(date '+%s')
-        export PMM_RELEASE_FULLCOMMIT=$(cd sources/${parent_component}/src/${extract_path} && git rev-parse HEAD)
-        export COMPONENT_VERSION=$(cd sources/${parent_component}/src/${extract_path} && git describe --abbrev=0 --always)
-        export COMPONENT_BRANCH=$(cd sources/${parent_component}/src/${extract_path} && git describe --always --contains --all)
-        export PMM_RELEASE_BRANCH=""
-        sudo chown -R builder:builder /home/builder/tmp
-
-        source_dir=/home/builder/tmp/source/pmm-client-${pmm_version}
-        binary_dir=/home/builder/tmp/binary/pmm-client-${pmm_version}
-        export PMM_RELEASE_PATH=\${binary_dir}/bin
-
-        mkdir -p \$binary_dir/bin
-
->>>>>>> 52614a7c
         mkdir -p /tmp/go/src/${extract_path}
         tar -C /tmp/go/src/${extract_path} --strip-components=1 -zxpf ${src_dir}/${archive}
       fi
@@ -204,7 +124,6 @@
 }
 
 main() {
-<<<<<<< HEAD
   local pmm_commit=$(git -C "${bin_dir}" rev-parse --short HEAD)
   local noxattrs
 
@@ -239,6 +158,7 @@
   copy_component "mysqld_exporter" "queries-mysqld-group-replication.yml"
   copy_component "postgres_exporter" "example-queries-postgres.yml"
   copy_component "postgres_exporter" "queries-postgres-uptime.yml"
+  copy_component "postgres_exporter" "queries-hr.yaml"
   copy_component "postgres_exporter" "queries-mr.yaml"
   copy_component "postgres_exporter" "queries-lr.yaml"
   copy_component "percona-toolkit" "bin/pt-summary"
@@ -273,60 +193,16 @@
       echo -n "${s3_tarball_url}" > "${build_dir}/S3_TARBALL_URL"
     fi
   fi
-=======
-    rm -rf "${binary_dir}"
-    extract_source_tarball
-
-    gobuild_component "vmagent" "" "github.com/VictoriaMetrics/VictoriaMetrics" "app/vmagent"
-    gobuild_component "nomad" "" "github.com/hashicorp/nomad"
-    gobuild_component "node_exporter" "" "github.com/prometheus/node_exporter"
-    gobuild_component "mysqld_exporter"
-    gobuild_component "postgres_exporter" "" "" "cmd/postgres_exporter"
-    gobuild_component "mongodb_exporter"
-    gobuild_component "proxysql_exporter"
-    gobuild_component "rds_exporter"
-    gobuild_component "azure_metrics_exporter"
-
-    gobuild_component "pmm-admin" "pmm" "" "admin"
-    gobuild_component "pmm-agent" "pmm" "" "agent"
-
-    echo ${pmm_version} > ${binary_dir}/VERSION
-
-    copy_component "pmm" "build/packages/rpm/client" "rpm"
-    copy_component "pmm" "build/packages/config" "config"
-    copy_component "pmm" "build/packages/deb" "debian"
-    copy_component "pmm" "build/scripts/install_tarball" "install_tarball"
-    copy_component "node_exporter" "example.prom"
-    copy_component "mysqld_exporter" "queries-mysqld.yml"
-    copy_component "mysqld_exporter" "queries-mysqld-group-replication.yml"
-    copy_component "postgres_exporter" "example-queries-postgres.yml"
-    copy_component "postgres_exporter" "queries-postgres-uptime.yml"
-    copy_component "postgres_exporter" "queries-hr.yml"
-    copy_component "postgres_exporter" "queries-mr.yaml"
-    copy_component "postgres_exporter" "queries-lr.yaml"
-
-    copy_component "percona-toolkit" "bin/pt-summary"
-    copy_component "percona-toolkit" "bin/pt-mysql-summary"
-    gobuild_component "percona-toolkit" "" "github.com/percona/percona-toolkit" "src/go/pt-mongodb-summary"
-    gobuild_component "percona-toolkit" "" "github.com/percona/percona-toolkit" "src/go/pt-pg-summary"
-
-    cp -r ${tmp_dir}/go/src/github.com/hashicorp/nomad/pkg/linux_*/nomad ${binary_dir}/bin/nomad
-    
-    # Removes pmm binary in case this is not a PR build - such as RC/GA build
-    if [[ "$(basename ${root_dir})" != pmm-submodules_PR-* ]]; then
-        rm -f "${binary_dir}/bin/pmm"
-    fi
-
-    if [[ "${BUILD_TYPE}" = "dynamic" ]]; then
-        rm -f ${dynamic_binary_tarball}
-        mkdir -p $(dirname ${dynamic_binary_tarball}) || :
-        tar -C $(dirname ${binary_dir}) -zcpf ${dynamic_binary_tarball} $(basename ${binary_dir})
-    else
-        rm -rf ${binary_tarball}
-        mkdir -p $(dirname ${binary_tarball}) || :
-        tar -C $(dirname ${binary_dir}) -zcpf ${binary_tarball} $(basename ${binary_dir})
-    fi
->>>>>>> 52614a7c
+
+  # if [ "${BUILD_TYPE}" = "dynamic" ]; then
+  #     rm -f "${dynamic_binary_tarball}"
+  #     mkdir -p "$(dirname ${dynamic_binary_tarball})" || :
+  #     tar -C "$(dirname ${binary_dir})" -zcpf "${dynamic_binary_tarball}" "$(basename ${binary_dir})"
+  # else
+  #     rm -rf "${binary_tarball}"
+  #     mkdir -p "$(dirname ${binary_tarball})" || :
+  #     tar -C "$(dirname ${binary_dir})" -zcpf "${binary_tarball}" "$(basename ${binary_dir})"
+  # fi  
 }
 
 main
