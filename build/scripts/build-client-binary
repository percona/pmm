--- conflicted
+++ resolved
@@ -122,11 +122,6 @@
     gobuild_component "proxysql_exporter"
     gobuild_component "rds_exporter"
     gobuild_component "azure_metrics_exporter"
-<<<<<<< HEAD
-    gobuild_component "clickhouse_exporter" "" "github.com/Percona-Lab/clickhouse_exporter"
-=======
-
->>>>>>> 9f00573e
     gobuild_component "pmm-admin" "pmm" "" "admin"
     gobuild_component "pmm-agent" "pmm" "" "agent"
 
