#!/bin/bash
set -o errexit

git submodule update --init --jobs 10
git submodule status

if [ -s ci.yml ]; then
<<<<<<< HEAD
=======
    if [ -f /home/ec2-user/venv/bin/activate ]; then
        source /home/ec2-user/venv/bin/activate
    fi
>>>>>>> 9f00573e
    python3 ci.py
    cat .git-sources
    . ./.git-sources
else
<<<<<<< HEAD
    # Define variables
    pmm_commit=$(git submodule status | grep 'sources/pmm/src' | awk -F ' ' '{print $1}')
    pmm_branch=$(git config -f .gitmodules submodule.pmm.branch)
    pmm_url=$(git config -f .gitmodules submodule.pmm.url)
    pmm_qa_branch=$(git config -f .gitmodules submodule.pmm-qa.branch)
    pmm_qa_commit=$(git submodule status | grep 'pmm-qa' | awk -F ' ' '{print $1}')
    pmm_ui_tests_branch=$(git config -f .gitmodules submodule.pmm-ui-tests.branch)
    pmm_ui_tests_commit=$(git submodule status | grep 'pmm-ui-tests' | awk -F ' ' '{print $1}')
fi

fb_commit_sha=$(git rev-parse HEAD)
echo $fb_commit_sha > fbCommitSha
echo $pmm_commit > apiCommitSha
echo $pmm_branch > apiBranch
echo $pmm_url > apiURL
echo $pmm_qa_branch > pmmQABranch
echo $pmm_qa_commit > pmmQACommitSha
echo $pmm_ui_tests_branch > pmmUITestBranch
echo $pmm_ui_tests_commit > pmmUITestsCommitSha
=======
    # Define variables using git queries, i.e. w/o python
    pmm_commit=$(git submodule status | grep 'sources/pmm/src' | awk -F ' ' '{print $1}')
    echo $pmm_commit > apiCommitSha
    pmm_branch=$(git config -f .gitmodules submodule.pmm.branch)
    echo $pmm_branch > apiBranch
    pmm_url=$(git config -f .gitmodules submodule.pmm.url)
    echo $pmm_url > apiURL
    pmm_qa_branch=$(git config -f .gitmodules submodule.pmm-qa.branch)
    echo $pmm_qa_branch > pmmQABranch
    pmm_qa_commit=$(git submodule status | grep 'pmm-qa' | awk -F ' ' '{print $1}')
    echo $pmm_qa_commit > pmmQACommitSha
    pmm_ui_tests_branch=$(git config -f .gitmodules submodule.pmm-ui-tests.branch)
    echo $pmm_ui_tests_branch > pmmUITestBranch
    pmm_ui_tests_commit=$(git submodule status | grep 'pmm-ui-tests' | awk -F ' ' '{print $1}')
    echo $pmm_ui_tests_commit > pmmUITestsCommitSha
fi

fb_commit_sha=$(git rev-parse HEAD)
echo $fb_commit_sha > fbCommitSha
>>>>>>> 9f00573e
<|MERGE_RESOLUTION|>--- conflicted
+++ resolved
@@ -5,17 +5,13 @@
 git submodule status
 
 if [ -s ci.yml ]; then
-<<<<<<< HEAD
-=======
     if [ -f /home/ec2-user/venv/bin/activate ]; then
         source /home/ec2-user/venv/bin/activate
     fi
->>>>>>> 9f00573e
     python3 ci.py
     cat .git-sources
     . ./.git-sources
 else
-<<<<<<< HEAD
     # Define variables
     pmm_commit=$(git submodule status | grep 'sources/pmm/src' | awk -F ' ' '{print $1}')
     pmm_branch=$(git config -f .gitmodules submodule.pmm.branch)
@@ -34,25 +30,4 @@
 echo $pmm_qa_branch > pmmQABranch
 echo $pmm_qa_commit > pmmQACommitSha
 echo $pmm_ui_tests_branch > pmmUITestBranch
-echo $pmm_ui_tests_commit > pmmUITestsCommitSha
-=======
-    # Define variables using git queries, i.e. w/o python
-    pmm_commit=$(git submodule status | grep 'sources/pmm/src' | awk -F ' ' '{print $1}')
-    echo $pmm_commit > apiCommitSha
-    pmm_branch=$(git config -f .gitmodules submodule.pmm.branch)
-    echo $pmm_branch > apiBranch
-    pmm_url=$(git config -f .gitmodules submodule.pmm.url)
-    echo $pmm_url > apiURL
-    pmm_qa_branch=$(git config -f .gitmodules submodule.pmm-qa.branch)
-    echo $pmm_qa_branch > pmmQABranch
-    pmm_qa_commit=$(git submodule status | grep 'pmm-qa' | awk -F ' ' '{print $1}')
-    echo $pmm_qa_commit > pmmQACommitSha
-    pmm_ui_tests_branch=$(git config -f .gitmodules submodule.pmm-ui-tests.branch)
-    echo $pmm_ui_tests_branch > pmmUITestBranch
-    pmm_ui_tests_commit=$(git submodule status | grep 'pmm-ui-tests' | awk -F ' ' '{print $1}')
-    echo $pmm_ui_tests_commit > pmmUITestsCommitSha
-fi
-
-fb_commit_sha=$(git rev-parse HEAD)
-echo $fb_commit_sha > fbCommitSha
->>>>>>> 9f00573e
+echo $pmm_ui_tests_commit > pmmUITestsCommitSha