--- conflicted
+++ resolved
@@ -194,11 +194,7 @@
     local PR_NUMBER
     PR_NUMBER=$(git ls-remote origin 'refs/pull/*/head' | grep "${FB_COMMIT}" | awk -F'/' '{print $3}')
     if [ -z "$PR_NUMBER" ]; then
-<<<<<<< HEAD
       PR_NUMBER=$(echo "$BRANCH_NAME" | sed -E "s/^(PMM-[0-9]{1,5}).*/\1/i")
-=======
-      PR_NUMBER=$(echo "$BRANCH_NAME" | sed -E "s/^(PMM-[0-9]{1,5})(.*)/\1/i")
->>>>>>> ed8a2eee
     fi
 
     local TAG
@@ -366,13 +362,10 @@
 
 copy_build_scripts() {
   local SCRIPTS_DIR="build"
-<<<<<<< HEAD
   local CURDIR="$PWD"
 
   # This is needed to speed up testing this very script.
   [ -n "${CI:-}" ] && return 0
-=======
->>>>>>> ed8a2eee
 
   if [ ! -d "$SCRIPTS_DIR" ]; then
     print_error "could not find the '$SCRIPTS_DIR' directory, exiting..."
@@ -380,7 +373,6 @@
   fi
 
   echo
-<<<<<<< HEAD
   echo "Syncing the build scripts with pmm-submodules docker volume..."
   docker run --rm \
     --platform="$PLATFORM" \
@@ -393,10 +385,6 @@
   echo
   echo "Copying build scripts to $SUBMODULES..."
   rsync -v -a --delete "$SCRIPTS_DIR/" "$SUBMODULES/sources/pmm/src/github.com/percona/pmm/build/"
-=======
-  echo "Copying build scripts to $SUBMODULES ..."
-  rsync -a --delete "$SCRIPTS_DIR/" "$SUBMODULES/sources/pmm/src/github.com/percona/pmm/build/"
->>>>>>> ed8a2eee
 }
 
 check_volumes() {
