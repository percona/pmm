##################### Grafana Configuration #####################
# Only changed settings. You can find default settings in /usr/share/grafana/conf/defaults.ini

#################################### Database ####################################
[database]
# You can configure the database connection by specifying type, host, name, user and password
# as separate properties or as on string using the url properties.

# Either "mysql", "postgres" or "sqlite3", it's your choice
type = postgres
host = localhost
user = grafana
# If the password contains # or ; you have to wrap it with triple quotes. Ex """#password;"""
password = grafana

[paths]
# Directory where grafana will automatically scan and look for plugins
plugins = /srv/grafana/plugins
# Directory where grafana can store logs
logs = /srv/logs
# Path to where grafana can store temp files, sessions, and the sqlite3 db (if that is used)
data = /srv/grafana

#################################### Logging ##########################
[log]
# Either "console", "file", "syslog". Default is console and file
mode = console

# For "console" mode only
[log.console]
# log line format, valid options are text, console and json
format = console

#################################### Server ####################################
[server]
# enable gzip
enable_gzip = true
# The full public facing url
root_url = https://%(domain)s/graph
# Serve Grafana from subpath specified in `root_url` setting. By default it is set to false for compatibility reasons.
serve_from_sub_path = true

#################################### Snapshots ###########################
[snapshots]
# snapshot sharing options
external_enabled = true
external_snapshot_url = https://snapshots-g710.percona.com
external_snapshot_name = Share with Percona

#################################### Dashboards History ##################
[dashboards]
# Path to the default home dashboard. If this value is empty, then Grafana uses StaticRootPath + "dashboards/home.json"
default_home_dashboard_path = /usr/share/percona-dashboards/panels/pmm-app/dist/dashboards/Insight/Home_Dashboard.json

#################################### Users ###############################
[users]
# Path to a custom home page. Users are only redirected to this if the default home dashboard is used. It should match a frontend route and contain a leading slash.
home_page = /d/pmm-home/home-dashboard

#################################### Anonymous Auth ######################
[auth.anonymous]
# enable anonymous access
enabled = false

# This allows to avoid conflict with grafana proper.
[auth]
login_cookie_name = pmm_session

# No need to check for grafana updates.
[analytics]
check_for_updates = false

# Increase the reindex interval from 5m to 15m.
[search]
full_reindex_interval = 15m

[unified_alerting]
enabled = true

[plugins]
# Enter a comma-separated list of plugin identifiers to identify plugins that are allowed to be loaded even if they lack a valid signature.
allow_loading_unsigned_plugins = grafana-polystat-panel,pmm-app,pmm-check-panel-home,pmm-update,pmm-qan-app-panel,pmm-pt-summary-panel,pmm-pt-summary-datasource,pmm-compat-app

[feature_toggles]
# there are currently two ways to enable feature toggles in the `grafana.ini`.
# you can either pass an array of feature you want to enable to the `enable` field or
# configure each toggle by setting the name of the toggle to true/false. Toggles set to true/false
# will take precedence over toggles in the `enable` list.

# enable = feature1,feature2
enable = savedItems,panelTitleSearch

# The new prometheus visual query builder
promQueryBuilder = true

# The new loki visual query builder
lokiQueryBuilder = true

# Experimental Explore to Dashboard workflow
explore2Dashboard = true

# Experimental Command Palette
commandPalette = true

# Use dynamic labels in CloudWatch datasource
cloudWatchDynamicLabels = true

# Hide Angular deprecation warning on UI
angularDeprecationUI = false

<<<<<<< HEAD
[security]
# Enable inclusion of grafana into an iframe
allow_embedding=true
=======
# Hide "Migrate to Grafana Cloud" option
onPremToCloudMigrations = false
>>>>>>> d331ad47

#################################### Support Bundles #####################################
[support_bundles]
# Enable support bundle creation (default: true)
enabled = false<|MERGE_RESOLUTION|>--- conflicted
+++ resolved
@@ -108,14 +108,13 @@
 # Hide Angular deprecation warning on UI
 angularDeprecationUI = false
 
-<<<<<<< HEAD
+
+# Hide "Migrate to Grafana Cloud" option
+onPremToCloudMigrations = false
+
 [security]
 # Enable inclusion of grafana into an iframe
-allow_embedding=true
-=======
-# Hide "Migrate to Grafana Cloud" option
-onPremToCloudMigrations = false
->>>>>>> d331ad47
+allow_embedding = true
 
 #################################### Support Bundles #####################################
 [support_bundles]
