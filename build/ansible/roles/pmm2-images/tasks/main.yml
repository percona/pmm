--- conflicted
+++ resolved
@@ -39,12 +39,7 @@
 
 - name: Copy el7 files to RPMS_7 and remaining to both directories
   become: yes
-  become_user: root
-<<<<<<< HEAD
   command: "find /tmp/RPMS -maxdepth 1 -type f -name '*.el7*' -exec mv {} /tmp/RPMS_7/ \\; || true"
-=======
-  command: "find /tmp/RPMS -maxdepth 1 -type f -name '*.el7*' -exec mv {} /tmp/RPMS_7/ \\;"
->>>>>>> 797bec4e
   when: (ansible_distribution == 'OracleLinux' or ansible_distribution == 'AlmaLinux') and ansible_distribution_major_version == '9'
 
 - name: Move el9 files to RPMS_9
