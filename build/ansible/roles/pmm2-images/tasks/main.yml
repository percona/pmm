---
- name: Install the GPG key for repo.percona.com
  rpm_key:
    state: present
    key: https://downloads.percona.com/downloads/RPM-GPG-KEY-percona

- name: Packages                   | Add PMM2 Server YUM repository for EL7
  when:
    - ansible_distribution == "CentOS"
    - ansible_distribution_major_version == "7"
  yum_repository:
    name: pmm2-server
    description: PMM Server YUM repository - x86_64
    baseurl: https://repo.percona.com/pmm2-components/yum/{{ pmm2_server_repo }}/7/RPMS/x86_64/
    gpgcheck: yes
    enabled: yes
    gpgkey: file:///etc/pki/rpm-gpg/PERCONA-PACKAGING-KEY

- name: Packages                   | Add PMM2 Server YUM repository for EL9
  when:
    - ansible_distribution == "OracleLinux"
    - ansible_distribution_major_version == "9"
  yum_repository:
    name: pmm2-server
    description: PMM Server YUM repository - x86_64
    baseurl: https://repo.percona.com/pmm2-components/yum/{{ pmm2_server_repo }}/9/RPMS/x86_64/
    gpgcheck: yes
    enabled: yes
    gpgkey: file:///etc/pki/rpm-gpg/PERCONA-PACKAGING-KEY

# local yum repo for building of pmm server docker image in autobuild jobs
- name: PMM                        | Add local YUM repository
  when: ansible_virtualization_type == "docker"
  yum_repository:
    name: local
    description: Local YUM repository - x86_64
    baseurl: file:///tmp/RPMS
    gpgcheck: no
    enabled: no

# we use it for pmm-client (TODO we'll need switch to pmm-client client repo)
# To workaround the package's incompatibility with RHEL9, we have to ignore errors :(
# Error: `Failed to validate GPG signature for percona-release-1.0-27.noarch`
# Despite the error, this will still install the repo and the GPG key
- name: Packages                   | Install percona-release rpm
  yum:
    name: https://repo.percona.com/yum/percona-release-latest.noarch.rpm
    state: installed
  ignore_errors: True

- name: Packages                   | Update OS
  yum:
    name: "*"
    state: latest
    exclude: "ansible*"
    disablerepo: percona-release-x86_64

- name: Packages                   | Install OS tools for EL7
  when:
    - ansible_distribution == "CentOS"
    - ansible_distribution_major_version == "7"
  yum:
    name:
      - python2-pip
      - rsync

- name: Packages                   | Install OS tools for EL9
  when:
    - ansible_distribution == "OracleLinux"
    - ansible_distribution_major_version == "9"
  yum:
    name:
      - python3-pip
      - rsync
      - libsqlite3x-devel # package does not come pre-installed on EL9

- name: Create users for non-docker images          | Create users
  user:
    name: "pmm"
  when: ansible_virtualization_type != "docker"

- name: Create users and groups in docker container
  block:
    - name: Ensure groups exist with correct gid
      group:
        name: "{{ item.name }}"
        gid: "{{ item.gid }}"
      loop:
        - { name: pmm, gid: 1000 }
        - { name: nginx, gid: 899 }
        - { name: grafana, gid: 898 }
        - { name: clickhouse, gid: 897 }
        - { name: pmm-agent, gid: 896 }

    - name: Create users              | Create users
      user:
<<<<<<< HEAD
        name: "{{ item.name }}"
        uid: "{{ item.uid }}"
        home: "{{ item.home }}"
        comment: "{{ item.comment }}"
        shell: "{{ item.shell }}"
        group: "{{ item.group }}"
      loop:
        - { name: pmm, uid: 1000, comment: "PMM Server", shell: "/bin/false", home: "/home/pmm", group: pmm, }
        - { name: nginx, uid: 899, comment: "nginx user", shell: "/sbin/nologin", home: "/var/cache/nginx", group: nginx, }
        - { name: grafana, uid: 898, comment: "Grafana Dashboard", shell: "/sbin/nologin", home: "/etc/grafana", group: grafana, }
        - { name: clickhouse, uid: 897, comment: "Clickhouse server", shell: "/sbin/nologin", home: "/var/lib/clickhouse", group: clickhouse, }
        - { name: pmm-agent, uid: 896, comment: "pmm-agent", shell: "/bin/false", home: "/usr/local/percona/", group: pmm-agent, }
  when: ansible_virtualization_type == "docker"

- name: Create directories        | Create dirs
  file: path={{ item }} state=directory owner=pmm group=pmm
  with_items:
    - /srv/prometheus/data
    - /srv/prometheus/rules
    - /srv/alertmanager/data

- name: Create directories        | Create dirs
  file:
    path: /srv/logs
    state: directory
    owner: pmm
    group: pmm
    mode: "0775"

- name: Create dirs                | Create dirs
  when: ansible_virtualization_type == "docker"
  file: path={{ item }} state=directory
  with_items:
    - /var/lib/cloud/scripts/per-once
    - /var/lib/cloud/scripts/per-boot

- name: Install supervisord
  include_role:
    name: supervisord-init

- name: Install RPMs               | Install RPMs for PMM2 server
  yum:
    name:
      - percona-grafana
      - percona-victoriametrics
      - percona-qan-api2
      - percona-dashboards
      - percona-alertmanager
      - pmm-managed
      - pmm-update
      - dbaas-controller
      - dbaas-tools
      - pmm-dump
    state: installed
    # line below is sed'ed by build-server-docker script
    enablerepo: "pmm2-server"

- name: PMM                        | Enable repo for pmm2-client
  command: percona-release enable {{ pmm_client_repos }}

- name: Install RPMs               | Install pmm2-client rpm
  yum:
    name:
      - pmm2-client
    state: installed
    enablerepo: "{{ pmm_client_repo_name }}"

- name: Disable pmm-agent service | Disable pmm-agent
  when: ansible_virtualization_type != "docker"
  service: name=pmm-agent state=stopped enabled=no

- name: Create tmp dirs           | Create tmp dirs
  when: ansible_virtualization_type != "docker"
  command: /usr/bin/systemd-tmpfiles --create --remove --boot --exclude-prefix=/dev

- name: Copy grafana.ini file for the first run
  copy:
    src: grafana.ini
    dest: /etc/supervisord.d/grafana.ini
    mode: "0644"
=======
        name: "pmm"
      when: ansible_virtualization_type != "docker"

    - name: Create users and groups in docker container
      block:
        - name: Ensure groups exist with correct gid
          group:
            name: "{{ item.name }}"
            gid: "{{ item.gid }}"
          loop:
            - { name: pmm, gid: 1000 }
            - { name: nginx, gid: 998 }
            - { name: grafana, gid: 996 }
            - { name: clickhouse, gid: 995 }
            - { name: pmm-agent, gid: 994 }

        - name: Create users              | Create users
          user:
            name: "{{ item.name }}"
            uid: "{{ item.uid }}"
            home: "{{ item.home }}"
            comment: "{{ item.comment }}"
            shell: "{{ item.shell }}"
            group: "{{ item.group }}"
          loop:
            - { name: pmm, uid: 1000, comment: "PMM Server", shell: "/bin/false", home: "/home/pmm", group: pmm }
            - { name: nginx, uid: 999, comment: "nginx user", shell: "/sbin/nologin", home: "/var/cache/nginx", group: nginx }
            - { name: grafana, uid: 998, comment: "Grafana Dashboard", shell: "/sbin/nologin", home: "/etc/grafana", group: grafana }
            - { name: clickhouse, uid: 997, comment: "Clickhouse server", shell: "/sbin/nologin", home: "/var/lib/clickhouse", group: clickhouse }
            - { name: pmm-agent, uid: 996, comment: "pmm-agent", shell: "/bin/false", home: "/usr/local/percona/", group: pmm-agent }
      when: ansible_virtualization_type == "docker"

    - name: Create directories        | Create dirs
      file: path={{ item }} state=directory owner=pmm group=pmm
      with_items:
        - /srv/prometheus/data
        - /srv/prometheus/rules
        - /srv/alertmanager/data

    - name: Create directories        | Create dirs
      file:
        path: /srv/logs
        state: directory
        owner: pmm
        group: pmm
        mode: '0775'

    - name: Create dirs                | Create dirs
      when: ansible_virtualization_type == "docker"
      file: path={{ item }} state=directory
      with_items:
        - /var/lib/cloud/scripts/per-once
        - /var/lib/cloud/scripts/per-boot

    - name: Install supervisord
      include_role:
        name: supervisord-init

    - name: Install RPMs               | Install RPMs for PMM2 server
      yum:
        name:
          - percona-grafana
          - percona-victoriametrics
          - percona-qan-api2
          - percona-dashboards
          - percona-alertmanager
          - pmm-managed
          - pmm-update
          - dbaas-controller
          - dbaas-tools
          - pmm-dump
          - vmproxy
        state: installed
        # line below is sed'ed by build-server-docker script
        enablerepo: "pmm2-server"

    - name: PMM                        | Enable repo for pmm2-client
      command: percona-release enable {{ pmm_client_repos }}

    - name: Install RPMs               | Install pmm2-client rpm
      yum:
        name:
          - pmm2-client
        state: installed
        enablerepo: "{{ pmm_client_repo_name }}"

    - name: Disable pmm-agent service | Disable pmm-agent
      when: ansible_virtualization_type != "docker"
      service: name=pmm-agent state=stopped enabled=no

    - name: Create tmp dirs           | Create tmp dirs
      when: ansible_virtualization_type != "docker"
      command: /usr/bin/systemd-tmpfiles --create --remove --boot --exclude-prefix=/dev

    - name: Copy grafana.ini file for the first run
      copy:
        src: grafana.ini
        dest: /etc/supervisord.d/grafana.ini
        mode: '0644'
>>>>>>> f841ed35
<|MERGE_RESOLUTION|>--- conflicted
+++ resolved
@@ -1,181 +1,80 @@
 ---
-- name: Install the GPG key for repo.percona.com
-  rpm_key:
-    state: present
-    key: https://downloads.percona.com/downloads/RPM-GPG-KEY-percona
+    - name: Install the GPG key for repo.percona.com
+      rpm_key:
+      state: present
+      key: https://downloads.percona.com/downloads/RPM-GPG-KEY-percona
 
-- name: Packages                   | Add PMM2 Server YUM repository for EL7
-  when:
-    - ansible_distribution == "CentOS"
-    - ansible_distribution_major_version == "7"
-  yum_repository:
-    name: pmm2-server
-    description: PMM Server YUM repository - x86_64
-    baseurl: https://repo.percona.com/pmm2-components/yum/{{ pmm2_server_repo }}/7/RPMS/x86_64/
-    gpgcheck: yes
-    enabled: yes
-    gpgkey: file:///etc/pki/rpm-gpg/PERCONA-PACKAGING-KEY
+    - name: Packages                   | Add PMM2 Server YUM repository for EL7
+      yum_repository:
+        name: pmm2-server
+        description: PMM Server YUM repository - x86_64
+        baseurl: https://repo.percona.com/pmm2-components/yum/{{ pmm2_server_repo }}/7/RPMS/x86_64/
+        gpgcheck: yes
+        enabled: yes
+        gpgkey: file:///etc/pki/rpm-gpg/PERCONA-PACKAGING-KEY
 
-- name: Packages                   | Add PMM2 Server YUM repository for EL9
-  when:
-    - ansible_distribution == "OracleLinux"
-    - ansible_distribution_major_version == "9"
-  yum_repository:
-    name: pmm2-server
-    description: PMM Server YUM repository - x86_64
-    baseurl: https://repo.percona.com/pmm2-components/yum/{{ pmm2_server_repo }}/9/RPMS/x86_64/
-    gpgcheck: yes
-    enabled: yes
-    gpgkey: file:///etc/pki/rpm-gpg/PERCONA-PACKAGING-KEY
+    - name: Packages                   | Add PMM2 Server YUM repository for EL9
+      when:
+        - ansible_distribution == "OracleLinux"
+        - ansible_distribution_major_version == "9"
+      yum_repository:
+        name: pmm2-server
+        description: PMM Server YUM repository - x86_64
+        baseurl: https://repo.percona.com/pmm2-components/yum/{{ pmm2_server_repo }}/9/RPMS/x86_64/
+        gpgcheck: yes
+        enabled: yes
+        gpgkey: file:///etc/pki/rpm-gpg/PERCONA-PACKAGING-KEY
 
-# local yum repo for building of pmm server docker image in autobuild jobs
-- name: PMM                        | Add local YUM repository
-  when: ansible_virtualization_type == "docker"
-  yum_repository:
-    name: local
-    description: Local YUM repository - x86_64
-    baseurl: file:///tmp/RPMS
-    gpgcheck: no
-    enabled: no
+    # local yum repo for building of pmm server docker image in autobuild jobs
+    - name: PMM                        | Add local YUM repository
+      when: ansible_virtualization_type == "docker"
+      yum_repository:
+        name: local
+        description: Local YUM repository - x86_64
+        baseurl: file:///tmp/RPMS
+        gpgcheck: no
+        enabled: no
 
-# we use it for pmm-client (TODO we'll need switch to pmm-client client repo)
-# To workaround the package's incompatibility with RHEL9, we have to ignore errors :(
-# Error: `Failed to validate GPG signature for percona-release-1.0-27.noarch`
-# Despite the error, this will still install the repo and the GPG key
-- name: Packages                   | Install percona-release rpm
-  yum:
-    name: https://repo.percona.com/yum/percona-release-latest.noarch.rpm
-    state: installed
-  ignore_errors: True
+    # we use it for pmm-client (TODO we'll need switch to pmm-client client repo)
+    - name: Packages                   | Install percona-release rpm
+      yum:
+        name: https://repo.percona.com/yum/percona-release-latest.noarch.rpm
+        state: installed
+        ignore_errors: True
 
-- name: Packages                   | Update OS
-  yum:
-    name: "*"
-    state: latest
-    exclude: "ansible*"
-    disablerepo: percona-release-x86_64
+    - name: Packages                   | Update OS
+      yum:
+        name: '*'
+        state: latest
+        exclude: 'ansible'
+        disablerepo: percona-release-x86_64
 
-- name: Packages                   | Install OS tools for EL7
-  when:
-    - ansible_distribution == "CentOS"
-    - ansible_distribution_major_version == "7"
-  yum:
-    name:
-      - python2-pip
-      - rsync
+    - name: Packages                   | Install OS tools for EL7
+      when:
+        - ansible_distribution == "CentOS"
+        - ansible_distribution_major_version == "7"
+      yum:
+        name:
+          - python2-pip
+          - rsync
 
-- name: Packages                   | Install OS tools for EL9
-  when:
-    - ansible_distribution == "OracleLinux"
-    - ansible_distribution_major_version == "9"
-  yum:
-    name:
-      - python3-pip
-      - rsync
-      - libsqlite3x-devel # package does not come pre-installed on EL9
-
-- name: Create users for non-docker images          | Create users
-  user:
-    name: "pmm"
-  when: ansible_virtualization_type != "docker"
-
-- name: Create users and groups in docker container
-  block:
-    - name: Ensure groups exist with correct gid
-      group:
-        name: "{{ item.name }}"
-        gid: "{{ item.gid }}"
-      loop:
-        - { name: pmm, gid: 1000 }
-        - { name: nginx, gid: 899 }
-        - { name: grafana, gid: 898 }
-        - { name: clickhouse, gid: 897 }
-        - { name: pmm-agent, gid: 896 }
-
-    - name: Create users              | Create users
+    - name: Packages                   | Install OS tools for EL9
+      when:
+        - ansible_distribution == "OracleLinux"
+        - ansible_distribution_major_version == "9"
+      yum:
+        name:
+          - python3-pip
+          - rsync
+          - libsqlite3x-devel # package does not come pre-installed on EL9
+    
+    - name: Create users for non-docker images          | Create users
       user:
-<<<<<<< HEAD
-        name: "{{ item.name }}"
-        uid: "{{ item.uid }}"
-        home: "{{ item.home }}"
-        comment: "{{ item.comment }}"
-        shell: "{{ item.shell }}"
-        group: "{{ item.group }}"
-      loop:
-        - { name: pmm, uid: 1000, comment: "PMM Server", shell: "/bin/false", home: "/home/pmm", group: pmm, }
-        - { name: nginx, uid: 899, comment: "nginx user", shell: "/sbin/nologin", home: "/var/cache/nginx", group: nginx, }
-        - { name: grafana, uid: 898, comment: "Grafana Dashboard", shell: "/sbin/nologin", home: "/etc/grafana", group: grafana, }
-        - { name: clickhouse, uid: 897, comment: "Clickhouse server", shell: "/sbin/nologin", home: "/var/lib/clickhouse", group: clickhouse, }
-        - { name: pmm-agent, uid: 896, comment: "pmm-agent", shell: "/bin/false", home: "/usr/local/percona/", group: pmm-agent, }
-  when: ansible_virtualization_type == "docker"
-
-- name: Create directories        | Create dirs
-  file: path={{ item }} state=directory owner=pmm group=pmm
-  with_items:
-    - /srv/prometheus/data
-    - /srv/prometheus/rules
-    - /srv/alertmanager/data
-
-- name: Create directories        | Create dirs
-  file:
-    path: /srv/logs
-    state: directory
-    owner: pmm
-    group: pmm
-    mode: "0775"
-
-- name: Create dirs                | Create dirs
-  when: ansible_virtualization_type == "docker"
-  file: path={{ item }} state=directory
-  with_items:
-    - /var/lib/cloud/scripts/per-once
-    - /var/lib/cloud/scripts/per-boot
-
-- name: Install supervisord
-  include_role:
-    name: supervisord-init
-
-- name: Install RPMs               | Install RPMs for PMM2 server
-  yum:
-    name:
-      - percona-grafana
-      - percona-victoriametrics
-      - percona-qan-api2
-      - percona-dashboards
-      - percona-alertmanager
-      - pmm-managed
-      - pmm-update
-      - dbaas-controller
-      - dbaas-tools
-      - pmm-dump
-    state: installed
-    # line below is sed'ed by build-server-docker script
-    enablerepo: "pmm2-server"
-
-- name: PMM                        | Enable repo for pmm2-client
-  command: percona-release enable {{ pmm_client_repos }}
-
-- name: Install RPMs               | Install pmm2-client rpm
-  yum:
-    name:
-      - pmm2-client
-    state: installed
-    enablerepo: "{{ pmm_client_repo_name }}"
-
-- name: Disable pmm-agent service | Disable pmm-agent
-  when: ansible_virtualization_type != "docker"
-  service: name=pmm-agent state=stopped enabled=no
-
-- name: Create tmp dirs           | Create tmp dirs
-  when: ansible_virtualization_type != "docker"
-  command: /usr/bin/systemd-tmpfiles --create --remove --boot --exclude-prefix=/dev
-
-- name: Copy grafana.ini file for the first run
-  copy:
-    src: grafana.ini
-    dest: /etc/supervisord.d/grafana.ini
-    mode: "0644"
-=======
+        name: "pmm"
+      when: ansible_virtualization_type != "docker"
+    
+    - name: Create users for non-docker images          | Create users
+      user:
         name: "pmm"
       when: ansible_virtualization_type != "docker"
 
@@ -274,5 +173,4 @@
       copy:
         src: grafana.ini
         dest: /etc/supervisord.d/grafana.ini
-        mode: '0644'
->>>>>>> f841ed35
+        mode: '0644'