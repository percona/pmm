--- conflicted
+++ resolved
@@ -110,16 +110,6 @@
       proxy_set_header X-Original-Method $request_method;
     }
 
-<<<<<<< HEAD
-=======
-    # AWS setup wizard
-    location /setup {
-      auth_request off;
-
-      alias /usr/share/percona-dashboards/setup-page;
-      try_files $uri /index.html break;
-    }
-
     # PMM UI
     location /pmm-ui {
       # Will redirect on FE to login page if user is not authenticated
@@ -129,7 +119,6 @@
       try_files $uri /index.html break;
     }
 
->>>>>>> 0ac861d8
     # Grafana
     rewrite ^/$ $scheme://$http_host/graph/;
     rewrite ^/graph$ /graph/;
