--- conflicted
+++ resolved
@@ -1,5 +1,5 @@
 ---
-# This playbook is used in the post-build phase for all pmm2 images (AMI/OVF/Docker).
+# This playbook is used as a post build actions for all pmm2 images (AMI/OVF/Docker).
 
 - hosts: localhost
   become: yes
@@ -9,7 +9,7 @@
     pmm_client_repos_final: "original release"
 
   tasks:
-    # pmm-managed checks when /srv/pmm-distribution exists, that it contains "docker", "ovf" or "ami" (all lowercase)
+    # pmm-managed checks that if /srv/pmm-distribution exist, it contains "docker", "ovf", or "ami" (all lowercase)
     - name: Detect distribution        | Create '/srv/pmm-distribution' file for Docker
       when: ansible_virtualization_type == "docker"
       copy:
@@ -41,11 +41,8 @@
     - name: Disable repo               | Disable testing repo for pmm2-client
       command: percona-release disable {{ pmm_client_repos }}
 
-    # We don't want to enable the release repo for pmm2-client on OracleLinux
-    # since no update functionality is supported for it.
     - name: Enable repo                | Enable release repo for pmm2-client
       command: percona-release enable {{ pmm_client_repos_final }}
-      # when: ansible_distribution != "OracleLinux"
 
     - name: pmm-agent                  | Setup pmm-agent
       command: >
@@ -72,11 +69,6 @@
       # become: true
       # ignore_errors: True
 
-    - name: Close all connections to pmm-managed
-      postgresql_query:
-        db: pmm-managed
-        query: "SELECT pid, pg_terminate_backend(pid) FROM pg_stat_activity WHERE pg_stat_activity.datname = 'pmm-managed' AND pid <> pg_backend_pid();"
-
     - name: Supervisord stop           | Stop supervisord service for AMI/OVF
       when: ansible_virtualization_type != "docker"
       service: name=supervisord state=stopped enabled=yes
@@ -100,39 +92,32 @@
         login_user: postgres
         name: pmm-managed
         state: absent
-<<<<<<< HEAD
-      # ignore_errors: True
-=======
       register: db_check_result
 
     - name: Output db_check_result
       debug:
         msg: "pmm-managed database was removed"
       when: db_check_result.changed == True
->>>>>>> 0d822d51
+
 
     - name: Remove pmm-managed role from postgres
       postgresql_user:
         name: pmm-managed
         state: absent
-<<<<<<< HEAD
-      # ignore_errors: True
-=======
->>>>>>> 0d822d51
 
     - name: Stop PostgreSQL database without supervisord
       command: /usr/pgsql-14/bin/pg_ctl stop -D /srv/postgres14
       become: yes
       become_user: postgres
       when: ansible_virtualization_type != "docker"
-<<<<<<< HEAD
+
+    - name: Supervisord stop           | Stop supervisord service for AMI/OVF
+      when: ansible_virtualization_type != "docker"
       service: name=supervisord state=stopped enabled=yes
 
     - name: Supervisord stop           | Stop supervisord service for docker
       when: ansible_virtualization_type == "docker"
       shell: /usr/local/bin/supervisorctl shutdown
-=======
->>>>>>> 0d822d51
 
     - name: Cleanup yum cache          | Cleanup yum cache
       command: yum clean all
@@ -157,8 +142,8 @@
     # This step is required because of a change between VictoriaMetrics 1.77.1 and 1.82.1.
     # VictoriaMetrics tries to atomically rename directories in this folder on startup.
     # With RedHat-based docker images the rename fails with an error "Invalid cross-device link".
-    # This is due to the way OverlayFS and kernel works. More info https://github.com/moby/moby/issues/25409
-    # This step ensures the directory is empty on startup and the contents are recreated.
+    # This due to the way OverlayFS and kernel works. More info https://github.com/moby/moby/issues/25409
+    # This step ensures the directory is empty on startup and the contents is recreated.
     # This is not an issue if the folder is in a volume or mounted from the host OS.
     - name: Recreate /srv/victoriametrics folder
       file:
@@ -166,7 +151,7 @@
         path: /srv/victoriametrics
         owner: pmm
         group: pmm
-        mode: "0775"
+        mode: '0775'
       with_items:
         - absent
         - directory
@@ -177,6 +162,4 @@
         state: directory
         owner: pmm
         group: pmm
-        mode: "0775"
-    - name: Remove VBoxGuest            | Remove VBoxGuest
-      shell: bash +x /opt/VBoxGuestAdditions*/uninstall.sh || true+        mode: "0775"