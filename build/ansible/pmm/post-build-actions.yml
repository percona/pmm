--- conflicted
+++ resolved
@@ -198,7 +198,6 @@
         state: directory
         owner: pmm
         group: pmm
-<<<<<<< HEAD
         mode: 0775
 
     - name: Enable pmm-agent autostart
@@ -206,7 +205,4 @@
         path: /etc/supervisord.d/pmm.ini
         section: program:pmm-agent
         option: autostart
-        value: "true"
-=======
-        mode: 0775
->>>>>>> 5d570ea4
+        value: "true"