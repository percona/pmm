--- conflicted
+++ resolved
@@ -62,11 +62,8 @@
         - /var/lib/pgsql
         - /var/cache/dnf
         - /var/cache/yum
-<<<<<<< HEAD
         - /etc/yum.repos.d/percona-pmm2-client-release.repo
-=======
         - /srv/pmm-encryption.key
->>>>>>> 6d2393a3
 
     - name: Remove users created by installers
       user:
