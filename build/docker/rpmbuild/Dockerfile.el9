FROM oraclelinux:9-slim

# enable nodesource repo for nodejs
RUN curl -sL https://rpm.nodesource.com/setup_18.x | bash -
RUN curl -sL https://dl.yarnpkg.com/rpm/yarn.repo | tee /etc/yum.repos.d/yarn.repo
RUN microdnf install -y yum

RUN yum update -y && \
    yum install -y --setopt=skip_missing_names_on_install=False \
    gcc gcc-c++ \
    nodejs \
    libtool libtool-ltdl \
    make cmake \
    git \
    pkgconfig \
    sudo \
    automake autoconf \
    rpmdevtools createrepo_c epel-release \
    bison yum-utils rpm-build \
    rsync \
    wget \
    yarn && \
    yum install -y --enablerepo=ol9_codeready_builder glibc-static && \
    yum remove -y nodesource-release-el9-1.noarch && \
    yum clean all && rm -rf /var/cache/yum

# keep that format for easier search
<<<<<<< HEAD
ENV GO_VERSION 1.21.7
=======
ENV GO_VERSION 1.22.0
>>>>>>> 44c78032
ENV GO_RELEASER_VERSION 1.24.0

RUN if [ `uname -i` == "x86_64" ]; then ARCH=amd64; else ARCH=arm64; fi && \
    curl -fSsL -o /tmp/golang.tar.gz https://dl.google.com/go/go${GO_VERSION}.linux-${ARCH}.tar.gz && \
    curl -fSsL -o /tmp/goreleaser.rpm https://github.com/goreleaser/goreleaser/releases/download/v${GO_RELEASER_VERSION}/goreleaser-${GO_RELEASER_VERSION}-1.`uname -i`.rpm && \
    tar -C /usr/local -xzf /tmp/golang.tar.gz && \
    yum install -y /tmp/goreleaser.rpm && \
    rm /tmp/golang.tar.gz /tmp/goreleaser.rpm

RUN update-alternatives --install "/usr/bin/go" "go" "/usr/local/go/bin/go" 0
RUN update-alternatives --set go /usr/local/go/bin/go
RUN update-alternatives --install "/usr/bin/gofmt" "gofmt" "/usr/local/go/bin/gofmt" 0
RUN update-alternatives --set gofmt /usr/local/go/bin/gofmt

RUN useradd builder -u 1000 -m -G users,wheel && \
    echo "builder ALL=(ALL:ALL) NOPASSWD:ALL" >> /etc/sudoers && \
    echo "# macros"                      >  /home/builder/.rpmmacros && \
    echo "%_topdir    /home/builder/rpm" >> /home/builder/.rpmmacros && \
    mkdir /home/builder/rpm && \
    chmod 755 /home/builder && \
    chown -R builder:builder /home/builder

USER builder

ENV FLAVOR=rpmbuild OS=centos DIST=el9
WORKDIR /home/builder/rpm<|MERGE_RESOLUTION|>--- conflicted
+++ resolved
@@ -25,11 +25,7 @@
     yum clean all && rm -rf /var/cache/yum
 
 # keep that format for easier search
-<<<<<<< HEAD
-ENV GO_VERSION 1.21.7
-=======
 ENV GO_VERSION 1.22.0
->>>>>>> 44c78032
 ENV GO_RELEASER_VERSION 1.24.0
 
 RUN if [ `uname -i` == "x86_64" ]; then ARCH=amd64; else ARCH=arm64; fi && \
