FROM oraclelinux:9-slim

RUN microdnf install -y dnf
# enable nodesource repo for nodejs
RUN curl -fSsL https://rpm.nodesource.com/setup_22.x | bash -
RUN curl -fSsL https://dl.yarnpkg.com/rpm/yarn.repo | tee /etc/yum.repos.d/yarn.repo

RUN rm -f /etc/yum.repos.d/nodesource-nsolid.repo && \
  dnf update -y && \
  dnf install -y crypto-policies-scripts && \
  update-crypto-policies --set DEFAULT:SHA1 && \
  dnf install -y --setopt=skip_missing_names_on_install=False \
  nodejs \
  yarn

RUN dnf install -y gcc gcc-c++ \
  libtool libtool-ltdl \
  make cmake \
  git \
  pkgconfig \
  sudo \
  automake autoconf \
  rpmdevtools createrepo_c epel-release \
  bison rpm-build \
  tree \
  jq \
  rsync \
  wget \
  python3-pip && \
  pip install pyaml==25.1.0 GitPython==3.1.44 PyGithub==2.6.1 && \
  dnf install -y --enablerepo=ol9_codeready_builder glibc-static && \
  dnf clean all && rm -rf /var/cache/dnf /var/cache/yum

# keep that format for easier search
<<<<<<< HEAD
ARG GO_VERSION
ENV GO_VERSION=${GO_VERSION:-1.23.2}
ENV GO_RELEASER_VERSION=2.4.8
ENV NODE_OPTIONS=--max_old_space_size=8000

RUN if [ `uname -i` == "x86_64" ]; then ARCH=amd64; else ARCH=arm64; fi && \
  curl -fSsL -o /tmp/golang.tar.gz https://dl.google.com/go/go${GO_VERSION}.linux-${ARCH}.tar.gz && \
  curl -fSsL -o /tmp/goreleaser.rpm https://github.com/goreleaser/goreleaser/releases/download/v${GO_RELEASER_VERSION}/goreleaser-${GO_RELEASER_VERSION}-1.`uname -i`.rpm && \
  tar -C /usr/local -xzf /tmp/golang.tar.gz && \
  dnf install -y --disablerepo="*" /tmp/goreleaser.rpm && \
  rm /tmp/golang.tar.gz /tmp/goreleaser.rpm && \
  curl -o /usr/bin/yq -fSsL https://github.com/mikefarah/yq/releases/latest/download/yq_linux_${ARCH} && \
  chmod +x /usr/bin/yq && \
  dnf clean all && rm -rf /var/cache/yum /var/cache/dnf
=======
ENV GO_VERSION=1.24.3
ENV GO_RELEASER_VERSION=2.9.0
>>>>>>> 854e2b2b


RUN update-alternatives --install "/usr/bin/go" "go" "/usr/local/go/bin/go" 0
RUN update-alternatives --set go /usr/local/go/bin/go
RUN update-alternatives --install "/usr/bin/gofmt" "gofmt" "/usr/local/go/bin/gofmt" 0
RUN update-alternatives --set gofmt /usr/local/go/bin/gofmt

RUN useradd builder -u 1000 -m -G users,wheel && \
<<<<<<< HEAD
  echo "builder ALL=(ALL:ALL) NOPASSWD:ALL" >> /etc/sudoers && \
  echo "# macros"                      >  /home/builder/.rpmmacros && \
  echo "%_topdir    /home/builder/rpm" >> /home/builder/.rpmmacros && \
  mkdir -p /home/builder/{rpm,go/pkg} /home/builder/.cache/{go-build,yarn} && \
  chmod 755 /home/builder && \
  chown -R builder:builder /home/builder
=======
    echo "builder ALL=(ALL:ALL) NOPASSWD:ALL" >> /etc/sudoers && \
    echo "# macros"                      >  /home/builder/.rpmmacros && \
    echo "%_topdir    /home/builder/rpm" >> /home/builder/.rpmmacros && \
    mkdir -p /home/builder/{rpm,go/pkg/mod/cache,.cache/go-build,.cache/yarn} && \
    chmod -R 755 /home/builder && \
    chown -R builder:builder /home/builder
>>>>>>> 854e2b2b

USER builder

WORKDIR /home/builder/rpm<|MERGE_RESOLUTION|>--- conflicted
+++ resolved
@@ -32,10 +32,9 @@
   dnf clean all && rm -rf /var/cache/dnf /var/cache/yum
 
 # keep that format for easier search
-<<<<<<< HEAD
 ARG GO_VERSION
-ENV GO_VERSION=${GO_VERSION:-1.23.2}
-ENV GO_RELEASER_VERSION=2.4.8
+ENV GO_VERSION=${GO_VERSION:-1.24.3}
+ENV GO_RELEASER_VERSION=2.9.0
 ENV NODE_OPTIONS=--max_old_space_size=8000
 
 RUN if [ `uname -i` == "x86_64" ]; then ARCH=amd64; else ARCH=arm64; fi && \
@@ -47,11 +46,6 @@
   curl -o /usr/bin/yq -fSsL https://github.com/mikefarah/yq/releases/latest/download/yq_linux_${ARCH} && \
   chmod +x /usr/bin/yq && \
   dnf clean all && rm -rf /var/cache/yum /var/cache/dnf
-=======
-ENV GO_VERSION=1.24.3
-ENV GO_RELEASER_VERSION=2.9.0
->>>>>>> 854e2b2b
-
 
 RUN update-alternatives --install "/usr/bin/go" "go" "/usr/local/go/bin/go" 0
 RUN update-alternatives --set go /usr/local/go/bin/go
@@ -59,21 +53,12 @@
 RUN update-alternatives --set gofmt /usr/local/go/bin/gofmt
 
 RUN useradd builder -u 1000 -m -G users,wheel && \
-<<<<<<< HEAD
-  echo "builder ALL=(ALL:ALL) NOPASSWD:ALL" >> /etc/sudoers && \
-  echo "# macros"                      >  /home/builder/.rpmmacros && \
-  echo "%_topdir    /home/builder/rpm" >> /home/builder/.rpmmacros && \
-  mkdir -p /home/builder/{rpm,go/pkg} /home/builder/.cache/{go-build,yarn} && \
-  chmod 755 /home/builder && \
-  chown -R builder:builder /home/builder
-=======
     echo "builder ALL=(ALL:ALL) NOPASSWD:ALL" >> /etc/sudoers && \
     echo "# macros"                      >  /home/builder/.rpmmacros && \
     echo "%_topdir    /home/builder/rpm" >> /home/builder/.rpmmacros && \
     mkdir -p /home/builder/{rpm,go/pkg/mod/cache,.cache/go-build,.cache/yarn} && \
     chmod -R 755 /home/builder && \
     chown -R builder:builder /home/builder
->>>>>>> 854e2b2b
 
 USER builder
 
