--- conflicted
+++ resolved
@@ -23,32 +23,18 @@
 
 You can use these environment variables (-e VAR) when running the Docker image.
 
-<<<<<<< HEAD
-
 | Variable                     | Description                                                                                                                 |
 |------------------------------|-----------------------------------------------------------------------------------------------------------------------------|
-| PMM_ENABLE_UPDATES           | Disable automatic updates                                                                                                   |
-| PMM_ENABLE_TELEMETRY         | Disable built-in telemetry and disable STT if telemetry is disabled                                                         |
-| PMM_ENABLE_ALERTING          | Disable Percona alerting                                                                                                    |
-=======
-| Variable                     | Description                                                                                                                 |
-|------------------------------|-----------------------------------------------------------------------------------------------------------------------------|
-| PMM_DISABLE_UPDATES          | Disable automatic updates                                                                                                   |
-| PMM_DISABLE_TELEMETRY        | Disable built-in telemetry and disable STT if telemetry is disabled                                                         |
-| PMM_DISABLE_ALERTING         | Disable Percona alerting                                                                                                    |
->>>>>>> 39dce063
+| PMM_ENABLE_UPDATES          | Disable automatic updates                                                                                                   |
+| PMM_ENABLE_TELEMETRY        | Disable built-in telemetry and disable STT if telemetry is disabled                                                         |
+| PMM_ENABLE_ALERTING         | Disable Percona alerting                                                                                                    |
 | PMM_METRICS_RESOLUTION       | High metrics resolution in seconds                                                                                          |
 | PMM_METRICS_RESOLUTION_HR    | High metrics resolution (same as above)                                                                                     |
 | PMM_METRICS_RESOLUTION_MR    | Medium metrics resolution in seconds                                                                                        |
 | PMM_METRICS_RESOLUTION_LR    | Low metrics resolution in seconds                                                                                           |
 | PMM_DATA_RETENTION           | How long to keep time-series data in ClickHouse. This variable accepts golang style duration format, example: 24h, 30m, 10s |
 | PMM_ENABLE_VM_CACHE          | Enable cache in VM                                                                                                          |
-<<<<<<< HEAD
-| PMM_ENABLE_AZURE_DISCOVER    | Enable support for discovery of Azure databases                                                                             |
-| PMM_ENABLE_BACKUP_MANAGEMENT | Enable/disable integrated backup tools                                                                                      |
-=======
 | PMM_ENABLE_AZURE_DISCOVER     | Enable support for discovery of Azure databases                                                                             |
->>>>>>> 39dce063
 | PMM_PUBLIC_ADDRESS           | External IP address or the DNS name on which PMM server is running.                                                         |
 | PMM_DEBUG                    | Enables a more verbose log level                                                                                            |
 | PMM_TRACE                    | Enables a more verbose log level including traceback information                                                            |
