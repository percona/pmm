--- conflicted
+++ resolved
@@ -32,25 +32,16 @@
 COPY RPMS /tmp/RPMS
 COPY gitCommit /tmp/gitCommit
 
-<<<<<<< HEAD
 # Use COPY as we want to unarchive it with ansible
 COPY pmm-client.tar.gz /tmp/
 
 RUN install -T -p -m 644 /opt/ansible/ansible.cfg /etc/ansible/ansible.cfg && \
-    ansible-playbook -vvv -i 'localhost,' -c local /opt/ansible/pmm-docker/main.yml && \
-    ansible-playbook -vvv -i 'localhost,' -c local /opt/ansible/pmm-docker/update.yml && \
-    ansible-playbook -vvv -i 'localhost,' -c local /opt/ansible/pmm/post-build-actions.yml
+    ansible-playbook -vvv -i 'localhost,' -c local /opt/ansible/pmm-docker/main.yml -e "pmm_running_in_docker=true" && \
+    ansible-playbook -vvv -i 'localhost,' -c local /opt/ansible/pmm-docker/update.yml -e "pmm_running_in_docker=true" && \
+    ansible-playbook -vvv -i 'localhost,' -c local /opt/ansible/pmm/post-build-actions.yml -e "pmm_running_in_docker=true"
 
 USER pmm
 
 HEALTHCHECK --interval=3s --timeout=2s --start-period=10s --retries=3 CMD curl -sf http://127.0.0.1:8080/v1/server/readyz
-=======
-COPY ansible /opt/ansible
-# NOTE: this needs to be refactored, since some of the playbooks are duplicates
-RUN cp -r /opt/ansible/roles /opt/ansible/pmm2-docker/roles
-RUN ansible-playbook -vvv -i 'localhost,' -c local /opt/ansible/pmm2-docker/main.yml -e "pmm_running_in_docker=true" \
-  && ansible-playbook -vvv -i 'localhost,' -c local /usr/share/pmm-update/ansible/playbook/tasks/update.yml -e "pmm_running_in_docker=true" \
-  && ansible-playbook -vvv -i 'localhost,' -c local /opt/ansible/pmm2/post-build-actions.yml -e "pmm_running_in_docker=true"
->>>>>>> 79a2310b
 
 CMD ["/opt/entrypoint.sh"]