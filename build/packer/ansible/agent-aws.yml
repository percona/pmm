---
- name: "Provision an AWS Agent"
  hosts: default
  become: true
  vars:
    docker_compose_version: "2.26.1"
    kubectl_version: "1.29.2"
    doctl_version: "1.105.0"
    node_version: "22.x"
    goreleaser_version: "2.3.2" # https://github.com/goreleaser/goreleaser/releases

  tasks:
    - name: Detect vm architecture
      set_fact:
        # Alternative architecture name just because we never can have only one name in computers
        ansible_architecture_alt: "{% if ansible_architecture == 'x86_64' %}amd64{% elif ansible_architecture == 'aarch64' %}arm64{% else %}none{% endif %}"

    - name: Upgrade OS packages
      dnf:
        name: "*"
        state: latest

    - name: Add a repository for NodeJS
      shell: "curl -fsSL https://rpm.nodesource.com/setup_{{ node_version }} | bash -"

    - name: Install Oracle EPEL Repo
      dnf:
        name: oracle-epel-release-el9
        state: latest

<<<<<<< HEAD
    - name: Install yum-utils
      dnf:
        name: yum-utils
        state: latest

=======
>>>>>>> 6d2393a3
    - name: Add Docker repository
      command: dnf config-manager --add-repo https://download.docker.com/linux/rhel/docker-ce.repo

    - name: Install Docker packages
      dnf:
        name:
          - docker-ce
          - docker-ce-cli
          - containerd.io
          - docker-buildx-plugin
          - docker-compose-plugin
        state: latest

    - name: Enable Docker service
      systemd:
        name: docker
        enabled: yes
        state: started

    - name: Install packages
      dnf:
        name:
          - git
          - jq
          - gettext
          - unzip
          - python3
          - svn # we use it in pmm-framework.sh
          - php # we use PHP in pmm-qa repo
          - php-mysqlnd
          - php-pdo
          - wget
          - kernel-devel
          - kernel-headers
          - gcc
          - make
          - perl
          - bc
          - nodejs
          - chromium
        state: latest

    - name: Install Java17
      dnf:
        name: java-17-openjdk-headless
        state: latest

    - name: Install pip3 and ansible
      dnf:
        name:
          - python3-pip
          - ansible-core
          - glibc-langpack-en
        state: latest

    - name: Install ansible collections
      shell: "ansible-galaxy collection install {{ item }}"
      loop:
        - ansible.posix
        - community.general
        - community.postgresql

    - name: Install bats
      shell: "npm install -g bats"

    # TODO: remove once we refactor percona/pmm-qa and percona-lab/qa-integration
    - name: Install docker-compose
      get_url:
        url: "https://github.com/docker/compose/releases/download/v{{ docker_compose_version }}/docker-compose-linux-{{ ansible_architecture }}"
        dest: /usr/local/bin/docker-compose
        mode: "u+x,g+x,o+x"

    - name: Install kubectl
      get_url:
        url: https://storage.googleapis.com/kubernetes-release/release/v{{ kubectl_version }}/bin/linux/{{ ansible_architecture_alt }}/kubectl
        dest: /usr/local/bin/kubectl
        mode: "u+x,g+x,o+x"

    - name: Install lacework
      get_url:
        url: "https://github.com/lacework/lacework-vulnerability-scanner/releases/latest/download/lw-scanner-linux-{{ ansible_architecture_alt }}"
        dest: /usr/local/bin/lw-scanner
        mode: "u+x,g+x,o+x"

    - name: Install doctl client for digital ocean
      get_url:
        url: https://github.com/digitalocean/doctl/releases/download/v{{ doctl_version }}/doctl-{{ doctl_version }}-linux-{{ ansible_architecture_alt }}.tar.gz
        dest: /tmp/doctl.tar.gz

    - name: Unarchive a file with doctl
      unarchive:
        src: /tmp/doctl.tar.gz
        dest: /usr/local/bin
        remote_src: yes
        mode: "u+x,g+x,o+x"

    - name: Install Goreleaser
      dnf:
        name: https://github.com/goreleaser/goreleaser/releases/download/v{{ goreleaser_version }}/goreleaser-{{ goreleaser_version }}-1.{{ ansible_architecture }}.rpm
        disable_gpg_check: true
        state: present
        disable_gpg_check: yes

<<<<<<< HEAD
    - name: Install latest YQ (YAML processor) 
=======
    - name: install latest YQ (YAML processor)
>>>>>>> 6d2393a3
      get_url:
        url: https://github.com/mikefarah/yq/releases/latest/download/yq_linux_amd64
        dest: /usr/bin/yq
        mode: "555"

    - name: Install Python's virtualenv
      command: python3 -m venv /home/ec2-user/venv

    - name: Install Python modules
      pip:
        name: "{{ item }}"
        virtualenv: /home/ec2-user/venv
      loop: # Lookup versions at: https://pypi.org/search/
        - pyaml==24.9.0
        - GitPython==3.1.43
        - PyGithub==2.5.0
        - python-digitalocean==1.17.0
        - docker==7.1.0
        - linode-cli==5.50.0

    - name: Copy docker daemon config
      copy:
        src: daemon.json
        dest: /etc/docker/daemon.json

    - name: Enable Docker service
      systemd:
        name: docker.service
        state: started
        enabled: yes

    - name: Download and unarchive AWS installer
      unarchive:
        src: https://awscli.amazonaws.com/awscli-exe-linux-{{ ansible_architecture }}.zip
        dest: /tmp
        remote_src: yes

    - name: Run awscli installer
      shell: /tmp/aws/install

    - name: Remove files
      file:
        path: "{{ item }}"
        state: absent
      loop:
        - /tmp/doctl.tar.gz
        - /tmp/aws

    - name: Add ec2-user user to "docker" group
      user:
        name: "ec2-user"
        groups:
          - "docker"
        append: yes

    - name: Pull and cache docker images
      docker_image:
        name: "{{ item }}"
        source: pull
      loop:
        - debian:bullseye
        - debian:bookworm
        - ubuntu:focal
        - ubuntu:jammy
        - ubuntu:noble
        - rockylinux:8
        - oraclelinux:9
        - public.ecr.aws/e7j3v3n0/rpmbuild:3
        - public.ecr.aws/e7j3v3n0/rpmbuild:2

    - name: Turn off swap
      sysctl:
        name: vm.swappiness
        value: 0
        state: present

    - name: Increase dirty ratio
      sysctl:
        name: vm.dirty_ratio
        value: 80
        state: present

    - name: Decrease dirty_background_ratio
      sysctl:
        name: vm.dirty_background_ratio
        value: 5

    - name: Increase dirty_expire_centisecs
      sysctl:
        name: vm.dirty_expire_centisecs
        value: 12000 #120 sec

    - name: Increase net.core.somaxconn
      sysctl:
        name: net.core.somaxconn
        value: 1024

    - name: Increase net.core.netdev_max_backlog
      sysctl:
        name: net.core.netdev_max_backlog
        value: 5000

    - name: Increase net.core.rmem_max
      sysctl:
        name: net.core.rmem_max
        value: 16777216

    - name: Increase net.core.wmem_max
      sysctl:
        name: net.core.wmem_max
        value: 16777216

    - name: Increase net.ipv4.tcp_wmem
      sysctl:
        name: net.ipv4.tcp_wmem
        value: 4096 12582912 16777216

    - name: Increase net.ipv4.tcp_rmem
      sysctl:
        name: net.ipv4.tcp_rmem
        value: 4096 12582912 16777216

    - name: Increase net.ipv4.tcp_max_syn_backlog
      sysctl:
        name: net.ipv4.tcp_max_syn_backlog
        value: 8192

    - name: Disable net.ipv4.tcp_slow_start_after_idle
      sysctl:
        name: net.ipv4.tcp_slow_start_after_idle
        value: 0

    - name: Enable net.ipv4.tcp_tw_reuse
      sysctl:
        name: net.ipv4.tcp_tw_reuse
        value: 1

    - name: Change net.ipv4.ip_local_port_range
      sysctl:
        name: net.ipv4.ip_local_port_range
        value: 10240 65535

    - name: Change TCP Congestion Control Algorithm (net.ipv4.tcp_congestion_control)
      sysctl:
        name: net.ipv4.tcp_congestion_control
        value: bbr

    - name: Change net.ipv4.tcp_syn_retries
      sysctl:
        name: net.ipv4.tcp_syn_retries
        value: 2

    - name: Change BBR algoritm
      sysctl:
        name: net.core.default_qdisc
        value: fq

    - name: Increase kernel.perf_event_max_stack
      sysctl:
        name: kernel.perf_event_max_stack
        value: 1023

    - name: Increase fs.xfs.xfssyncd_centisecs
      sysctl:
        name: fs.xfs.xfssyncd_centisecs
        value: 9000

    - name: Increase fs.inotify.max_user_watches
      sysctl:
        name: fs.inotify.max_user_watches
        value: 1048576

    - name: Add repo.ci.percona.com to /etc/hosts
      lineinfile:
        dest: /etc/hosts
        line: "10.30.6.9 repo.ci.percona.com"
        state: present<|MERGE_RESOLUTION|>--- conflicted
+++ resolved
@@ -28,14 +28,6 @@
         name: oracle-epel-release-el9
         state: latest
 
-<<<<<<< HEAD
-    - name: Install yum-utils
-      dnf:
-        name: yum-utils
-        state: latest
-
-=======
->>>>>>> 6d2393a3
     - name: Add Docker repository
       command: dnf config-manager --add-repo https://download.docker.com/linux/rhel/docker-ce.repo
 
@@ -135,15 +127,10 @@
     - name: Install Goreleaser
       dnf:
         name: https://github.com/goreleaser/goreleaser/releases/download/v{{ goreleaser_version }}/goreleaser-{{ goreleaser_version }}-1.{{ ansible_architecture }}.rpm
-        disable_gpg_check: true
+        disable_gpg_check: yes
         state: present
-        disable_gpg_check: yes
-
-<<<<<<< HEAD
+
     - name: Install latest YQ (YAML processor) 
-=======
-    - name: install latest YQ (YAML processor)
->>>>>>> 6d2393a3
       get_url:
         url: https://github.com/mikefarah/yq/releases/latest/download/yq_linux_amd64
         dest: /usr/bin/yq
