--- conflicted
+++ resolved
@@ -191,10 +191,6 @@
         name: "{{ item }}"
         source: pull
       loop:
-<<<<<<< HEAD
-        - debian:bullseye
-=======
->>>>>>> 52614a7c
         - debian:bookworm
         - ubuntu:jammy
         - ubuntu:noble
