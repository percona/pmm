# MkDocs configuration
# Used as base - look for .yml files with INHERIT
# https://www.mkdocs.org/user-guide/configuration/

site_name: Percona Monitoring and Management
site_description: Documentation
site_author: Percona LLC
site_url: ""
use_directory_urls: false
repo_name: percona/pmm
repo_url: https://github.com/percona/pmm/
edit_uri: edit/v3-doc-prod/documentation/docs/

theme:
  name: material
  custom_dir: overrides
  logo: assets/pmm-mark.svg
  favicon: assets/pmm-fav.svg
  font:
    text: Roboto
    code: Roboto Mono

  palette:
    - media: "(prefers-color-scheme)"
      toggle:
        icon: material/brightness-auto
        name: Color theme set to Automatic. Click to change
    - media: "(prefers-color-scheme: light)"
      scheme: percona-light
      primary: custom
      accent: custom
      toggle:
        icon: material/brightness-7
        name: Color theme set to Light Mode. Click to change
    - media: "(prefers-color-scheme: dark)"
      scheme: percona-dark
      primary: custom
      accent: custom
      toggle:
        icon: material/brightness-4
        name: Color theme set to Dark Mode. Click to change

  # Theme features
  features:
    - search.highlight
    - navigation.top
    - content.tabs.link
    - content.code.copy
    - navigation.tracking
    - content.action.edit
#    - content.action.view

extra_css:
  - https://unicons.iconscout.com/release/v4.0.8/css/line.css
  - https://cdnjs.cloudflare.com/ajax/libs/font-awesome/4.4.0/css/font-awesome.min.css
  - css/nocopy.css
  - css/design.css
  - css/osano.css
  - css/pmm.css
  - css/extra.css

extra_javascript:
  - js/promptremover.js
  - js/consent.js
  - js/version-select.js

markdown_extensions:
  attr_list: {}
  toc:
    permalink: true
  admonition: {}
  footnotes: {}
  def_list: {}
  meta: {}
  md_in_html: {}
  smarty:
    smart_angled_quotes: true
  pymdownx.details: {}
  pymdownx.mark: {}
  pymdownx.smartsymbols: {}
  pymdownx.tilde: {}
  pymdownx.superfences: {}
  pymdownx.tabbed:
    alternate_style: true
  pymdownx.tasklist:
    custom_checkbox: true
  pymdownx.snippets:
    base_path: ["snippets"]
    auto_append:
      - services-banner.md
  pymdownx.highlight:
    use_pygments: true
  pymdownx.emoji:
    emoji_index: !!python/name:material.extensions.emoji.twemoji
    emoji_generator: !!python/name:material.extensions.emoji.to_svg
    options:
      custom_icons:
        - overrides/.icons

plugins:
  search:
    separator: '[\s\-,:!=\[\]()"`/]+|\.(?!\d)|&[lg]t;|(?!\b)(?=[A-Z][a-z])'
  git-revision-date: {}
  meta-descriptions:
    export_csv: false
    quiet: false
    enable_checks: false
    min_length: 50
    max_length: 160
  # https://mkdocs-macros-plugin.readthedocs.io/en/latest/
  macros:
    include_yaml:
      - "variables.yml"
  # https://pypi.org/project/mkdocs-exclude/
  exclude:
    glob:
      # - "install-pmm/install-pmm-client/docker.md"
  mike:
    version_selector: true
    css_dir: css
    javascript_dir: js
    canonical_version: null

extra:
  version:
    provider: mike
  edit_page_text: '<i class="uil uil-pen"></i> <b>Edit this page</b>'
  updated_text: '<i class="uil uil-refresh"></i> Page updated'

# Common navigation for percona.com, render.com and PDF
nav:
  - Home: index.md
  - Get help from Percona: get-help.md
  - Discover:
      - discover-pmm/why-pmm.md
      - discover-pmm/features.md
  - Quickstart guide: quickstart/quickstart.md
  - Install:
      - install-pmm/index.md
      - Plan your PMM installation:
          - install-pmm/plan-pmm-installation/choose-deployment.md
          - install-pmm/plan-pmm-installation/hardware_and_system.md
          - install-pmm/plan-pmm-installation/network_and_firewall.md
      - Install PMM Server:
          - Server installation overview: install-pmm/install-pmm-server/index.md
          - Prerequisites: install-pmm/install-pmm-server/prerequisites.md
          - Deployment options:
              - Install on Docker:
                  - install-pmm/install-pmm-server/deployment-options/docker/index.md
                  - install-pmm/install-pmm-server/deployment-options/docker/easy-install.md
                  - Storage setup:
                      - Docker volumes (recommended): install-pmm/install-pmm-server/deployment-options/docker/run_with_vol.md
                      - Host directory (not recommended): install-pmm/install-pmm-server/deployment-options/docker/run_with_host_dir.md
                  - Setup and configuration:
                      - Environment variables: install-pmm/install-pmm-server/deployment-options/docker/env_var.md
                      - install-pmm/install-pmm-server/deployment-options/docker/preview_env_var.md
                      - install-pmm/install-pmm-server/deployment-options/docker/isolated_hosts.md
                  - Container settings:
                      - install-pmm/install-pmm-server/deployment-options/docker/backup_container.md
                      - install-pmm/install-pmm-server/deployment-options/docker/restore_container.md
                      - install-pmm/install-pmm-server/deployment-options/docker/remove_container.md
                      - install-pmm/install-pmm-server/deployment-options/docker/upgrade_container.md
              - Install on Podman:
                  - install-pmm/install-pmm-server/deployment-options/podman/index.md
                  - Setup and configuration:
                      - install-pmm/install-pmm-server/deployment-options/podman/backup_container_podman.md
                      - install-pmm/install-pmm-server/deployment-options/podman/restore_container_podman.md
                      - install-pmm/install-pmm-server/deployment-options/podman/remove_container_podman.md
              - Install on Virtual Appliance:
                  - install-pmm/install-pmm-server/deployment-options/virtual/index.md
                  - Setup and configuration:
                      - install-pmm/install-pmm-server/deployment-options/virtual/download_ova.md
                      - install-pmm/install-pmm-server/deployment-options/virtual/vmware.md
                      - install-pmm/install-pmm-server/deployment-options/virtual/virtualbox.md
                      - install-pmm/install-pmm-server/deployment-options/virtual/login_UI.md
                      - install-pmm/install-pmm-server/deployment-options/virtual/remove_virtual_machine.md
              - Install on Kubernetes:
                  - install-pmm/install-pmm-server/deployment-options/helm/index.md
                  - Backup & maintenance:
                      - install-pmm/install-pmm-server/deployment-options/helm/backup_container_helm.md
                      - install-pmm/install-pmm-server/deployment-options/helm/restore_container_helm.md
              - Install on AWS Marketplace:
                  - install-pmm/install-pmm-server/deployment-options/aws/plan_aws.md
                  - install-pmm/install-pmm-server/deployment-options/aws/deploy_aws.md
                  - install-pmm/install-pmm-server/deployment-options/aws/configure_aws.md
      - Install PMM Client:
          - Client installation overview: install-pmm/install-pmm-client/index.md
          - install-pmm/install-pmm-client/prerequisites.md
          - Deployment options:
              - Install with Package Manager: install-pmm/install-pmm-client/package_manager.md
              - Install from binaries: install-pmm/install-pmm-client/binary_package.md
              - Install on Docker: install-pmm/install-pmm-client/docker.md
          - Configure monitoring:
              - Database monitoring:
                  - Overview: install-pmm/install-pmm-client/connect-database/index.md
                  - MySQL: install-pmm/install-pmm-client/connect-database/mysql/mysql.md
                  - MongoDB: install-pmm/install-pmm-client/connect-database/mongodb.md
                  - PostgreSQL: install-pmm/install-pmm-client/connect-database/postgresql.md
              - Cloud services monitoring:
                  - AWS: install-pmm/install-pmm-client/connect-database/aws.md
                  - Azure: install-pmm/install-pmm-client/connect-database/azure.md
                  - Google Cloud: install-pmm/install-pmm-client/connect-database/google.md
              - System monitoring:
                  - Linux: install-pmm/install-pmm-client/connect-database/linux.md
                  - Remote: install-pmm/install-pmm-client/connect-database/remote.md
              - Proxy services monitoring:
                  - HAproxy: install-pmm/install-pmm-client/connect-database/haproxy.md
                  - ProxySQL: install-pmm/install-pmm-client/connect-database/proxysql.md
              - External services monitoring:
                  - Connect external instance: install-pmm/install-pmm-client/connect-database/external.md
      - Install PMM in HA mode: install-pmm/HA.md
  - Use:
      - use/using-pmm.md
      - PMM user interface:
          - reference/ui/ui_components.md
          - reference/ui/log_in.md
          - reference/ui/timezone.md
      - PMM Inventory: use/dashboard-inventory.md
      - Remove services: use/remove-services.md
      - Metrics monitoring:
          - use/monitor.md
          - PMM metrics:
              - use/metrics/index.md
              - use/metrics/extend_metrics.md
          - Dashboards:
              - use/dashboards-panels/index.md
              - Manage dashboards:
                  - use/dashboards-panels/manage-dashboards/create-folders.md
                  - use/dashboards-panels/manage-dashboards/manage-folders.md
                  - use/dashboards-panels/manage-dashboards/set-custom-dashboard.md
              - Share dashboards and panels: use/dashboards-panels/share-dashboards/share_dashboard.md
              - Annotate: use/dashboards-panels/annotate/annotate.md
      - Query Analytics:
          - use/qan/index.md
          - use/qan/qan_mongo.md
          - use/qan/share_link.md
          - Panels on QAN dashboard:
              - use/qan/panels/overview.md
              - use/qan/panels/filters.md
              - use/qan/panels/details.md
      - Advisors:
          - advisors/advisors.md
          - advisors/advisor-details.md
          - advisors/develop-advisor-checks.md
      - Percona Alerting:
          - alert/index.md
          - alert/alert_rules.md
          - alert/contact_points.md
          - alert/templates_list.md
          - alert/silence_alerts.md
          - alert/disable_alerts.md
      - Back up and restore:
          - backup/index.md
          - backup/prepare_storage_location.md
          - MongoDB backups:
              - backup/mongodb-backup/backup_mongo.md
              - backup/mongodb-backup/mongo_prerequisites.md
              - backup/mongodb-backup/create_mongo_on_demand.md
              - backup/mongodb-backup/create_PITR_mongo.md
              - backup/mongodb-backup/restore_MongoDB_backups.md
              - backup/mongodb-backup/mongodb_limitations.md
          - MySQL backups:
              - backup/mysql-backup/mysql_prerequisites.md
              - backup/mysql-backup/backup_mysql.md
              - backup/mysql-backup/create_mysql_backup.md
              - backup/mysql-backup/restore_mysql_backup.md
          - backup/edit_scheduled.md
          - backup/delete_a_backup.md
  - Configure:
      - configure-pmm/configure.md
      - configure-pmm/metrics_res.md
      - configure-pmm/advanced_settings.md
      - configure-pmm/ssh.md
      - Security in PMM:
          - admin/security/index.md
          - admin/security/ssl_encryption.md
          - admin/security/grafana_cookies.md
          - admin/security/data_encryption.md
      - Percona Platform:
          - configure-pmm/percona_platform/integrate_with_percona_platform.md
          - configure-pmm/percona_platform/check_percona_platform.md
          - configure-pmm/percona_platform/account-info.md
  - Administer:
      - admin/index.md
      - Manage users:
          - admin/manage-users/index.md
          - admin/manage-users/add_users.md
          - admin/manage-users/edit_users.md
          - admin/manage-users/delete_users.md
      - Roles and permissions:
          - admin/roles/index.md
          - Label-based access control:
              - admin/roles/access-control/intro.md
              - admin/roles/access-control/labels.md
              - admin/roles/access-control/enable_access_control.md
              - admin/roles/access-control/create_roles.md
              - admin/roles/access-control/manage_roles.md
              - admin/roles/access-control/assign_roles.md
              - admin/roles/access-control/use_cases.md
  - Upgrade:
      - Upgrade PMM Server:
          - pmm-upgrade/index.md
          - pmm-upgrade/ui_upgrade.md
          - pmm-upgrade/external_postgres_pmm_upgrade.md
          - Manual upgrade:
              - pmm-upgrade/upgrade_docker.md
              - pmm-upgrade/upgrade_podman.md
          - Upgrade PMM Server in K8s:
              - pmm-upgrade/upgrade_helm.md
          - pmm-upgrade/migrating_from_pmm_2.md
<<<<<<< HEAD
          - pmm-upgrade/migrating_from_vmware.md 
=======
          - pmm-upgrade/migrating_from_vmware.md
>>>>>>> 238209e6
          - pmm-upgrade/upgrade_aws.md
      - Upgrade PMM Client: pmm-upgrade/upgrade_client.md
  - Uninstall:
      - uninstall-pmm/index.md
      - uninstall-pmm/unregister_client.md
      - Uninstall PMM Client:
          - Docker: uninstall-pmm/uninstall_docker.md
          - Helm: uninstall-pmm/uninstall_helm.md
          - Package manager: uninstall-pmm/uninstall_package_manager.md
  - Troubleshoot:
      - troubleshoot/index.md
      - troubleshoot/checklist.md
      - troubleshoot/upgrade_issues.md
      - troubleshoot/config_issues.md
      - troubleshoot/alerting_issues.md
      - troubleshoot/qan_issues.md
      - troubleshoot/plugin_issues.md
      - troubleshoot/pmm_dump.md
      - troubleshoot/data_issues.md

  - Release notes:
      - Release notes index: release-notes/index.md
      - "PMM 3.4.0 (2025-09-15)": release-notes/3.4.0.md
<<<<<<< HEAD
=======
      - "PMM 3.3.1 (2025-07-30)": release-notes/3.3.1.md
>>>>>>> 238209e6
      - "PMM 3.3.0 (2025-07-09)": release-notes/3.3.0.md
      - "PMM 3.2.0 (2025-05-29)": release-notes/3.2.0.md
      - "PMM 3.1.0 (2025-03-31)": release-notes/3.1.0.md
      - "PMM 3.0.0-1 (2025-02-10)": release-notes/3.0.0_1.md
      - "PMM 3.0.0 (2025-01-30)": release-notes/3.0.0.md
  - Reference:
      - Architecture:
          - reference/index.md
          - Third-party components in PMM:
              - reference/third-party/victoria.md
              - reference/third-party/clickhouse.md
              - reference/third-party/postgresql.md
          - reference/pmm_components_and_versions.md
          - reference/personal_data_handling.md
          - PMM API:
              - api/index.md
              - api/authentication.md
          - PMM commands:
              - use/commands/index.md
              - use/commands/pmm-admin.md
              - use/commands/pmm-agent.md
      - PMM dashboards:
          - Insight:
              - reference/dashboards/dashboard-home.md
              - reference/dashboards/dashboard-advanced-data-exploration.md
              - reference/dashboards/dashboard-victoriametrics.md
              - reference/dashboards/dashboard-victoriametrics-agents-overview.md
          - Environments:
              - reference/dashboards/dashboard-env-overview.md
              - reference/dashboards/dashboard-environment-summary.md
          - Kubernetes:
              - reference/dashboards/kubernetes_cluster_summary.md
              - reference/dashboards/kubernetes_monitor_operators.md
              - reference/dashboards/kubernetes_monitor_db_clusters_managed.md
          - OS Dashboards:
              - reference/dashboards/dashboard-cpu-utilization-details.md
              - reference/dashboards/dashboard-disk-details.md
              - reference/dashboards/dashboard-network-details.md
              - reference/dashboards/dashboard-memory-details.md
              - reference/dashboards/dashboard-node-temperature-details.md
              - reference/dashboards/dashboard-nodes-compare.md
              - reference/dashboards/dashboard-nodes-overview.md
              - reference/dashboards/dashboard-node-summary.md
              - reference/dashboards/dashboard-numa-details.md
              - reference/dashboards/dashboard-processes-details.md
          - Prometheus dashboards:
              - reference/dashboards/dashboard-prometheus-exporter-status.md
              - reference/dashboards/dashboard-prometheus-exporters-overview.md
          - MySQL dashboards:
              - reference/dashboards/dashboard-mysql-amazon-aurora-details.md
              - reference/dashboards/dashboard-mysql-command-handler-counters-compare.md
              - reference/dashboards/dashboard-mysql-innodb-compression-details.md
              - reference/dashboards/dashboard-mysql-innodb-details.md
              - reference/dashboards/dashboard-mysql-myisam-aria-details.md
              - reference/dashboards/dashboard-mysql-myrocks-details.md
              - reference/dashboards/dashboard-mysql-instance-summary.md
              - reference/dashboards/dashboard-mysql-instances-compare.md
              - reference/dashboards/dashboard-mysql-instances-overview.md
              - reference/dashboards/dashboard-mysql-wait-event-analyses-details.md
              - reference/dashboards/dashboard-mysql-performance-schema-details.md
              - reference/dashboards/dashboard-mysql-query-response-time-details.md
              - reference/dashboards/dashboard-mysql-replication-summary.md
              - reference/dashboards/dashboard-mysql-group-replication-summary.md
              - reference/dashboards/dashboard-mysql-table-details.md
              - reference/dashboards/dashboard-mysql-user-details.md
              - reference/dashboards/dashboard-mysql-tokudb-details.md
          - MongoDB dashboards:
              - reference/dashboards/dashboard-mongodb-experimental_collection_overview.md
              - reference/dashboards/dashboard-mongodb-experimental_collection_details.md
              - reference/dashboards/dashboard-mongodb-experimental_oplog.md
              - reference/dashboards/dashboard-mongodb-cluster-summary.md
              - reference/dashboards/dashboard-mongodb-instance-summary.md
              - reference/dashboards/dashboard-mongodb-instances-overview.md
              - reference/dashboards/dashboard-mongodb-instances-compare.md
              - reference/dashboards/dashboard-mongodb-replset-summary.md
              - reference/dashboards/dashboard-mongodb-router-summary.md
              - reference/dashboards/dashboard-mongodb-inmemory-details.md
              - reference/dashboards/dashboard-mongodb-mmapv1-details.md
              - reference/dashboards/dashboard-mongodb-wiredtiger-details.md
              - reference/dashboards/dashboard-mongodb-PBM-details.md
          - PostgreSQL dashboards:
              - reference/dashboards/dashboard-postgresql-checkpoints-buffers-wal-usage.md
              - reference/dashboards/dashboard-postgresql-instance-summary.md
              - reference/dashboards/dashboard-postgresql-instances-compare.md
              - reference/dashboards/dashboard-postgresql-instances-overview.md
              - reference/dashboards/dashboard-postgresql-instances-overview-extended.md
              - reference/dashboards/dashboard-postgresql-patroni-details.md
              - reference/dashboards/dashboard-postgresql-replication.md
              - reference/dashboards/dashboard-postgresql-topqueries.md
          - ProxySQL dashboards:
              - reference/dashboards/dashboard-proxysql-instance-summary.md
          - HA dashboards:
              - reference/dashboards/dashboard-pxc-galera-node-summary.md
              - reference/dashboards/dashboard-pxc-galera-cluster-summary.md
              - reference/dashboards/dashboard-pxc-galera-cluster-summary-experimental.md
              - reference/dashboards/dashboard-pxc-galera-nodes-compare.md
              - reference/dashboards/dashboard-haproxy-instance-summary.md
      - reference/nomad.md
      - reference/glossary.md
      - reference/faq.md
      - reference/trademark-policy.md
      - reference/copyright.md<|MERGE_RESOLUTION|>--- conflicted
+++ resolved
@@ -308,11 +308,7 @@
           - Upgrade PMM Server in K8s:
               - pmm-upgrade/upgrade_helm.md
           - pmm-upgrade/migrating_from_pmm_2.md
-<<<<<<< HEAD
-          - pmm-upgrade/migrating_from_vmware.md 
-=======
           - pmm-upgrade/migrating_from_vmware.md
->>>>>>> 238209e6
           - pmm-upgrade/upgrade_aws.md
       - Upgrade PMM Client: pmm-upgrade/upgrade_client.md
   - Uninstall:
@@ -336,10 +332,7 @@
   - Release notes:
       - Release notes index: release-notes/index.md
       - "PMM 3.4.0 (2025-09-15)": release-notes/3.4.0.md
-<<<<<<< HEAD
-=======
       - "PMM 3.3.1 (2025-07-30)": release-notes/3.3.1.md
->>>>>>> 238209e6
       - "PMM 3.3.0 (2025-07-09)": release-notes/3.3.0.md
       - "PMM 3.2.0 (2025-05-29)": release-notes/3.2.0.md
       - "PMM 3.1.0 (2025-03-31)": release-notes/3.1.0.md
