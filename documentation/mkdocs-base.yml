--- conflicted
+++ resolved
@@ -145,7 +145,6 @@
           - install-pmm/plan-pmm-installation/hardware_and_system.md
           - install-pmm/plan-pmm-installation/network_and_firewall.md
       - Install PMM Server:
-<<<<<<< HEAD
         - Server installation overview: install-pmm/install-pmm-server/index.md
         - install-pmm/install-pmm-server/prerequisites.md
         - Deployment options:
@@ -193,49 +192,6 @@
     #          - install-pmm/install-pmm-server/deployment-options/aws/back_pmm_server.md
     #          - install-pmm/install-pmm-server/deployment-options/aws/restore_pmm_server.md
     #          - install-pmm/install-pmm-server/deployment-options/aws/remove_pmm_server.md
-=======
-          - Server installation overview: install-pmm/install-pmm-server/index.md
-          - Deployment options:
-              - Install on Docker:
-                  - install-pmm/install-pmm-server/deployment-options/docker/index.md
-                  - install-pmm/install-pmm-server/deployment-options/docker/easy-install.md
-                  - Storage setup:
-                      - Docker volumes (recommended): install-pmm/install-pmm-server/deployment-options/docker/run_with_vol.md
-                      - Host directory (not recommended): install-pmm/install-pmm-server/deployment-options/docker/run_with_host_dir.md
-                  - Setup and configuration:
-                      - Environment variables: install-pmm/install-pmm-server/deployment-options/docker/env_var.md
-                      - install-pmm/install-pmm-server/deployment-options/docker/preview_env_var.md
-                      - install-pmm/install-pmm-server/deployment-options/docker/isolated_hosts.md
-                  - Container settings:
-                      - install-pmm/install-pmm-server/deployment-options/docker/backup_container.md
-                      - install-pmm/install-pmm-server/deployment-options/docker/restore_container.md
-                      - install-pmm/install-pmm-server/deployment-options/docker/remove_container.md
-                      - install-pmm/install-pmm-server/deployment-options/docker/upgrade_container.md
-              - Install on Podman:
-                  - install-pmm/install-pmm-server/deployment-options/podman/index.md
-                  - Setup and configuration:
-                      - install-pmm/install-pmm-server/deployment-options/podman/backup_container_podman.md
-                      - install-pmm/install-pmm-server/deployment-options/podman/restore_container_podman.md
-                      - install-pmm/install-pmm-server/deployment-options/podman/remove_container_podman.md
-              - Install on Virtual Appliance:
-                  - install-pmm/install-pmm-server/deployment-options/virtual/index.md
-                  - Setup and configuration:
-                      - install-pmm/install-pmm-server/deployment-options/virtual/download_ova.md
-                      - install-pmm/install-pmm-server/deployment-options/virtual/vmware.md
-                      - install-pmm/install-pmm-server/deployment-options/virtual/virtualbox.md
-                      - install-pmm/install-pmm-server/deployment-options/virtual/login_UI.md
-                      - install-pmm/install-pmm-server/deployment-options/virtual/remove_virtual_machine.md
-              - Install on Kubernetes:
-                  - install-pmm/install-pmm-server/deployment-options/helm/index.md
-                  - Backup & maintenance:
-                      - install-pmm/install-pmm-server/deployment-options/helm/backup_container_helm.md
-                      - install-pmm/install-pmm-server/deployment-options/helm/restore_container_helm.md
-              - Install on AWS Marketplace:
-                  - install-pmm/install-pmm-server/deployment-options/aws/plan_aws.md
-                  - install-pmm/install-pmm-server/deployment-options/aws/deploy_aws.md
-                  - install-pmm/install-pmm-server/deployment-options/aws/configure_aws.md
-
->>>>>>> 83351c63
       - Install PMM Client:
         - Client installation overview: install-pmm/install-pmm-client/index.md
         - Prerequisites: install-pmm/install-pmm-client/prerequisites.md
@@ -261,12 +217,8 @@
             - ProxySQL: install-pmm/install-pmm-client/connect-database/proxysql.md
           - External services monitoring:
             - Connect external instance: install-pmm/install-pmm-client/connect-database/external.md
-<<<<<<< HEAD
-      - Install PMM in HA mode: install-pmm/HA.md  
-=======
         - Remove services: install-pmm/install-pmm-client/connect-database/remove-services/index.md         
       - Install PMM in HA mode: install-pmm/HA.md 
->>>>>>> 83351c63
   - Upgrade:
       - Upgrade PMM Server:
           - pmm-upgrade/index.md
@@ -283,7 +235,6 @@
           - pmm-upgrade/upgrade_client.md
 
   - Uninstall:
-<<<<<<< HEAD
     - uninstall-pmm/unregister_client.md
     - Uninstall PMM Client:
       - uninstall-pmm/index.md
@@ -313,72 +264,43 @@
           - use/dashboards-panels/manage-dashboards/set-custom-dashboard.md
         - Share dashboards and panels: use/dashboards-panels/share-dashboards/share_dashboard.md
         - Annotate: use/dashboards-panels/annotate/annotate.md
-=======
-      - Uninstall PMM Client:
-          - uninstall-pmm/index.md
-          - Docker: uninstall-pmm/uninstall_docker.md
-          - Helm: uninstall-pmm/uninstall_helm.md
-          - Package manager: uninstall-pmm/uninstall_package_manager.md
-      - uninstall-pmm/unregister_client.md
-
-  - Use:
-      - use/using-pmm.md
-      - PMM user interface:
-          - reference/ui/ui_components.md
-          - reference/ui/log_in.md
-          - reference/ui/timezone.md
-      - PMM Inventory: use/dashboard-inventory.md
-      - Metrics monitoring:
-          - use/monitor.md
-          - PMM metrics:
-              - use/metrics/index.md
-              - use/metrics/extend_metrics.md
-          - Dashboards:
-              - use/dashboards-panels/index.md
-              - Manage dashboards:
-                  - use/dashboards-panels/manage-dashboards/create-folders.md
-                  - use/dashboards-panels/manage-dashboards/manage-folders.md
-                  - use/dashboards-panels/manage-dashboards/set-custom-dashboard.md
-              - Share dashboards and panels: use/dashboards-panels/share-dashboards/share_dashboard.md
-              - Annotate: use/dashboards-panels/annotate/annotate.md
-      - Query Analytics:
-          - use/qan/index.md
-          - use/qan/qan_mongo.md
-          - use/qan/share_link.md
-          - Panels on QAN dashboard:
-              - use/qan/panels/overview.md
-              - use/qan/panels/filters.md
-              - use/qan/panels/details.md
-      - Advisors:
-          - advisors/advisors.md
-          - advisors/advisor-details.md
-          - advisors/develop-advisor-checks.md
-      - Percona Alerting:
-          - alert/index.md
-          - alert/alert_rules.md
-          - alert/contact_points.md
-          - alert/templates_list.md
-          - alert/silence_alerts.md
-          - alert/disable_alerts.md
-      - Backup and restore:
-          - backup/index.md
-          - backup/prepare_storage_location.md
-          - MongoDB backups:
-              - backup/mongodb-backup/backup_mongo.md
-              - backup/mongodb-backup/mongo_prerequisites.md
-              - backup/mongodb-backup/create_mongo_on_demand.md
-              - backup/mongodb-backup/create_PITR_mongo.md
-              - backup/mongodb-backup/restore_MongoDB_backups.md
-              - backup/mongodb-backup/mongodb_limitations.md
-          - MySQL backups:
-              - backup/mysql-backup/mysql_prerequisites.md
-              - backup/mysql-backup/backup_mysql.md
-              - backup/mysql-backup/create_mysql_backup.md
-              - backup/mysql-backup/restore_mysql_backup.md
-          - backup/edit_scheduled.md
-          - backup/delete_a_backup.md
->>>>>>> 83351c63
-
+
+    - Query Analytics:
+      - use/qan/index.md
+      - use/qan/qan_mongo.md
+      - use/qan/share_link.md
+      - Panels on QAN dashboard:
+        - use/qan/panels/overview.md
+        - use/qan/panels/filters.md
+        - use/qan/panels/details.md
+    - Advisors:
+      - advisors/advisors.md
+      - advisors/advisor-details.md
+      - advisors/develop-advisor-checks.md
+    - Percona Alerting:
+      - alert/index.md
+      - alert/alert_rules.md
+      - alert/contact_points.md
+      - alert/templates_list.md
+      - alert/silence_alerts.md
+      - alert/disable_alerts.md
+    - Backup and restore:
+      - backup/index.md
+      - backup/prepare_storage_location.md
+      - MongoDB backups:
+        - backup/mongodb-backup/backup_mongo.md
+        - backup/mongodb-backup/mongo_prerequisites.md
+        - backup/mongodb-backup/create_mongo_on_demand.md
+        - backup/mongodb-backup/create_PITR_mongo.md
+        - backup/mongodb-backup/restore_MongoDB_backups.md
+        - backup/mongodb-backup/mongodb_limitations.md
+      - MySQL backups:
+        - backup/mysql-backup/mysql_prerequisites.md
+        - backup/mysql-backup/backup_mysql.md
+        - backup/mysql-backup/create_mysql_backup.md
+        - backup/mysql-backup/restore_mysql_backup.md
+      - backup/edit_scheduled.md
+      - backup/delete_a_backup.md
   - Configure:
       - configure-pmm/configure.md
       - configure-pmm/metrics_res.md
@@ -425,11 +347,7 @@
 
   - Release notes:
     - Release notes index: release-notes/index.md
-<<<<<<< HEAD
-    - "PMM 3.3.0 (2025-07-07)": release-notes/3.3.0.md
-=======
     - "PMM 3.3.0 (2025-07-09)": release-notes/3.3.0.md
->>>>>>> 83351c63
     - "PMM 3.2.0 (2025-05-29)": release-notes/3.2.0.md
     - "PMM 3.1.0 (2025-03-31)": release-notes/3.1.0.md
     - "PMM 3.0.0-1 (2025-02-10)": release-notes/3.0.0_1.md
