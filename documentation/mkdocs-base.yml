--- conflicted
+++ resolved
@@ -312,24 +312,6 @@
           - configure-pmm/percona_platform/account-info.md
 
   - Administer:
-<<<<<<< HEAD
-      - admin/index.md
-      - Manage users:
-          - admin/manage-users/index.md
-          - admin/manage-users/add_users.md
-          - admin/manage-users/edit_users.md
-          - admin/manage-users/delete_users.md
-      - Roles and permissions:
-          - admin/roles/index.md
-          - Label-based access control:
-              - admin/roles/access-control/intro.md
-              - admin/roles/access-control/labels.md
-              - admin/roles/access-control/config_access_cntrl.md
-              - admin/roles/access-control/create_roles.md
-              - admin/roles/access-control/manage_roles.md
-              - admin/roles/access-control/assign_roles.md
-              - admin/roles/access-control/usecase.md
-=======
     - admin/index.md
     - Manage users:
       - admin/manage-users/index.md
@@ -346,7 +328,6 @@
         - admin/roles/access-control/manage_roles.md
         - admin/roles/access-control/assign_roles.md
         - admin/roles/access-control/use_cases.md
->>>>>>> 3ddb2e7b
 
   - Troubleshoot:
       - troubleshoot/index.md
@@ -360,109 +341,7 @@
       - troubleshoot/data_issues.md
 
   - Release notes:
-<<<<<<< HEAD
-      - Release notes index: release-notes/index.md
-      - "PMM 3.2.0 (2025-05-29)": release-notes/3.2.0.md
-      - "PMM 3.1.0 (2025-03-31)": release-notes/3.1.0.md
-      - "PMM 3.0.0-1 (2025-02-10)": release-notes/3.0.0_1.md
-      - "PMM 3.0.0 (2025-01-30)": release-notes/3.0.0.md
-
-  - Reference:
-      - Architecture:
-          - reference/index.md
-          - Third-party components in PMM:
-              - reference/third-party/victoria.md
-              - reference/third-party/clickhouse.md
-              - reference/third-party/postgresql.md
-          - reference/pmm_components_and_versions.md
-          - reference/personal_data_handling.md
-          - PMM API:
-              - api/index.md
-              - api/authentication.md
-          - PMM commands:
-              - use/commands/index.md
-              - use/commands/pmm-admin.md
-              - use/commands/pmm-agent.md
-      - PMM dashboards:
-          - Insight:
-              - reference/dashboards/dashboard-home.md
-              - reference/dashboards/dashboard-advanced-data-exploration.md
-              - reference/dashboards/dashboard-victoriametrics.md
-              - reference/dashboards/dashboard-victoriametrics-agents-overview.md
-          - Environments:
-              - reference/dashboards/dashboard-env-overview.md
-              - reference/dashboards/dashboard-environment-summary.md
-          - Kubernetes:
-              - reference/dashboards/kubernetes_cluster_summary.md
-              - reference/dashboards/kubernetes_monitor_operators.md
-              - reference/dashboards/kubernetes_monitor_db_clusters_managed.md
-          - OS Dashboards:
-              - reference/dashboards/dashboard-cpu-utilization-details.md
-              - reference/dashboards/dashboard-disk-details.md
-              - reference/dashboards/dashboard-network-details.md
-              - reference/dashboards/dashboard-memory-details.md
-              - reference/dashboards/dashboard-node-temperature-details.md
-              - reference/dashboards/dashboard-nodes-compare.md
-              - reference/dashboards/dashboard-nodes-overview.md
-              - reference/dashboards/dashboard-node-summary.md
-              - reference/dashboards/dashboard-numa-details.md
-              - reference/dashboards/dashboard-processes-details.md
-          - Prometheus dashboards:
-              - reference/dashboards/dashboard-prometheus-exporter-status.md
-              - reference/dashboards/dashboard-prometheus-exporters-overview.md
-          - MySQL dashboards:
-              - reference/dashboards/dashboard-mysql-amazon-aurora-details.md
-              - reference/dashboards/dashboard-mysql-command-handler-counters-compare.md
-              - reference/dashboards/dashboard-mysql-innodb-compression-details.md
-              - reference/dashboards/dashboard-mysql-innodb-details.md
-              - reference/dashboards/dashboard-mysql-myisam-aria-details.md
-              - reference/dashboards/dashboard-mysql-myrocks-details.md
-              - reference/dashboards/dashboard-mysql-instance-summary.md
-              - reference/dashboards/dashboard-mysql-instances-compare.md
-              - reference/dashboards/dashboard-mysql-instances-overview.md
-              - reference/dashboards/dashboard-mysql-wait-event-analyses-details.md
-              - reference/dashboards/dashboard-mysql-performance-schema-details.md
-              - reference/dashboards/dashboard-mysql-query-response-time-details.md
-              - reference/dashboards/dashboard-mysql-replication-summary.md
-              - reference/dashboards/dashboard-mysql-group-replication-summary.md
-              - reference/dashboards/dashboard-mysql-table-details.md
-              - reference/dashboards/dashboard-mysql-user-details.md
-              - reference/dashboards/dashboard-mysql-tokudb-details.md
-          - MongoDB dashboards:
-              - reference/dashboards/dashboard-mongodb-experimental_collection_overview.md
-              - reference/dashboards/dashboard-mongodb-experimental_collection_details.md
-              - reference/dashboards/dashboard-mongodb-experimental_oplog.md
-              - reference/dashboards/dashboard-mongodb-cluster-summary.md
-              - reference/dashboards/dashboard-mongodb-instance-summary.md
-              - reference/dashboards/dashboard-mongodb-instances-overview.md
-              - reference/dashboards/dashboard-mongodb-instances-compare.md
-              - reference/dashboards/dashboard-mongodb-replset-summary.md
-              - reference/dashboards/dashboard-mongodb-router-summary.md
-              - reference/dashboards/dashboard-mongodb-inmemory-details.md
-              - reference/dashboards/dashboard-mongodb-mmapv1-details.md
-              - reference/dashboards/dashboard-mongodb-wiredtiger-details.md
-              - reference/dashboards/dashboard-mongodb-PBM-details.md
-          - PostgreSQL dashboards:
-              - reference/dashboards/dashboard-postgresql-instances-overview.md
-              - reference/dashboards/dashboard-postgresql-instance-summary.md
-              - reference/dashboards/dashboard-postgresql-instances-compare.md
-              - reference/dashboards/dashboard-postgresql-vacuum-monitoring-experimental.md
-          - ProxySQL dashboards:
-              - reference/dashboards/dashboard-proxysql-instance-summary.md
-          - HA dashboards:
-              - reference/dashboards/dashboard-pxc-galera-node-summary.md
-              - reference/dashboards/dashboard-pxc-galera-cluster-summary.md
-              - reference/dashboards/dashboard-pxc-galera-cluster-summary-experimental.md
-              - reference/dashboards/dashboard-pxc-galera-nodes-compare.md
-              - reference/dashboards/dashboard-haproxy-instance-summary.md
-      - reference/nomad.md
-      - reference/glossary.md
-      - reference/faq.md
-      - reference/trademark-policy.md
-      - reference/copyright.md
-=======
     - Release notes index: release-notes/index.md
-    - "PMM 3.3.0 (2025-07-09)": release-notes/3.3.0.md
     - "PMM 3.2.0 (2025-05-29)": release-notes/3.2.0.md
     - "PMM 3.1.0 (2025-03-31)": release-notes/3.1.0.md
     - "PMM 3.0.0-1 (2025-02-10)": release-notes/3.0.0_1.md
@@ -544,14 +423,10 @@
         - reference/dashboards/dashboard-mongodb-wiredtiger-details.md
         - reference/dashboards/dashboard-mongodb-PBM-details.md
       - PostgreSQL dashboards:
-        - reference/dashboards/dashboard-postgresql-checkpoints-buffers-wal-usage.md
+        - reference/dashboards/dashboard-postgresql-instances-overview.md
         - reference/dashboards/dashboard-postgresql-instance-summary.md
         - reference/dashboards/dashboard-postgresql-instances-compare.md
-        - reference/dashboards/dashboard-postgresql-instances-overview.md
-        - reference/dashboards/dashboard-postgresql-instances-overview-extended.md
-        - reference/dashboards/dashboard-postgresql-patroni-details.md
-        - reference/dashboards/dashboard-postgresql-replication.md
-        - reference/dashboards/dashboard-postgresql-topqueries.md
+        - reference/dashboards/dashboard-postgresql-vacuum-monitoring-experimental.md
       - ProxySQL dashboards:
         - reference/dashboards/dashboard-proxysql-instance-summary.md
       - HA dashboards:
@@ -564,5 +439,4 @@
     -  reference/glossary.md
     -  reference/faq.md
     -  reference/trademark-policy.md
-    -  reference/copyright.md
->>>>>>> 3ddb2e7b
+    -  reference/copyright.md