--- conflicted
+++ resolved
@@ -145,9 +145,8 @@
           - install-pmm/plan-pmm-installation/hardware_and_system.md
           - install-pmm/plan-pmm-installation/network_and_firewall.md
       - Install PMM Server:
-<<<<<<< HEAD
-        - Server installation overview: install-pmm/install-pmm-server/index.md
-        - install-pmm/install-pmm-server/prerequisites.md
+          - Server installation overview: install-pmm/install-pmm-server/index.md
+          - install-pmm/install-pmm-server/prerequisites.md
         - install-pmm/install-pmm-server/prerequisites.md
         - Deployment options:
           - Install on Docker:
@@ -188,49 +187,6 @@
               - install-pmm/install-pmm-server/deployment-options/aws/plan_aws.md
               - install-pmm/install-pmm-server/deployment-options/aws/deploy_aws.md
               - install-pmm/install-pmm-server/deployment-options/aws/configure_aws.md
-=======
-          - Server installation overview: install-pmm/install-pmm-server/index.md
-          - Deployment options:
-              - Install on Docker:
-                  - install-pmm/install-pmm-server/deployment-options/docker/index.md
-                  - install-pmm/install-pmm-server/deployment-options/docker/easy-install.md
-                  - Storage setup:
-                      - Docker volumes (recommended): install-pmm/install-pmm-server/deployment-options/docker/run_with_vol.md
-                      - Host directory (not recommended): install-pmm/install-pmm-server/deployment-options/docker/run_with_host_dir.md
-                  - Setup and configuration:
-                      - Environment variables: install-pmm/install-pmm-server/deployment-options/docker/env_var.md
-                      - install-pmm/install-pmm-server/deployment-options/docker/preview_env_var.md
-                      - install-pmm/install-pmm-server/deployment-options/docker/isolated_hosts.md
-                  - Container settings:
-                      - install-pmm/install-pmm-server/deployment-options/docker/backup_container.md
-                      - install-pmm/install-pmm-server/deployment-options/docker/restore_container.md
-                      - install-pmm/install-pmm-server/deployment-options/docker/remove_container.md
-                      - install-pmm/install-pmm-server/deployment-options/docker/upgrade_container.md
-              - Install on Podman:
-                  - install-pmm/install-pmm-server/deployment-options/podman/index.md
-                  - Setup and configuration:
-                      - install-pmm/install-pmm-server/deployment-options/podman/backup_container_podman.md
-                      - install-pmm/install-pmm-server/deployment-options/podman/restore_container_podman.md
-                      - install-pmm/install-pmm-server/deployment-options/podman/remove_container_podman.md
-              - Install on Virtual Appliance:
-                  - install-pmm/install-pmm-server/deployment-options/virtual/index.md
-                  - Setup and configuration:
-                      - install-pmm/install-pmm-server/deployment-options/virtual/download_ova.md
-                      - install-pmm/install-pmm-server/deployment-options/virtual/vmware.md
-                      - install-pmm/install-pmm-server/deployment-options/virtual/virtualbox.md
-                      - install-pmm/install-pmm-server/deployment-options/virtual/login_UI.md
-                      - install-pmm/install-pmm-server/deployment-options/virtual/remove_virtual_machine.md
-              - Install on Kubernetes:
-                  - install-pmm/install-pmm-server/deployment-options/helm/index.md
-                  - Backup & maintenance:
-                      - install-pmm/install-pmm-server/deployment-options/helm/backup_container_helm.md
-                      - install-pmm/install-pmm-server/deployment-options/helm/restore_container_helm.md
-              - Install on AWS Marketplace:
-                  - install-pmm/install-pmm-server/deployment-options/aws/plan_aws.md
-                  - install-pmm/install-pmm-server/deployment-options/aws/deploy_aws.md
-                  - install-pmm/install-pmm-server/deployment-options/aws/configure_aws.md
-
->>>>>>> 4b55f43a
       - Install PMM Client:
         - Client installation overview: install-pmm/install-pmm-client/index.md
         - Prerequisites: install-pmm/install-pmm-client/prerequisites.md
@@ -239,7 +195,7 @@
           - Install from binaries: install-pmm/install-pmm-client/binary_package.md
           - Install on Docker: install-pmm/install-pmm-client/docker.md
         - Configure monitoring:
-          - Database monitoring: 
+          - Database monitoring:
             - Overview: install-pmm/install-pmm-client/connect-database/index.md
             - MySQL: install-pmm/install-pmm-client/connect-database/mysql/mysql.md
             - MongoDB: install-pmm/install-pmm-client/connect-database/mongodb.md
@@ -256,11 +212,7 @@
             - ProxySQL: install-pmm/install-pmm-client/connect-database/proxysql.md
           - External services monitoring:
             - Connect external instance: install-pmm/install-pmm-client/connect-database/external.md
-<<<<<<< HEAD
-=======
-        - Remove services: install-pmm/install-pmm-client/connect-database/remove-services/index.md         
->>>>>>> 4b55f43a
-      - Install PMM in HA mode: install-pmm/HA.md 
+      - Install PMM in HA mode: install-pmm/HA.md
   - Upgrade:
       - Upgrade PMM Server:
           - pmm-upgrade/index.md
@@ -277,42 +229,12 @@
           - pmm-upgrade/upgrade_client.md
 
   - Uninstall:
-<<<<<<< HEAD
-    - uninstall-pmm/unregister_client.md
+      - uninstall-pmm/unregister_client.md
     - Uninstall PMM Client:
       - uninstall-pmm/index.md
       - Docker: uninstall-pmm/uninstall_docker.md
       - Helm: uninstall-pmm/uninstall_helm.md
       - Package manager: uninstall-pmm/uninstall_package_manager.md
-
-  - Use:
-    - use/using-pmm.md
-    - PMM user interface:
-      - reference/ui/ui_components.md
-      - reference/ui/log_in.md
-      - reference/ui/timezone.md
-    - PMM Inventory: use/dashboard-inventory.md
-    - Remove services: use/remove-services.md      
-    - Metrics monitoring:
-      - use/monitor.md
-      - PMM metrics:
-        - use/metrics/index.md
-        - use/metrics/extend_metrics.md
-      - Dashboards:
-        - use/dashboards-panels/index.md
-        - Manage dashboards:
-          - use/dashboards-panels/manage-dashboards/create-folders.md
-          - use/dashboards-panels/manage-dashboards/manage-folders.md
-          - use/dashboards-panels/manage-dashboards/set-custom-dashboard.md
-        - Share dashboards and panels: use/dashboards-panels/share-dashboards/share_dashboard.md
-        - Annotate: use/dashboards-panels/annotate/annotate.md
-=======
-      - Uninstall PMM Client:
-          - uninstall-pmm/index.md
-          - Docker: uninstall-pmm/uninstall_docker.md
-          - Helm: uninstall-pmm/uninstall_helm.md
-          - Package manager: uninstall-pmm/uninstall_package_manager.md
-      - uninstall-pmm/unregister_client.md
 
   - Use:
       - use/using-pmm.md
@@ -321,7 +243,8 @@
           - reference/ui/log_in.md
           - reference/ui/timezone.md
       - PMM Inventory: use/dashboard-inventory.md
-      - Metrics monitoring:
+      - Remove services: use/remove-services.md
+    - Metrics monitoring:
           - use/monitor.md
           - PMM metrics:
               - use/metrics/index.md
@@ -370,8 +293,6 @@
               - backup/mysql-backup/restore_mysql_backup.md
           - backup/edit_scheduled.md
           - backup/delete_a_backup.md
->>>>>>> 4b55f43a
-
   - Configure:
       - configure-pmm/configure.md
       - configure-pmm/metrics_res.md
