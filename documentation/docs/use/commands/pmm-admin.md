--- conflicted
+++ resolved
@@ -187,12 +187,8 @@
     ` --pmm-agent-listen-port=LISTEN_PORT`
     : The PMM agent listen port.
 
-<<<<<<< HEAD
-DATABASE:= MongoDB, MySQL, PostgreSQL, ProxySQL
-=======
 DATABASE:= [MongoDB|MySQL|PostgreSQL|ProxySQL](#database-commands)
 
->>>>>>> 3ddb2e7b
 
 #### `pmm-admin remove`
 
