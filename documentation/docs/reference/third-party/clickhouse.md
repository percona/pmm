--- conflicted
+++ resolved
@@ -5,18 +5,12 @@
 ## Environment variables
 
 PMM predefines certain flags that allow you to use ClickHouse parameters as environment variables.
-<<<<<<< HEAD
-=======
 
->>>>>>> 66df0aa7
 
 To use ClickHouse as an external database instance, provide the following environment variables: 
  
 `PMM_CLICKHOUSE_ADDR` -> hostname:port
-<<<<<<< HEAD
 :   Name of the host and port of the external ClickHouse database instance. 
-=======
-:   Hostname and port of the external ClickHouse database.
 
 `PMM_CLICKHOUSE_HOST` -> hostname
 :   Hostname of the external ClickHouse database.
@@ -32,23 +26,12 @@
 
 `PMM_DISABLE_BUILTIN_CLICKHOUSE` -> 1
 :   Disables the built-in ClickHouse database instance.
->>>>>>> 66df0aa7
 
 **Optional environment variables**
 
 `PMM_CLICKHOUSE_DATABASE` -> database name
 :   Database name of the external ClickHouse database instance.
-<<<<<<< HEAD
  
-**Example**
-
-To use ClickHouse as an external database instance, start the PMM docker with the specified variables for external ClickHouse:
-
-```sh
--e PMM_CLICKHOUSE_ADDR=$ADDRESS:$PORT
--e PMM_CLICKHOUSE_DATABASE=$DB
-=======
-
 **Example**
 
 To use ClickHouse as an external database instance, run PMM in docker or podman with the specified variables for external ClickHouse:
@@ -59,7 +42,6 @@
 -e PMM_CLICKHOUSE_USER=$CH_USER
 -e PMM_CLICKHOUSE_PASSWORD=$CH_PASSWORD
 -e PMM_DISABLE_BUILTIN_CLICKHOUSE=1
->>>>>>> 66df0aa7
 ```
 
 Alternatively, you can use the `PMM_CLICKHOUSE_HOST` and `PMM_CLICKHOUSE_PORT` variables instead of `PMM_CLICKHOUSE_ADDR`.
@@ -93,8 +75,4 @@
 
 ## Troubleshooting
 
-<<<<<<< HEAD
-To troubleshoot issues, see the ClickHouse [troubleshooting documentation](https://clickhouse.com/docs/en/guides/troubleshooting/).
-=======
-To troubleshoot issues, see the ClickHouse [troubleshooting documentation](https://clickhouse.com/docs/guides/troubleshooting).
->>>>>>> 66df0aa7
+To troubleshoot issues, see the ClickHouse [troubleshooting documentation](https://clickhouse.com/docs/guides/troubleshooting).