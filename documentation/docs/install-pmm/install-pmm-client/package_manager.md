--- conflicted
+++ resolved
@@ -30,7 +30,6 @@
 The package manager will automatically select the appropriate version for your system architecture.
 
 ## Installation process
-<<<<<<< HEAD
 
 ### Step 1: Configure repositories
 
@@ -39,16 +38,6 @@
 === "Automatic (Recommended)"
     Use the `percona-release` utility to automatically configure repositories:
 
-=======
-
-### Step 1: Configure repositories
-
-Choose your preferred method to configure the Percona repositories:
-
-=== "Automatic (Recommended)"
-    Use the `percona-release` utility to automatically configure repositories:
-
->>>>>>> 169a47b8
     !!! hint alert alert-success "Tip"
         If you have used `percona-release` before, disable and re-enable the repository:
         ```sh
@@ -129,11 +118,7 @@
     2. Navigate to **Administration > Users and access > Service Accounts**.
     3. Click **Add Service account**.
     4. Enter a descriptive name (e.g.: `pmm-client-prod-db01`). PMM automatically shortens names exceeding 200 characters using a `{prefix}_{hash}` pattern.
-<<<<<<< HEAD
-    5. Select the **Editor** role from the drop-down. For detailed information about what each role can do, see [Role types in PMM](../../admin/roles/index.md).
-=======
     5. Select the **Admin** role from the drop-down. For detailed information about what each role can do, see [Role types in PMM](../../admin/roles/index.md).
->>>>>>> 169a47b8
     6. Click **Create > Add service account token**.
     7. (Optional) Name your token or leave blank for auto-generated name.
     8. (Optional) Set expiration date for enhanced security. Expired tokens require manual rotation. Permanent tokens remain valid until revoked.
@@ -143,13 +128,7 @@
 
     ```bash
     pmm-admin config --server-insecure-tls \
-<<<<<<< HEAD
-        --server-url=https://YOUR_PMM_SERVER:443 \
-        --server-username=service_token \
-        --server-password=YOUR_GLSA_TOKEN
-=======
         --server-url=https://service_token:YOUR_GLSA_TOKEN@YOUR_PMM_SERVER:443 \
->>>>>>> 169a47b8
     ```
 
     **Parameters explained:**
@@ -158,23 +137,11 @@
     - `YOUR_PMM_SERVER` - Your PMM Server's IP address or hostname
     - `service_token` - Use this exact string as the username (not a placeholder!)
     - `YOUR_GLSA_TOKEN` - The token you copied (starts with `glsa_`)
-<<<<<<< HEAD
-
-    ??? example "Full example with node details"
-        ```bash
-        pmm-admin config --server-insecure-tls \
-            --server-url=https://192.168.33.14:443 \
-            --server-username=service_token \
-            --server-password=glsa_aBc123XyZ456... \
-=======
-    - `[NODE_TYPE]` - (Optional) Node type: `generic`, `container`, etc.
-    - `[NODE_NAME]` - (Optional) Descriptive name for the node
     
     ??? example "Full example with node details"
         ```bash
         pmm-admin config --server-insecure-tls \
             --server-url=https://service_token:glsa_aBc123XyZ456...@192.168.33.14:443 \
->>>>>>> 169a47b8
             192.168.33.23 generic prod-db01
             ```
         This registers node `192.168.33.23` with type `generic` and name `prod-db01`.
