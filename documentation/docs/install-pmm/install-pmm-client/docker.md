--- conflicted
+++ resolved
@@ -8,10 +8,7 @@
 - consistent environment across different operating systems
 - simplified setup and configuration process
 - automatic architecture detection (x86_64/ARM64)
-<<<<<<< HEAD
 - [centralized configuration management](../install-pmm-server/deployment-options/docker/env_var.md#configure-vmagent-variables) through PMM Server environment variables
-=======
->>>>>>> 169a47b8
 
 ## Prerequisites
 Complete these essential steps before installation:
@@ -96,11 +93,7 @@
     2. Navigate to **Administration > Users and access > Service Accounts**.
     3. Click **Add Service account**.
     4. Enter a descriptive name (e.g.: `pmm-client-prod-db01`). Keep in mind that PMM automatically shortens names exceeding 200 characters using a `{prefix}_{hash}` pattern.
-<<<<<<< HEAD
-    5. Select the **Editor** role from the drop-down. For detailed information about what each role can do, see [Role types in PMM](../../admin/roles/index.md).
-=======
     5. Select the **Admin** role from the drop-down. For detailed information about what each role can do, see [Role types in PMM](../../admin/roles/index.md).
->>>>>>> 169a47b8
     6. Click **Create > Add service account token**.
     7. (Optional) Name your token or leave blank for auto-generated name.
     8. (Optional) Set expiration date for enhanced security. Expired tokens require manual rotation. Permanent tokens remain valid until revoked.
@@ -110,13 +103,7 @@
 
         ```bash
         docker exec -it pmm-client pmm-admin config --server-insecure-tls \
-<<<<<<< HEAD
-            --server-url=https://YOUR_PMM_SERVER:443 \
-            --server-username=service_token \
-            --server-password=YOUR_GLSA_TOKEN \
-=======
             --server-url=https://service_token:YOUR_GLSA_TOKEN@YOUR_PMM_SERVER:443 \
->>>>>>> 169a47b8
             [NODE_ADDRESS] [NODE_TYPE] [NODE_NAME]
         ```
 
@@ -133,13 +120,7 @@
         ??? example "Full example with node details"
             ```bash
             docker exec -it pmm-client pmm-admin config --server-insecure-tls \
-<<<<<<< HEAD
-                --server-url=https://192.168.33.14:443 \
-                --server-username=service_token \
-                --server-password=glsa_aBc123XyZ456... \
-=======
                 --server-url=https://service_token:glsa_aBc123XyZ456...@192.168.33.14:443 \
->>>>>>> 169a47b8
                 192.168.33.23 generic prod-db01
             ```
             This registers node `192.168.33.23` with type `generic` and name `prod-db01`.
