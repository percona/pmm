--- conflicted
+++ resolved
@@ -28,11 +28,7 @@
     Depending on your architecture other ports may also need to be exposed.
 
     - For `pmm-agent`, the default listen port is 7777.
-<<<<<<< HEAD
-    - The default port range for `pmm-agent` is large by default to accomodate any architecture size but it can be modified by passing the `--ports-min` and `--ports-max` flags, or by changing the configuration file. In network constraint environments, the range can be reduced to a minimum by allocating at least one port per agent monitored. Learn more about available settings for `pmm-agent` in [Percona PMM-Agent documentation](https://docs.percona.com/percona-monitoring-and-management/3/use/commands/pmm-agent.html).
-=======
-    - The default port range for `pmm-agent` is large by default to accommodate any architecture size but it can be modified using the `--ports-min` and `--ports-max` flags, or modifying the configuration file. In network constraint environments, the range can be reduced to a minimum by allocating at least one port per agent monitored. Learn more about available settings for `pmm-agent` in [Percona PMM-Agent documentation](https://docs.percona.com/percona-monitoring-and-management/details/commands/pmm-agent.html).
->>>>>>> b7885f11
+    - The default port range for `pmm-agent` is large by default to accommodate any architecture size but it can be modified using the `--ports-min` and `--ports-max` flags, or by changing the configuration file. In network constraint environments, the range can be reduced to a minimum by allocating at least one port per agent monitored. Learn more about available settings for `pmm-agent` in [Percona PMM-Agent documentation](https://docs.percona.com/percona-monitoring-and-management/3/use/commands/pmm-agent.html).
 
 ## Network configuration for locked-down environments
 For computers in a locked-down corporate environment without direct access to the Internet, make sure to enable access to Percona Platform services following the instructions in the [Percona Platform documentation](https://docs.percona.com/percona-platform/network.html).