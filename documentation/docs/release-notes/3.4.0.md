# Percona Monitoring and Management 3.4.0 

**Release date**:  September 15th 2025

Percona Monitoring and Management (PMM) is an open source database monitoring, management, and observability solution for MySQL, PostgreSQL, and MongoDB. PMM empowers you to: 

- monitor the health and performance of your database systems
- identify patterns and trends in database behavior
- diagnose and resolve issues faster with actionable insights
- manage databases across on-premises, cloud, and hybrid environments

## Release summary

This release improves enterprise deployments and monitoring reliability, including better OpenShift support and centralized `vmagent` management. It also enhances RDS tracking, adds RHEL 10 compatibility, and delivers key dashboard updates and bug fixes.

## Release highlights

### OpenShift support for PMM Server

Building on the existing OpenShift compatibility available for PMM Client, PMM 3.4.0 now extends full support to PMM Server as well. All PMM Docker images meet Red Hat certification requirements, including non-root user execution and SecurityContextConstraints (SCC) support. This means that you can seamlessly deploy both PMM Client and PMM Server in OpenShift environments.

While OpenShift 4.16 is fully tested and supported, other versions will likely work but not guaranteed. 
<<<<<<< HEAD
To deploy  PMM Server on OpenShift using the standard Percona Helm charts with platform-specific parameters, see the [Install PMM Server on your Kubernetes cluster/Openshift clusters](../install-pmm/install-pmm-server/deployment-options/helm/index.md).
=======
To deploy PMM Server on OpenShift using the standard Percona Helm charts with platform-specific parameters, see the [Install PMM Server on your Kubernetes cluster/OpenShift clusters](../install-pmm/install-pmm-server/deployment-options/helm/index.md).
>>>>>>> 9e95cd75

### Centralized `vmagent` settings for all clients

You can now centrally configure `vmagent` settings for all connected PMM Clients using environment variables.

Instead of configuring each client individually, set `VMAGENT_*` variables on the PMM Server to automatically apply `vmagent` settings across your entire monitoring infrastructure. 

This is particularly useful for Kubernetes environments where the default 1GB disk usage per client can overwhelm shared storage. For example, setting `VMAGENT_remoteWrite_maxDiskUsagePerURL=52428800` reduces disk usage to 50MB per client and applies to all connected clients without restarts.

For configuration options and examples, see [Configure environment variables for PMM Server](../install-pmm/install-pmm-server/deployment-options/docker/env_var.md#configure-vmagent-on-pmm-client).

### Support for MySQL Cleartext authentication 

PMM now supports monitoring MySQL instances that require cleartext authentication, including those using PAM authentication plugins (`auth_pam_compat`) or other external authentication methods.

When adding MySQL instances that use PAM or external authentication plugins, include the `allowCleartextPasswords=1` parameter in the DNS. For details, see [Connect MySQL databases to PMM](../install-pmm/install-pmm-client/connect-database/mysql/mysql.md#add-service-to-pmm#__tabbed_8_5).

!!! caution "Security warning"
    Cleartext authentication transmits passwords without encryption. Only use this option when the connection is secured with SSL/TLS or over a trusted network. This is typically required for authentication plugins like `auth_pam_compat` that need access to the actual password for external authentication.

### Enhanced management of RDS instances

PMM now supports tracking RDS Instance IDs when adding Amazon RDS databases to monitoring, making it easier to correlate instances between PMM and the AWS console.

When adding RDS instances via **Inventory > Add Service**, the instance ID that you specify will now be persisted. This optional field helps you manage large RDS deployments by providing a clear reference between monitored instances in PMM and their corresponding resources in AWS. 

Behind the scenes, we've added an `instance_id` column to the database and enhanced the `/v1/management/services` API endpoint to accept and return this information. Everything is backward compatible so existing RDS instances continue working normally. 

For technical details about API enhancements, see the [API Release Notes](https://percona-pmm.readme.io/v3/reference/release-notes-3-4-0).

![!New Instance ID field](../images/instance_ID.png)

### RHEL 10 support for PMM Client

PMM Client now supports Red Hat Enterprise Linux 10 (RHEL 10), allowing you to monitor databases and systems on the latest RHEL release. You can install native PMM Client packages for RHEL 10 on both AMD64 and ARM64 architectures. For detailed installation instructions, see [Install PMM Client with Package Manager](../install-pmm/install-pmm-client/package_manager.md).

For configuration options and examples, see [Configure environment variables for PMM Server](../install-pmm/install-pmm-server/deployment-options/docker/env_var.md#configure-vmagent-on-pmm-client).


### Support for MySQL Cleartext authentication 

PMM now supports monitoring MySQL instances that require cleartext authentication, including those using PAM authentication plugins (`auth_pam_compat`) or other external authentication methods.

When adding MySQL instances that use PAM or external authentication plugins, include the `allowCleartextPasswords=1` parameter in the DSN. For details, see [Connect MySQL databases to PMM](../install-pmm/install-pmm-client/connect-database/mysql/mysql.md#add-service-to-pmm#__tabbed_8_5).

!!! caution "Security warning"
    Cleartext authentication transmits passwords without encryption. Only use this option when the connection is secured with SSL/TLS or over a trusted network. This is typically required for authentication plugins like `auth_pam_compat` that need access to the actual password for external authentication.

### VMware support removed  

With this release, support for VMware-based PMM Server deployments is deprecated and will be **fully removed in PMM 3.6.0 (expected January 2026).**  

PMM 3 is built on a fully containerized architecture across all platforms for stronger security, simplified upgrades, and tighter alignment with modern DevOps practices. VMware’s proprietary model and recent licensing changes no longer fit this direction, so we are focusing on open, container-native platforms instead.  

#### Recommended alternatives  

For a smoother migration and long-term support, we recommend moving to one of the following supported platforms:  

- **Docker/Podman**: lightweight, container-native deployments designed for PMM 3  
- **Kubernetes/OpenShift**: full cloud-native orchestration at scale  
- **Oracle VirtualBox**: still supported for VM-style deployments, running the same containerized PMM architecture  

For detailed steps, see [Migrating PMM from VMware to alternative platforms](../pmm-upgrade/migrating_from_vmware.md).

<<<<<<< HEAD
- [PMM-13980](https://perconadev.atlassian.net/browse/PMM-13980) - Improved [Back up PMM Server Docker container](../install-pmm/install-pmm-server/deployment-options/docker/backup_container.md) documentation for all PMM Server deployment types, including `pmm-data volume` procedures essential for migrating from PMM 2 to PMM 3.
- [PMM-14194](https://perconadev.atlassian.net/browse/PMM-14194) - Custom filter groups in Query Analytics (QAN) now correctly distinguish between intentional comments and quoted strings containing comment-like characters. Previously, queries with values like `street = '123 Main St # app=something'` would incorrectly generate unwanted custom filters. Now, only genuine SQL comments such as `-- app='web', team='backend'` create filter options in the **PMM Query Analytics** dashboard sidebar. This means that you get cleaner query categorization when [comment parsing](../use/qan/panels/filters.md#custom-filter-groups) is enabled.
=======
>>>>>>> 9e95cd75

## Components upgrade

- [PMM-14015](https://perconadev.atlassian.net/browse/PMM-14015): PMM now ships with Grafana 11.6.3 for enhanced security and improved performance.

## Improvements

- [PMM-14194](https://perconadev.atlassian.net/browse/PMM-14194): Custom filter groups in Query Analytics (QAN) now correctly distinguish between intentional comments and quoted strings containing comment-like characters. Previously, queries with values like `street = '123 Main St # app=something'` would incorrectly generate unwanted custom filters. 

    Now, only genuine SQL comments such as `-- app='web', team='backend'` create filter options in the **PMM Query Analytics** dashboard sidebar. This means that you get cleaner query categorization when [comment parsing](../use/qan/panels/filters.md#custom-filter-groups) is enabled.

- [PMM-14048](https://perconadev.atlassian.net/browse/PMM-14048): Reorganized MongoDB dashboards for better usability. The **MongoDB PBM Details** and **PBM Backup Details** dashboards are now available directly from the main navigation for easier access, while the **MongoDB InMemory Details** and **MongoDB WiredTiger Details** dashboards are now relocated to **Other Dashboards**.

- [PMM-13990](https://perconadev.atlassian.net/browse/PMM-13990): Improved MongoDB exporter performance by caching regular expression operations. Previously, the exporter repeatedly compiled the same regular expressions during metric collection, causing unnecessary CPU overhead. Now, these regex patterns are cached and reused, reducing the MongoDB exporter's CPU usage without affecting monitoring data quality.

- [PMM-11826](https://perconadev.atlassian.net/browse/PMM-11826): You can now configure `vmagent` settings on PMM Clients by setting `VMAGENT_` environment variables on the PMM Server. These variables automatically apply to all connected clients, allowing you to tune disk usage limits and other parameters centrally.

- [PMM-14208](https://perconadev.atlassian.net/browse/PMM-14208): Added support for PMM Client on Red Hat Enterprise Linux 10 (RHEL 10) for both AMD64 and ARM64 architectures.

## Fixed issues
- [PMM-14141](https://perconadev.atlassian.net/browse/PMM-14141): Fixed a critical issue where the MongoDB exporter would sometimes ignore connection timeouts. This prevented **MongoDB Down** alerts from triggering when MongoDB was unavailable. We've also improved the MongoDB down alert rule to work more reliably in timeout scenarios.

- [PMM-13885](https://perconadev.atlassian.net/browse/PMM-13885): You can now reliably enable and disable advisors on the **Advisors > Advisor Insights** page, as the toggle issue has been fixed. 

- [PMM-14178](https://perconadev.atlassian.net/browse/PMM-14178): Fixed inconsistent service status reporting for stopped MongoDB instances. Previously, stopped MongoDB services showed as **Unspecified** while MySQL and PostgreSQL correctly showed as **Down**. Now all database services consistently display **Down** when stopped.

- [PMM-14166 ](https://perconadev.atlassian.net/browse/PMM-14166): Fixed Grafana Image Renderer functionality for generating dashboard panel images and corrected the **View all snapshots** link. 

- [PMM-14137](https://perconadev.atlassian.net/browse/PMM-14137): Fixed an issue where the **MongoDB WiredTiger Details** dashboard would show empty data after page refresh. Dashboard variables now maintain their values correctly during refresh cycles.

- [PMM-14087](https://perconadev.atlassian.net/browse/PMM-14087): Fixed a PostgreSQL deadlock issue that sometimes occurred during PMM Server startup, which blocked adding remote instances.

- [PMM-14085](https://perconadev.atlassian.net/browse/PMM-14085): Fixed an issue where exported PMM data dumps from **PMM Home > Help > PMM Dump** were missing OS/host metrics and Query Analytics (QAN) data. Exports now include all metric types, providing complete data for troubleshooting and analysis.

- [PMM-14075](https://perconadev.atlassian.net/browse/PMM-14075): Fixed an issue where the **Oplog Recovery Window** chart appeared twice on the **MongoDB Oplog Details** dashboard. 

- [PMM-14065](https://perconadev.atlassian.net/browse/PMM-14065): Fixed an issue where the **Failed Advisors** panel on the **Home** dashboard would not update when using **Refresh** button on the dashboard. The panel now correctly displays updated advisor results when the dashboard is refreshed, without requiring a full page reload.

- [PMM-13997](https://perconadev.atlassian.net/browse/PMM-13997): Fixed an issue where upgrades failed for deployments using Helm chart version 1.4.0. Upgrades from this version now complete successfully.

- [PMM-13994](https://perconadev.atlassian.net/browse/PMM-13994): Fixed an issue where PMM agent would show **Disconnected** status after network problems, even when connectivity was restored. The agent now reconnects properly without having to restart it manually.

- [PMM-13654](https://perconadev.atlassian.net/browse/PMM-13654): The `pmm-dump version` command would display empty version and build information. This issue is now fixed. 

- [PMM-13828](https://perconadev.atlassian.net/browse/PMM-13828): Fixed an issue where the **MongoDB Sharded Cluster Summary** dashboard would incorrectly display replica set information when monitoring non-sharded MongoDB clusters. The dashboard now shows empty panels for replica set environments to prevent confusion between cluster types.


## 🚀 Ready to upgrade to PMM 3.4.0?

- **New installation:** [Install PMM with our quickstart guide](../quickstart/quickstart.md)

- **Upgrading from PMM 2:** [Migrate from PMM 2 to PMM 3](../pmm-upgrade/migrating_from_pmm_2.md)

- **Upgrading PMM 3:** [Upgrade your existing PMM 3 installation](../pmm-upgrade/index.md)<|MERGE_RESOLUTION|>--- conflicted
+++ resolved
@@ -20,11 +20,8 @@
 Building on the existing OpenShift compatibility available for PMM Client, PMM 3.4.0 now extends full support to PMM Server as well. All PMM Docker images meet Red Hat certification requirements, including non-root user execution and SecurityContextConstraints (SCC) support. This means that you can seamlessly deploy both PMM Client and PMM Server in OpenShift environments.
 
 While OpenShift 4.16 is fully tested and supported, other versions will likely work but not guaranteed. 
-<<<<<<< HEAD
-To deploy  PMM Server on OpenShift using the standard Percona Helm charts with platform-specific parameters, see the [Install PMM Server on your Kubernetes cluster/Openshift clusters](../install-pmm/install-pmm-server/deployment-options/helm/index.md).
-=======
+
 To deploy PMM Server on OpenShift using the standard Percona Helm charts with platform-specific parameters, see the [Install PMM Server on your Kubernetes cluster/OpenShift clusters](../install-pmm/install-pmm-server/deployment-options/helm/index.md).
->>>>>>> 9e95cd75
 
 ### Centralized `vmagent` settings for all clients
 
@@ -89,11 +86,6 @@
 
 For detailed steps, see [Migrating PMM from VMware to alternative platforms](../pmm-upgrade/migrating_from_vmware.md).
 
-<<<<<<< HEAD
-- [PMM-13980](https://perconadev.atlassian.net/browse/PMM-13980) - Improved [Back up PMM Server Docker container](../install-pmm/install-pmm-server/deployment-options/docker/backup_container.md) documentation for all PMM Server deployment types, including `pmm-data volume` procedures essential for migrating from PMM 2 to PMM 3.
-- [PMM-14194](https://perconadev.atlassian.net/browse/PMM-14194) - Custom filter groups in Query Analytics (QAN) now correctly distinguish between intentional comments and quoted strings containing comment-like characters. Previously, queries with values like `street = '123 Main St # app=something'` would incorrectly generate unwanted custom filters. Now, only genuine SQL comments such as `-- app='web', team='backend'` create filter options in the **PMM Query Analytics** dashboard sidebar. This means that you get cleaner query categorization when [comment parsing](../use/qan/panels/filters.md#custom-filter-groups) is enabled.
-=======
->>>>>>> 9e95cd75
 
 ## Components upgrade
 
@@ -114,6 +106,7 @@
 - [PMM-14208](https://perconadev.atlassian.net/browse/PMM-14208): Added support for PMM Client on Red Hat Enterprise Linux 10 (RHEL 10) for both AMD64 and ARM64 architectures.
 
 ## Fixed issues
+
 - [PMM-14141](https://perconadev.atlassian.net/browse/PMM-14141): Fixed a critical issue where the MongoDB exporter would sometimes ignore connection timeouts. This prevented **MongoDB Down** alerts from triggering when MongoDB was unavailable. We've also improved the MongoDB down alert rule to work more reliably in timeout scenarios.
 
 - [PMM-13885](https://perconadev.atlassian.net/browse/PMM-13885): You can now reliably enable and disable advisors on the **Advisors > Advisor Insights** page, as the toggle issue has been fixed. 
