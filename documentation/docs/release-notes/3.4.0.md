--- conflicted
+++ resolved
@@ -1,10 +1,6 @@
 # Percona Monitoring and Management 3.4.0 
 
-<<<<<<< HEAD
-**Release date**:  September 16th
-=======
 **Release date**:  September 15th 2025
->>>>>>> b951d3c1
 
 Percona Monitoring and Management (PMM) is an open source database monitoring, management, and observability solution for MySQL, PostgreSQL, and MongoDB. PMM empowers you to: 
 
@@ -15,11 +11,7 @@
 
 ## Release summary
 
-<<<<<<< HEAD
-This release improves enterprise deployments and monitoring reliability, with better OpenShift support, centralized `vmagent` management, enhanced RDS tracking, RHEL 10 compatibility, and key dashboard updates and bug fixes.
-=======
 This release improves enterprise deployments and monitoring reliability, including better OpenShift support and centralized `vmagent` management. It also enhances RDS tracking, adds RHEL 10 compatibility, and delivers key dashboard updates and bug fixes.
->>>>>>> b951d3c1
 
 ## Release highlights
 
@@ -28,11 +20,7 @@
 Building on the existing OpenShift compatibility available for PMM Client, PMM 3.4.0 now extends full support to PMM Server as well. All PMM Docker images meet Red Hat certification requirements, including non-root user execution and SecurityContextConstraints (SCC) support. This means that you can seamlessly deploy both PMM Client and PMM Server in OpenShift environments.
 
 While OpenShift 4.16 is fully tested and supported, other versions will likely work but not guaranteed. 
-<<<<<<< HEAD
-To deploy  PMM Server on OpenShift using the standard Percona Helm charts with platform-specific parameters, see the [Install PMM Server on your Kubernetes cluster/Openshift clusters](../install-pmm/install-pmm-server/deployment-options/helm/index.md).
-=======
 To deploy PMM Server on OpenShift using the standard Percona Helm charts with platform-specific parameters, see the [Install PMM Server on your Kubernetes cluster/OpenShift clusters](../install-pmm/install-pmm-server/deployment-options/helm/index.md).
->>>>>>> b951d3c1
 
 ### Centralized `vmagent` settings for all clients
 
@@ -76,37 +64,28 @@
 
 PMM now supports monitoring MySQL instances that require cleartext authentication, including those using PAM authentication plugins (`auth_pam_compat`) or other external authentication methods.
 
-<<<<<<< HEAD
 When adding MySQL instances that use PAM or external authentication plugins, include the `allowCleartextPasswords=1` parameter in the DNS. For details, see [Connect MySQL databases to PMM](../install-pmm/install-pmm-client/connect-database/mysql/mysql.md#add-service-to-pmm#__tabbed_8_5).
-=======
-When adding MySQL instances that use PAM or external authentication plugins, include the `allowCleartextPasswords=1` parameter in the DSN. For details, see [Connect MySQL databases to PMM](../install-pmm/install-pmm-client/connect-database/mysql/mysql.md#add-service-to-pmm#__tabbed_8_5).
->>>>>>> b951d3c1
 
 !!! caution "Security warning"
     Cleartext authentication transmits passwords without encryption. Only use this option when the connection is secured with SSL/TLS or over a trusted network. This is typically required for authentication plugins like `auth_pam_compat` that need access to the actual password for external authentication.
 
-<<<<<<< HEAD
 
-## Improvements
+### RHEL 10 support for PMM Client
 
-- [PMM-13980](https://perconadev.atlassian.net/browse/PMM-13980): Improved [Back up PMM Server Docker container](../install-pmm/install-pmm-server/deployment-options/docker/backup_container.md) documentation for all PMM Server deployment types, including `pmm-data volume` procedures essential for migrating from PMM 2 to PMM 3.
+PMM Client now supports Red Hat Enterprise Linux 10 (RHEL 10), allowing you to monitor databases and systems on the latest RHEL release. You can install native PMM Client packages for RHEL 10 on both AMD64 and ARM64 architectures. For detailed installation instructions, see [Install PMM Client with Package Manager](../install-pmm/install-pmm-client/package_manager.md).
 
-- [PMM-14194](https://perconadev.atlassian.net/browse/PMM-14194): Custom filter groups in Query Analytics (QAN) now correctly distinguish between intentional comments and quoted strings containing comment-like characters. Previously, queries with values like `street = '123 Main St # app=something'` would incorrectly generate unwanted custom filters. Now, only genuine SQL comments such as `-- app='web', team='backend'` create filter options in the **PMM Query Analytics** dashboard sidebar. This means that you get cleaner query categorization when [comment parsing](/documentation/docs/use/qan/panels/filters.md#custom-filter-groups) is enabled.
+For configuration options and examples, see [Configure environment variables for PMM Server](../install-pmm/install-pmm-server/deployment-options/docker/env_var.md#configure-vmagent-on-pmm-client).
 
-- [PMM-14048](https://perconadev.atlassian.net/browse/PMM-14048): Reorganized MongoDB dashboards for better usability. The **MongoDB PBM Details** and **PBM Backup Details** dashboards are now available directly from the main navigation for easier access, while the **MongoDB InMemory Details** and **MongoDB WiredTiger Details** dashboards are now relocated to **Other Dashboards**.
 
-- [PMM-13990](https://perconadev.atlassian.net/browse/PMM-13990): MongoDB monitoring now uses less CPU resources on your systems. We've optimized how the MongoDB exporter collects metrics, reducing its CPU usage by over 10% without affecting the data you see in dashboards.
+### Support for MySQL Cleartext authentication 
 
-- [PMM-13885](https://perconadev.atlassian.net/browse/PMM-13885): You can now reliably enable and disable advisors on the **Advisors > Advisor Insights** page, as the toggle issue has been fixed. 
+PMM now supports monitoring MySQL instances that require cleartext authentication, including those using PAM authentication plugins (`auth_pam_compat`) or other external authentication methods.
 
-- [PMM-12810](https://perconadev.atlassian.net/browse/PMM-13654): You can now configure `vmagent` settings on PMM Clients by setting `VMAGENT_` environment variables on the PMM Server. These variables automatically apply to all connected clients, allowing you to tune disk usage limits and other parameters centrally.
+When adding MySQL instances that use PAM or external authentication plugins, include the `allowCleartextPasswords=1` parameter in the DSN. For details, see [Connect MySQL databases to PMM](../install-pmm/install-pmm-client/connect-database/mysql/mysql.md#add-service-to-pmm#__tabbed_8_5).
 
-- [PMM-11826](https://perconadev.atlassian.net/browse/PMM-11826): Added support for PMM Client on Red Hat Enterprise Linux 10 (RHEL 10) for both AMD64 and ARM64 architectures.
+!!! caution "Security warning"
+    Cleartext authentication transmits passwords without encryption. Only use this option when the connection is secured with SSL/TLS or over a trusted network. This is typically required for authentication plugins like `auth_pam_compat` that need access to the actual password for external authentication.
 
-## Components upgrade
-
-- [PMM-14015](https://perconadev.atlassian.net/browse/PMM-14015): PMM now ships with Grafana 11.6.3, bringing enhanced security and improved performance.
-=======
 ### VMware support removed  
 
 With this release, support for VMware-based PMM Server deployments is deprecated and will be **fully removed in PMM 3.6.0 (expected January 2026).**  
@@ -141,7 +120,6 @@
 - [PMM-11826 ](https://perconadev.atlassian.net/browse/PMM-11826): You can now configure `vmagent` settings on PMM Clients by setting `VMAGENT_` environment variables on the PMM Server. These variables automatically apply to all connected clients, allowing you to tune disk usage limits and other parameters centrally.
 
 - [PMM-11826](https://perconadev.atlassian.net/browse/PMM-11826): Added support for PMM Client on Red Hat Enterprise Linux 10 (RHEL 10) for both AMD64 and ARM64 architectures.
->>>>>>> b951d3c1
 
 ## Fixed issues
 - [PMM-14141](https://perconadev.atlassian.net/browse/PMM-14141): Fixed a critical issue where the MongoDB exporter would sometimes ignore connection timeouts. This prevented **MongoDB Down** alerts from triggering when MongoDB was unavailable. We've also improved the MongoDB down alert rule to work more reliably in timeout scenarios.
@@ -175,36 +153,6 @@
 
 - **New installation:** [Install PMM with our quickstart guide](../quickstart/quickstart.md)
 
-<<<<<<< HEAD
-- [PMM-14141](https://perconadev.atlassian.net/browse/PMM-14141): Fixed a critical issue where the MongoDB exporter would sometimes ignore connection timeouts. This prevented **MongoDB Down** alerts from triggering when MongoDB was unavailable. We've also improved the MongoDB down alert rule to work more reliably in timeout scenarios.
-
-- [PMM-14178](https://perconadev.atlassian.net/browse/PMM-14178): Fixed inconsistent service status reporting for stopped MongoDB instances. Previously, stopped MongoDB services showed **Unspecified** while MySQL and PostgreSQL correctly showed **Down**. Now all database services consistently display **Down** when stopped.
-- [PMM-14166 ](https://perconadev.atlassian.net/browse/PMM-14166): Fixed Grafana Image Renderer functionality for generating dashboard panel images and corrected the **View all snapshot** link. 
-
-- [PMM-14137](https://perconadev.atlassian.net/browse/PMM-14137): Fixed an issue where the **MongoDB WiredTiger Details** dashboard would show empty data after page refresh. Dashboard variables now maintain their values correctly during refresh cycles.
-
-- [PMM-14087](https://perconadev.atlassian.net/browse/PMM-14087): Fixed a PostgreSQL deadlock issue that sometimes occurred during PMM Server startup, which blocked adding remote instances. The issue was caused by concurrent database operations on user roles during and is now resolved.
-
-- [PMM-14085](https://perconadev.atlassian.net/browse/PMM-14085): Fixed an issue where exported PMM data dumps from **PMM Home > Help > PMM Dump** were missing OS/host metrics and Query Analytics (QAN) data. Exports now include all metric types, providing complete data for troubleshooting and analysis.
-
-- [PMM-14075](https://perconadev.atlassian.net/browse/PMM-14075): Fixed an issue where the **Oplog Recovery Window** chart appeared twice on the **MongoDB Oplog Details** dashboard. 
-
-- [PMM-14065](https://perconadev.atlassian.net/browse/PMM-14065): Fixed an issue where the **Failed Advisors** panel on the Home dashboard would not update when using **Refresh** button on the dashboard. The panel now correctly displays updated advisor results when the dashboard is refreshed, without requiring a full page reload.
-
-- [PMM-13997](https://perconadev.atlassian.net/browse/PMM-13997): Fixed an issue where upgrades failed for deployments using Helm chart version 1.4.0. Upgrades from this version now complete successfully.
-
-- [PMM-13994](https://perconadev.atlassian.net/browse/PMM-13994): Fixed an issue where PMM agent would show **Disconnected** status after network problems, even when connectivity was restored. The agent now reconnects properly without having to restart it manually.
-
-- [PMM-13654](https://perconadev.atlassian.net/browse/PMM-13654): The `pmm-dump version` command would display empty version and build information. This issue is now fixed. 
-
-- [PMM-13828](https://perconadev.atlassian.net/browse/PMM-13828): Fixed an issue where the **MongoDB Sharded Cluster Summary** dashboard would incorrectly display replica set information when monitoring non-sharded MongoDB clusters. The dashboard now shows empty panels for replica set environments to prevent confusion between cluster types.
-
-## 🚀 Ready to upgrade to PMM 3.4.0?
-
-- **New installation:** [Install PMM with our quickstart guide](../quickstart/quickstart.md)
-
-=======
->>>>>>> b951d3c1
 - **Upgrading from PMM 2:** [Migrate from PMM 2 to PMM 3](../pmm-upgrade/migrating_from_pmm_2.md)
 
 - **Upgrading PMM 3:** [Upgrade your existing PMM 3 installation](../pmm-upgrade/index.md)