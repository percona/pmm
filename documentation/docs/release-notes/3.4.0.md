# Percona Monitoring and Management 3.4.0 

<<<<<<< HEAD
**Release date**:  September 16th 2025
=======
**Release date**:  September 16th
>>>>>>> d9d908d2

Percona Monitoring and Management (PMM) is an open source database monitoring, management, and observability solution for MySQL, PostgreSQL, and MongoDB. PMM empowers you to: 

- monitor the health and performance of your database systems
- identify patterns and trends in database behavior
- diagnose and resolve issues faster with actionable insights
- manage databases across on-premises, cloud, and hybrid environments

## Release summary

<<<<<<< HEAD
This release improves enterprise deployments and monitoring reliability, including better OpenShift support and centralized `vmagent` management. It also enhances RDS tracking, adds RHEL 10 compatibility, and delivers key dashboard updates and bug fixes.

## Release highlights
=======
## 🌟 Release highlights
>>>>>>> d9d908d2

### OpenShift support for PMM Server

fee
While OpenShift 4.16 is fully tested and supported, other versions will likely work but not guaranteed. 
To deploy PMM Server on OpenShift using the standard Percona Helm charts with platform-specific parameters, see the [Install PMM Server on your Kubernetes cluster/OpenShift clusters](../install-pmm/install-pmm-server/deployment-options/helm/index.md).

### Centralized `vmagent` settings for all clients

You can now centrally configure `vmagent` settings for all connected PMM Clients using environment variables.

Instead of configuring each client individually, set `VMAGENT_*` variables on the PMM Server to automatically apply `vmagent` settings across your entire monitoring infrastructure. 

This is particularly useful for Kubernetes environments where the default 1GB disk usage per client can overwhelm shared storage. For example, setting `VMAGENT_remoteWrite_maxDiskUsagePerURL=52428800` reduces disk usage to 50MB per client and applies to all connected clients without restarts.

For configuration options and examples, see [Configure environment variables for PMM Server](../install-pmm/install-pmm-server/deployment-options/docker/env_var.md#configure-vmagent-on-pmm-client).

### Support for MySQL Cleartext authentication 

PMM now supports monitoring MySQL instances that require cleartext authentication, including those using PAM authentication plugins (`auth_pam_compat`) or other external authentication methods.

When adding MySQL instances that use PAM or external authentication plugins, include the `allowCleartextPasswords=1` parameter in the DNS. For details, see [Connect MySQL databases to PMM](../install-pmm/install-pmm-client/connect-database/mysql/mysql.md#add-service-to-pmm#__tabbed_8_5).

!!! caution "Security warning"
    Cleartext authentication transmits passwords without encryption. Only use this option when the connection is secured with SSL/TLS or over a trusted network. This is typically required for authentication plugins like `auth_pam_compat` that need access to the actual password for external authentication.

### Enhanced management of RDS instances

PMM now supports tracking RDS Instance IDs when adding Amazon RDS databases to monitoring, making it easier to correlate instances between PMM and the AWS console.

When adding RDS instances via **Inventory > Add Service**, the instance ID that you specify will now be persisted. This optional field helps you manage large RDS deployments by providing a clear reference between monitored instances in PMM and their corresponding resources in AWS. 

Behind the scenes, we've added an `instance_id` column to the database and enhanced the `/v1/management/services` API endpoint to accept and return this information. Everything is backward compatible so existing RDS instances continue working normally. 

For technical details about API enhancements, see the [API Release Notes](https://percona-pmm.readme.io/v3/reference/release-notes-3-4-0).

![!New Instance ID field](../images/instance_ID.png)

### RHEL 10 support for PMM Client

PMM Client now supports Red Hat Enterprise Linux 10 (RHEL 10), allowing you to monitor databases and systems on the latest RHEL release. You can install native PMM Client packages for RHEL 10 on both AMD64 and ARM64 architectures. For detailed installation instructions, see [Install PMM Client with Package Manager](../install-pmm/install-pmm-client/package_manager.md).

For configuration options and examples, see [Configure environment variables for PMM Server](../install-pmm/install-pmm-server/deployment-options/docker/env_var.md#configure-vmagent-on-pmm-client).


### Support for MySQL Cleartext authentication 

PMM now supports monitoring MySQL instances that require cleartext authentication, including those using PAM authentication plugins (`auth_pam_compat`) or other external authentication methods.

When adding MySQL instances that use PAM or external authentication plugins, include the `allowCleartextPasswords=1` parameter in the DSN. For details, see [Connect MySQL databases to PMM](../install-pmm/install-pmm-client/connect-database/mysql/mysql.md#add-service-to-pmm#__tabbed_8_5).

!!! caution "Security warning"
    Cleartext authentication transmits passwords without encryption. Only use this option when the connection is secured with SSL/TLS or over a trusted network. This is typically required for authentication plugins like `auth_pam_compat` that need access to the actual password for external authentication.

### VMware support removed  

With this release, support for VMware-based PMM Server deployments is deprecated and will be **fully removed in PMM 3.6.0 (expected January 2026).**  

PMM 3 is built on a fully containerized architecture across all platforms for stronger security, simplified upgrades, and tighter alignment with modern DevOps practices. VMware’s proprietary model and recent licensing changes no longer fit this direction, so we are focusing on open, container-native platforms instead.  

#### Recommended alternatives  

For a smoother migration and long-term support, we recommend moving to one of the following supported platforms:  

- **Docker/Podman**: lightweight, container-native deployments designed for PMM 3  
- **Kubernetes/OpenShift**: full cloud-native orchestration at scale  
- **Oracle VirtualBox**: still supported for VM-style deployments, running the same containerized PMM architecture  

For detailed steps, see [Migrating PMM from VMware to alternative platforms](../pmm-upgrade/migrating_from_vmware.md).

## Improvements

<<<<<<< HEAD

- [PMM-14194](https://perconadev.atlassian.net/browse/PMM-14194): Custom filter groups in Query Analytics (QAN) now correctly distinguish between intentional comments and quoted strings containing comment-like characters. Previously, queries with values like `street = '123 Main St # app=something'` would incorrectly generate unwanted custom filters. 

    Now, only genuine SQL comments such as `-- app='web', team='backend'` create filter options in the **PMM Query Analytics** dashboard sidebar. This means that you get cleaner query categorization when [comment parsing](/documentation/docs/use/qan/panels/filters.md#custom-filter-groups) is enabled.

- [PMM-14048](https://perconadev.atlassian.net/browse/PMM-14048): Reorganized MongoDB dashboards for better usability. The **MongoDB PBM Details** and **PBM Backup Details** dashboards are now available directly from the main navigation for easier access, while the **MongoDB InMemory Details** and **MongoDB WiredTiger Details** dashboards are now relocated to **Other Dashboards**.

- [PMM-13990](https://perconadev.atlassian.net/browse/PMM-13990): Improved MongoDB exporter performance by caching regular expression operations. Previously, the exporter repeatedly compiled the same regular expressions during metric collection, causing unnecessary CPU overhead. Now, these regex patterns are cached and reused, reducing the MongoDB exporter's CPU usage without affecting monitoring data quality.

- [PMM-11826 ](https://perconadev.atlassian.net/browse/PMM-11826): You can now configure `vmagent` settings on PMM Clients by setting `VMAGENT_` environment variables on the PMM Server. These variables automatically apply to all connected clients, allowing you to tune disk usage limits and other parameters centrally.

- [PMM-11826](https://perconadev.atlassian.net/browse/PMM-11826): Added support for PMM Client on Red Hat Enterprise Linux 10 (RHEL 10) for both AMD64 and ARM64 architectures.

=======
- [PMM-13980](https://perconadev.atlassian.net/browse/PMM-13980) - Improved [Back up PMM Server Docker container](../install-pmm/install-pmm-server/deployment-options/docker/backup_container.md) documentation for all PMM Server deployment types, including `pmm-data volume` procedures essential for migrating from PMM 2 to PMM 3.
- [PMM-14194](https://perconadev.atlassian.net/browse/PMM-14194) - Custom filter groups in Query Analytics (QAN) now correctly distinguish between intentional comments and quoted strings containing comment-like characters. Previously, queries with values like `street = '123 Main St # app=something'` would incorrectly generate unwanted custom filters. Now, only genuine SQL comments such as `-- app='web', team='backend'` create filter options in the **PMM Query Analytics** dashboard sidebar. This means that you get cleaner query categorization when [comment parsing](../use/qan/panels/filters.md#custom-filter-groups) is enabled.
>>>>>>> d9d908d2

## Components upgrade

- [PMM-14015](https://perconadev.atlassian.net/browse/PMM-14015): PMM now ships with Grafana 11.6.3 for enhanced security and improved performance.

## 🛑 Deprecations and breaking changes 

<<<<<<< HEAD
- [PMM-14141](https://perconadev.atlassian.net/browse/PMM-14141): Fixed a critical issue where the MongoDB exporter would sometimes ignore connection timeouts. This prevented **MongoDB Down** alerts from triggering when MongoDB was unavailable. We've also improved the MongoDB down alert rule to work more reliably in timeout scenarios.

- [PMM-13885](https://perconadev.atlassian.net/browse/PMM-13885): You can now reliably enable and disable advisors on the **Advisors > Advisor Insights** page, as the toggle issue has been fixed. 

- [PMM-14178](https://perconadev.atlassian.net/browse/PMM-14178): Fixed inconsistent service status reporting for stopped MongoDB instances. Previously, stopped MongoDB services showed as **Unspecified** while MySQL and PostgreSQL correctly showed as **Down**. Now all database services consistently display **Down** when stopped.

- [PMM-14166 ](https://perconadev.atlassian.net/browse/PMM-14166): Fixed Grafana Image Renderer functionality for generating dashboard panel images and corrected the **View all snapshots** link. 

- [PMM-14137](https://perconadev.atlassian.net/browse/PMM-14137): Fixed an issue where the **MongoDB WiredTiger Details** dashboard would show empty data after page refresh. Dashboard variables now maintain their values correctly during refresh cycles.

- [PMM-14087](https://perconadev.atlassian.net/browse/PMM-14087): Fixed a PostgreSQL deadlock issue that sometimes occurred during PMM Server startup, which blocked adding remote instances.

- [PMM-14085](https://perconadev.atlassian.net/browse/PMM-14085): Fixed an issue where exported PMM data dumps from **PMM Home > Help > PMM Dump** were missing OS/host metrics and Query Analytics (QAN) data. Exports now include all metric types, providing complete data for troubleshooting and analysis.

- [PMM-14075](https://perconadev.atlassian.net/browse/PMM-14075): Fixed an issue where the **Oplog Recovery Window** chart appeared twice on the **MongoDB Oplog Details** dashboard. 

- [PMM-14065](https://perconadev.atlassian.net/browse/PMM-14065): Fixed an issue where the **Failed Advisors** panel on the **Home** dashboard would not update when using **Refresh** button on the dashboard. The panel now correctly displays updated advisor results when the dashboard is refreshed, without requiring a full page reload.

- [PMM-13997](https://perconadev.atlassian.net/browse/PMM-13997): Fixed an issue where upgrades failed for deployments using Helm chart version 1.4.0. Upgrades from this version now complete successfully.

- [PMM-13994](https://perconadev.atlassian.net/browse/PMM-13994): Fixed an issue where PMM agent would show **Disconnected** status after network problems, even when connectivity was restored. The agent now reconnects properly without having to restart it manually.

- [PMM-13654](https://perconadev.atlassian.net/browse/PMM-13654): The `pmm-dump version` command would display empty version and build information. This issue is now fixed. 

- [PMM-13828](https://perconadev.atlassian.net/browse/PMM-13828): Fixed an issue where the **MongoDB Sharded Cluster Summary** dashboard would incorrectly display replica set information when monitoring non-sharded MongoDB clusters. The dashboard now shows empty panels for replica set environments to prevent confusion between cluster types.

##  🚀  Ready to upgrade to PMM 3.4.0?

- **New installation:** [Install PMM with our quickstart guide](../quickstart/quickstart.md)

- **Upgrading from PMM 2:** [Migrate from PMM 2 to PMM 3](../pmm-upgrade/migrating_from_pmm_2.md)

=======
### VMware support removed  

Support for VMware-based PMM Server deployments is deprecated with this release and will be **fully removed in PMM 3.6.0 (expected January 2026).**  

PMM 3 is built on a fully containerized architecture across all platforms for stronger security, simplified upgrades, and tighter alignment with modern DevOps practices. VMware’s proprietary model and recent licensing changes no longer fit this direction, so we are focusing on open, container-native platforms instead.  

#### Recommended alternatives  

For a smoother migration and long-term support, we recommend moving to one of the following platforms:  

- **Docker/Podman**: lightweight, container-native deployments designed for PMM 3  
- **Kubernetes/OpenShift**: full cloud-native orchestration at scale  
- **Oracle VirtualBox**: still supported for VM-style deployments, running the same containerized PMM architecture  

For detailed steps, see [Migrating PMM from VMware to alternative platforms](../pmm-upgrade/migrating_from_vmware.md).

## 🚀 Ready to upgrade to PMM 3.4.0?

- **New installation:** [Install PMM with our quickstart guide](../quickstart/quickstart.md)

- **Upgrading from PMM 2:** [Migrate from PMM 2 to PMM 3](../pmm-upgrade/migrating_from_pmm_2.md)

>>>>>>> d9d908d2
- **Upgrading PMM 3:** [Upgrade your existing PMM 3 installation](../pmm-upgrade/index.md)<|MERGE_RESOLUTION|>--- conflicted
+++ resolved
@@ -1,10 +1,6 @@
 # Percona Monitoring and Management 3.4.0 
 
-<<<<<<< HEAD
 **Release date**:  September 16th 2025
-=======
-**Release date**:  September 16th
->>>>>>> d9d908d2
 
 Percona Monitoring and Management (PMM) is an open source database monitoring, management, and observability solution for MySQL, PostgreSQL, and MongoDB. PMM empowers you to: 
 
@@ -15,17 +11,14 @@
 
 ## Release summary
 
-<<<<<<< HEAD
 This release improves enterprise deployments and monitoring reliability, including better OpenShift support and centralized `vmagent` management. It also enhances RDS tracking, adds RHEL 10 compatibility, and delivers key dashboard updates and bug fixes.
 
-## Release highlights
-=======
 ## 🌟 Release highlights
->>>>>>> d9d908d2
 
 ### OpenShift support for PMM Server
 
-fee
+Building on the existing OpenShift compatibility available for PMM Client, PMM 3.4.0 now extends full support to PMM Server as well. All PMM Docker images meet Red Hat certification requirements, including non-root user execution and SecurityContextConstraints (SCC) support. This means that you can seamlessly deploy both PMM Client and PMM Server in OpenShift environments.
+
 While OpenShift 4.16 is fully tested and supported, other versions will likely work but not guaranteed. 
 To deploy PMM Server on OpenShift using the standard Percona Helm charts with platform-specific parameters, see the [Install PMM Server on your Kubernetes cluster/OpenShift clusters](../install-pmm/install-pmm-server/deployment-options/helm/index.md).
 
@@ -94,7 +87,6 @@
 
 ## Improvements
 
-<<<<<<< HEAD
 
 - [PMM-14194](https://perconadev.atlassian.net/browse/PMM-14194): Custom filter groups in Query Analytics (QAN) now correctly distinguish between intentional comments and quoted strings containing comment-like characters. Previously, queries with values like `street = '123 Main St # app=something'` would incorrectly generate unwanted custom filters. 
 
@@ -108,18 +100,12 @@
 
 - [PMM-11826](https://perconadev.atlassian.net/browse/PMM-11826): Added support for PMM Client on Red Hat Enterprise Linux 10 (RHEL 10) for both AMD64 and ARM64 architectures.
 
-=======
-- [PMM-13980](https://perconadev.atlassian.net/browse/PMM-13980) - Improved [Back up PMM Server Docker container](../install-pmm/install-pmm-server/deployment-options/docker/backup_container.md) documentation for all PMM Server deployment types, including `pmm-data volume` procedures essential for migrating from PMM 2 to PMM 3.
-- [PMM-14194](https://perconadev.atlassian.net/browse/PMM-14194) - Custom filter groups in Query Analytics (QAN) now correctly distinguish between intentional comments and quoted strings containing comment-like characters. Previously, queries with values like `street = '123 Main St # app=something'` would incorrectly generate unwanted custom filters. Now, only genuine SQL comments such as `-- app='web', team='backend'` create filter options in the **PMM Query Analytics** dashboard sidebar. This means that you get cleaner query categorization when [comment parsing](../use/qan/panels/filters.md#custom-filter-groups) is enabled.
->>>>>>> d9d908d2
 
 ## Components upgrade
 
 - [PMM-14015](https://perconadev.atlassian.net/browse/PMM-14015): PMM now ships with Grafana 11.6.3 for enhanced security and improved performance.
 
-## 🛑 Deprecations and breaking changes 
-
-<<<<<<< HEAD
+## Fixed issues
 - [PMM-14141](https://perconadev.atlassian.net/browse/PMM-14141): Fixed a critical issue where the MongoDB exporter would sometimes ignore connection timeouts. This prevented **MongoDB Down** alerts from triggering when MongoDB was unavailable. We've also improved the MongoDB down alert rule to work more reliably in timeout scenarios.
 
 - [PMM-13885](https://perconadev.atlassian.net/browse/PMM-13885): You can now reliably enable and disable advisors on the **Advisors > Advisor Insights** page, as the toggle issue has been fixed. 
@@ -146,28 +132,6 @@
 
 - [PMM-13828](https://perconadev.atlassian.net/browse/PMM-13828): Fixed an issue where the **MongoDB Sharded Cluster Summary** dashboard would incorrectly display replica set information when monitoring non-sharded MongoDB clusters. The dashboard now shows empty panels for replica set environments to prevent confusion between cluster types.
 
-##  🚀  Ready to upgrade to PMM 3.4.0?
-
-- **New installation:** [Install PMM with our quickstart guide](../quickstart/quickstart.md)
-
-- **Upgrading from PMM 2:** [Migrate from PMM 2 to PMM 3](../pmm-upgrade/migrating_from_pmm_2.md)
-
-=======
-### VMware support removed  
-
-Support for VMware-based PMM Server deployments is deprecated with this release and will be **fully removed in PMM 3.6.0 (expected January 2026).**  
-
-PMM 3 is built on a fully containerized architecture across all platforms for stronger security, simplified upgrades, and tighter alignment with modern DevOps practices. VMware’s proprietary model and recent licensing changes no longer fit this direction, so we are focusing on open, container-native platforms instead.  
-
-#### Recommended alternatives  
-
-For a smoother migration and long-term support, we recommend moving to one of the following platforms:  
-
-- **Docker/Podman**: lightweight, container-native deployments designed for PMM 3  
-- **Kubernetes/OpenShift**: full cloud-native orchestration at scale  
-- **Oracle VirtualBox**: still supported for VM-style deployments, running the same containerized PMM architecture  
-
-For detailed steps, see [Migrating PMM from VMware to alternative platforms](../pmm-upgrade/migrating_from_vmware.md).
 
 ## 🚀 Ready to upgrade to PMM 3.4.0?
 
@@ -175,5 +139,4 @@
 
 - **Upgrading from PMM 2:** [Migrate from PMM 2 to PMM 3](../pmm-upgrade/migrating_from_pmm_2.md)
 
->>>>>>> d9d908d2
 - **Upgrading PMM 3:** [Upgrade your existing PMM 3 installation](../pmm-upgrade/index.md)