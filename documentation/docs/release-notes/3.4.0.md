--- conflicted
+++ resolved
@@ -13,6 +13,7 @@
 - manage databases across on-premises, cloud, and hybrid environments
 
 ## Release summary
+
 ## Release highlights
 
 ### Centralized `vmagent` settings for all clients
@@ -25,22 +26,14 @@
 
 For configuration options and examples, see [Configure environment variables for PMM Server](../install-pmm/install-pmm-server/deployment-options/docker/env_var.md#configure-vmagent-on-pmm-client).
 
-<<<<<<< HEAD
-### Enhanced custom filters in QAN
-
-Custom filter groups in Query Analytics (QAN) now parse only genuine comments, ignoring quoted strings that contain comment-like characters. For example, queries with values like `street = '123 Main St # app=something'` no longer create unwanted custom filters. 
-
-Only intentional SQL comments such as `-- app='web', team='backend'` will generate custom filter options in the left sidebar in the **PMM Query Analytics** dashboard, providing cleaner query categories when you [enable comment parsing](/documentation/docs/use/qan/panels/filters.md#custom-filter-groups).
-=======
 
 ## Improvements
 
 - [PMM-13980](https://perconadev.atlassian.net/browse/PMM-13980) - Improved [Back up PMM Server Docker container](../install-pmm/install-pmm-server/deployment-options/docker/backup_container.md) documentation for all PMM Server deployment types, including `pmm-data volume` procedures essential for migrating from PMM 2 to PMM 3.
-
->>>>>>> b88cd106
+- [PMM-14194](https://perconadev.atlassian.net/browse/PMM-14194) - Custom filter groups in Query Analytics (QAN) now correctly distinguish between intentional comments and quoted strings containing comment-like characters. Previously, queries with values like `street = '123 Main St # app=something'` would incorrectly generate unwanted custom filters. Now, only genuine SQL comments such as `-- app='web', team='backend'` create filter options in the **PMM Query Analytics** dashboard sidebar. This means that you get cleaner query categorization when [comment parsing](/documentation/docs/use/qan/panels/filters.md#custom-filter-groups) is enabled.
 
 ## Components upgrade
-[PMM-14015](https://perconadev.atlassian.net/browse/PMM-14015) - PMM now ships with Grafana 11.6.3, bringing enhanced security and improved performance.
+- [PMM-14015](https://perconadev.atlassian.net/browse/PMM-14015) - PMM now ships with Grafana 11.6.3, bringing enhanced security and improved performance.
 
 ## Fixed issues
 
