--- conflicted
+++ resolved
@@ -15,7 +15,6 @@
 ## Release summary
 ## Release highlights
 
-<<<<<<< HEAD
 ### Enhanced PostgreSQL monitoring with replication support
 
 PMM 3.3.0 transforms PostgreSQL monitoring with enhanced existing dashboards, five new production-ready dashboards, replication monitoring and a redesigned menu structure for easier navigation.
@@ -42,9 +41,7 @@
 
 ![!image](../images/PS_menu.jpg)
 
-=======
 Here's the revised version with your feedback implemented:
->>>>>>> b7aac7d9
 
 ### MongoDB monitoring at scale with new log-based query source
 
