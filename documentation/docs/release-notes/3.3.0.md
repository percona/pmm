--- conflicted
+++ resolved
@@ -15,7 +15,6 @@
 ## Release summary
 ## Release highlights
 
-<<<<<<< HEAD
 ### Enhanced PostgreSQL monitoring with replication support
 
 PMM 3.3.0 transforms PostgreSQL monitoring with enhanced existing dashboards, five new production-ready dashboards, replication monitoring and a redesigned menu structure for easier navigation.
@@ -43,13 +42,11 @@
 ![!image](../images/PS_menu.jpg)
 
 
-=======
 ### MongoDB monitoring at scale with new log-based query source
 
 We've introduced `mongolog`, a query source that eliminates connection pool exhaustion by collecting MongoDB metrics directly from slow query logs instead of database queries.
 
 In high-scale environments with 100+ databases, traditional profiler monitoring often fails with timeout errors as monitoring queries compete for limited connections. Mongolog solves this by using zero database connections while delivering identical query analytics data.
->>>>>>> f3bf4816
 
 In addition, mongolog provides unlimited database scalability and support for restricted environments like `mongos` routers where `system.profile` access is unavailable.
 
