--- conflicted
+++ resolved
@@ -15,19 +15,20 @@
 - troubleshoot issues effectively
 - execute database management tasks seamlessly, whether your databases are on-premises or in the cloud
 
-<<<<<<< HEAD
+## Release highlights
 
-## Enhanced permission control for Advisors and Alerts
+
+### Enhanced permission control for Advisors and Alerts
 
 We've refined role-based access for Advisors and Alerts, making it easier for teams to collaborate while maintaining security boundaries.
 
-### Advisors access for Editors
+#### Advisors access for Editors
 
 Users with the Editor role can now access Advisors insights without requiring Admin privileges. This is especially beneficial in managed service environments where Admin access is typically restricted to database administrators.
 
 While Editors can view Advisors insights, only Admin users have the ability to run, disable, or edit Advisors and execute checks.
 
-### Expanded access to fired alerts
+#### Expanded access to fired alerts
 
 The **Fired Alerts** page under **Alerting** is now accessible to both Viewer and Editor roles, allowing teams to monitor triggered alerts without needing elevated permissions:
 
@@ -36,9 +37,6 @@
 - Viewers cannot access or modify alert templates, ensuring security over critical alert configurations.
 
 For more details, see [PMM roles and permissions](../admin/roles/index.md).
-=======
-## Release highlights
->>>>>>> f361dcfc
 
 ### Improved MongoDB cluster topology visualization
 
@@ -50,22 +48,16 @@
 
 ![Topology section](Topology.png)
 
-## Highlight 2
 
 
 
 ## Improvements
 
-<<<<<<< HEAD
 - [PMM-12161](https://perconadev.atlassian.net/browse/PMM-12161) - Improved MongoDB cluster topology visualization on the **MongoDB Cluster Summary** dashboard. Cluster components—shards, config servers, and mongos routers—are now accurately organized into their respective dedicated sections. Previously, all components were displayed under the **Config Services** section, which caused confusion. This update provides a clearer and more intuitive representation of your MongoDB cluster structure, making it easier to understand and manage.
 
-- [PMM-12242](https://perconadev.atlassian.net/browse/PMM-12242) -  Expanded alert visibility allowing Viewers to see fired alerts and Editors to manage alerts from the Fired Alerts page.
+- [PMM-12242](https://perconadev.atlassian.net/browse/PMM-12242) - Expanded alert visibility allowing Viewers to see fired alerts and Editors to manage alerts from the Fired Alerts page.
 
 - [PMM-12356](https://perconadev.atlassian.net/browse/PMM-12356) - Enabled Editor role users to view Advisors insights while maintaining Admin-only control over running and modifying them.
-
-=======
-- [PMM-12161](https://perconadev.atlassian.net/browse/PMM-12161) - Improved MongoDB cluster topology visualization on the **MongoDB Cluster Summary** dashboard.
->>>>>>> f361dcfc
 
 - [PMM-13315](https://perconadev.atlassian.net/browse/PMM-13315) - 
 
