--- conflicted
+++ resolved
@@ -108,14 +108,8 @@
 
 - [PMM-12356](https://perconadev.atlassian.net/browse/PMM-12356) - Enabled Editor role users to view Advisors insights while maintaining Admin-only control over running and modifying them.
 
-<<<<<<< HEAD
 - [PMM-13575](https://perconadev.atlassian.net/browse/PMM-13575) - The `mongodb_pbm_agent_status` metric in MongoDB exporter now includes a `self` label to differentiate between an agent reporting its own status versus reporting status of other agents in the cluster. The `self` label is set to `1` when the agent is reporting about itself, and to `0` when reporting about other agents. This helps identify more precisely which specific agent is experiencing problems without false positives on functioning nodes. 
 
-- [PMM-13315](https://perconadev.atlassian.net/browse/PMM-13315) - 
-
-
-## Fixed issues
-=======
 - [PMM-13718](https://perconadev.atlassian.net/browse/PMM-13718) - Improved user access control to PMM logs. The PMM logs link in the Help menu is now hidden for users without administrative privileges instead of displaying an _**_Access denied_ error when accessed.
 
 - [PMM-13676](https://perconadev.atlassian.net/browse/PMM-13676) - Redesigned all PMM email templates with PMM branding, replacing Grafana logos and styling. Alert emails now also include options for professional support services when needed.
@@ -127,4 +121,3 @@
 - [PMM-13706](https://perconadev.atlassian.net/browse/PMM-13706) - Fixed an issue where the Grafana status panel on the **PMM Health** dashboard incorrectly displayed a **Down** state even when the Grafana service was running normally. Status indicators now accurately reflect the actual state of the service.
 - [PMM-13698](https://perconadev.atlassian.net/browse/PMM-13706) - Fixed an issue where expanded service details under **Inventory > Services** would automatically collapse due to page reloads every 5 seconds. Service information now stays expanded, allowing for uninterrupted review.
 - [PMM-13750](https://perconadev.atlassian.net/browse/PMM-13706) - Fixed excessive error logging in PostgreSQL monitoring by skipping table extraction from truncated queries, significantly reducing log volume in busy environments.
->>>>>>> 7eb093e4
