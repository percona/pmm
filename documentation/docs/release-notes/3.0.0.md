--- conflicted
+++ resolved
@@ -62,14 +62,8 @@
 This transition to service accounts brings fine-grained access control and logging of all actions performed, providing more security, better visibility and auditing capabilities. 
 
 #### Migration from API keys
-<<<<<<< HEAD
 With this change, API keys are now deprecated. When upgrading from PMM v2 to PMM v3, your existing API keys will be automatically converted to service accounts when you first log in as an Admin user or via CLI.
 For more information see [Migrate to PMM v2 to PMM v3](../pmm-upgrade/migrating_from_pmm_2.md#step-3-migrate-pmm-2-clients-to-pmm-3) and [Service account authentication](../api/authentication.md).
-=======
-
-With this change, API keys are now deprecated. When upgrading from PMM 2 to PMM 3, your existing API keys will be automatically converted to service accounts when you first log in as an Admin user or via CLI.
-For more information see [Migrate to PMM 2 to PMM 3](../pmm-upgrade/migrating_from_pmm_2.md#step-3-migrate-pmm-2-clients-to-pmm-3) and [Service account authentication](../api/authentication.md).
->>>>>>> 9c61ebc0
 
 ![Service Accounts page](../images/Service_Accounts.png)
 
