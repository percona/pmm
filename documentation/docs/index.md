--- conflicted
+++ resolved
@@ -1,12 +1,7 @@
 # About PMM
 
-<<<<<<< HEAD
-<i info>:material-information: Info:</i> This is the documentation for the latest release, **PMM {{release}}** Beta. See the [Release Notes](release-notes/3.0.0.md) for details.
-=======
-!!! info ""
 
-    This is the documentation for the latest release, **PMM {{release}}** Beta. See the [Release Notes](release-notes/3.0.0_Beta.md) for details.
->>>>>>> 1a3170f4
+<i info>:material-information: Info:</i> This is the documentation for the latest release, **PMM {{release}}**. See the [Release Notes](release-notes/3.0.0.md) for details.
 
 Percona Monitoring and Management (PMM) is an open source database observability, monitoring, and management tool for use with MySQL, PostgreSQL, MongoDB, and the servers on which they run. It enables you to view node- to single-query performance metrics for all of your databases in a single place. 
 
