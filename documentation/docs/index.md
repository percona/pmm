# About PMM


<<<<<<< HEAD
<i info>:material-information: Info:</i> This is the documentation for the latest release, **PMM {{release}}**. See the [Release Notes](release-notes/3.0.0.md) for details.
=======
    This is the documentation for the latest PMM version, **PMM {{release}}**. See the [Release Notes](release-notes/3.0.0.md) for details.
>>>>>>> 881e8cf9

Percona Monitoring and Management (PMM) is an open source database observability, monitoring, and management platform that gives you a single view of performance metrics - from entire database clusters down to individual queries.

Key features:
- Complete visibility of MySQL, PostgreSQL, and MongoDB performance
- Unified dashboard for all your database metrics and query analytics
- Flexible deployment options: on-premises, cloud, or hybrid environments
- Easy setup with just two components: Server and Client


<div class="no-pdf" data-grid markdown><div data-banner markdown>

## :material-telescope: Discover { .title }

Discover how PMM can help you monitor your systems and make informed decisions.

[Discover PMM :material-arrow-right:](discover-pmm/features.md){ .md-button .md-button--primary }


</div><div data-banner markdown>

## :material-progress-download: Install { .title }

Ready to dive into PMM? Follow our simple, step-by-step installation instructions to get started in no time!

[Quickstart guide :material-arrow-right:](quickstart.md){ .md-button .md-button--primary }

</div><div data-banner markdown>

## :material-cog: Configure { .title }

Are you ready to begin configuring PMM  but need help figuring out how to begin? Let's dive in together.

[Configure PMM :material-arrow-right:](configure-pmm/configure.md){ .md-button .md-button--primary }

</div><div data-banner markdown>

## :material-book-plus-multiple: Resources { .title }

Looking for reliable and easy-to-use resources to tackle your daily challenges with database monitoring and management?

[Additional resources :material-arrow-right:](https://www.percona.com/resources){ .md-button .md-button--primary }

</div>
</div><|MERGE_RESOLUTION|>--- conflicted
+++ resolved
@@ -1,11 +1,7 @@
 # About PMM
 
 
-<<<<<<< HEAD
 <i info>:material-information: Info:</i> This is the documentation for the latest release, **PMM {{release}}**. See the [Release Notes](release-notes/3.0.0.md) for details.
-=======
-    This is the documentation for the latest PMM version, **PMM {{release}}**. See the [Release Notes](release-notes/3.0.0.md) for details.
->>>>>>> 881e8cf9
 
 Percona Monitoring and Management (PMM) is an open source database observability, monitoring, and management platform that gives you a single view of performance metrics - from entire database clusters down to individual queries.
 
