# Migrate PMM 2 to PMM 3

PMM 3 introduces significant architectural changes that require gradual transition from PMM 2.
<<<<<<< HEAD
=======
You can migrate to PMM 3 either automatically using the upgrade script (recommended), or manually by following step-by-step instructions.

To graduallly migrate to PMM 3:
>>>>>>> 8bb35686

## Step 1: Upgrade PMM 2 Server to the latest version

Before upgrading to PMM 3, ensure your PMM 2 Server is running the latest version:
{.power-number}

1. From the **Home** page, scroll to the **PMM Upgrade** panel and click the Refresh button to manually check for updates.
2. If an update is available, click the **Update** button to install the latest PMM 2 version.
3. Verify the update was successful by checking the version number after the update completes.

## Step 2: Migrate PMM 2 Server to PMM 3

=== "Automated upgrade (Recommended)"
    Use this upgrade script for a simplified migration process:

    1. Download and run the following script to start the upgrade. The `-b` flag ensures your data is backed up before the upgrade.

        ```sh
        ./get-pmm.sh -n <container-name> -b
        ```

    2. Check additional script options:
        ```sh
        ./get-pmm.sh -h
        ```

=== "Manual upgrade from PMM 2 with Docker volume"

    Follow these manual steps to upgrade your PMM 2 Server to PMM 3:
    { .power-number}

    1. Stop all PMM Server services:

        ```sh
        docker exec -t <pmm-server> supervisorctl stop all
        ```

    2. Transfer `/srv` directory ownership:

        ```sh
        docker exec -t <pmm-server> chown -R pmm:pmm /srv
        ```

    3. List and note down your Docker volume:
   
        ```sh
        {% raw %}
        docker inspect -f '{{ range .Mounts }}{{ if eq .Type "volume" }}{{ .Name }}{{ "\n" }}{{ end }}{{ end }}' <pmm-server>
        {% endraw %}
        ```

    4. Stop and remove existing container:

        ```sh
        docker stop pmm-server && docker rm pmm-server
        ```

    5. Pull PMM 3 Server image:

        ```sh
        docker pull percona/pmm-server:3
        ```

<<<<<<< HEAD
    6. Run the new version of PMM Server with the existing volume:
=======
    6. Run new new version of PMM Server with the existing volume:
>>>>>>> 8bb35686
   
        ```sh
        docker run -d -v pmm-server-data:/srv -p 443:8443 --name pmm-server --restart always percona/pmm-server:3
        ```

=== "Manual upgrade from PMM 2 with data container"

    Follow these manual steps to upgrade your PMM 2 Server to PMM 3:
    { .power-number}

    1. Stop all PMM Server services:

        ```sh
        docker exec -t <pmm-server> supervisorctl stop all
        ```

    2. Transfer `/srv` directory ownership:

        ```sh
        docker exec -t <pmm-server> chown -R pmm:pmm /srv
        ```

    3. Identify the data container using either:
   
        ```sh
        docker ps -a --filter "status=created"
        ```
       
        OR

        ```sh
        {% raw %}
        docker inspect -f '{{ range .Mounts }}{{ if eq .Type "volume" }}{{ .Name }}{{ "\n" }}{{ end }}{{ end }}' <pmm-server>
        {% endraw %}
        ```
        
    4. Stop and remove the existing container:

        ```sh
        docker stop pmm-server && docker rm pmm-server
        ```

    5. Pull PMM 3 Server image:
   
        ```sh
        docker pull percona/pmm-server:3
        ``` 

    6. Run the new version of PMM Server with the existing data container:

        ```sh
        docker run -d --volumes-from pmm-server-data -p 443:8443 --name pmm-server --restart always percona/pmm-server:3
        ``` 

## Step 3: Migrate PMM 2 Clients to PMM 3

!!! caution alert alert-warning "Important"
    PMM 3 Server provides limited support for PMM 2 Clients (metrics and Query Analytics only). This support will be removed in PMM 3.3.

<<<<<<< HEAD
Depending on your initial installation method, update PMM Clients using your operating system's package manager or update from the tarball.
=======
Depending on your initial installation method, update PMM Clients using your operating system's package manager or using a tarball.
>>>>>>> 8bb35686
For detailed instructions, see the [Upgrade PMM Client topic](../pmm-upgrade/upgrade_client.md).

### Post-migration steps

After you finish migrating:
{.power-number}

1. Verify that all PMM Clients are up to date by checking **PMM Configuration > Updates**.
2. Confirm all previously monitored services are reporting correctly to the new PMM 3 Server by reviewing **Configuration > PMM Inventory > Services**.
3. Check the dashboards to make sure you're receiving the metrics and QAN data.<|MERGE_RESOLUTION|>--- conflicted
+++ resolved
@@ -1,12 +1,10 @@
 # Migrate PMM 2 to PMM 3
 
 PMM 3 introduces significant architectural changes that require gradual transition from PMM 2.
-<<<<<<< HEAD
-=======
+
 You can migrate to PMM 3 either automatically using the upgrade script (recommended), or manually by following step-by-step instructions.
 
 To graduallly migrate to PMM 3:
->>>>>>> 8bb35686
 
 ## Step 1: Upgrade PMM 2 Server to the latest version
 
@@ -70,11 +68,7 @@
         docker pull percona/pmm-server:3
         ```
 
-<<<<<<< HEAD
-    6. Run the new version of PMM Server with the existing volume:
-=======
     6. Run new new version of PMM Server with the existing volume:
->>>>>>> 8bb35686
    
         ```sh
         docker run -d -v pmm-server-data:/srv -p 443:8443 --name pmm-server --restart always percona/pmm-server:3
@@ -134,11 +128,7 @@
 !!! caution alert alert-warning "Important"
     PMM 3 Server provides limited support for PMM 2 Clients (metrics and Query Analytics only). This support will be removed in PMM 3.3.
 
-<<<<<<< HEAD
-Depending on your initial installation method, update PMM Clients using your operating system's package manager or update from the tarball.
-=======
 Depending on your initial installation method, update PMM Clients using your operating system's package manager or using a tarball.
->>>>>>> 8bb35686
 For detailed instructions, see the [Upgrade PMM Client topic](../pmm-upgrade/upgrade_client.md).
 
 ### Post-migration steps
