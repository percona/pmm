@media print {
  /* Adjusts positioning of admonition icon */
  .md-typeset :is(.admonition-title,summary):before {
    top: 0.6rem;
    left: 0.6rem;
  }
  /* Modify rendering of numbered lists in PDF */
  .power-number+ol>li::before,
  .power-number+ol ol>li::before {
    background-color: var(--md-default-bg-color);
    color: var(--md-typeset-color);
    border-radius: 0;
    width: 1.5em;
    margin-left: -1.7em;
    opacity: 1;
  }
  /* Do not render html tags with this class in PDF */
  .no-pdf {
    display: none !important;
  }
  .tabbed-content {
    display: contents;
  }
} 
.md-sidebar__inner {
    font-size: 0.65rem;   /* Font size */
    line-height: 1.6;
<<<<<<< HEAD
  }

  .md-content__button.md-icon {
    color: #dc3f00 !important;  /* Example: deep orange */
  }
  
  /* Optional: hover effect */
  .md-content__button.md-icon:hover {
    color: #f56a37 !important;
  }
  
  .md-content__button.md-icon svg {
    width: 34px;
    height: 34px;
  }
  
  .md-content__button.md-icon[href*="/edit/"] {
    display: inline-flex;          /* make the button a flex container */
    flex-direction: column;        /* stack children vertically */
    align-items: center;           /* center them horizontally */
    margin-top: -4px;
  }
  
  .md-content__button.md-icon[href*="/edit/"] svg {
    width: 34px;
    height: 34px;
  }
  
  .md-content__button.md-icon[href*="/edit/"]::after {
    content: "Improve this page";
    margin-top: 2px;
    font-size: 0.7rem;
    color: #2C323E;
    text-align: center;
    display: block;
    width: 100%;
    font-weight: bold;
  }
  
=======
}

.md-content__button.md-icon {
  color: #f56a37 !important; 
}

/* Optional: hover effect */
.md-content__button.md-icon:hover {
  color: #dc3f00 !important;
}

.md-content__button.md-icon[href*="/edit/"] {
  display: inline-flex;          /* make the button a flex container */
  flex-direction: column;        /* stack children vertically */
  align-items: center;           /* center them horizontally */
  margin-top: -4px;
}

.md-content__button.md-icon[href*="/edit/"] svg {
  width: 32px;
  height: 32px;
}

.md-content__button.md-icon[href*="/edit/"]::after {
  content: "Improve this page";
  margin-top: 2px;
  font-size: 0.7rem;
  text-align: center;
  display: block;
  width: 100%;
}
>>>>>>> 169a47b8
<|MERGE_RESOLUTION|>--- conflicted
+++ resolved
@@ -25,51 +25,10 @@
 .md-sidebar__inner {
     font-size: 0.65rem;   /* Font size */
     line-height: 1.6;
-<<<<<<< HEAD
-  }
-
-  .md-content__button.md-icon {
-    color: #dc3f00 !important;  /* Example: deep orange */
-  }
-  
-  /* Optional: hover effect */
-  .md-content__button.md-icon:hover {
-    color: #f56a37 !important;
-  }
-  
-  .md-content__button.md-icon svg {
-    width: 34px;
-    height: 34px;
-  }
-  
-  .md-content__button.md-icon[href*="/edit/"] {
-    display: inline-flex;          /* make the button a flex container */
-    flex-direction: column;        /* stack children vertically */
-    align-items: center;           /* center them horizontally */
-    margin-top: -4px;
-  }
-  
-  .md-content__button.md-icon[href*="/edit/"] svg {
-    width: 34px;
-    height: 34px;
-  }
-  
-  .md-content__button.md-icon[href*="/edit/"]::after {
-    content: "Improve this page";
-    margin-top: 2px;
-    font-size: 0.7rem;
-    color: #2C323E;
-    text-align: center;
-    display: block;
-    width: 100%;
-    font-weight: bold;
-  }
-  
-=======
 }
 
 .md-content__button.md-icon {
-  color: #f56a37 !important; 
+  color: #f56a37 !important;
 }
 
 /* Optional: hover effect */
@@ -97,4 +56,3 @@
   display: block;
   width: 100%;
 }
->>>>>>> 169a47b8
