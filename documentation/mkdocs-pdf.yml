# MkDocs configuration for PDF output
# Usage: mkdocs build -f mkdocs-pdf.yml
INHERIT: mkdocs-base.yml

plugins:
  mike:
    version_selector: false
  # https://github.com/orzih/mkdocs-with-pdf
  with-pdf:
<<<<<<< HEAD
    output_path: "pdf/PerconaMonitoringAndManagement-3.4.0.pdf"
    cover_title: "Percona Monitoring and Management Documentation"
    cover_subtitle: 3.4.0 (September 15, 2025)
=======
    output_path: "pdf/PerconaMonitoringAndManagement-3.3.1.pdf"
    cover_title: "Percona Monitoring and Management Documentation"
    cover_subtitle: 3.3.1 (July 30, 2025)
>>>>>>> 169a47b8
    author: "Percona Technical Documentation Team"
    cover_logo: docs/images/Percona_Logo_Color.png
    custom_template_path: resources/templates<|MERGE_RESOLUTION|>--- conflicted
+++ resolved
@@ -7,15 +7,9 @@
     version_selector: false
   # https://github.com/orzih/mkdocs-with-pdf
   with-pdf:
-<<<<<<< HEAD
-    output_path: "pdf/PerconaMonitoringAndManagement-3.4.0.pdf"
+    output_path: "pdf/PerconaMonitoringAndManagement-3.4.1.pdf"
     cover_title: "Percona Monitoring and Management Documentation"
     cover_subtitle: 3.4.0 (September 15, 2025)
-=======
-    output_path: "pdf/PerconaMonitoringAndManagement-3.3.1.pdf"
-    cover_title: "Percona Monitoring and Management Documentation"
-    cover_subtitle: 3.3.1 (July 30, 2025)
->>>>>>> 169a47b8
     author: "Percona Technical Documentation Team"
     cover_logo: docs/images/Percona_Logo_Color.png
     custom_template_path: resources/templates