--- conflicted
+++ resolved
@@ -9,11 +9,7 @@
   with-pdf:
     output_path: "pdf/PerconaMonitoringAndManagement-3.3.0.pdf"
     cover_title: "Percona Monitoring and Management Documentation"
-<<<<<<< HEAD
-    cover_subtitle: 3.3.0 (July 07, 2025)
-=======
     cover_subtitle: 3.3.0 (July 09, 2025)
->>>>>>> 83351c63
     author: "Percona Technical Documentation Team"
     cover_logo: docs/images/Percona_Logo_Color.png
     custom_template_path: resources/templates