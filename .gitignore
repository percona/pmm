--- conflicted
+++ resolved
@@ -1,16 +1,6 @@
-<<<<<<< HEAD
 .idea/
 .vscode/
 *.sw[o,p]
-=======
-/.idea/
-/.vscode/
-*.iml
-
-/api/nginx/*.pem
-bin/
-!/documentation/resources/bin/
->>>>>>> 0b014140
 
 # System Files
 .DS_Store
@@ -18,6 +8,7 @@
 # development
 .modules/
 bin/
+!/documentation/resources/bin/
 dist/
 .env
 .netrc
