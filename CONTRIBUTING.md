# Welcome to Percona Monitoring and Management (PMM)!

We'd be glad to welcome you to Percona community which tries to keep the open source open. [Percona Monitoring and Management (PMM)](https://www.percona.com/software/database-tools/percona-monitoring-and-management) is an open source database monitoring solution. It allows you to monitor your databases, different services (HAProxy, ProxySQL and etc) as well as Nodes, Kubernetes clusters and containers. Please check our [Documentation](https://docs.percona.com/percona-monitoring-and-management/details/architecture.html) for the actual architecture.

## Table of contents
1. [Project repos structure](#Project-repos-structure)
2. [API documentation](#API-Reference-Documentation)
3. [Prerequisites](#Prerequisites)
4. [Submitting a bug](#Submitting-a-Bug)
5. [Setup your local development environment](#Setup-your-local-development-environment)
6. [Tests](#Tests)
7. [Feature Build](#Feature-Build)
8. [Code Reviews](#Code-Reviews)

## Project repos structure
This project is built from several repositories:

### APIs

* [percona/pmm](https://github.com/percona/pmm/tree/main/api)
* [percona-platform/saas](https://github.com/percona-platform/saas)

### PMM Server

#### Backends

* [percona/pmm-managed](https://github.com/percona/pmm/tree/main/managed) manages configuration of PMM server components (VictoriaMetrics, Grafana, etc.) and exposes API for that. APIs are used by [pmm-admin](https://github.com/percona/pmm/tree/main/admin)
* [percona/qan-api](https://github.com/percona/pmm/tree/main/qan-api2) query analytics API
* [percona/pmm-update](https://github.com/percona/pmm/tree/main/update) is a tool for updating packages and OS configuration for PMM

#### Frontends

* [percona/grafana-dashboards](https://github.com/percona/grafana-dashboards) PMM dashboards for database monitoring
* [percona/grafana](https://github.com/percona/grafana) user interface for PMM

### PMM Client

* [percona/pmm-agent](https://github.com/percona/pmm/tree/main/agent) monitoring agent for PMM. Runs exporters, and VMAgent that collects data from exporters and send to VictoriaMetrics
* [percona/pmm-admin](https://github.com/percona/pmm/tree/main/admin) admin tool for PMM to manage service that should be monitored by PMM
* [percona/node_exporter](https://github.com/percona/node_exporter) exports machine's metrics
* [percona/mysqld_exporter](https://github.com/percona/mysqld_exporter) exports MySQL server's metrics
* [percona/mongodb_exporter](https://github.com/percona/mongodb_exporter) exports MongoDB server's metrics
* [percona/postgres_exporter](https://github.com/percona/postgres_exporter) exports PostgreSQL server's metrics
* [percona/proxysql_exporter](https://github.com/percona/proxysql_exporter) exports ProxySQL server's metrics
* [percona/rds_exporter](https://github.com/percona/rds_exporter) exports metrics from RDS
* [percona/azure_exporter](https://github.com/percona/azure_metrics_exporter) exports metrics from Azure
* [percona/percona-toolkit](https://github.com/percona/percona-toolkit) is a collection of advanced command-line tools to perform a variety of MySQL and system tasks that are too difficult or complex to perform manually


### Building and Packaging

* [Percona-Lab/pmm-submodules](https://github.com/Percona-Lab/pmm-submodules)
* [Percona-Lab/jenkins-pipelines](https://github.com/Percona-Lab/jenkins-pipelines)

### QA, Testing and Documentation
* [percona/pmm-ui-tests](https://github.com/percona/pmm-ui-tests)
* [percona/pmm-qa](https://github.com/percona/pmm-qa)
* [percona/pmm-doc](https://github.com/percona/pmm-doc)

## API Reference Documentation

You can review the PMM API definition [here](https://percona-pmm.readme.io/).

It is generated from our `.proto` [files](./api/) using a special [OpenAPI v2 tool](https://github.com/grpc-ecosystem/grpc-gateway/tree/master/protoc-gen-openapiv2) and additional API
documentation source files which are located in the `docs/api/` directory. The
content and structure of these is formatted using [Markdown markup
language](https://www.markdownguide.org/) and published on the
[ReadMe.com](https://readme.com/) service.

You can edit the content using your favorite editor (ideally one that supports
previewing MarkDown content, e.g. Microsoft Visual Studio Code).

If you need to create a new file, copy one of the existing `*.md` documents in
the folder to maintain the overall structure and format.

When choosing a file name, make sure that it reflects the topic or the theme you
are talking about and follow the format of `my-topic.md` (no spaces, only
letters and dashes).

Make sure to create a unique `slug` for your file, for example: `slug:
authentication`.

**Header rules**: in Markdown, the level of a header line is defined by the
number of hash signs, example: `###` would be equivalent to an H3 header. Please
avoid using H1 headers. Your first-level header must be H2. The rest of the
headers can by anything between H3 and H6.

Once you're done, please submit your proposed changes via a GitHub pull request
as outlined below.

After the PR has been merged, make sure you can see your contribution live at
https://percona-pmm.readme.io/

## Prerequisites

Before submitting code or documentation contributions, you should first complete the following prerequisites.


### 1. Sign the CLA

Before you can contribute, we kindly ask you to sign our [Contributor License Agreement](https://cla-assistant.percona.com/percona/pmm) (CLA). You can do this using your GitHub account and one click.

### 2. Code of Conduct

Please make sure to read and agree to our [Code of Conduct](https://github.com/percona/community/blob/main/content/contribute/coc.md).

## Submitting a Bug

See [Submitting Bug Reports](README.md#Submitting-Bug-Reports) in [README.md](README.md).


## Setup your local development environment

Since PMM has a lot of components, we will mention only three big parts of it.

### PMM Server

* Clone [pmm repository](https://github.com/percona/pmm)
* Run `make env-up` to start development container. This will be slow on first run, all subsequent runs will be order of magnitude faster, because development container will be reused. From time to time it is recommended to rebuild the container to pull the latest changes by running `make env-up-rebuild`.
* To run pmm-managed with your code changes, just run `make run-managed`. It updates `pmm-managed` running in the container.

### PMM Client

* Clone [pmm repository](https://github.com/percona/pmm).
* Navigate to the `/agent` folder in the root of the repository.
* Run `make setup-dev` to connect pmm-agent to PMM Server.
  * This command will register local pmm-agent to PMM Server and generate config file `pmm-agent-dev.yaml`
* Once it's connected just use `make run` to run pmm-agent.
* To work correctly, pmm-agent needs vmagent and exporters installed on the system.
  * The first option is to install pmm-client using this instrucion https://docs.percona.com/percona-monitoring-and-management/setting-up/client/index.html#install. It will install all exporters as well.
  * Another option is to do it manually
<<<<<<< HEAD
    * vmagent and exporters can be installed by building each of them or by downloading the pmm-client tarball from [percona.com](https://www.percona.com/downloads/pmm/) and copying binaries to the exporters_base directory configured in a `pmm-agent-dev.yaml` file.
    * All paths to exporters binaries are configured in `pmm-agent-dev.yaml`, so they can be changed manually
=======
    * vmagent and exporters can be installed by building each of them or by downloading the pmm-client tarball from [percona.com](https://www.percona.com/downloads/pmm2/) and copying binaries to the exporters_base directory configured in `pmm-agent-dev.yaml` file.
    * All paths to exporter binaries are configured in `pmm-agent-dev.yaml`, so they can be changed manually if necessary.
>>>>>>> 79a2310b

### Exporters

Exporters by themselves are independent applications, so each of them contains its own README files explaining how to set up a local environment [see PMM Client](#PMM-Client).

### UI

See [Grafana Dashboards Contribution Guide](https://github.com/percona/grafana-dashboards/blob/main/CONTRIBUTING.md).

## Tests

In PMM we have 3 kinds of tests:

  - unit tests
  - API tests
  - end-to-end, or e2e, tests

### Unit tests

Each repository mentioned above has its own set of unit tests, as well as its own instruction on how to run unit tests.

### API tests

API tests are part of the PMM repository and can be found in [api-tests directory](https://github.com/percona/pmm/tree/main/api-tests). API tests run inside of an active PMM Server container.

### End-to-end (E2E) tests

End-to-end tests are located in [pmm-qa repository](https://github.com/percona/pmm-qa). They include UI tests and CLI tests.
Please refer to [readme](https://github.com/percona/pmm-qa#readme) for details on how to run these.

## Submitting a Pull Request

Before proceeding with your first pull request, we highly recommend you to read the following documents:
- [Working with Git and GitHub](docs/process/GIT_AND_GITHUB.md)
- [Tech stack](docs/process/tech_stack.md)
- [Best practices](docs/process/best_practices.md)

Once your PR is created, please do the following:
* prepare your PR for review
  * run code syntax checks, or linters
  * run tests and make sure they all pass
* pass the review (ask for review, ping reviewers)
* then merge it
  * ask code owners or admins to merge it if merging is blocked for some reason

## Feature Build

PMM is quite a complex project, it consists of many different repos described above. A Feature Build (FB) is a way to put everything together, build all components, run tests and, finally, build client and server containers.

Please see: [How to create a feature build](https://github.com/Percona-Lab/pmm-submodules/blob/v3/README.md#how-to-create-a-feature-build)

### The Goals of Feature Builds

1. Provide a way to have the functionality tested by the developer and QA (or other PMM team members)
2. Inform the Developer about Automation Test results before the code is merged
3. Let the Developers add or modify e2e tests whenever there are functional changes

### The Rules

1. Create a Feature Build for every feature/improvement/bugfix you are working on.
2. Create a draft Pull Request in https://percona-lab/pmm-submodules.
3. Change the status of the Pull Request from Draft to Open ONLY if you are contributing code changes to pmm-submodules (very rare).
4. Provide a short explanation in the Description field of you feature build PR and checkboxes to all related Pull Requests. If you need examples, check out [PRs](https://github.com/Percona-Lab/pmm-submodules/pulls) made by others.
5. After all related PRs in feature build are merged you should:
   a. either close the PR and delete the branch (this is the default option) or
   b. merge the PR to pmm-submodules repository (please note, this rarely needs to be merged, for example infrastructure changes)

## Code Reviews

There is a number of approaches we use for the code review and ownership: 

- code ownership, which is enforced via github's CODEOWNERS file
- github [code review assignment](https://docs.github.com/en/github/setting-up-and-managing-organizations-and-teams/managing-code-review-assignment-for-your-team)
- finally, a PR owner can manually assign reviewers (usually one or more PMM team members).

To make the review process effective, we use a mixed approach:
* for repos that have CODEOWNERS
  * github will assign reviewers automatically
* for repos that don't have CODEOWNERS
  * add reviewers as follows:
      * add `pmm-review-fe` for UI/UX reviews
      * add `pmm-review-exporters` for exporter reviews [see PMM Client](#PMM-Client)
      * add `pmm-review-be` for backend reviews
* if you know exactly who should review your code, add them to the review


| Team                 | Description                                                    | Members |
| -------------------- | -------------------------------------------------------------- | ------- |
| pmm-review-fe        | UI reviewers of PRs to [FrontEnd repos](#FrontEnd)             | [FE team](https://github.com/orgs/percona/teams/pmm-review-fe/members)        |
| pmm-review-exporters | exporter reviewers of PRs to [PMM Client](#PMM-Client)         | [Exporters team](https://github.com/orgs/percona/teams/pmm-review-exporters/members) |
| pmm-review-be        | reviewers of backend (Go) PRs                                  | [BE team](https://github.com/orgs/percona/teams/pmm-review-be/members)        |
| PMM Admins           | reviewers that could use admins rights to force merge or change repo settings | [PMM Admin team](https://github.com/orgs/percona/teams/pmm-admins/members)           |


## After your Pull Request is merged

Once your pull request is merged, you are an official Percona Community Contributor. Welcome to the community!

We're looking forward to your contributions and hope to hear from you soon on our [Forums](https://forums.percona.com).<|MERGE_RESOLUTION|>--- conflicted
+++ resolved
@@ -129,13 +129,8 @@
 * To work correctly, pmm-agent needs vmagent and exporters installed on the system.
   * The first option is to install pmm-client using this instrucion https://docs.percona.com/percona-monitoring-and-management/setting-up/client/index.html#install. It will install all exporters as well.
   * Another option is to do it manually
-<<<<<<< HEAD
-    * vmagent and exporters can be installed by building each of them or by downloading the pmm-client tarball from [percona.com](https://www.percona.com/downloads/pmm/) and copying binaries to the exporters_base directory configured in a `pmm-agent-dev.yaml` file.
-    * All paths to exporters binaries are configured in `pmm-agent-dev.yaml`, so they can be changed manually
-=======
     * vmagent and exporters can be installed by building each of them or by downloading the pmm-client tarball from [percona.com](https://www.percona.com/downloads/pmm2/) and copying binaries to the exporters_base directory configured in `pmm-agent-dev.yaml` file.
     * All paths to exporter binaries are configured in `pmm-agent-dev.yaml`, so they can be changed manually if necessary.
->>>>>>> 79a2310b
 
 ### Exporters
 
