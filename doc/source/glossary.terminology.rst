--- conflicted
+++ resolved
@@ -69,16 +69,198 @@
 
 .. _GTT:
 
-<<<<<<< HEAD
 `%GTT <glossary.terminology.html#gtt>`_
 --------------------------------------------------------------------------------
 
       See :ref:`Grand Total Time <Grand-Total-Time>`
-=======
-      |pmm-server| should keep ports 80 or 443 ports open for
-      computers where |pmm-client| is installed to access the |pmm|
-      web interface and the |qan| agent.
-
+
+.. _Metrics:
+
+`Metrics <glossary.terminology.html#metrics>`_
+--------------------------------------------------------------------------------
+
+      A series of data which are visualized in |pmm|.
+
+.. _Metrics-Monitor:
+
+`Metrics Monitor (MM) <glossary.terminology.html#metrics-monitor>`_
+--------------------------------------------------------------------------------
+   
+      Component of :ref:`PMM-Server` that provides a historical view of
+      :ref:`metrics <Metrics>` critical to a |mysql| server instance.
+
+.. _Monitoring-service:
+
+`Monitoring service <glossary.terminology.html#monitoring-service>`_
+--------------------------------------------------------------------------------
+
+      A special service which collects information from the database instance
+      where :ref:`PMM-Client` is installed.
+
+      To add a monitoring service, use the :program:`pmm-admin add` command.
+
+      .. seealso::
+
+	 Passing parameters to a monitoring service
+	    :ref:`pmm.pmm-admin.monitoring-service.pass-parameter`
+
+.. _Orchestrator:
+
+`Orchestrator <glossary.terminology.html#orchestrator>`_
+--------------------------------------------------------------------------------
+
+      The topology manager for |mysql|. By default it is disabled for the
+      :ref:`PMM-Server`. To enable it, set the :option:`ORCHESTRATOR_ENABLED`.
+
+      .. seealso::
+
+	 Docker container: Enabling orchestrator
+	    :option:`ORCHESTRATOR_ENABLED`
+
+.. _PMM:
+
+`PMM <glossary.terminology.html#pmm>`_
+--------------------------------------------------------------------------------
+
+      Percona Monitoring and Management
+
+.. _pmm-admin:
+
+`pmm-admin <glossary.terminology.html#pmm-admin>`_
+--------------------------------------------------------------------------------
+
+      A program which changes the configuration of the :ref:`PMM-Client`. See
+      detailed documentation in the :ref:`pmm-admin` section.
+
+.. _PMM-annotation:
+
+`PMM annotation <glossary.terminology.html#pmm-annotation>`_
+--------------------------------------------------------------------------------
+
+      A feature of |pmm-server| which adds a special mark to all
+      dashboards and signifies an important event in your
+      application. Annotations are added on the |pmm-client| by using
+      the |pmm-admin.annotate| command.
+
+      .. seealso::
+
+	 |grafana| Documentation: Annotations
+
+	    http://docs.grafana.org/reference/annotations/
+
+.. _PMM-Docker-Image:
+
+`PMM Docker Image <glossary.terminology.html#pmm-docker-image>`_
+--------------------------------------------------------------------------------
+
+      A docker image which enables installing the |pmm-server| by
+      using :program:`docker`.
+
+      .. seealso::
+
+	 Installing |pmm-server| using |docker|
+	    :ref:`run-server-docker`
+
+.. _PMM-Client:
+
+`PMM Client <glossary.terminology.html#pmm-client>`_
+--------------------------------------------------------------------------------
+   
+      Collects |mysql| server metrics, general system metrics,
+      and query analytics data for a complete performance overview.
+
+      The collected data is sent to :ref:`PMM-Server`.
+
+      For more information, see :ref:`pmm.architecture`.
+
+.. _PMM-Home-Page:
+
+`PMM Home Page <glossary.terminology.html#pmm-home-page>`_
+--------------------------------------------------------------------------------
+
+      The starting page of the PMM portal from which you can have an overview of your environment, open the tools of
+      PMM, and browse to online resources.
+
+      On the |pmm| home page, you can also find the version number and a button to
+      update your |pmm-server| (see :ref:`PMM Version <PMM-Version>`).
+
+.. _PMM-Server:
+
+`PMM Server <glossary.terminology.html#pmm-server>`_
+--------------------------------------------------------------------------------
+
+      Aggregates data collected by :ref:`PMM Client <PMM-Client>` and presents it in the
+      form of tables, dashboards, and graphs in a web interface.
+
+      |pmm-server| combines the backend API and storage for collected data with
+      a frontend for viewing time-based graphs and performing thorough analysis
+      of your |mysql| and |mongodb| hosts through a web interface.
+
+      Run |pmm-server| on a host that you will use to access this data.
+
+      .. seealso::
+
+	 PMM Architecture
+
+	    :ref:`pmm.architecture`
+
+.. _PMM-Server-Version:
+
+`PMM Server Version <glossary.terminology.html#pmm-server-version>`_
+--------------------------------------------------------------------------------
+
+      If :ref:`PMM-Server` is installed via |docker|, you can check
+      the current |pmm-server| version by running |docker.exec|:
+
+      |tip.run-this.root|
+
+      .. include:: .res/code/docker.exec.it.pmm-server.head.txt
+
+
+.. _PMM-user-permissions-for-AWS:
+
+`PMM user permissions for AWS <glossary.terminology.html#pmm-user-permissions-for-aws>`_
+-----------------------------------------------------------------------------------------
+
+      When creating a `IAM user
+      <https://docs.aws.amazon.com/AmazonRDS/latest/UserGuide/CHAP_SettingUp.html#CHAP_SettingUp.IAM>`_
+      for |amazon-rds| DB instance that you intend to monitor in PMM, you need to set all
+      required permissions properly. For this, you may copy the following |JSON| for your
+      IAM user:
+
+      .. include:: .res/code/aws.iam-user.permission.txt
+
+      .. seealso::
+
+	 Creating an IAM user
+	    :ref:`pmm.amazon-rds.iam-user.creating`
+
+.. _PMM-Version:
+
+`PMM Version <glossary.terminology.html#pmm-version>`_
+--------------------------------------------------------------------------------
+
+      The version of PMM appears at the bottom of the :ref:`PMM server home page <PMM-Home-Page>`.
+
+      .. figure:: .res/graphics/png/pmm.home-page.1.png
+
+	 To update your |pmm-server|, click the |gui.check-for-updates-manually| button
+	 located next to the version number.
+
+      .. seealso::
+
+	 Checking the version of |pmm-server|
+
+	     :ref:`PMM Server Version <PMM-Server-Version>`
+
+.. _Ports:
+
+`Ports <glossary.terminology.html#ports>`_
+--------------------------------------------------------------------------------
+
+      The following ports must be open to enable communication between
+      the :ref:`PMM Server <PMM-Server>` and :ref:`PMM clients <PMM-Client>`.
+      
       42000
          For |pmm| to collect genenal system metrics.
       42002
@@ -86,215 +268,13 @@
       42003
          For |pmm| to collect |mongodb| server metrics.
       42004
-	 For |pmm| to collect |proxysql| server metrics.
+	       For |pmm| to collect |proxysql| server metrics.
       42005
-	 For |pmm| to collect |postgresql| server metrics.
->>>>>>> 8e167a63
-
-.. _Metrics:
-
-`Metrics <glossary.terminology.html#metrics>`_
---------------------------------------------------------------------------------
-
-      A series of data which are visualized in |pmm|.
-
-.. _Metrics-Monitor:
-
-`Metrics Monitor (MM) <glossary.terminology.html#metrics-monitor>`_
---------------------------------------------------------------------------------
-   
-      Component of :ref:`PMM-Server` that provides a historical view of
-      :ref:`metrics <Metrics>` critical to a |mysql| server instance.
-
-.. _Monitoring-service:
-
-`Monitoring service <glossary.terminology.html#monitoring-service>`_
---------------------------------------------------------------------------------
-
-      A special service which collects information from the database instance
-      where :ref:`PMM-Client` is installed.
-
-      To add a monitoring service, use the :program:`pmm-admin add` command.
-
-      .. seealso::
-
-	 Passing parameters to a monitoring service
-	    :ref:`pmm.pmm-admin.monitoring-service.pass-parameter`
-
-.. _Orchestrator:
-
-`Orchestrator <glossary.terminology.html#orchestrator>`_
---------------------------------------------------------------------------------
-
-      The topology manager for |mysql|. By default it is disabled for the
-      :ref:`PMM-Server`. To enable it, set the :option:`ORCHESTRATOR_ENABLED`.
-
-      .. seealso::
-
-	 Docker container: Enabling orchestrator
-	    :option:`ORCHESTRATOR_ENABLED`
-
-.. _PMM:
-
-`PMM <glossary.terminology.html#pmm>`_
---------------------------------------------------------------------------------
-
-      Percona Monitoring and Management
-
-.. _pmm-admin:
-
-`pmm-admin <glossary.terminology.html#pmm-admin>`_
---------------------------------------------------------------------------------
-
-      A program which changes the configuration of the :ref:`PMM-Client`. See
-      detailed documentation in the :ref:`pmm-admin` section.
-
-.. _PMM-annotation:
-
-`PMM annotation <glossary.terminology.html#pmm-annotation>`_
---------------------------------------------------------------------------------
-
-      A feature of |pmm-server| which adds a special mark to all
-      dashboards and signifies an important event in your
-      application. Annotations are added on the |pmm-client| by using
-      the |pmm-admin.annotate| command.
-
-      .. seealso::
-
-	 |grafana| Documentation: Annotations
-
-	    http://docs.grafana.org/reference/annotations/
-
-.. _PMM-Docker-Image:
-
-`PMM Docker Image <glossary.terminology.html#pmm-docker-image>`_
---------------------------------------------------------------------------------
-
-      A docker image which enables installing the |pmm-server| by
-      using :program:`docker`.
-
-      .. seealso::
-
-	 Installing |pmm-server| using |docker|
-	    :ref:`run-server-docker`
-
-.. _PMM-Client:
-
-`PMM Client <glossary.terminology.html#pmm-client>`_
---------------------------------------------------------------------------------
-   
-      Collects |mysql| server metrics, general system metrics,
-      and query analytics data for a complete performance overview.
-
-      The collected data is sent to :ref:`PMM-Server`.
-
-      For more information, see :ref:`pmm.architecture`.
-
-.. _PMM-Home-Page:
-
-`PMM Home Page <glossary.terminology.html#pmm-home-page>`_
---------------------------------------------------------------------------------
-
-      The starting page of the PMM portal from which you can have an overview of your environment, open the tools of
-      PMM, and browse to online resources.
-
-      On the |pmm| home page, you can also find the version number and a button to
-      update your |pmm-server| (see :ref:`PMM Version <PMM-Version>`).
-
-.. _PMM-Server:
-
-`PMM Server <glossary.terminology.html#pmm-server>`_
---------------------------------------------------------------------------------
-
-      Aggregates data collected by :ref:`PMM Client <PMM-Client>` and presents it in the
-      form of tables, dashboards, and graphs in a web interface.
-
-      |pmm-server| combines the backend API and storage for collected data with
-      a frontend for viewing time-based graphs and performing thorough analysis
-      of your |mysql| and |mongodb| hosts through a web interface.
-
-      Run |pmm-server| on a host that you will use to access this data.
-
-      .. seealso::
-
-	 PMM Architecture
-
-	    :ref:`pmm.architecture`
-
-.. _PMM-Server-Version:
-
-`PMM Server Version <glossary.terminology.html#pmm-server-version>`_
---------------------------------------------------------------------------------
-
-      If :ref:`PMM-Server` is installed via |docker|, you can check
-      the current |pmm-server| version by running |docker.exec|:
-
-      |tip.run-this.root|
-
-      .. include:: .res/code/docker.exec.it.pmm-server.head.txt
-
-
-.. _PMM-user-permissions-for-AWS:
-
-`PMM user permissions for AWS <glossary.terminology.html#pmm-user-permissions-for-aws>`_
------------------------------------------------------------------------------------------
-
-      When creating a `IAM user
-      <https://docs.aws.amazon.com/AmazonRDS/latest/UserGuide/CHAP_SettingUp.html#CHAP_SettingUp.IAM>`_
-      for |amazon-rds| DB instance that you intend to monitor in PMM, you need to set all
-      required permissions properly. For this, you may copy the following |JSON| for your
-      IAM user:
-
-      .. include:: .res/code/aws.iam-user.permission.txt
-
-      .. seealso::
-
-	 Creating an IAM user
-	    :ref:`pmm.amazon-rds.iam-user.creating`
-
-.. _PMM-Version:
-
-`PMM Version <glossary.terminology.html#pmm-version>`_
---------------------------------------------------------------------------------
-
-      The version of PMM appears at the bottom of the :ref:`PMM server home page <PMM-Home-Page>`.
-
-      .. figure:: .res/graphics/png/pmm.home-page.1.png
-
-	 To update your |pmm-server|, click the |gui.check-for-updates-manually| button
-	 located next to the version number.
-
-      .. seealso::
-
-	 Checking the version of |pmm-server|
-
-	     :ref:`PMM Server Version <PMM-Server-Version>`
-
-.. _Ports:
-
-`Ports <glossary.terminology.html#ports>`_
---------------------------------------------------------------------------------
-
-      The following ports must be open to enable communication between
-      the :ref:`PMM Server <PMM-Server>` and :ref:`PMM clients <PMM-Client>`.
-
-      |pmm-server| should keep ports 80 or 443 ports open for
+	       For |pmm| to collect |postgresql| server metrics.
+
+      Also |pmm-server| should keep ports 80 or 443 ports open for
       computers where |pmm-client| is installed to access the |pmm|
-      web interface.
-
-      42000
-         For |pmm| to collect genenal system metrics.
-      42001
-         This port is used by a service which collects query performance data
-         and makes it available to |qan|.
-      42002
-         For |pmm| to collect |mysql| server metrics.
-      42003
-         For |pmm| to collect |mongodb| server metrics.
-      42004
-	 For |pmm| to collect |proxysql| server metrics.
-      42005
-	 For |pmm| to collect |postgresql| server metrics.
+      web interface and the |qan| agent.
 
       .. seealso::
 
