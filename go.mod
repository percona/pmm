module github.com/percona/pmm

go 1.21

// Update saas with
// go get -v github.com/percona-platform/saas@latest

replace github.com/grpc-ecosystem/go-grpc-prometheus => github.com/Percona-Lab/go-grpc-prometheus v0.0.0-20230116133345-3487748d4592

replace github.com/go-openapi/spec => github.com/Percona-Lab/spec v0.20.5-percona

replace gopkg.in/alecthomas/kingpin.v2 => github.com/Percona-Lab/kingpin v2.2.6-percona+incompatible

replace golang.org/x/crypto => github.com/percona-lab/crypto v0.0.0-20220811043533-d164de3c7f08

replace github.com/ClickHouse/clickhouse-go/151 => github.com/ClickHouse/clickhouse-go v1.5.1 // clickhouse-go/v2 cannot work with 1.5.1 which we need for QAN-API

require (
	github.com/AlekSi/pointer v1.2.0
	github.com/ClickHouse/clickhouse-go/151 v0.0.0-00010101000000-000000000000
	github.com/ClickHouse/clickhouse-go/v2 v2.13.0
	github.com/DATA-DOG/go-sqlmock v1.5.0
	github.com/alecthomas/kong v0.8.0
	github.com/alecthomas/units v0.0.0-20211218093645-b94a6e3cc137
	github.com/asaskevich/govalidator v0.0.0-20230301143203-a9d515a09cc2
	github.com/aws/aws-sdk-go v1.45.2
	github.com/blang/semver v3.5.1+incompatible
	github.com/brianvoe/gofakeit/v6 v6.23.0
	github.com/charmbracelet/bubbles v0.16.1
	github.com/charmbracelet/bubbletea v0.24.1
	github.com/charmbracelet/lipgloss v0.8.0
	github.com/davecgh/go-spew v1.1.1
	github.com/docker/docker v23.0.4+incompatible
	github.com/docker/go-connections v0.4.0
	github.com/envoyproxy/protoc-gen-validate v1.0.2
	github.com/go-co-op/gocron v1.31.0
	github.com/go-openapi/errors v0.20.4
	github.com/go-openapi/runtime v0.26.0
	github.com/go-openapi/strfmt v0.21.7
	github.com/go-openapi/swag v0.22.3
	github.com/go-openapi/validate v0.22.1
	github.com/go-sql-driver/mysql v1.7.1
	github.com/golang-migrate/migrate/v4 v4.16.1
	github.com/golang/protobuf v1.5.3
	github.com/google/uuid v1.3.0
	github.com/grafana/grafana-api-golang-client v0.24.0
	github.com/grpc-ecosystem/go-grpc-middleware v1.4.0
	github.com/grpc-ecosystem/go-grpc-prometheus v1.2.0
	github.com/grpc-ecosystem/grpc-gateway/v2 v2.18.0
	github.com/hashicorp/go-version v1.6.0
	github.com/jmoiron/sqlx v1.3.5
	github.com/jotaen/kong-completion v0.0.5
	github.com/lib/pq v1.10.6
	github.com/minio/minio-go/v7 v7.0.55
	github.com/percona-platform/saas v0.0.0-20230728161159-ad6bdeb8a3d9
	github.com/percona/exporter_shared v0.7.4
	github.com/percona/go-mysql v0.0.0-20210427141028-73d29c6da78c
	github.com/percona/percona-toolkit v3.2.1+incompatible
	github.com/percona/promconfig v0.2.5
	github.com/pganalyze/pg_query_go/v2 v2.2.0
	github.com/pkg/errors v0.9.1
	github.com/pmezard/go-difflib v1.0.0
	github.com/prometheus/alertmanager v0.26.0
	github.com/prometheus/client_golang v1.16.0
	github.com/prometheus/common v0.44.0
	github.com/ramr/go-reaper v0.2.1
	github.com/robfig/cron/v3 v3.0.1
	github.com/sirupsen/logrus v1.9.3
	github.com/stretchr/objx v0.5.0
	github.com/stretchr/testify v1.8.4
	go.mongodb.org/mongo-driver v1.12.0
	go.starlark.net v0.0.0-20230717150657-8a3343210976
	golang.org/x/crypto v0.13.0
	golang.org/x/sync v0.3.0
	golang.org/x/sys v0.12.0
	golang.org/x/text v0.13.0
	golang.org/x/tools v0.13.0
	google.golang.org/genproto/googleapis/api v0.0.0-20230822172742-b8732ec3820d
	google.golang.org/genproto/googleapis/rpc v0.0.0-20230822172742-b8732ec3820d
	google.golang.org/grpc v1.58.0
	google.golang.org/protobuf v1.31.0
	gopkg.in/alecthomas/kingpin.v2 v2.2.6
	gopkg.in/reform.v1 v1.5.1
	gopkg.in/yaml.v3 v3.0.1
<<<<<<< HEAD
=======
	k8s.io/api v0.28.0
	k8s.io/apiextensions-apiserver v0.26.2
	k8s.io/apimachinery v0.28.0
	k8s.io/cli-runtime v0.28.0
	k8s.io/client-go v0.28.0
	k8s.io/kubectl v0.28.0
>>>>>>> bbb794fa
	modernc.org/sqlite v1.25.0
)

require (
	github.com/aymanbagabas/go-osc52/v2 v2.0.1 // indirect
<<<<<<< HEAD
	github.com/benbjohnson/clock v1.3.0 // indirect
	github.com/coreos/go-systemd/v22 v22.4.0 // indirect
	github.com/go-logr/logr v1.2.4 // indirect
	github.com/go-logr/stdr v1.2.2 // indirect
	github.com/golang/mock v1.6.0 // indirect
	github.com/hashicorp/go-uuid v1.0.2 // indirect
=======
	github.com/benbjohnson/clock v1.3.5 // indirect
	github.com/blang/semver/v4 v4.0.0 // indirect
	github.com/coreos/go-systemd/v22 v22.5.0 // indirect
	github.com/emicklei/go-restful/v3 v3.9.0 // indirect
	github.com/evanphx/json-patch v5.6.0+incompatible // indirect
	github.com/evanphx/json-patch/v5 v5.6.0 // indirect
	github.com/go-errors/errors v1.4.2 // indirect
	github.com/go-ini/ini v1.67.0 // indirect
	github.com/go-logr/logr v1.2.4 // indirect
	github.com/go-logr/stdr v1.2.2 // indirect
	github.com/golang/groupcache v0.0.0-20210331224755-41bb18bfe9da // indirect
	github.com/google/gnostic-models v0.6.8 // indirect
	github.com/google/go-cmp v0.5.9 // indirect
	github.com/google/gofuzz v1.2.0 // indirect
	github.com/google/shlex v0.0.0-20191202100458-e7afc7fbc510 // indirect
	github.com/hashicorp/go-uuid v1.0.2 // indirect
	github.com/hashicorp/golang-lru/v2 v2.0.2 // indirect
	github.com/imdario/mergo v0.3.12 // indirect
>>>>>>> bbb794fa
	github.com/kballard/go-shellquote v0.0.0-20180428030007-95032a82bc51 // indirect
	github.com/mwitkow/go-proto-validators v0.3.2 // indirect
	github.com/pierrec/lz4 v2.6.1+incompatible // indirect
	github.com/posener/complete v1.2.3 // indirect
	github.com/remyoudompheng/bigfft v0.0.0-20230129092748-24d4a6f8daec // indirect
	github.com/riywo/loginshell v0.0.0-20200815045211-7d26008be1ab // indirect
<<<<<<< HEAD
=======
	github.com/sergi/go-diff v1.2.0 // indirect
	github.com/spf13/pflag v1.0.5 // indirect
	github.com/xlab/treeprint v1.2.0 // indirect
>>>>>>> bbb794fa
	go.opentelemetry.io/otel/metric v1.16.0 // indirect
	go.uber.org/atomic v1.11.0 // indirect
	golang.org/x/exp v0.0.0-20230522175609-2e198f4a06a1 // indirect
	golang.org/x/time v0.3.0 // indirect
<<<<<<< HEAD
	google.golang.org/genproto v0.0.0-20230526203410-71b5a4ffd15e // indirect
	gopkg.in/ini.v1 v1.67.0 // indirect
=======
	google.golang.org/genproto v0.0.0-20230803162519-f966b187b2e5 // indirect
	gopkg.in/inf.v0 v0.9.1 // indirect
	gopkg.in/ini.v1 v1.67.0 // indirect
	k8s.io/klog/v2 v2.100.1 // indirect
	k8s.io/kube-openapi v0.0.0-20230717233707-2695361300d9 // indirect
	k8s.io/utils v0.0.0-20230406110748-d93618cff8a2 // indirect
>>>>>>> bbb794fa
	lukechampine.com/uint128 v1.2.0 // indirect
	modernc.org/cc/v3 v3.40.0 // indirect
	modernc.org/ccgo/v3 v3.16.13 // indirect
	modernc.org/libc v1.24.1 // indirect
	modernc.org/mathutil v1.5.0 // indirect
	modernc.org/memory v1.6.0 // indirect
	modernc.org/opt v0.1.3 // indirect
	modernc.org/strutil v1.1.3 // indirect
	modernc.org/token v1.0.1 // indirect
<<<<<<< HEAD
=======
	sigs.k8s.io/json v0.0.0-20221116044647-bc3834ca7abd // indirect
	sigs.k8s.io/kustomize/api v0.13.5-0.20230601165947-6ce0bf390ce3 // indirect
	sigs.k8s.io/kustomize/kyaml v0.14.3-0.20230601165947-6ce0bf390ce3 // indirect
	sigs.k8s.io/structured-merge-diff/v4 v4.2.3 // indirect
	sigs.k8s.io/yaml v1.3.0 // indirect
>>>>>>> bbb794fa
)

require (
	github.com/Azure/azure-sdk-for-go/sdk/azcore v1.7.0-beta.2 // indirect
	github.com/Azure/azure-sdk-for-go/sdk/azidentity v1.3.0
	github.com/Azure/azure-sdk-for-go/sdk/internal v1.3.0 // indirect
	github.com/Azure/azure-sdk-for-go/sdk/resourcemanager/resourcegraph/armresourcegraph v0.8.0
	github.com/AzureAD/microsoft-authentication-library-for-go v1.0.0 // indirect
	github.com/ClickHouse/ch-go v0.52.1 // indirect
	github.com/ClickHouse/clickhouse-go v1.5.4 // indirect
	github.com/HdrHistogram/hdrhistogram-go v1.1.2
	github.com/Microsoft/go-winio v0.6.1 // indirect
	github.com/alecthomas/template v0.0.0-20190718012654-fb15b899a751 // indirect
	github.com/andybalholm/brotli v1.0.5 // indirect
	github.com/armon/go-metrics v0.4.0 // indirect
	github.com/beorn7/perks v1.0.1 // indirect
	github.com/cenkalti/backoff/v4 v4.2.1 // indirect
	github.com/cespare/xxhash/v2 v2.2.0 // indirect
	github.com/charmbracelet/harmonica v0.2.0 // indirect
	github.com/cloudflare/golz4 v0.0.0-20150217214814-ef862a3cdc58 // indirect
	github.com/containerd/console v1.0.4-0.20230313162750-1ae8d489ac81 // indirect
	github.com/docker/distribution v2.8.2+incompatible // indirect
	github.com/docker/go-units v0.5.0 // indirect
	github.com/dustin/go-humanize v1.0.1 // indirect
	github.com/go-faster/city v1.0.1 // indirect
	github.com/go-faster/errors v0.6.1 // indirect
	github.com/go-kit/log v0.2.1 // indirect
	github.com/go-logfmt/logfmt v0.5.1 // indirect
	github.com/go-openapi/analysis v0.21.4 // indirect
	github.com/go-openapi/jsonpointer v0.19.6 // indirect
	github.com/go-openapi/jsonreference v0.20.2 // indirect
	github.com/go-openapi/loads v0.21.2 // indirect
	github.com/go-openapi/spec v0.20.8 // indirect
	github.com/gofrs/uuid v4.4.0+incompatible // indirect
	github.com/gogo/protobuf v1.3.2 // indirect
	github.com/golang-jwt/jwt/v4 v4.5.0 // indirect
	github.com/golang/snappy v0.0.4 // indirect
	github.com/google/btree v1.1.2 // indirect
	github.com/hashicorp/errwrap v1.1.0 // indirect
	github.com/hashicorp/go-cleanhttp v0.5.2 // indirect
	github.com/hashicorp/go-immutable-radix v1.3.1 // indirect
	github.com/hashicorp/go-msgpack v0.5.5 // indirect
	github.com/hashicorp/go-multierror v1.1.1 // indirect
	github.com/hashicorp/go-sockaddr v1.0.2 // indirect
	github.com/hashicorp/golang-lru v0.6.0 // indirect
	github.com/hashicorp/memberlist v0.5.0 // indirect
	github.com/jmespath/go-jmespath v0.4.0 // indirect
	github.com/josharian/intern v1.0.0 // indirect
	github.com/jpillora/backoff v1.0.0 // indirect
	github.com/json-iterator/go v1.1.12 // indirect
	github.com/klauspost/compress v1.16.5 // indirect
	github.com/klauspost/cpuid/v2 v2.2.4 // indirect
	github.com/kylelemons/godebug v1.1.0 // indirect
	github.com/lucasb-eyer/go-colorful v1.2.0 // indirect
	github.com/mailru/easyjson v0.7.7 // indirect
	github.com/mattn/go-isatty v0.0.18 // indirect
	github.com/mattn/go-localereader v0.0.1 // indirect
	github.com/mattn/go-runewidth v0.0.14 // indirect
	github.com/matttproud/golang_protobuf_extensions v1.0.4 // indirect
	github.com/miekg/dns v1.1.50 // indirect
	github.com/minio/md5-simd v1.1.2 // indirect
	github.com/minio/sha256-simd v1.0.1 // indirect
	github.com/mitchellh/mapstructure v1.5.0 // indirect
	github.com/modern-go/concurrent v0.0.0-20180306012644-bacd9c7ef1dd // indirect
	github.com/modern-go/reflect2 v1.0.2 // indirect
	github.com/montanaflynn/stats v0.7.0 // indirect
	github.com/muesli/ansi v0.0.0-20211018074035-2e021307bc4b // indirect
	github.com/muesli/cancelreader v0.2.2 // indirect
	github.com/muesli/reflow v0.3.0 // indirect
	github.com/muesli/termenv v0.15.2 // indirect
	github.com/mwitkow/go-conntrack v0.0.0-20190716064945-2f068394615f // indirect
	github.com/oklog/run v1.1.0 // indirect
	github.com/oklog/ulid v1.3.1 // indirect
	github.com/opencontainers/go-digest v1.0.0 // indirect
	github.com/opencontainers/image-spec v1.0.3-0.20211202183452-c5a74bcca799 // indirect
	github.com/opentracing/opentracing-go v1.2.0 // indirect
	github.com/paulmach/orb v0.10.0 // indirect
	github.com/pierrec/lz4/v4 v4.1.17 // indirect
	github.com/pkg/browser v0.0.0-20210911075715-681adbf594b8 // indirect
	github.com/prometheus/client_model v0.4.0 // indirect
	github.com/prometheus/common/sigv4 v0.1.0 // indirect
	github.com/prometheus/exporter-toolkit v0.10.0 // indirect
	github.com/prometheus/procfs v0.10.1 // indirect
	github.com/rivo/uniseg v0.2.0 // indirect
	github.com/rs/xid v1.5.0 // indirect
	github.com/sean-/seed v0.0.0-20170313163322-e2103e2c3529 // indirect
	github.com/segmentio/asm v1.2.0 // indirect
	github.com/shopspring/decimal v1.3.1 // indirect
	github.com/shurcooL/httpfs v0.0.0-20190707220628-8d4bc4ba7749 // indirect
	github.com/shurcooL/vfsgen v0.0.0-20200824052919-0d455de96546 // indirect
	github.com/xdg-go/pbkdf2 v1.0.0 // indirect
	github.com/xdg-go/scram v1.1.2 // indirect
	github.com/xdg-go/stringprep v1.0.4 // indirect
	github.com/youmark/pkcs8 v0.0.0-20201027041543-1326539a0a0a // indirect
	go.opentelemetry.io/otel v1.16.0 // indirect
	go.opentelemetry.io/otel/trace v1.16.0 // indirect
	golang.org/x/mod v0.12.0 // indirect
	golang.org/x/net v0.15.0 // indirect
	golang.org/x/oauth2 v0.12.0 // indirect
	golang.org/x/term v0.12.0 // indirect
	google.golang.org/appengine v1.6.7 // indirect
	gopkg.in/yaml.v2 v2.4.0 // indirect
	gotest.tools/v3 v3.3.0 // indirect
)<|MERGE_RESOLUTION|>--- conflicted
+++ resolved
@@ -82,28 +82,11 @@
 	gopkg.in/alecthomas/kingpin.v2 v2.2.6
 	gopkg.in/reform.v1 v1.5.1
 	gopkg.in/yaml.v3 v3.0.1
-<<<<<<< HEAD
-=======
-	k8s.io/api v0.28.0
-	k8s.io/apiextensions-apiserver v0.26.2
-	k8s.io/apimachinery v0.28.0
-	k8s.io/cli-runtime v0.28.0
-	k8s.io/client-go v0.28.0
-	k8s.io/kubectl v0.28.0
->>>>>>> bbb794fa
 	modernc.org/sqlite v1.25.0
 )
 
 require (
 	github.com/aymanbagabas/go-osc52/v2 v2.0.1 // indirect
-<<<<<<< HEAD
-	github.com/benbjohnson/clock v1.3.0 // indirect
-	github.com/coreos/go-systemd/v22 v22.4.0 // indirect
-	github.com/go-logr/logr v1.2.4 // indirect
-	github.com/go-logr/stdr v1.2.2 // indirect
-	github.com/golang/mock v1.6.0 // indirect
-	github.com/hashicorp/go-uuid v1.0.2 // indirect
-=======
 	github.com/benbjohnson/clock v1.3.5 // indirect
 	github.com/blang/semver/v4 v4.0.0 // indirect
 	github.com/coreos/go-systemd/v22 v22.5.0 // indirect
@@ -122,51 +105,22 @@
 	github.com/hashicorp/go-uuid v1.0.2 // indirect
 	github.com/hashicorp/golang-lru/v2 v2.0.2 // indirect
 	github.com/imdario/mergo v0.3.12 // indirect
->>>>>>> bbb794fa
-	github.com/kballard/go-shellquote v0.0.0-20180428030007-95032a82bc51 // indirect
-	github.com/mwitkow/go-proto-validators v0.3.2 // indirect
-	github.com/pierrec/lz4 v2.6.1+incompatible // indirect
-	github.com/posener/complete v1.2.3 // indirect
-	github.com/remyoudompheng/bigfft v0.0.0-20230129092748-24d4a6f8daec // indirect
-	github.com/riywo/loginshell v0.0.0-20200815045211-7d26008be1ab // indirect
-<<<<<<< HEAD
-=======
 	github.com/sergi/go-diff v1.2.0 // indirect
 	github.com/spf13/pflag v1.0.5 // indirect
 	github.com/xlab/treeprint v1.2.0 // indirect
->>>>>>> bbb794fa
-	go.opentelemetry.io/otel/metric v1.16.0 // indirect
-	go.uber.org/atomic v1.11.0 // indirect
-	golang.org/x/exp v0.0.0-20230522175609-2e198f4a06a1 // indirect
-	golang.org/x/time v0.3.0 // indirect
-<<<<<<< HEAD
 	google.golang.org/genproto v0.0.0-20230526203410-71b5a4ffd15e // indirect
-	gopkg.in/ini.v1 v1.67.0 // indirect
-=======
 	google.golang.org/genproto v0.0.0-20230803162519-f966b187b2e5 // indirect
 	gopkg.in/inf.v0 v0.9.1 // indirect
+	gopkg.in/ini.v1 v1.67.0 // indirect
 	gopkg.in/ini.v1 v1.67.0 // indirect
 	k8s.io/klog/v2 v2.100.1 // indirect
 	k8s.io/kube-openapi v0.0.0-20230717233707-2695361300d9 // indirect
 	k8s.io/utils v0.0.0-20230406110748-d93618cff8a2 // indirect
->>>>>>> bbb794fa
-	lukechampine.com/uint128 v1.2.0 // indirect
-	modernc.org/cc/v3 v3.40.0 // indirect
-	modernc.org/ccgo/v3 v3.16.13 // indirect
-	modernc.org/libc v1.24.1 // indirect
-	modernc.org/mathutil v1.5.0 // indirect
-	modernc.org/memory v1.6.0 // indirect
-	modernc.org/opt v0.1.3 // indirect
-	modernc.org/strutil v1.1.3 // indirect
-	modernc.org/token v1.0.1 // indirect
-<<<<<<< HEAD
-=======
 	sigs.k8s.io/json v0.0.0-20221116044647-bc3834ca7abd // indirect
 	sigs.k8s.io/kustomize/api v0.13.5-0.20230601165947-6ce0bf390ce3 // indirect
 	sigs.k8s.io/kustomize/kyaml v0.14.3-0.20230601165947-6ce0bf390ce3 // indirect
 	sigs.k8s.io/structured-merge-diff/v4 v4.2.3 // indirect
 	sigs.k8s.io/yaml v1.3.0 // indirect
->>>>>>> bbb794fa
 )
 
 require (
