module github.com/percona/pmm

go 1.22

toolchain go1.22.0

// Update saas with
// go get -v github.com/percona-platform/saas@latest

replace github.com/grpc-ecosystem/go-grpc-prometheus => github.com/Percona-Lab/go-grpc-prometheus v0.0.0-20230116133345-3487748d4592

replace github.com/go-openapi/spec => github.com/Percona-Lab/spec v0.20.5-percona

replace gopkg.in/alecthomas/kingpin.v2 => github.com/Percona-Lab/kingpin v2.2.6-percona+incompatible

replace golang.org/x/crypto => github.com/percona-lab/crypto v0.0.0-20231108144114-756dfb24eaf2

replace github.com/ClickHouse/clickhouse-go/151 => github.com/ClickHouse/clickhouse-go v1.5.1 // clickhouse-go/v2 cannot work with 1.5.1 which we need for QAN-API

require (
	github.com/AlekSi/pointer v1.2.0
	github.com/ClickHouse/clickhouse-go/151 v0.0.0-00010101000000-000000000000
	github.com/ClickHouse/clickhouse-go/v2 v2.18.0
	github.com/DATA-DOG/go-sqlmock v1.5.0
	github.com/alecthomas/kong v0.8.0
	github.com/alecthomas/units v0.0.0-20211218093645-b94a6e3cc137
	github.com/aws/aws-sdk-go v1.50.1
	github.com/blang/semver v3.5.1+incompatible
	github.com/brianvoe/gofakeit/v6 v6.28.0
	github.com/charmbracelet/bubbles v0.18.0
	github.com/charmbracelet/bubbletea v0.25.0
	github.com/charmbracelet/lipgloss v0.9.1
	github.com/davecgh/go-spew v1.1.1
	github.com/docker/docker v25.0.1+incompatible
	github.com/docker/go-connections v0.5.0
	github.com/envoyproxy/protoc-gen-validate v1.0.4
	github.com/go-co-op/gocron v1.37.0
	github.com/go-openapi/errors v0.21.0
	github.com/go-openapi/runtime v0.26.0
	github.com/go-openapi/strfmt v0.21.8
	github.com/go-openapi/swag v0.22.5
	github.com/go-openapi/validate v0.22.3
	github.com/go-sql-driver/mysql v1.7.1
	github.com/golang-migrate/migrate/v4 v4.17.0
	github.com/golang/protobuf v1.5.3
	github.com/google/uuid v1.6.0
	github.com/grafana/grafana-api-golang-client v0.27.0
	github.com/grpc-ecosystem/go-grpc-middleware v1.4.0
	github.com/grpc-ecosystem/go-grpc-prometheus v1.2.0
	github.com/grpc-ecosystem/grpc-gateway/v2 v2.19.0
	github.com/hashicorp/go-version v1.6.0
	github.com/hashicorp/raft v1.6.0
	github.com/jmoiron/sqlx v1.3.5
	github.com/jotaen/kong-completion v0.0.5
	github.com/lib/pq v1.10.9
	github.com/minio/minio-go/v7 v7.0.55
	github.com/percona-platform/saas v0.0.0-20230728161159-ad6bdeb8a3d9
	github.com/percona/exporter_shared v0.7.4
	github.com/percona/go-mysql v0.0.0-20210427141028-73d29c6da78c
	github.com/percona/percona-toolkit v3.2.1+incompatible
	github.com/percona/promconfig v0.2.5
	github.com/pganalyze/pg_query_go/v2 v2.2.0
	github.com/pkg/errors v0.9.1
	github.com/pkg/sftp v1.13.6
	github.com/pmezard/go-difflib v1.0.0
	github.com/prometheus/client_golang v1.18.0
	github.com/prometheus/common v0.47.0
	github.com/ramr/go-reaper v0.2.1
	github.com/robfig/cron/v3 v3.0.1
	github.com/sirupsen/logrus v1.9.3
	github.com/stretchr/objx v0.5.0
	github.com/stretchr/testify v1.8.4
	go.mongodb.org/mongo-driver v1.14.0
	go.starlark.net v0.0.0-20230717150657-8a3343210976
	golang.org/x/crypto v0.19.0
	golang.org/x/sync v0.6.0
	golang.org/x/sys v0.17.0
	golang.org/x/text v0.14.0
	golang.org/x/tools v0.18.0
	google.golang.org/genproto/googleapis/api v0.0.0-20240123012728-ef4313101c80
	google.golang.org/genproto/googleapis/rpc v0.0.0-20240123012728-ef4313101c80
	google.golang.org/grpc v1.62.0
	google.golang.org/protobuf v1.32.0
	gopkg.in/alecthomas/kingpin.v2 v2.2.6
	gopkg.in/reform.v1 v1.5.1
	gopkg.in/yaml.v3 v3.0.1
)

require (
	github.com/asaskevich/govalidator v0.0.0-20230301143203-a9d515a09cc2 // indirect
	github.com/aymanbagabas/go-osc52/v2 v2.0.1 // indirect
	github.com/distribution/reference v0.5.0 // indirect
	github.com/fatih/color v1.13.0 // indirect
	github.com/felixge/httpsnoop v1.0.3 // indirect
	github.com/go-logr/logr v1.4.1 // indirect
	github.com/go-logr/stdr v1.2.2 // indirect
	github.com/golang-jwt/jwt/v5 v5.2.0 // indirect
	github.com/google/btree v1.0.0 // indirect
	github.com/hashicorp/go-hclog v1.5.0 // indirect
	github.com/hashicorp/go-msgpack/v2 v2.1.1 // indirect
	github.com/hashicorp/go-uuid v1.0.2 // indirect
	github.com/kr/fs v0.1.0 // indirect
	github.com/mattn/go-colorable v0.1.12 // indirect
	github.com/miekg/dns v1.1.26 // indirect
	github.com/mwitkow/go-proto-validators v0.3.2 // indirect
	github.com/posener/complete v1.2.3 // indirect
	github.com/riywo/loginshell v0.0.0-20200815045211-7d26008be1ab // indirect
	github.com/sean-/seed v0.0.0-20170313163322-e2103e2c3529 // indirect
	go.opentelemetry.io/contrib/instrumentation/net/http/otelhttp v0.45.0 // indirect
	go.opentelemetry.io/otel/exporters/otlp/otlptrace/otlptracehttp v1.22.0 // indirect
	go.opentelemetry.io/otel/metric v1.22.0 // indirect
	go.opentelemetry.io/otel/sdk v1.22.0 // indirect
	go.uber.org/atomic v1.11.0 // indirect
<<<<<<< HEAD
	google.golang.org/genproto v0.0.0-20231212172506-995d672761c0 // indirect
=======
	golang.org/x/time v0.3.0 // indirect
	google.golang.org/genproto v0.0.0-20240123012728-ef4313101c80 // indirect
	gopkg.in/inf.v0 v0.9.1 // indirect
>>>>>>> 44c78032
	gopkg.in/ini.v1 v1.67.0 // indirect
)

require (
	github.com/Azure/azure-sdk-for-go/sdk/azcore v1.9.1 // indirect
	github.com/Azure/azure-sdk-for-go/sdk/azidentity v1.5.1
	github.com/Azure/azure-sdk-for-go/sdk/internal v1.5.1 // indirect
	github.com/Azure/azure-sdk-for-go/sdk/resourcemanager/resourcegraph/armresourcegraph v0.9.0
	github.com/AzureAD/microsoft-authentication-library-for-go v1.2.1 // indirect
	github.com/ClickHouse/ch-go v0.58.2 // indirect
	github.com/ClickHouse/clickhouse-go v1.5.4 // indirect
	github.com/HdrHistogram/hdrhistogram-go v1.1.2
	github.com/Microsoft/go-winio v0.6.1 // indirect
	github.com/alecthomas/template v0.0.0-20190718012654-fb15b899a751 // indirect
	github.com/andybalholm/brotli v1.1.0 // indirect
	github.com/armon/go-metrics v0.4.1 // indirect
	github.com/beorn7/perks v1.0.1 // indirect
	github.com/cespare/xxhash/v2 v2.2.0 // indirect
	github.com/charmbracelet/harmonica v0.2.0 // indirect
	github.com/cloudflare/golz4 v0.0.0-20150217214814-ef862a3cdc58 // indirect
	github.com/containerd/console v1.0.4-0.20230313162750-1ae8d489ac81 // indirect
	github.com/docker/go-units v0.5.0 // indirect
	github.com/dustin/go-humanize v1.0.1 // indirect
	github.com/go-faster/city v1.0.1 // indirect
	github.com/go-faster/errors v0.6.1 // indirect
	github.com/go-openapi/analysis v0.21.4 // indirect
	github.com/go-openapi/jsonpointer v0.20.1 // indirect
	github.com/go-openapi/jsonreference v0.20.3 // indirect
	github.com/go-openapi/loads v0.21.2 // indirect
	github.com/go-openapi/spec v0.20.12 // indirect
	github.com/gogo/protobuf v1.3.2 // indirect
	github.com/golang/snappy v0.0.4 // indirect
	github.com/hashicorp/errwrap v1.1.0 // indirect
	github.com/hashicorp/go-cleanhttp v0.5.2 // indirect
	github.com/hashicorp/go-immutable-radix v1.3.1 // indirect
	github.com/hashicorp/go-msgpack v1.1.5 // indirect
	github.com/hashicorp/go-multierror v1.1.1 // indirect
	github.com/hashicorp/go-sockaddr v1.0.2 // indirect
	github.com/hashicorp/golang-lru v0.6.0 // indirect
	github.com/hashicorp/memberlist v0.5.0
	github.com/jmespath/go-jmespath v0.4.0 // indirect
	github.com/josharian/intern v1.0.0 // indirect
	github.com/json-iterator/go v1.1.12 // indirect
	github.com/klauspost/compress v1.16.7 // indirect
	github.com/klauspost/cpuid/v2 v2.2.4 // indirect
	github.com/kylelemons/godebug v1.1.0 // indirect
	github.com/lucasb-eyer/go-colorful v1.2.0 // indirect
	github.com/mailru/easyjson v0.7.7 // indirect
	github.com/mattn/go-isatty v0.0.18 // indirect
	github.com/mattn/go-localereader v0.0.1 // indirect
	github.com/mattn/go-runewidth v0.0.15 // indirect
	github.com/minio/md5-simd v1.1.2 // indirect
	github.com/minio/sha256-simd v1.0.1 // indirect
	github.com/mitchellh/mapstructure v1.5.0 // indirect
	github.com/modern-go/concurrent v0.0.0-20180306012644-bacd9c7ef1dd // indirect
	github.com/modern-go/reflect2 v1.0.2 // indirect
	github.com/montanaflynn/stats v0.7.0 // indirect
	github.com/muesli/ansi v0.0.0-20211018074035-2e021307bc4b // indirect
	github.com/muesli/cancelreader v0.2.2 // indirect
	github.com/muesli/reflow v0.3.0 // indirect
	github.com/muesli/termenv v0.15.2 // indirect
	github.com/oklog/ulid v1.3.1 // indirect
	github.com/opencontainers/go-digest v1.0.0 // indirect
	github.com/opencontainers/image-spec v1.1.0-rc5 // indirect
	github.com/opentracing/opentracing-go v1.2.0 // indirect
	github.com/paulmach/orb v0.11.1 // indirect
	github.com/pierrec/lz4/v4 v4.1.18 // indirect
	github.com/pkg/browser v0.0.0-20240102092130-5ac0b6a4141c // indirect
	github.com/prometheus/client_model v0.5.0 // indirect
	github.com/prometheus/procfs v0.12.0 // indirect
	github.com/rivo/uniseg v0.4.6 // indirect
	github.com/rs/xid v1.5.0 // indirect
	github.com/segmentio/asm v1.2.0 // indirect
	github.com/shopspring/decimal v1.3.1 // indirect
	github.com/xdg-go/pbkdf2 v1.0.0 // indirect
	github.com/xdg-go/scram v1.1.2 // indirect
	github.com/xdg-go/stringprep v1.0.4 // indirect
	github.com/youmark/pkcs8 v0.0.0-20201027041543-1326539a0a0a // indirect
	go.opentelemetry.io/otel v1.22.0 // indirect
	go.opentelemetry.io/otel/trace v1.22.0 // indirect
	golang.org/x/mod v0.15.0 // indirect
	golang.org/x/net v0.21.0 // indirect
	golang.org/x/term v0.17.0 // indirect
	gopkg.in/yaml.v2 v2.4.0 // indirect
	gotest.tools/v3 v3.3.0 // indirect
)<|MERGE_RESOLUTION|>--- conflicted
+++ resolved
@@ -111,13 +111,7 @@
 	go.opentelemetry.io/otel/metric v1.22.0 // indirect
 	go.opentelemetry.io/otel/sdk v1.22.0 // indirect
 	go.uber.org/atomic v1.11.0 // indirect
-<<<<<<< HEAD
-	google.golang.org/genproto v0.0.0-20231212172506-995d672761c0 // indirect
-=======
-	golang.org/x/time v0.3.0 // indirect
 	google.golang.org/genproto v0.0.0-20240123012728-ef4313101c80 // indirect
-	gopkg.in/inf.v0 v0.9.1 // indirect
->>>>>>> 44c78032
 	gopkg.in/ini.v1 v1.67.0 // indirect
 )
 
