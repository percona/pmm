module github.com/percona/pmm

go 1.23.4

// Update saas with
// go get -v github.com/percona/saas@latest

replace github.com/grpc-ecosystem/go-grpc-prometheus => github.com/Percona-Lab/go-grpc-prometheus v0.0.0-20230116133345-3487748d4592

replace github.com/go-openapi/spec => github.com/Percona-Lab/spec v0.21.0-percona

replace github.com/alecthomas/kingpin/v2 => github.com/Percona-Lab/kingpin/v2 v2.4.0-percona

replace golang.org/x/crypto => github.com/percona-lab/crypto v0.0.0-20231108144114-756dfb24eaf2

require (
	github.com/AlekSi/pointer v1.2.0
	github.com/ClickHouse/clickhouse-go/v2 v2.34.0
	github.com/DATA-DOG/go-sqlmock v1.5.0
	github.com/alecthomas/kingpin/v2 v2.4.0
	github.com/alecthomas/kong v1.10.0
	github.com/alecthomas/units v0.0.0-20231202071711-9a357b53e9c9
	github.com/aws/aws-sdk-go v1.55.5
	github.com/blang/semver v3.5.1+incompatible
	github.com/brianvoe/gofakeit/v6 v6.28.0
	github.com/charmbracelet/bubbles v0.20.0
	github.com/charmbracelet/bubbletea v1.3.2
	github.com/charmbracelet/lipgloss v1.1.0
	github.com/davecgh/go-spew v1.1.2-0.20180830191138-d8f796af33cc
	github.com/docker/docker v28.0.4+incompatible
	github.com/docker/go-connections v0.5.0
	github.com/envoyproxy/protoc-gen-validate v1.2.1
	github.com/go-co-op/gocron v1.37.0
	github.com/go-openapi/errors v0.22.0
	github.com/go-openapi/runtime v0.28.0
	github.com/go-openapi/strfmt v0.23.0
	github.com/go-openapi/swag v0.23.0
	github.com/go-openapi/validate v0.24.0
	github.com/go-sql-driver/mysql v1.9.0
	github.com/gogo/status v1.1.1
	github.com/golang-migrate/migrate/v4 v4.18.1
	github.com/google/tink/go v1.7.0
	github.com/google/uuid v1.6.0
	github.com/grafana/grafana-api-golang-client v0.27.0
	github.com/grpc-ecosystem/go-grpc-middleware v1.4.0
	github.com/grpc-ecosystem/go-grpc-prometheus v1.2.0
	github.com/grpc-ecosystem/grpc-gateway/v2 v2.26.0
	github.com/hashicorp/go-version v1.7.0
	github.com/hashicorp/raft v1.7.0
	github.com/jmoiron/sqlx v1.4.0
	github.com/jotaen/kong-completion v0.0.5
	github.com/lib/pq v1.10.9
	github.com/minio/minio-go/v7 v7.0.55
	github.com/percona/exporter_shared v0.7.5
	github.com/percona/go-mysql v0.0.0-20250402095632-a74727b12b16
	github.com/percona/percona-toolkit v0.0.0-20250306213812-9ad6dc01250f
	github.com/percona/promconfig v0.2.5
	github.com/percona/saas v0.0.0-20240923141535-da19f6682c6e
	github.com/pganalyze/pg_query_go/v5 v5.1.0
	github.com/pkg/errors v0.9.1
	github.com/pkg/sftp v1.13.6
	github.com/pmezard/go-difflib v1.0.1-0.20181226105442-5d4384ee4fb2
	github.com/prometheus/client_golang v1.22.0
	github.com/prometheus/common v0.63.0
	github.com/ramr/go-reaper v0.2.1
	github.com/robfig/cron/v3 v3.0.1
	github.com/sirupsen/logrus v1.9.3
	github.com/stretchr/objx v0.5.2
	github.com/stretchr/testify v1.10.0
	github.com/tink-crypto/tink-go v0.0.0-20230613075026-d6de17e3f164
	go.mongodb.org/mongo-driver v1.17.2
	go.starlark.net v0.0.0-20230717150657-8a3343210976
	golang.org/x/crypto v0.37.0
	golang.org/x/sync v0.13.0
	golang.org/x/sys v0.32.0
	golang.org/x/text v0.24.0
	golang.org/x/tools v0.32.0
	google.golang.org/genproto/googleapis/api v0.0.0-20250115164207-1a7da9e5054f
	google.golang.org/genproto/googleapis/rpc v0.0.0-20250115164207-1a7da9e5054f
	google.golang.org/grpc v1.71.0
	google.golang.org/protobuf v1.36.5
	gopkg.in/reform.v1 v1.5.1
	gopkg.in/yaml.v3 v3.0.1
)

require (
	filippo.io/edwards25519 v1.1.0 // indirect
	github.com/asaskevich/govalidator v0.0.0-20230301143203-a9d515a09cc2 // indirect
	github.com/aymanbagabas/go-osc52/v2 v2.0.1 // indirect
	github.com/charmbracelet/colorprofile v0.2.3-0.20250311203215-f60798e515dc // indirect
	github.com/charmbracelet/x/ansi v0.8.0 // indirect
	github.com/charmbracelet/x/cellbuf v0.0.13-0.20250311204145-2c3ea96c31dd // indirect
	github.com/charmbracelet/x/term v0.2.1 // indirect
	github.com/distribution/reference v0.6.0 // indirect
	github.com/erikgeiser/coninput v0.0.0-20211004153227-1c3628e74d0f // indirect
	github.com/fatih/color v1.13.0 // indirect
	github.com/felixge/httpsnoop v1.0.4 // indirect
	github.com/go-logr/logr v1.4.2 // indirect
	github.com/go-logr/stdr v1.2.2 // indirect
	github.com/gogo/googleapis v0.0.0-20180223154316-0cd9801be74a // indirect
	github.com/golang-jwt/jwt/v5 v5.2.2 // indirect
	github.com/golang/protobuf v1.5.4 // indirect
	github.com/google/btree v1.0.1 // indirect
	github.com/google/go-cmp v0.7.0 // indirect
	github.com/hashicorp/go-hclog v1.6.2 // indirect
	github.com/hashicorp/go-msgpack/v2 v2.1.1 // indirect
	github.com/kr/fs v0.1.0 // indirect
	github.com/mattn/go-colorable v0.1.13 // indirect
	github.com/miekg/dns v1.1.26 // indirect
	github.com/moby/docker-image-spec v1.3.1 // indirect
	github.com/munnerz/goautoneg v0.0.0-20191010083416-a7dc8b61c822 // indirect
	github.com/mwitkow/go-proto-validators v0.3.2 // indirect
	github.com/posener/complete v1.2.3 // indirect
	github.com/riywo/loginshell v0.0.0-20200815045211-7d26008be1ab // indirect
	github.com/sean-/seed v0.0.0-20170313163322-e2103e2c3529 // indirect
	github.com/xhit/go-str2duration/v2 v2.1.0 // indirect
	github.com/xo/terminfo v0.0.0-20220910002029-abceb7e1c41e // indirect
	go.opentelemetry.io/auto/sdk v1.1.0 // indirect
	go.opentelemetry.io/contrib/instrumentation/net/http/otelhttp v0.54.0 // indirect
	go.opentelemetry.io/otel/exporters/otlp/otlptrace/otlptracehttp v1.22.0 // indirect
	go.opentelemetry.io/otel/metric v1.35.0 // indirect
	go.uber.org/atomic v1.11.0 // indirect
	golang.org/x/exp v0.0.0-20240719175910-8a7402abbf56 // indirect
	golang.org/x/time v0.7.0 // indirect
	gopkg.in/ini.v1 v1.67.0 // indirect
	gopkg.in/mgo.v2 v2.0.0-20190816093944-a6b53ec6cb22 // indirect
)

require (
	github.com/Azure/azure-sdk-for-go/sdk/azcore v1.18.0 // indirect
	github.com/Azure/azure-sdk-for-go/sdk/azidentity v1.9.0
	github.com/Azure/azure-sdk-for-go/sdk/internal v1.11.1 // indirect
	github.com/Azure/azure-sdk-for-go/sdk/resourcemanager/resourcegraph/armresourcegraph v0.9.0
	github.com/AzureAD/microsoft-authentication-library-for-go v1.4.2 // indirect
	github.com/ClickHouse/ch-go v0.65.1 // indirect
	github.com/HdrHistogram/hdrhistogram-go v1.1.2
	github.com/Microsoft/go-winio v0.6.2 // indirect
	github.com/andybalholm/brotli v1.1.1 // indirect
	github.com/armon/go-metrics v0.4.1 // indirect
	github.com/beorn7/perks v1.0.1 // indirect
	github.com/cespare/xxhash/v2 v2.3.0 // indirect
	github.com/charmbracelet/harmonica v0.2.0 // indirect
	github.com/docker/go-units v0.5.0 // indirect
	github.com/dustin/go-humanize v1.0.1 // indirect
	github.com/go-faster/city v1.0.1 // indirect
	github.com/go-faster/errors v0.7.1 // indirect
	github.com/go-openapi/analysis v0.23.0 // indirect
	github.com/go-openapi/jsonpointer v0.21.0 // indirect
	github.com/go-openapi/jsonreference v0.21.0 // indirect
	github.com/go-openapi/loads v0.22.0 // indirect
	github.com/go-openapi/spec v0.21.0 // indirect
	github.com/gogo/protobuf v1.3.2 // indirect
	github.com/golang/snappy v0.0.4 // indirect
	github.com/hashicorp/errwrap v1.1.0 // indirect
	github.com/hashicorp/go-cleanhttp v0.5.2 // indirect
	github.com/hashicorp/go-immutable-radix v1.3.1 // indirect
	github.com/hashicorp/go-msgpack v1.1.5 // indirect
	github.com/hashicorp/go-multierror v1.1.1 // indirect
	github.com/hashicorp/go-sockaddr v1.0.6 // indirect
	github.com/hashicorp/golang-lru v0.6.0 // indirect
	github.com/hashicorp/memberlist v0.5.0
	github.com/jmespath/go-jmespath v0.4.0 // indirect
	github.com/josharian/intern v1.0.0 // indirect
	github.com/json-iterator/go v1.1.12 // indirect
	github.com/klauspost/compress v1.18.0 // indirect
	github.com/klauspost/cpuid/v2 v2.2.4 // indirect
	github.com/kylelemons/godebug v1.1.0 // indirect
	github.com/lucasb-eyer/go-colorful v1.2.0 // indirect
	github.com/mailru/easyjson v0.7.7 // indirect
	github.com/mattn/go-isatty v0.0.20 // indirect
	github.com/mattn/go-localereader v0.0.1 // indirect
	github.com/mattn/go-runewidth v0.0.16 // indirect
	github.com/minio/md5-simd v1.1.2 // indirect
	github.com/minio/sha256-simd v1.0.1 // indirect
	github.com/mitchellh/mapstructure v1.5.0 // indirect
	github.com/modern-go/concurrent v0.0.0-20180306012644-bacd9c7ef1dd // indirect
	github.com/modern-go/reflect2 v1.0.2 // indirect
	github.com/montanaflynn/stats v0.7.1 // indirect
	github.com/muesli/ansi v0.0.0-20230316100256-276c6243b2f6 // indirect
	github.com/muesli/cancelreader v0.2.2 // indirect
	github.com/muesli/termenv v0.16.0 // indirect
	github.com/oklog/ulid v1.3.1 // indirect
	github.com/opencontainers/go-digest v1.0.0 // indirect
	github.com/opencontainers/image-spec v1.1.0 // indirect
	github.com/opentracing/opentracing-go v1.2.0 // indirect
	github.com/paulmach/orb v0.11.1 // indirect
	github.com/pierrec/lz4/v4 v4.1.22 // indirect
	github.com/pkg/browser v0.0.0-20240102092130-5ac0b6a4141c // indirect
	github.com/prometheus/client_model v0.6.1 // indirect
	github.com/prometheus/procfs v0.15.1 // indirect
	github.com/rivo/uniseg v0.4.7 // indirect
	github.com/rs/xid v1.5.0 // indirect
	github.com/segmentio/asm v1.2.0 // indirect
	github.com/shopspring/decimal v1.4.0 // indirect
	github.com/xdg-go/pbkdf2 v1.0.0 // indirect
	github.com/xdg-go/scram v1.1.2 // indirect
	github.com/xdg-go/stringprep v1.0.4 // indirect
	github.com/youmark/pkcs8 v0.0.0-20240726163527-a2c0da244d78 // indirect
	go.opentelemetry.io/otel v1.35.0 // indirect
	go.opentelemetry.io/otel/trace v1.35.0 // indirect
	golang.org/x/mod v0.24.0 // indirect
<<<<<<< HEAD
	golang.org/x/net v0.37.0 // indirect
	gotest.tools/v3 v3.3.0
=======
	golang.org/x/net v0.39.0 // indirect
	gotest.tools/v3 v3.3.0 // indirect
>>>>>>> cb78c09a
)<|MERGE_RESOLUTION|>--- conflicted
+++ resolved
@@ -199,11 +199,6 @@
 	go.opentelemetry.io/otel v1.35.0 // indirect
 	go.opentelemetry.io/otel/trace v1.35.0 // indirect
 	golang.org/x/mod v0.24.0 // indirect
-<<<<<<< HEAD
-	golang.org/x/net v0.37.0 // indirect
-	gotest.tools/v3 v3.3.0
-=======
 	golang.org/x/net v0.39.0 // indirect
 	gotest.tools/v3 v3.3.0 // indirect
->>>>>>> cb78c09a
 )