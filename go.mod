module github.com/percona/pmm

go 1.22

toolchain go1.22.2

// Update saas with
// go get -v github.com/percona-platform/saas@latest

replace github.com/grpc-ecosystem/go-grpc-prometheus => github.com/Percona-Lab/go-grpc-prometheus v0.0.0-20230116133345-3487748d4592

replace github.com/go-openapi/spec => github.com/Percona-Lab/spec v0.20.5-percona

replace gopkg.in/alecthomas/kingpin.v2 => github.com/Percona-Lab/kingpin v2.2.6-percona+incompatible

replace golang.org/x/crypto => github.com/percona-lab/crypto v0.0.0-20231108144114-756dfb24eaf2

require (
	github.com/AlekSi/pointer v1.2.0
	github.com/ClickHouse/clickhouse-go/v2 v2.23.0
	github.com/DATA-DOG/go-sqlmock v1.5.0
	github.com/alecthomas/kong v0.9.0
	github.com/alecthomas/units v0.0.0-20231202071711-9a357b53e9c9
	github.com/aws/aws-sdk-go v1.51.3
	github.com/blang/semver v3.5.1+incompatible
	github.com/brianvoe/gofakeit/v6 v6.28.0
	github.com/charmbracelet/bubbles v0.18.0
	github.com/charmbracelet/bubbletea v0.25.0
	github.com/charmbracelet/lipgloss v0.10.0
	github.com/davecgh/go-spew v1.1.1
	github.com/docker/docker v25.0.3+incompatible
	github.com/docker/go-connections v0.5.0
	github.com/envoyproxy/protoc-gen-validate v1.0.4
	github.com/go-co-op/gocron v1.37.0
	github.com/go-openapi/errors v0.22.0
	github.com/go-openapi/runtime v0.28.0
	github.com/go-openapi/strfmt v0.23.0
	github.com/go-openapi/swag v0.23.0
	github.com/go-openapi/validate v0.24.0
	github.com/go-sql-driver/mysql v1.7.1
	github.com/gogo/status v1.1.1
	github.com/golang-migrate/migrate/v4 v4.17.0
	github.com/google/uuid v1.6.0
	github.com/grafana/grafana-api-golang-client v0.27.0
	github.com/grpc-ecosystem/go-grpc-middleware v1.4.0
	github.com/grpc-ecosystem/go-grpc-prometheus v1.2.0
	github.com/grpc-ecosystem/grpc-gateway/v2 v2.19.0
	github.com/hashicorp/go-version v1.6.0
	github.com/hashicorp/raft v1.6.0
	github.com/jmoiron/sqlx v1.3.5
	github.com/jotaen/kong-completion v0.0.5
	github.com/lib/pq v1.10.9
	github.com/minio/minio-go/v7 v7.0.55
	github.com/percona-platform/saas v0.0.0-20230728161159-ad6bdeb8a3d9
	github.com/percona/exporter_shared v0.7.5
	github.com/percona/go-mysql v0.0.0-20210427141028-73d29c6da78c
	github.com/percona/percona-toolkit v3.2.1+incompatible
	github.com/percona/promconfig v0.2.5
	github.com/pganalyze/pg_query_go/v5 v5.1.0
	github.com/pkg/errors v0.9.1
	github.com/pkg/sftp v1.13.6
	github.com/pmezard/go-difflib v1.0.0
	github.com/prometheus/client_golang v1.19.0
	github.com/prometheus/common v0.53.0
	github.com/ramr/go-reaper v0.2.1
	github.com/robfig/cron/v3 v3.0.1
	github.com/sirupsen/logrus v1.9.3
	github.com/stretchr/objx v0.5.2
	github.com/stretchr/testify v1.9.0
	go.mongodb.org/mongo-driver v1.15.0
	go.starlark.net v0.0.0-20230717150657-8a3343210976
	golang.org/x/crypto v0.22.0
	golang.org/x/sync v0.7.0
	golang.org/x/sys v0.19.0
	golang.org/x/text v0.14.0
	golang.org/x/tools v0.20.0
	google.golang.org/genproto/googleapis/api v0.0.0-20240318140521-94a12d6c2237
	google.golang.org/genproto/googleapis/rpc v0.0.0-20240318140521-94a12d6c2237
	google.golang.org/grpc v1.64.0
	google.golang.org/protobuf v1.34.1
	gopkg.in/alecthomas/kingpin.v2 v2.2.6
	gopkg.in/reform.v1 v1.5.1
	gopkg.in/yaml.v3 v3.0.1
)

require (
	github.com/asaskevich/govalidator v0.0.0-20230301143203-a9d515a09cc2 // indirect
	github.com/aymanbagabas/go-osc52/v2 v2.0.1 // indirect
	github.com/distribution/reference v0.5.0 // indirect
	github.com/fatih/color v1.13.0 // indirect
	github.com/felixge/httpsnoop v1.0.3 // indirect
	github.com/go-logr/logr v1.4.1 // indirect
	github.com/go-logr/stdr v1.2.2 // indirect
	github.com/gogo/googleapis v0.0.0-20180223154316-0cd9801be74a // indirect
	github.com/golang-jwt/jwt/v5 v5.2.0 // indirect
	github.com/golang/mock v1.4.4 // indirect
	github.com/golang/protobuf v1.5.4 // indirect
	github.com/google/btree v1.0.0 // indirect
	github.com/hashicorp/go-hclog v1.5.0 // indirect
	github.com/hashicorp/go-msgpack/v2 v2.1.1 // indirect
	github.com/hashicorp/go-uuid v1.0.2 // indirect
	github.com/kr/fs v0.1.0 // indirect
	github.com/mattn/go-colorable v0.1.12 // indirect
	github.com/miekg/dns v1.1.41 // indirect
	github.com/mwitkow/go-proto-validators v0.3.2 // indirect
	github.com/posener/complete v1.2.3 // indirect
	github.com/riywo/loginshell v0.0.0-20200815045211-7d26008be1ab // indirect
	github.com/sean-/seed v0.0.0-20170313163322-e2103e2c3529 // indirect
	go.opentelemetry.io/contrib/instrumentation/net/http/otelhttp v0.45.0 // indirect
	go.opentelemetry.io/otel/exporters/otlp/otlptrace/otlptracehttp v1.22.0 // indirect
	go.opentelemetry.io/otel/metric v1.24.0 // indirect
	go.uber.org/atomic v1.11.0 // indirect
<<<<<<< HEAD
	google.golang.org/genproto v0.0.0-20240227224415-6ceb2ff114de // indirect
=======
	golang.org/x/time v0.3.0 // indirect
	gopkg.in/inf.v0 v0.9.1 // indirect
>>>>>>> 413cf3e4
	gopkg.in/ini.v1 v1.67.0 // indirect
)

require (
	github.com/Azure/azure-sdk-for-go/sdk/azcore v1.9.1 // indirect
	github.com/Azure/azure-sdk-for-go/sdk/azidentity v1.5.1
	github.com/Azure/azure-sdk-for-go/sdk/internal v1.5.1 // indirect
	github.com/Azure/azure-sdk-for-go/sdk/resourcemanager/resourcegraph/armresourcegraph v0.9.0
	github.com/AzureAD/microsoft-authentication-library-for-go v1.2.1 // indirect
	github.com/ClickHouse/ch-go v0.61.5 // indirect
	github.com/HdrHistogram/hdrhistogram-go v1.1.2
	github.com/Microsoft/go-winio v0.6.1 // indirect
	github.com/alecthomas/template v0.0.0-20190718012654-fb15b899a751 // indirect
	github.com/andybalholm/brotli v1.1.0 // indirect
	github.com/armon/go-metrics v0.4.1 // indirect
	github.com/beorn7/perks v1.0.1 // indirect
	github.com/cespare/xxhash/v2 v2.3.0 // indirect
	github.com/charmbracelet/harmonica v0.2.0 // indirect
	github.com/containerd/console v1.0.4-0.20230313162750-1ae8d489ac81 // indirect
	github.com/docker/go-units v0.5.0 // indirect
	github.com/dustin/go-humanize v1.0.1 // indirect
	github.com/go-faster/city v1.0.1 // indirect
	github.com/go-faster/errors v0.7.1 // indirect
	github.com/go-openapi/analysis v0.23.0 // indirect
	github.com/go-openapi/jsonpointer v0.21.0 // indirect
	github.com/go-openapi/jsonreference v0.21.0 // indirect
	github.com/go-openapi/loads v0.22.0 // indirect
	github.com/go-openapi/spec v0.21.0 // indirect
	github.com/gogo/protobuf v1.3.2 // indirect
	github.com/golang/snappy v0.0.4 // indirect
	github.com/hashicorp/errwrap v1.1.0 // indirect
	github.com/hashicorp/go-cleanhttp v0.5.2 // indirect
	github.com/hashicorp/go-immutable-radix v1.3.1 // indirect
	github.com/hashicorp/go-msgpack v1.1.5 // indirect
	github.com/hashicorp/go-multierror v1.1.1 // indirect
	github.com/hashicorp/go-sockaddr v1.0.6 // indirect
	github.com/hashicorp/golang-lru v0.6.0 // indirect
	github.com/hashicorp/memberlist v0.5.0
	github.com/jmespath/go-jmespath v0.4.0 // indirect
	github.com/josharian/intern v1.0.0 // indirect
	github.com/json-iterator/go v1.1.12 // indirect
	github.com/klauspost/compress v1.17.7 // indirect
	github.com/klauspost/cpuid/v2 v2.2.4 // indirect
	github.com/kylelemons/godebug v1.1.0 // indirect
	github.com/lucasb-eyer/go-colorful v1.2.0 // indirect
	github.com/mailru/easyjson v0.7.7 // indirect
	github.com/mattn/go-isatty v0.0.18 // indirect
	github.com/mattn/go-localereader v0.0.1 // indirect
	github.com/mattn/go-runewidth v0.0.15 // indirect
	github.com/minio/md5-simd v1.1.2 // indirect
	github.com/minio/sha256-simd v1.0.1 // indirect
	github.com/mitchellh/mapstructure v1.5.0 // indirect
	github.com/modern-go/concurrent v0.0.0-20180306012644-bacd9c7ef1dd // indirect
	github.com/modern-go/reflect2 v1.0.2 // indirect
	github.com/montanaflynn/stats v0.7.0 // indirect
	github.com/muesli/ansi v0.0.0-20211018074035-2e021307bc4b // indirect
	github.com/muesli/cancelreader v0.2.2 // indirect
	github.com/muesli/reflow v0.3.0 // indirect
	github.com/muesli/termenv v0.15.2 // indirect
	github.com/oklog/ulid v1.3.1 // indirect
	github.com/opencontainers/go-digest v1.0.0 // indirect
	github.com/opencontainers/image-spec v1.1.0-rc5 // indirect
	github.com/opentracing/opentracing-go v1.2.0 // indirect
	github.com/paulmach/orb v0.11.1 // indirect
	github.com/pierrec/lz4/v4 v4.1.21 // indirect
	github.com/pkg/browser v0.0.0-20240102092130-5ac0b6a4141c // indirect
	github.com/prometheus/client_model v0.6.1 // indirect
	github.com/prometheus/procfs v0.13.0 // indirect
	github.com/rivo/uniseg v0.4.7 // indirect
	github.com/rs/xid v1.5.0 // indirect
	github.com/segmentio/asm v1.2.0 // indirect
	github.com/shopspring/decimal v1.3.1 // indirect
	github.com/xdg-go/pbkdf2 v1.0.0 // indirect
	github.com/xdg-go/scram v1.1.2 // indirect
	github.com/xdg-go/stringprep v1.0.4 // indirect
	github.com/youmark/pkcs8 v0.0.0-20201027041543-1326539a0a0a // indirect
	go.opentelemetry.io/otel v1.24.0 // indirect
	go.opentelemetry.io/otel/trace v1.24.0 // indirect
	golang.org/x/mod v0.17.0 // indirect
	golang.org/x/net v0.24.0 // indirect
	golang.org/x/term v0.19.0 // indirect
	gotest.tools/v3 v3.3.0 // indirect
)<|MERGE_RESOLUTION|>--- conflicted
+++ resolved
@@ -110,12 +110,6 @@
 	go.opentelemetry.io/otel/exporters/otlp/otlptrace/otlptracehttp v1.22.0 // indirect
 	go.opentelemetry.io/otel/metric v1.24.0 // indirect
 	go.uber.org/atomic v1.11.0 // indirect
-<<<<<<< HEAD
-	google.golang.org/genproto v0.0.0-20240227224415-6ceb2ff114de // indirect
-=======
-	golang.org/x/time v0.3.0 // indirect
-	gopkg.in/inf.v0 v0.9.1 // indirect
->>>>>>> 413cf3e4
 	gopkg.in/ini.v1 v1.67.0 // indirect
 )
 
