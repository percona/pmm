--- conflicted
+++ resolved
@@ -91,14 +91,10 @@
 	github.com/felixge/httpsnoop v1.0.3 // indirect
 	github.com/go-logr/logr v1.4.1 // indirect
 	github.com/go-logr/stdr v1.2.2 // indirect
-<<<<<<< HEAD
 	github.com/gogo/googleapis v0.0.0-20180223154316-0cd9801be74a // indirect
-	github.com/golang-jwt/jwt/v5 v5.2.0 // indirect
 	github.com/golang/mock v1.4.4 // indirect
-=======
 	github.com/golang-jwt/jwt/v5 v5.2.1 // indirect
 	github.com/golang/groupcache v0.0.0-20210331224755-41bb18bfe9da // indirect
->>>>>>> 3eff9b7d
 	github.com/golang/protobuf v1.5.4 // indirect
 	github.com/google/btree v1.0.0 // indirect
 	github.com/hashicorp/go-hclog v1.5.0 // indirect
@@ -194,15 +190,10 @@
 	go.opentelemetry.io/otel v1.24.0 // indirect
 	go.opentelemetry.io/otel/trace v1.24.0 // indirect
 	golang.org/x/mod v0.17.0 // indirect
-<<<<<<< HEAD
-	golang.org/x/net v0.24.0 // indirect
-	golang.org/x/term v0.19.0 // indirect
-=======
 	golang.org/x/net v0.26.0 // indirect
 	golang.org/x/oauth2 v0.18.0 // indirect
 	golang.org/x/term v0.21.0 // indirect
 	google.golang.org/appengine v1.6.8 // indirect
 	gopkg.in/yaml.v2 v2.4.0 // indirect
->>>>>>> 3eff9b7d
 	gotest.tools/v3 v3.3.0 // indirect
 )