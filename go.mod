module github.com/percona/pmm

go 1.20

// Update saas with
// go get -v github.com/percona-platform/saas@latest

replace github.com/grpc-ecosystem/go-grpc-prometheus => github.com/Percona-Lab/go-grpc-prometheus v0.0.0-20230116133345-3487748d4592

replace github.com/go-openapi/spec => github.com/Percona-Lab/spec v0.20.5-percona

replace gopkg.in/alecthomas/kingpin.v2 => github.com/Percona-Lab/kingpin v2.2.6-percona+incompatible

replace golang.org/x/crypto => github.com/percona-lab/crypto v0.0.0-20220811043533-d164de3c7f08

replace github.com/ClickHouse/clickhouse-go/151 => github.com/ClickHouse/clickhouse-go v1.5.1 // clickhouse-go/v2 cannot work with 1.5.1 which we need for QAN-API

require (
	github.com/AlekSi/pointer v1.2.0
	github.com/ClickHouse/clickhouse-go/151 v0.0.0-00010101000000-000000000000
	github.com/ClickHouse/clickhouse-go/v2 v2.8.3
	github.com/DATA-DOG/go-sqlmock v1.5.0
	github.com/VictoriaMetrics/operator/api v0.0.0-20230410150012-7b0737fa22fa
	github.com/alecthomas/kong v0.7.1
	github.com/alecthomas/units v0.0.0-20211218093645-b94a6e3cc137
	github.com/asaskevich/govalidator v0.0.0-20230301143203-a9d515a09cc2
	github.com/aws/aws-sdk-go v1.44.241
	github.com/blang/semver v3.5.1+incompatible
	github.com/brianvoe/gofakeit/v6 v6.20.2
	github.com/charmbracelet/bubbles v0.15.0
	github.com/charmbracelet/bubbletea v0.23.2
	github.com/charmbracelet/lipgloss v0.7.1
	github.com/davecgh/go-spew v1.1.1
	github.com/docker/docker v20.10.23+incompatible
	github.com/docker/go-connections v0.4.0
	github.com/envoyproxy/protoc-gen-validate v0.10.1
	github.com/go-co-op/gocron v1.20.1
	github.com/go-openapi/errors v0.20.3
	github.com/go-openapi/runtime v0.25.0
	github.com/go-openapi/strfmt v0.21.7
	github.com/go-openapi/swag v0.22.3
	github.com/go-openapi/validate v0.22.1
	github.com/go-sql-driver/mysql v1.7.0
	github.com/golang-migrate/migrate/v4 v4.15.2
	github.com/golang/protobuf v1.5.3
	github.com/google/uuid v1.3.0
	github.com/grafana/grafana-api-golang-client v0.19.0
	github.com/grpc-ecosystem/go-grpc-middleware v1.4.0
	github.com/grpc-ecosystem/go-grpc-prometheus v1.2.0
	github.com/grpc-ecosystem/grpc-gateway/v2 v2.15.2
	github.com/hashicorp/go-version v1.6.0
	github.com/jmoiron/sqlx v1.3.5
	github.com/jotaen/kong-completion v0.0.5
	github.com/lib/pq v1.10.6
	github.com/minio/minio-go/v7 v7.0.52
	github.com/operator-framework/api v0.17.3
	github.com/operator-framework/operator-lifecycle-manager v0.24.0
	github.com/percona-platform/dbaas-api v0.0.0-20230103182808-d79c449a9f4c
	github.com/percona-platform/saas v0.0.0-20230306173543-c223f9a47342
	github.com/percona/dbaas-operator v0.1.6
	github.com/percona/exporter_shared v0.7.4
	github.com/percona/go-mysql v0.0.0-20210427141028-73d29c6da78c
	github.com/percona/percona-toolkit v3.2.1+incompatible
	github.com/percona/promconfig v0.2.5
	github.com/pganalyze/pg_query_go/v2 v2.2.0
	github.com/pkg/errors v0.9.1
	github.com/pmezard/go-difflib v1.0.0
	github.com/prometheus/alertmanager v0.25.0
	github.com/prometheus/client_golang v1.14.0
	github.com/prometheus/common v0.42.0
	github.com/ramr/go-reaper v0.2.1
	github.com/robfig/cron/v3 v3.0.1
	github.com/sirupsen/logrus v1.9.0
	github.com/stretchr/objx v0.5.0
	github.com/stretchr/testify v1.8.2
	go.mongodb.org/mongo-driver v1.11.4
	go.starlark.net v0.0.0-20220328144851-d1966c6b9fcd
	golang.org/x/crypto v0.6.0
	golang.org/x/sync v0.1.0
	golang.org/x/sys v0.7.0
	golang.org/x/text v0.9.0
	golang.org/x/tools v0.8.0
	google.golang.org/genproto v0.0.0-20230223222841-637eb2293923
	google.golang.org/grpc v1.55.0-dev
	google.golang.org/protobuf v1.30.0
	gopkg.in/alecthomas/kingpin.v2 v2.2.6
	gopkg.in/reform.v1 v1.5.1
	gopkg.in/yaml.v3 v3.0.1
	k8s.io/api v0.27.0
	k8s.io/apiextensions-apiserver v0.26.2
	k8s.io/apimachinery v0.27.0
	k8s.io/cli-runtime v0.27.0
	k8s.io/client-go v0.27.0
	k8s.io/kubectl v0.27.0
	modernc.org/sqlite v1.21.1
	sigs.k8s.io/controller-runtime v0.14.6
	vitess.io/vitess v0.15.2
)

require (
	github.com/Azure/azure-pipeline-go v0.2.3 // indirect
	github.com/Azure/azure-storage-blob-go v0.14.0 // indirect
	github.com/VictoriaMetrics/VictoriaMetrics v1.85.0 // indirect
	github.com/VictoriaMetrics/fasthttp v1.1.0 // indirect
	github.com/VictoriaMetrics/metrics v1.23.0 // indirect
	github.com/VictoriaMetrics/metricsql v0.50.0 // indirect
	github.com/aymanbagabas/go-osc52/v2 v2.0.1 // indirect
	github.com/benbjohnson/clock v1.3.0 // indirect
	github.com/blang/semver/v4 v4.0.0 // indirect
	github.com/coreos/go-systemd/v22 v22.4.0 // indirect
	github.com/emicklei/go-restful/v3 v3.9.0 // indirect
	github.com/evanphx/json-patch v5.6.0+incompatible // indirect
	github.com/evanphx/json-patch/v5 v5.6.0 // indirect
<<<<<<< HEAD
	github.com/fsnotify/fsnotify v1.6.0 // indirect
	github.com/go-errors/errors v1.0.1 // indirect
=======
	github.com/go-errors/errors v1.4.2 // indirect
>>>>>>> 86a0524c
	github.com/go-ini/ini v1.67.0 // indirect
	github.com/go-logr/logr v1.2.3 // indirect
	github.com/go-logr/stdr v1.2.2 // indirect
	github.com/golang/glog v1.0.0 // indirect
	github.com/golang/groupcache v0.0.0-20210331224755-41bb18bfe9da // indirect
	github.com/google/gnostic v0.6.9 // indirect
	github.com/google/go-cmp v0.5.9 // indirect
	github.com/google/gofuzz v1.2.0 // indirect
	github.com/google/shlex v0.0.0-20191202100458-e7afc7fbc510 // indirect
	github.com/imdario/mergo v0.3.12 // indirect
	github.com/kballard/go-shellquote v0.0.0-20180428030007-95032a82bc51 // indirect
	github.com/mattn/go-ieproxy v0.0.1 // indirect
	github.com/minio/minio-go v6.0.14+incompatible // indirect
	github.com/mitchellh/go-homedir v1.1.0 // indirect
	github.com/monochromegane/go-gitignore v0.0.0-20200626010858-205db1a8cc00 // indirect
	github.com/munnerz/goautoneg v0.0.0-20191010083416-a7dc8b61c822 // indirect
	github.com/mwitkow/go-proto-validators v0.3.2 // indirect
	github.com/opentracing-contrib/go-grpc v0.0.0-20180928155321-4b5a12d3ff02 // indirect
	github.com/percona/percona-backup-mongodb v1.8.1 // indirect
	github.com/philhofer/fwd v1.0.0 // indirect
	github.com/posener/complete v1.2.3 // indirect
	github.com/remyoudompheng/bigfft v0.0.0-20230129092748-24d4a6f8daec // indirect
	github.com/riywo/loginshell v0.0.0-20200815045211-7d26008be1ab // indirect
	github.com/sergi/go-diff v1.2.0 // indirect
	github.com/spf13/pflag v1.0.5 // indirect
	github.com/tinylib/msgp v1.1.1 // indirect
	github.com/uber/jaeger-client-go v2.16.0+incompatible // indirect
	github.com/uber/jaeger-lib v2.4.1+incompatible // indirect
	github.com/valyala/bytebufferpool v1.0.0 // indirect
	github.com/valyala/fastjson v1.6.3 // indirect
	github.com/valyala/fastrand v1.1.0 // indirect
	github.com/valyala/fasttemplate v1.2.2 // indirect
	github.com/valyala/histogram v1.2.0 // indirect
	github.com/xlab/treeprint v1.1.0 // indirect
	go.uber.org/atomic v1.10.0 // indirect
	golang.org/x/time v0.3.0 // indirect
	golang.org/x/xerrors v0.0.0-20220907171357-04be3eba64a2 // indirect
	gomodules.xyz/jsonpatch/v2 v2.2.0 // indirect
	gopkg.in/DataDog/dd-trace-go.v1 v1.17.0 // indirect
	gopkg.in/inf.v0 v0.9.1 // indirect
	gopkg.in/ini.v1 v1.67.0 // indirect
<<<<<<< HEAD
	k8s.io/component-base v0.26.3 // indirect
	k8s.io/klog/v2 v2.80.1 // indirect
	k8s.io/kube-openapi v0.0.0-20221012153701-172d655c2280 // indirect
	k8s.io/utils v0.0.0-20221128185143-99ec85e7a448 // indirect
=======
	k8s.io/klog/v2 v2.90.1 // indirect
	k8s.io/kube-openapi v0.0.0-20230308215209-15aac26d736a // indirect
	k8s.io/utils v0.0.0-20230209194617-a36077c30491 // indirect
>>>>>>> 86a0524c
	lukechampine.com/uint128 v1.2.0 // indirect
	modernc.org/cc/v3 v3.40.0 // indirect
	modernc.org/ccgo/v3 v3.16.13 // indirect
	modernc.org/libc v1.22.3 // indirect
	modernc.org/mathutil v1.5.0 // indirect
	modernc.org/memory v1.5.0 // indirect
	modernc.org/opt v0.1.3 // indirect
	modernc.org/strutil v1.1.3 // indirect
	modernc.org/token v1.0.1 // indirect
	sigs.k8s.io/json v0.0.0-20221116044647-bc3834ca7abd // indirect
	sigs.k8s.io/kustomize/api v0.13.2 // indirect
	sigs.k8s.io/kustomize/kyaml v0.14.1 // indirect
	sigs.k8s.io/structured-merge-diff/v4 v4.2.3 // indirect
	sigs.k8s.io/yaml v1.3.0 // indirect
)

require (
	github.com/Azure/azure-sdk-for-go/sdk/azcore v1.4.0 // indirect
	github.com/Azure/azure-sdk-for-go/sdk/azidentity v1.2.2
	github.com/Azure/azure-sdk-for-go/sdk/internal v1.2.0 // indirect
	github.com/Azure/azure-sdk-for-go/sdk/resourcemanager/resourcegraph/armresourcegraph v0.7.0
	github.com/AzureAD/microsoft-authentication-library-for-go v0.9.0 // indirect
	github.com/ClickHouse/ch-go v0.52.1 // indirect
	github.com/ClickHouse/clickhouse-go v1.5.4 // indirect
	github.com/HdrHistogram/hdrhistogram-go v1.1.2
	github.com/Microsoft/go-winio v0.5.2 // indirect
	github.com/alecthomas/template v0.0.0-20190718012654-fb15b899a751 // indirect
	github.com/andybalholm/brotli v1.0.5 // indirect
	github.com/armon/go-metrics v0.4.0 // indirect
	github.com/beorn7/perks v1.0.1 // indirect
	github.com/cenkalti/backoff/v4 v4.2.0 // indirect
	github.com/cespare/xxhash/v2 v2.2.0 // indirect
	github.com/charmbracelet/harmonica v0.2.0 // indirect
	github.com/cloudflare/golz4 v0.0.0-20150217214814-ef862a3cdc58 // indirect
	github.com/containerd/console v1.0.3 // indirect
	github.com/docker/distribution v2.8.1+incompatible // indirect
	github.com/docker/go-units v0.5.0 // indirect
	github.com/dustin/go-humanize v1.0.1 // indirect
	github.com/go-faster/city v1.0.1 // indirect
	github.com/go-faster/errors v0.6.1 // indirect
	github.com/go-kit/log v0.2.1 // indirect
	github.com/go-logfmt/logfmt v0.5.1 // indirect
	github.com/go-openapi/analysis v0.21.4 // indirect
	github.com/go-openapi/jsonpointer v0.19.6 // indirect
	github.com/go-openapi/jsonreference v0.20.1 // indirect
	github.com/go-openapi/loads v0.21.2 // indirect
	github.com/go-openapi/spec v0.20.7 // indirect
	github.com/gofrs/uuid v4.3.1+incompatible // indirect
	github.com/gogo/protobuf v1.3.2 // indirect
	github.com/golang-jwt/jwt/v4 v4.5.0 // indirect
	github.com/golang/snappy v0.0.4 // indirect
	github.com/google/btree v1.1.2 // indirect
	github.com/hashicorp/errwrap v1.1.0 // indirect
	github.com/hashicorp/go-cleanhttp v0.5.2 // indirect
	github.com/hashicorp/go-immutable-radix v1.3.1 // indirect
	github.com/hashicorp/go-msgpack v0.5.5 // indirect
	github.com/hashicorp/go-multierror v1.1.1 // indirect
	github.com/hashicorp/go-sockaddr v1.0.2 // indirect
	github.com/hashicorp/golang-lru v0.6.0 // indirect
	github.com/hashicorp/memberlist v0.5.0 // indirect
	github.com/jmespath/go-jmespath v0.4.0 // indirect
	github.com/josharian/intern v1.0.0 // indirect
	github.com/jpillora/backoff v1.0.0 // indirect
	github.com/json-iterator/go v1.1.12 // indirect
	github.com/klauspost/compress v1.16.0 // indirect
	github.com/klauspost/cpuid/v2 v2.2.4 // indirect
	github.com/kylelemons/godebug v1.1.0 // indirect
	github.com/lucasb-eyer/go-colorful v1.2.0 // indirect
	github.com/mailru/easyjson v0.7.7 // indirect
	github.com/mattn/go-isatty v0.0.17 // indirect
	github.com/mattn/go-localereader v0.0.1 // indirect
	github.com/mattn/go-runewidth v0.0.14 // indirect
	github.com/matttproud/golang_protobuf_extensions v1.0.4 // indirect
	github.com/miekg/dns v1.1.50 // indirect
	github.com/minio/md5-simd v1.1.2 // indirect
	github.com/minio/sha256-simd v1.0.0 // indirect
	github.com/mitchellh/mapstructure v1.5.0 // indirect
	github.com/modern-go/concurrent v0.0.0-20180306012644-bacd9c7ef1dd // indirect
	github.com/modern-go/reflect2 v1.0.2 // indirect
	github.com/montanaflynn/stats v0.7.0 // indirect
	github.com/muesli/ansi v0.0.0-20211018074035-2e021307bc4b // indirect
	github.com/muesli/cancelreader v0.2.2 // indirect
	github.com/muesli/reflow v0.3.0 // indirect
	github.com/muesli/termenv v0.15.1 // indirect
	github.com/mwitkow/go-conntrack v0.0.0-20190716064945-2f068394615f // indirect
	github.com/oklog/run v1.1.0 // indirect
	github.com/oklog/ulid v1.3.1 // indirect
	github.com/opencontainers/go-digest v1.0.0 // indirect
	github.com/opencontainers/image-spec v1.0.3-0.20211202183452-c5a74bcca799 // indirect
	github.com/opentracing/opentracing-go v1.2.0 // indirect
	github.com/paulmach/orb v0.9.0 // indirect
	github.com/pierrec/lz4/v4 v4.1.17 // indirect
	github.com/pkg/browser v0.0.0-20210911075715-681adbf594b8 // indirect
	github.com/prometheus/client_model v0.3.0 // indirect
	github.com/prometheus/common/sigv4 v0.1.0 // indirect
	github.com/prometheus/exporter-toolkit v0.8.2 // indirect
	github.com/prometheus/procfs v0.8.0 // indirect
	github.com/rivo/uniseg v0.4.3 // indirect
	github.com/rs/xid v1.4.0 // indirect
	github.com/sean-/seed v0.0.0-20170313163322-e2103e2c3529 // indirect
	github.com/segmentio/asm v1.2.0 // indirect
	github.com/shopspring/decimal v1.3.1 // indirect
	github.com/shurcooL/httpfs v0.0.0-20190707220628-8d4bc4ba7749 // indirect
	github.com/shurcooL/vfsgen v0.0.0-20200824052919-0d455de96546 // indirect
	github.com/xdg-go/pbkdf2 v1.0.0 // indirect
	github.com/xdg-go/scram v1.1.1 // indirect
	github.com/xdg-go/stringprep v1.0.3 // indirect
	github.com/youmark/pkcs8 v0.0.0-20201027041543-1326539a0a0a // indirect
	go.opentelemetry.io/otel v1.13.0 // indirect
	go.opentelemetry.io/otel/trace v1.13.0 // indirect
	golang.org/x/mod v0.10.0 // indirect
	golang.org/x/net v0.9.0 // indirect
	golang.org/x/oauth2 v0.5.0 // indirect
	golang.org/x/term v0.7.0 // indirect
	google.golang.org/appengine v1.6.7 // indirect
	gopkg.in/yaml.v2 v2.4.0 // indirect
	gotest.tools/v3 v3.3.0 // indirect
)<|MERGE_RESOLUTION|>--- conflicted
+++ resolved
@@ -111,12 +111,8 @@
 	github.com/emicklei/go-restful/v3 v3.9.0 // indirect
 	github.com/evanphx/json-patch v5.6.0+incompatible // indirect
 	github.com/evanphx/json-patch/v5 v5.6.0 // indirect
-<<<<<<< HEAD
 	github.com/fsnotify/fsnotify v1.6.0 // indirect
-	github.com/go-errors/errors v1.0.1 // indirect
-=======
 	github.com/go-errors/errors v1.4.2 // indirect
->>>>>>> 86a0524c
 	github.com/go-ini/ini v1.67.0 // indirect
 	github.com/go-logr/logr v1.2.3 // indirect
 	github.com/go-logr/stdr v1.2.2 // indirect
@@ -158,16 +154,11 @@
 	gopkg.in/DataDog/dd-trace-go.v1 v1.17.0 // indirect
 	gopkg.in/inf.v0 v0.9.1 // indirect
 	gopkg.in/ini.v1 v1.67.0 // indirect
-<<<<<<< HEAD
 	k8s.io/component-base v0.26.3 // indirect
-	k8s.io/klog/v2 v2.80.1 // indirect
-	k8s.io/kube-openapi v0.0.0-20221012153701-172d655c2280 // indirect
-	k8s.io/utils v0.0.0-20221128185143-99ec85e7a448 // indirect
-=======
 	k8s.io/klog/v2 v2.90.1 // indirect
 	k8s.io/kube-openapi v0.0.0-20230308215209-15aac26d736a // indirect
+	k8s.io/utils v0.0.0-20221128185143-99ec85e7a448 // indirect
 	k8s.io/utils v0.0.0-20230209194617-a36077c30491 // indirect
->>>>>>> 86a0524c
 	lukechampine.com/uint128 v1.2.0 // indirect
 	modernc.org/cc/v3 v3.40.0 // indirect
 	modernc.org/ccgo/v3 v3.16.13 // indirect
