--- conflicted
+++ resolved
@@ -132,12 +132,8 @@
 	github.com/sergi/go-diff v1.2.0 // indirect
 	github.com/spf13/pflag v1.0.5 // indirect
 	github.com/xlab/treeprint v1.1.0 // indirect
-<<<<<<< HEAD
+	go.opentelemetry.io/otel/metric v1.16.0 // indirect
 	go.uber.org/atomic v1.11.0 // indirect
-=======
-	go.opentelemetry.io/otel/metric v1.16.0 // indirect
-	go.uber.org/atomic v1.10.0 // indirect
->>>>>>> 146167a0
 	golang.org/x/exp v0.0.0-20230522175609-2e198f4a06a1 // indirect
 	golang.org/x/time v0.3.0 // indirect
 	google.golang.org/genproto v0.0.0-20230526203410-71b5a4ffd15e // indirect
