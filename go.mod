--- conflicted
+++ resolved
@@ -84,15 +84,8 @@
 	gopkg.in/yaml.v3 v3.0.1
 	k8s.io/api v0.25.4
 	k8s.io/apimachinery v0.25.4
-<<<<<<< HEAD
-	k8s.io/cli-runtime v0.25.4
-	k8s.io/client-go v0.25.4
-	k8s.io/kubectl v0.25.4
-	sigs.k8s.io/controller-runtime v0.12.2
-=======
 	k8s.io/cli-runtime v0.24.8
 	k8s.io/client-go v0.24.8
->>>>>>> 924d17c2
 	vitess.io/vitess v0.15.0
 )
 
@@ -105,10 +98,6 @@
 	github.com/Azure/go-autorest/logger v0.2.1 // indirect
 	github.com/Azure/go-autorest/tracing v0.6.0 // indirect
 	github.com/aymanbagabas/go-osc52 v1.0.3 // indirect
-<<<<<<< HEAD
-	github.com/blang/semver/v4 v4.0.0 // indirect
-=======
->>>>>>> 924d17c2
 	github.com/emicklei/go-restful/v3 v3.8.0 // indirect
 	github.com/evanphx/json-patch v5.6.0+incompatible // indirect
 	github.com/go-errors/errors v1.0.1 // indirect
