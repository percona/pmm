--- conflicted
+++ resolved
@@ -80,22 +80,6 @@
 	gopkg.in/reform.v1 v1.5.1
 	gopkg.in/yaml.v3 v3.0.1
 	vitess.io/vitess v0.15.0
-<<<<<<< HEAD
-=======
-)
-
-require (
-	github.com/golang/glog v1.0.0 // indirect
-	github.com/opentracing-contrib/go-grpc v0.0.0-20180928155321-4b5a12d3ff02 // indirect
-	github.com/philhofer/fwd v1.0.0 // indirect
-	github.com/spf13/pflag v1.0.5 // indirect
-	github.com/tinylib/msgp v1.1.1 // indirect
-	github.com/uber/jaeger-client-go v2.16.0+incompatible // indirect
-	github.com/uber/jaeger-lib v2.4.1+incompatible // indirect
-	golang.org/x/xerrors v0.0.0-20200804184101-5ec99f83aff1 // indirect
-	gopkg.in/DataDog/dd-trace-go.v1 v1.17.0 // indirect
-	k8s.io/apimachinery v0.20.6 // indirect
->>>>>>> 26fd669b
 )
 
 require (
