--- conflicted
+++ resolved
@@ -73,22 +73,13 @@
 	golang.org/x/sys v0.2.0
 	golang.org/x/text v0.4.0
 	golang.org/x/tools v0.3.0
-<<<<<<< HEAD
-	google.golang.org/genproto v0.0.0-20221024183307-1bc688fe9f3e
-=======
 	google.golang.org/genproto v0.0.0-20221114212237-e4508ebdbee1
->>>>>>> 482b7bb8
 	google.golang.org/grpc v1.50.1
 	google.golang.org/protobuf v1.28.1
 	gopkg.in/alecthomas/kingpin.v2 v2.2.6
 	gopkg.in/ini.v1 v1.67.0
 	gopkg.in/reform.v1 v1.5.1
 	gopkg.in/yaml.v3 v3.0.1
-<<<<<<< HEAD
-	k8s.io/api v0.25.4
-	k8s.io/apimachinery v0.25.4
-	k8s.io/cli-runtime v0.25.4
-	k8s.io/client-go v0.25.4
 )
 
 require (
@@ -119,6 +110,9 @@
 	github.com/xlab/treeprint v1.1.0 // indirect
 	golang.org/x/time v0.0.0-20220210224613-90d013bbcef8 // indirect
 	gopkg.in/inf.v0 v0.9.1 // indirect
+	k8s.io/api v0.24.8
+	k8s.io/apimachinery v0.24.8
+	k8s.io/client-go v0.24.8
 	k8s.io/klog/v2 v2.70.1 // indirect
 	k8s.io/kube-openapi v0.0.0-20220803162953-67bda5d908f1 // indirect
 	k8s.io/utils v0.0.0-20220728103510-ee6ede2d64ed // indirect
@@ -128,10 +122,6 @@
 	sigs.k8s.io/kustomize/kyaml v0.13.9 // indirect
 	sigs.k8s.io/structured-merge-diff/v4 v4.2.3 // indirect
 	sigs.k8s.io/yaml v1.3.0 // indirect
-=======
-	k8s.io/api v0.24.8
-	k8s.io/apimachinery v0.24.8
-	k8s.io/client-go v0.24.8
 )
 
 require (
@@ -159,7 +149,6 @@
 	sigs.k8s.io/json v0.0.0-20211208200746-9f7c6b3444d2 // indirect
 	sigs.k8s.io/structured-merge-diff/v4 v4.2.1 // indirect
 	sigs.k8s.io/yaml v1.2.0 // indirect
->>>>>>> 482b7bb8
 )
 
 require (
@@ -259,11 +248,7 @@
 	go.opentelemetry.io/otel/trace v1.9.0 // indirect
 	golang.org/x/mod v0.7.0 // indirect
 	golang.org/x/net v0.2.0 // indirect
-<<<<<<< HEAD
-	golang.org/x/oauth2 v0.0.0-20221014153046-6fdb5e3db783 // indirect
-=======
 	golang.org/x/oauth2 v0.2.0 // indirect
->>>>>>> 482b7bb8
 	golang.org/x/term v0.2.0 // indirect
 	google.golang.org/appengine v1.6.7 // indirect
 	gopkg.in/yaml.v2 v2.4.0 // indirect
