--- conflicted
+++ resolved
@@ -100,15 +100,7 @@
 require (
 	github.com/Azure/azure-pipeline-go v0.2.3 // indirect
 	github.com/Azure/azure-storage-blob-go v0.14.0 // indirect
-<<<<<<< HEAD
-	github.com/VictoriaMetrics/VictoriaMetrics v1.85.0 // indirect
-	github.com/VictoriaMetrics/fasthttp v1.1.0 // indirect
-	github.com/VictoriaMetrics/metrics v1.23.0 // indirect
-	github.com/VictoriaMetrics/metricsql v0.50.0 // indirect
-	github.com/aymanbagabas/go-osc52 v1.2.1 // indirect
-=======
 	github.com/aymanbagabas/go-osc52/v2 v2.0.1 // indirect
->>>>>>> 19ba4a02
 	github.com/benbjohnson/clock v1.3.0 // indirect
 	github.com/blang/semver/v4 v4.0.0 // indirect
 	github.com/coreos/go-systemd/v22 v22.4.0 // indirect
@@ -158,10 +150,6 @@
 	go.uber.org/atomic v1.10.0 // indirect
 	golang.org/x/time v0.3.0 // indirect
 	golang.org/x/xerrors v0.0.0-20220907171357-04be3eba64a2 // indirect
-<<<<<<< HEAD
-	gomodules.xyz/jsonpatch/v2 v2.2.0 // indirect
-=======
->>>>>>> 19ba4a02
 	gopkg.in/DataDog/dd-trace-go.v1 v1.17.0 // indirect
 	gopkg.in/inf.v0 v0.9.1 // indirect
 	gopkg.in/ini.v1 v1.67.0 // indirect
@@ -278,11 +266,7 @@
 	github.com/youmark/pkcs8 v0.0.0-20201027041543-1326539a0a0a // indirect
 	go.opentelemetry.io/otel v1.13.0 // indirect
 	go.opentelemetry.io/otel/trace v1.13.0 // indirect
-<<<<<<< HEAD
-	golang.org/x/mod v0.8.0 // indirect
-=======
 	golang.org/x/mod v0.9.0 // indirect
->>>>>>> 19ba4a02
 	golang.org/x/net v0.8.0 // indirect
 	golang.org/x/oauth2 v0.5.0 // indirect
 	golang.org/x/term v0.6.0 // indirect
