module github.com/percona/pmm

go 1.18

replace github.com/go-openapi/spec => github.com/Percona-Lab/spec v0.20.5-percona

replace gopkg.in/alecthomas/kingpin.v2 => github.com/Percona-Lab/kingpin v2.2.6-percona+incompatible

replace github.com/pganalyze/pg_query_go v1.0.3 => github.com/Percona-Lab/pg_query_go v1.0.3-percona

replace golang.org/x/crypto v0.0.0-20220722155217-630584e8d5aa => github.com/percona-lab/crypto v0.0.0-20220811043533-d164de3c7f08

replace github.com/ClickHouse/clickhouse-go/151 => github.com/ClickHouse/clickhouse-go v1.5.1 // clickhouse-go/v2 cannot work with 1.5.1 which we need for QAN-API

require (
	github.com/AlekSi/pointer v1.2.0
	github.com/ClickHouse/clickhouse-go/151 v0.0.0-00010101000000-000000000000
	github.com/ClickHouse/clickhouse-go/v2 v2.3.0
	github.com/DATA-DOG/go-sqlmock v1.5.0
	github.com/alecthomas/kong v0.7.1
	github.com/alecthomas/units v0.0.0-20211218093645-b94a6e3cc137
	github.com/asaskevich/govalidator v0.0.0-20210307081110-f21760c49a8d
	github.com/aws/aws-sdk-go v1.44.140
	github.com/brianvoe/gofakeit/v6 v6.19.0
	github.com/charmbracelet/bubbles v0.14.0
	github.com/charmbracelet/bubbletea v0.23.1
	github.com/charmbracelet/lipgloss v0.6.0
	github.com/davecgh/go-spew v1.1.1
	github.com/docker/docker v20.10.21+incompatible
	github.com/docker/go-connections v0.4.0
	github.com/go-co-op/gocron v1.18.0
	github.com/go-openapi/errors v0.20.3
	github.com/go-openapi/runtime v0.24.2
	github.com/go-openapi/strfmt v0.21.3
	github.com/go-openapi/swag v0.22.3
	github.com/go-openapi/validate v0.22.0
	github.com/go-sql-driver/mysql v1.6.0
	github.com/golang-migrate/migrate v3.5.4+incompatible
	github.com/golang/protobuf v1.5.2
	github.com/google/uuid v1.3.0
	github.com/grafana/grafana-api-golang-client v0.14.0
	github.com/grpc-ecosystem/go-grpc-middleware v1.3.0
	github.com/grpc-ecosystem/go-grpc-prometheus v1.2.0
	github.com/grpc-ecosystem/grpc-gateway/v2 v2.14.0
	github.com/hashicorp/go-version v1.6.0
	github.com/jmoiron/sqlx v1.2.0
	github.com/jotaen/kong-completion v0.0.4
	github.com/lib/pq v1.10.7
	github.com/minio/minio-go/v7 v7.0.44
	github.com/mwitkow/go-proto-validators v0.3.2
	github.com/percona-platform/dbaas-api v0.0.0-20221019084503-3649d46509df
	github.com/percona-platform/saas v0.0.0-20221014123257-4fa7a15ce672
	github.com/percona/dbaas-operator v0.0.4
	github.com/percona/exporter_shared v0.7.3
	github.com/percona/go-mysql v0.0.0-20210427141028-73d29c6da78c
	github.com/percona/percona-toolkit v3.2.1+incompatible
	github.com/percona/promconfig v0.2.5
	github.com/pganalyze/pg_query_go v1.0.3
	github.com/pkg/errors v0.9.1
	github.com/pmezard/go-difflib v1.0.0
	github.com/prometheus/alertmanager v0.24.0
	github.com/prometheus/client_golang v1.13.0
	github.com/prometheus/common v0.37.0
	github.com/ramr/go-reaper v0.2.1
	github.com/robfig/cron/v3 v3.0.1
	github.com/sirupsen/logrus v1.9.0
	github.com/stretchr/objx v0.5.0
	github.com/stretchr/testify v1.8.1
	go.mongodb.org/mongo-driver v1.10.3
	go.starlark.net v0.0.0-20220328144851-d1966c6b9fcd
	golang.org/x/crypto v0.0.0-20220722155217-630584e8d5aa
	golang.org/x/sync v0.1.0
	golang.org/x/sys v0.2.0
	golang.org/x/text v0.4.0
	golang.org/x/tools v0.3.0
	google.golang.org/genproto v0.0.0-20221114212237-e4508ebdbee1
	google.golang.org/grpc v1.50.1
	google.golang.org/protobuf v1.28.1
	gopkg.in/alecthomas/kingpin.v2 v2.2.6
	gopkg.in/ini.v1 v1.67.0
	gopkg.in/reform.v1 v1.5.1
	gopkg.in/yaml.v3 v3.0.1
	k8s.io/api v0.24.8
	k8s.io/apimachinery v0.24.8
	k8s.io/cli-runtime v0.24.8
	k8s.io/client-go v0.24.8
<<<<<<< HEAD
	modernc.org/sqlite v1.19.5
=======
	vitess.io/vitess v0.15.0
>>>>>>> 404aa713
)

require (
	cloud.google.com/go/compute/metadata v0.2.0 // indirect
	github.com/Azure/go-autorest v14.2.0+incompatible // indirect
	github.com/Azure/go-autorest/autorest v0.11.27 // indirect
	github.com/Azure/go-autorest/autorest/adal v0.9.20 // indirect
	github.com/Azure/go-autorest/autorest/date v0.3.0 // indirect
	github.com/Azure/go-autorest/logger v0.2.1 // indirect
	github.com/Azure/go-autorest/tracing v0.6.0 // indirect
	github.com/aymanbagabas/go-osc52 v1.0.3 // indirect
	github.com/emicklei/go-restful v2.9.5+incompatible // indirect
	github.com/evanphx/json-patch v5.6.0+incompatible // indirect
	github.com/go-errors/errors v1.0.1 // indirect
	github.com/go-logr/logr v1.2.3 // indirect
	github.com/golang/glog v1.0.0 // indirect
	github.com/google/gnostic v0.5.7-v3refs // indirect
	github.com/google/gofuzz v1.2.0 // indirect
	github.com/google/shlex v0.0.0-20191202100458-e7afc7fbc510 // indirect
	github.com/imdario/mergo v0.3.12 // indirect
	github.com/kballard/go-shellquote v0.0.0-20180428030007-95032a82bc51 // indirect
	github.com/monochromegane/go-gitignore v0.0.0-20200626010858-205db1a8cc00 // indirect
	github.com/munnerz/goautoneg v0.0.0-20191010083416-a7dc8b61c822 // indirect
	github.com/opentracing-contrib/go-grpc v0.0.0-20180928155321-4b5a12d3ff02 // indirect
	github.com/philhofer/fwd v1.0.0 // indirect
	github.com/posener/complete v1.2.3 // indirect
	github.com/remyoudompheng/bigfft v0.0.0-20200410134404-eec4a21b6bb0 // indirect
	github.com/riywo/loginshell v0.0.0-20200815045211-7d26008be1ab // indirect
	github.com/spf13/pflag v1.0.5 // indirect
	github.com/tinylib/msgp v1.1.1 // indirect
	github.com/uber/jaeger-client-go v2.16.0+incompatible // indirect
	github.com/uber/jaeger-lib v2.4.1+incompatible // indirect
	github.com/xlab/treeprint v1.1.0 // indirect
	golang.org/x/time v0.0.0-20220210224613-90d013bbcef8 // indirect
	golang.org/x/xerrors v0.0.0-20200804184101-5ec99f83aff1 // indirect
	gopkg.in/DataDog/dd-trace-go.v1 v1.17.0 // indirect
	gopkg.in/inf.v0 v0.9.1 // indirect
	k8s.io/klog/v2 v2.70.1 // indirect
	k8s.io/kube-openapi v0.0.0-20220401212409-b28bf2818661 // indirect
	k8s.io/utils v0.0.0-20220728103510-ee6ede2d64ed // indirect
	lukechampine.com/uint128 v1.2.0 // indirect
	modernc.org/cc/v3 v3.40.0 // indirect
	modernc.org/ccgo/v3 v3.16.13 // indirect
	modernc.org/libc v1.21.5 // indirect
	modernc.org/mathutil v1.5.0 // indirect
	modernc.org/memory v1.4.0 // indirect
	modernc.org/opt v0.1.3 // indirect
	modernc.org/strutil v1.1.3 // indirect
	modernc.org/token v1.0.1 // indirect
	sigs.k8s.io/controller-runtime v0.12.2 // indirect
	sigs.k8s.io/json v0.0.0-20220713155537-f223a00ba0e2 // indirect
	sigs.k8s.io/kustomize/api v0.12.1 // indirect
	sigs.k8s.io/kustomize/kyaml v0.13.9 // indirect
	sigs.k8s.io/structured-merge-diff/v4 v4.2.3 // indirect
	sigs.k8s.io/yaml v1.3.0 // indirect
)

require (
	github.com/Azure/azure-sdk-for-go/sdk/azcore v1.0.0 // indirect
	github.com/Azure/azure-sdk-for-go/sdk/azidentity v1.1.0
	github.com/Azure/azure-sdk-for-go/sdk/internal v1.0.0 // indirect
	github.com/Azure/azure-sdk-for-go/sdk/resourcemanager/resourcegraph/armresourcegraph v0.6.0
	github.com/AzureAD/microsoft-authentication-library-for-go v0.5.1 // indirect
	github.com/ClickHouse/ch-go v0.47.3 // indirect
	github.com/ClickHouse/clickhouse-go v1.5.4 // indirect
	github.com/Microsoft/go-winio v0.5.2 // indirect
	github.com/alecthomas/template v0.0.0-20190718012654-fb15b899a751 // indirect
	github.com/andybalholm/brotli v1.0.4 // indirect
	github.com/armon/go-metrics v0.4.0 // indirect
	github.com/beorn7/perks v1.0.1 // indirect
	github.com/cenkalti/backoff/v4 v4.1.3 // indirect
	github.com/cespare/xxhash/v2 v2.1.2 // indirect
	github.com/charmbracelet/harmonica v0.2.0 // indirect
	github.com/cloudflare/golz4 v0.0.0-20150217214814-ef862a3cdc58 // indirect
	github.com/containerd/console v1.0.3 // indirect
	github.com/docker/distribution v2.8.1+incompatible // indirect
	github.com/docker/go-units v0.4.0 // indirect
	github.com/dustin/go-humanize v1.0.0 // indirect
	github.com/go-faster/city v1.0.1 // indirect
	github.com/go-faster/errors v0.6.1 // indirect
	github.com/go-kit/log v0.2.1 // indirect
	github.com/go-logfmt/logfmt v0.5.1 // indirect
	github.com/go-openapi/analysis v0.21.3 // indirect
	github.com/go-openapi/jsonpointer v0.19.5 // indirect
	github.com/go-openapi/jsonreference v0.20.0 // indirect
	github.com/go-openapi/loads v0.21.1 // indirect
	github.com/go-openapi/spec v0.20.6 // indirect
	github.com/gofrs/uuid v4.2.0+incompatible // indirect
	github.com/gogo/protobuf v1.3.2 // indirect
	github.com/golang-jwt/jwt v3.2.1+incompatible // indirect
	github.com/golang-jwt/jwt/v4 v4.4.1 // indirect
	github.com/golang/snappy v0.0.4 // indirect
	github.com/google/btree v1.1.2 // indirect
	github.com/hashicorp/errwrap v1.1.0 // indirect
	github.com/hashicorp/go-cleanhttp v0.5.2 // indirect
	github.com/hashicorp/go-immutable-radix v1.3.1 // indirect
	github.com/hashicorp/go-msgpack v1.1.5 // indirect
	github.com/hashicorp/go-multierror v1.1.1 // indirect
	github.com/hashicorp/go-sockaddr v1.0.2 // indirect
	github.com/hashicorp/golang-lru v0.5.4 // indirect
	github.com/hashicorp/memberlist v0.3.1 // indirect
	github.com/jmespath/go-jmespath v0.4.0 // indirect
	github.com/josharian/intern v1.0.0 // indirect
	github.com/jpillora/backoff v1.0.0 // indirect
	github.com/json-iterator/go v1.1.12 // indirect
	github.com/klauspost/compress v1.15.9 // indirect
	github.com/klauspost/cpuid/v2 v2.1.0 // indirect
	github.com/kylelemons/godebug v1.1.0 // indirect
	github.com/lucasb-eyer/go-colorful v1.2.0 // indirect
	github.com/mailru/easyjson v0.7.7 // indirect
	github.com/mattn/go-isatty v0.0.16 // indirect
	github.com/mattn/go-localereader v0.0.1 // indirect
	github.com/mattn/go-runewidth v0.0.14 // indirect
	github.com/matttproud/golang_protobuf_extensions v1.0.2-0.20181231171920-c182affec369 // indirect
	github.com/miekg/dns v1.1.49 // indirect
	github.com/minio/md5-simd v1.1.2 // indirect
	github.com/minio/sha256-simd v1.0.0 // indirect
	github.com/mitchellh/mapstructure v1.5.0 // indirect
	github.com/moby/term v0.0.0-20220808134915-39b0c02b01ae // indirect
	github.com/modern-go/concurrent v0.0.0-20180306012644-bacd9c7ef1dd // indirect
	github.com/modern-go/reflect2 v1.0.2 // indirect
	github.com/montanaflynn/stats v0.6.6 // indirect
	github.com/morikuni/aec v1.0.0 // indirect
	github.com/muesli/ansi v0.0.0-20211018074035-2e021307bc4b // indirect
	github.com/muesli/cancelreader v0.2.2 // indirect
	github.com/muesli/reflow v0.3.0 // indirect
	github.com/muesli/termenv v0.13.0 // indirect
	github.com/mwitkow/go-conntrack v0.0.0-20190716064945-2f068394615f // indirect
	github.com/oklog/run v1.1.0 // indirect
	github.com/oklog/ulid v1.3.1 // indirect
	github.com/opencontainers/go-digest v1.0.0 // indirect
	github.com/opencontainers/image-spec v1.0.2 // indirect
	github.com/opentracing/opentracing-go v1.2.0 // indirect
	github.com/paulmach/orb v0.7.1 // indirect
	github.com/pierrec/lz4/v4 v4.1.15 // indirect
	github.com/pkg/browser v0.0.0-20210115035449-ce105d075bb4 // indirect
	github.com/prometheus/client_model v0.2.0 // indirect
	github.com/prometheus/common/sigv4 v0.1.0 // indirect
	github.com/prometheus/exporter-toolkit v0.7.1 // indirect
	github.com/prometheus/procfs v0.8.0 // indirect
	github.com/rivo/uniseg v0.2.0 // indirect
	github.com/rs/xid v1.4.0 // indirect
	github.com/sean-/seed v0.0.0-20170313163322-e2103e2c3529 // indirect
	github.com/segmentio/asm v1.2.0 // indirect
	github.com/shopspring/decimal v1.3.1 // indirect
	github.com/shurcooL/httpfs v0.0.0-20190707220628-8d4bc4ba7749 // indirect
	github.com/shurcooL/vfsgen v0.0.0-20200824052919-0d455de96546 // indirect
	github.com/xdg-go/pbkdf2 v1.0.0 // indirect
	github.com/xdg-go/scram v1.1.1 // indirect
	github.com/xdg-go/stringprep v1.0.3 // indirect
	github.com/youmark/pkcs8 v0.0.0-20201027041543-1326539a0a0a // indirect
	go.opentelemetry.io/otel v1.9.0 // indirect
	go.opentelemetry.io/otel/trace v1.9.0 // indirect
	golang.org/x/mod v0.7.0 // indirect
	golang.org/x/net v0.2.0 // indirect
	golang.org/x/oauth2 v0.2.0 // indirect
	golang.org/x/term v0.2.0 // indirect
	google.golang.org/appengine v1.6.7 // indirect
	gopkg.in/yaml.v2 v2.4.0 // indirect
	gotest.tools/v3 v3.3.0 // indirect
)<|MERGE_RESOLUTION|>--- conflicted
+++ resolved
@@ -84,11 +84,8 @@
 	k8s.io/apimachinery v0.24.8
 	k8s.io/cli-runtime v0.24.8
 	k8s.io/client-go v0.24.8
-<<<<<<< HEAD
 	modernc.org/sqlite v1.19.5
-=======
 	vitess.io/vitess v0.15.0
->>>>>>> 404aa713
 )
 
 require (
