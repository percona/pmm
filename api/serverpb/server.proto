--- conflicted
+++ resolved
@@ -180,15 +180,9 @@
   string platform_email = 10;
   // True if DBaaS is enabled.
   bool dbaas_enabled = 11;
-<<<<<<< HEAD
   // Alerting is always enabled and cannot be disabled.
   bool alerting_enabled = 12 [deprecated = true];
   // Integrated Alerting email (SMTP) settings.
-=======
-  // True if Alerting is enabled.
-  bool alerting_enabled = 12;
-  // Alerting email (SMTP) settings.
->>>>>>> 0b304c3d
   EmailAlertingSettings email_alerting_settings = 13;
   // Alerting Slack settings.
   SlackAlertingSettings slack_alerting_settings = 14;
@@ -235,19 +229,11 @@
   bool enable_stt = 11;
   // Disable Security Threat Tool.
   bool disable_stt = 12;
-<<<<<<< HEAD
-  // Enable Integrated Alerting.
+  // Enable Alerting.
   bool enable_alerting = 13 [deprecated = true];
-  // Disable Integrated Alerting.
+  // Disable Alerting.
   bool disable_alerting = 14 [deprecated = true];
-  // Change Integrated Alerting email (SMTP) settings, if set.
-=======
-  // Enable Alerting.
-  bool enable_alerting = 13;
-  // Disable Alerting.
-  bool disable_alerting = 14;
   // Change Alerting email (SMTP) settings, if set.
->>>>>>> 0b304c3d
   EmailAlertingSettings email_alerting_settings = 15;
   // If true, removes Alerting email (SMTP) settings.
   bool remove_email_alerting_settings = 16;
