syntax = "proto3";

package server;

option go_package = "api/serverpb;serverpb";

import "github.com/mwitkow/go-proto-validators/validator.proto";
import "google/api/annotations.proto";
import "google/protobuf/duration.proto";
import "google/protobuf/timestamp.proto";

// DistributionMethod defines PMM Server distribution method: Docker image, OVF/OVA, or AMI.
enum DistributionMethod {
  DISTRIBUTION_METHOD_INVALID = 0;
  DOCKER = 1;
  OVF = 2;
  AMI = 3;
}

// VersionInfo describes component version, or PMM Server as a whole.
message VersionInfo {
  // User-visible version.
  string version = 1;
  // Full version for debugging.
  string full_version = 2;
  // Build or release date.
  google.protobuf.Timestamp timestamp = 3;
}

message VersionRequest {
  // Dummy parameter for internal testing. Do not use.
  string dummy = 1;
}

message VersionResponse {
  // PMM Server version.
  string version = 1;
  // Detailed PMM Server version information.
  VersionInfo server = 2;
  // pmm-managed version information for debugging.
  VersionInfo managed = 3;
  // PMM Server distribution method.
  DistributionMethod distribution_method = 4;
  // TODO Versions and statuses of Grafana, Prometheus, PostgreSQL, qan-api2, ClickHouse, pmm-agent, etc.

}

message ReadinessRequest {}

message ReadinessResponse {
  // This probe is available without authentication, so it should not contain any data.

}

message CheckUpdatesRequest {
  // If false, cached information may be returned.
  bool force = 1;
}

message CheckUpdatesResponse {
  // Currently installed PMM Server version.
  VersionInfo installed = 1;
  // Latest available PMM Server version.
  VersionInfo latest = 2;
  // True if there is a PMM Server update available.
  bool update_available = 3;
  // Latest available PMM Server release announcement URL.
  string latest_news_url = 4;
  // Last check time.
  google.protobuf.Timestamp last_check = 5;
}

message StartUpdateRequest {}

message StartUpdateResponse {
  // Authentication token for getting update statuses.
  string auth_token = 1;
  // Progress log offset.
  uint32 log_offset = 2;
}

message UpdateStatusRequest {
  // Authentication token.
  string auth_token = 1;
  // Progress log offset.
  uint32 log_offset = 2;
}

message UpdateStatusResponse {
  // Progress log lines.
  repeated string log_lines = 1;
  // Progress log offset for the next request.
  uint32 log_offset = 2;
  // True when update is done.
  bool done = 3;
}

// MetricsResolutions represents Prometheus exporters metrics resolutions.
message MetricsResolutions {
  // High resolution. Should have a suffix in JSON: 1s, 1m, 1h.
  google.protobuf.Duration hr = 1;
  // Medium resolution. Should have a suffix in JSON: 1s, 1m, 1h.
  google.protobuf.Duration mr = 2;
  // Low resolution. Should have a suffix in JSON: 1s, 1m, 1h.
  google.protobuf.Duration lr = 3;
}

// EmailAlertingSettings represents email (SMTP) configuration for Integrated Alerting.
message EmailAlertingSettings {
  // SMTP From header field.
  string from = 1 [
    (validator.field) = {
      string_not_empty: true
    }
  ];
  // SMTP host and port.
  string smarthost = 2 [
    (validator.field) = {
      string_not_empty: true
    }
  ];
  // Hostname to identify to the SMTP server.
  string hello = 3;
  // Auth using CRAM-MD5, LOGIN and PLAIN.
  string username = 4;
  // Auth using LOGIN and PLAIN.
  string password = 5;
  // Auth using PLAIN.
  string identity = 6;
  // Auth using CRAM-MD5.
  string secret = 7;
}

// SlackAlertingSettings represents Slack configuration for Integrated Alerting.
message SlackAlertingSettings {
  // Slack API (webhook) URL.
  string url = 1 [
    (validator.field) = {
      string_not_empty: true
    }
  ];
}

// Settings represents PMM Server settings.
message Settings {
  // True if updates are disabled.
  bool updates_disabled = 1;
  // True if telemetry is enabled.
  bool telemetry_enabled = 2;
  MetricsResolutions metrics_resolutions = 3;
  google.protobuf.Duration data_retention = 4;
  string ssh_key = 5;
  repeated string aws_partitions = 6;
  // External AlertManager URL (e.g., https://username:password@1.2.3.4/path).
  string alert_manager_url = 7;
  // External AlertManager rules.
  string alert_manager_rules = 8;
  // True if Security Threat Tool is enabled.
  bool stt_enabled = 9;
  // Percona Platform user's email, if this PMM instance is linked to the Platform.
  string platform_email = 10;
  // True if DBaaS is enabled.
  bool dbaas_enabled = 11;
  // True if Integrated Alerting is enabled.
  bool alerting_enabled = 12;
  // Integrated Alerting email (SMTP) settings.
  EmailAlertingSettings email_alerting_settings = 13;
  // Integrated Alerting Slack settings.
<<<<<<< HEAD
  SlackAlertingSettings slack_alerting_settings = 13;
  // PMM Server public address.
  string pmm_public_address = 14;
=======
  SlackAlertingSettings slack_alerting_settings = 14;
>>>>>>> b1469eee
}

message GetSettingsRequest {}

message GetSettingsResponse {
  Settings settings = 1;
}

message ChangeSettingsRequest {
  bool enable_telemetry = 1;
  bool disable_telemetry = 2;
  MetricsResolutions metrics_resolutions = 3;
  // A number of full days for Prometheus and QAN data retention. Should have a suffix in JSON: 2592000s, 43200m, 720h.
  google.protobuf.Duration data_retention = 4;
  string ssh_key = 5;
  repeated string aws_partitions = 6;
  // External AlertManager URL (e.g., https://username:password@1.2.3.4/path).
  string alert_manager_url = 7;
  // Remove external AlertManager.
  bool remove_alert_manager_url = 8;
  // External AlertManager rules.
  string alert_manager_rules = 9;
  // Remove external AlertManager rules.
  bool remove_alert_manager_rules = 10;
  // Enable Security Threat Tool.
  bool enable_stt = 11;
  // Disable Security Threat Tool.
  bool disable_stt = 12;
  // Enable Integrated Alerting.
  bool enable_alerting = 13;
  // Disable Integrated Alerting.
  bool disable_alerting = 14;
  // Change Integrated Alerting email (SMTP) settings, if set.
  EmailAlertingSettings email_alerting_settings = 15;
  // If true, removes Integrated Alerting email (SMTP) settings.
  bool remove_email_alerting_settings = 16;
  // Change Integrated Alerting Slack settings, if set.
  SlackAlertingSettings slack_alerting_settings = 17;
  // If true, removes Integrated Alerting Slack settings.
<<<<<<< HEAD
  bool remove_slack_alerting_settings = 16;
  // PMM Server public address.
  string pmm_public_address = 17;
  bool remove_pmm_public_address = 18;
=======
  bool remove_slack_alerting_settings = 18;
>>>>>>> b1469eee
}

message ChangeSettingsResponse {
  Settings settings = 1;
}

message AWSInstanceCheckRequest {
  // AWS EC2 instance ID (i-1234567890abcdef0).
  string instance_id = 1 [
    (validator.field) = {
      string_not_empty: true
    }
  ];
}

message AWSInstanceCheckResponse {}

message PlatformSignUpRequest {
  // New Percona Platform user's email.
  string email = 1 [
    (validator.field) = {
      string_not_empty: true
    }
  ];
  // New Percona Platform user's password.
  string password = 2;
}

message PlatformSignUpResponse {}

message PlatformSignInRequest {
  // Existing Percona Platform user's email.
  string email = 1 [
    (validator.field) = {
      string_not_empty: true
    }
  ];
  // Existing Percona Platform user's password.
  string password = 2;
}

message PlatformSignInResponse {}

message PlatformSignOutRequest {}

message PlatformSignOutResponse {}

// Server service provides generic PMM Server public APIs.
service Server {
  // Version returns PMM Server versions.
  rpc Version(VersionRequest) returns (VersionResponse) {
    option (google.api.http) = {
      get: "/v1/version"
    };
  }
  // Readiness returns an error when some PMM Server component is not ready yet or is being restarted.
  // It can be used as for Docker health check or Kubernetes readiness probe.
  rpc Readiness(ReadinessRequest) returns (ReadinessResponse) {
    option (google.api.http) = {
      get: "/v1/readyz"
    };
  }
  // CheckUpdates checks PMM Server updates availability.
  rpc CheckUpdates(CheckUpdatesRequest) returns (CheckUpdatesResponse) {
    option (google.api.http) = {
      post: "/v1/Updates/Check"
      body: "*"
    };
  }
  // StartUpdate starts PMM Server update.
  rpc StartUpdate(StartUpdateRequest) returns (StartUpdateResponse) {
    option (google.api.http) = {
      post: "/v1/Updates/Start"
      body: "*"
    };
  }
  // UpdateStatus returns PMM Server update status.
  rpc UpdateStatus(UpdateStatusRequest) returns (UpdateStatusResponse) {
    option (google.api.http) = {
      post: "/v1/Updates/Status"
      body: "*"
    };
  }
  // GetSettings returns current PMM Server settings.
  rpc GetSettings(GetSettingsRequest) returns (GetSettingsResponse) {
    option (google.api.http) = {
      post: "/v1/Settings/Get"
      body: "*"
    };
  }
  // ChangeSettings changes PMM Server settings.
  rpc ChangeSettings(ChangeSettingsRequest) returns (ChangeSettingsResponse) {
    option (google.api.http) = {
      post: "/v1/Settings/Change"
      body: "*"
    };
  }
  // AWSInstanceCheck checks AWS EC2 instance ID.
  rpc AWSInstanceCheck(AWSInstanceCheckRequest) returns (AWSInstanceCheckResponse) {
    option (google.api.http) = {
      post: "/v1/AWSInstanceCheck"
      body: "*"
    };
  }
  // PlatformSignUp creates a new Percona Platform user.
  rpc PlatformSignUp(PlatformSignUpRequest) returns (PlatformSignUpResponse) {
    option (google.api.http) = {
      post: "/v1/Platform/SignUp"
      body: "*"
    };
  }
  // PlatformSignIn links that PMM instance to Percona Platform user.
  rpc PlatformSignIn(PlatformSignInRequest) returns (PlatformSignInResponse) {
    option (google.api.http) = {
      post: "/v1/Platform/SignIn"
      body: "*"
    };
  }
  // PlatformSignOut logouts this PMM instance from Percona Platform account.
  rpc PlatformSignOut(PlatformSignOutRequest) returns (PlatformSignOutResponse) {
    option (google.api.http) = {
      post: "/v1/Platform/SignOut"
      body: "*"
    };
  }
}<|MERGE_RESOLUTION|>--- conflicted
+++ resolved
@@ -166,13 +166,9 @@
   // Integrated Alerting email (SMTP) settings.
   EmailAlertingSettings email_alerting_settings = 13;
   // Integrated Alerting Slack settings.
-<<<<<<< HEAD
-  SlackAlertingSettings slack_alerting_settings = 13;
+  SlackAlertingSettings slack_alerting_settings = 14;
   // PMM Server public address.
-  string pmm_public_address = 14;
-=======
-  SlackAlertingSettings slack_alerting_settings = 14;
->>>>>>> b1469eee
+  string pmm_public_address = 15;
 }
 
 message GetSettingsRequest {}
@@ -212,14 +208,10 @@
   // Change Integrated Alerting Slack settings, if set.
   SlackAlertingSettings slack_alerting_settings = 17;
   // If true, removes Integrated Alerting Slack settings.
-<<<<<<< HEAD
-  bool remove_slack_alerting_settings = 16;
+  bool remove_slack_alerting_settings = 18;
   // PMM Server public address.
-  string pmm_public_address = 17;
-  bool remove_pmm_public_address = 18;
-=======
-  bool remove_slack_alerting_settings = 18;
->>>>>>> b1469eee
+  string pmm_public_address = 19;
+  bool remove_pmm_public_address = 20;
 }
 
 message ChangeSettingsResponse {
