--- conflicted
+++ resolved
@@ -64,16 +64,12 @@
                       "type": "string",
                       "x-order": 1
                     }
-<<<<<<< HEAD
-                  }
+                  },
+                  "x-order": 2
                 },
                 "ssh_key": {
                   "type": "string",
                   "x-order": 4
-=======
-                  },
-                  "x-order": 2
->>>>>>> e1d06d86
                 }
               }
             }
