{
  "consumes": [
    "application/json"
  ],
  "produces": [
    "application/json"
  ],
  "schemes": [
    "https",
    "http"
  ],
  "swagger": "2.0",
  "info": {
    "title": "PMM Server API",
    "version": "v1"
  },
  "paths": {
    "/logs.zip": {
      "get": {
        "description": "Returns the PMM Server logs.",
        "produces": [
          "application/zip"
        ],
        "tags": [
          "Server"
        ],
        "summary": "Logs",
        "operationId": "Logs",
        "parameters": [
          {
            "type": "boolean",
            "description": "Include performance profiling data,",
            "name": "pprof",
            "in": "query"
          }
        ],
        "responses": {
          "200": {
            "description": "A successful response.",
            "schema": {
              "type": "file"
            }
          },
          "default": {
            "description": "An error response.",
            "schema": {
              "description": "ErrorResponse is a message returned on HTTP error.",
              "type": "object",
              "properties": {
                "code": {
                  "type": "integer",
                  "format": "int32"
                },
                "error": {
                  "type": "string"
                },
                "message": {
                  "type": "string"
                }
              }
            }
          }
        }
      }
    },
    "/v1/AWSInstanceCheck": {
      "post": {
        "description": "Checks AWS EC2 instance ID.",
        "tags": [
          "Server"
        ],
        "summary": "AWS instance check",
        "operationId": "AWSInstanceCheck",
        "parameters": [
          {
            "name": "body",
            "in": "body",
            "required": true,
            "schema": {
              "type": "object",
              "properties": {
                "instance_id": {
                  "description": "AWS EC2 instance ID (i-1234567890abcdef0).",
                  "type": "string",
                  "x-order": 0
                }
              }
            }
          }
        ],
        "responses": {
          "200": {
            "description": "A successful response.",
            "schema": {
              "type": "object"
            }
          },
          "default": {
            "description": "An unexpected error response.",
            "schema": {
              "type": "object",
              "properties": {
                "code": {
                  "type": "integer",
                  "format": "int32",
                  "x-order": 0
                },
                "details": {
                  "type": "array",
                  "items": {
                    "description": "`Any` contains an arbitrary serialized protocol buffer message along with a\nURL that describes the type of the serialized message.\n\nProtobuf library provides support to pack/unpack Any values in the form\nof utility functions or additional generated methods of the Any type.\n\nExample 1: Pack and unpack a message in C++.\n\n    Foo foo = ...;\n    Any any;\n    any.PackFrom(foo);\n    ...\n    if (any.UnpackTo(\u0026foo)) {\n      ...\n    }\n\nExample 2: Pack and unpack a message in Java.\n\n    Foo foo = ...;\n    Any any = Any.pack(foo);\n    ...\n    if (any.is(Foo.class)) {\n      foo = any.unpack(Foo.class);\n    }\n    // or ...\n    if (any.isSameTypeAs(Foo.getDefaultInstance())) {\n      foo = any.unpack(Foo.getDefaultInstance());\n    }\n\nExample 3: Pack and unpack a message in Python.\n\n    foo = Foo(...)\n    any = Any()\n    any.Pack(foo)\n    ...\n    if any.Is(Foo.DESCRIPTOR):\n      any.Unpack(foo)\n      ...\n\nExample 4: Pack and unpack a message in Go\n\n     foo := \u0026pb.Foo{...}\n     any, err := anypb.New(foo)\n     if err != nil {\n       ...\n     }\n     ...\n     foo := \u0026pb.Foo{}\n     if err := any.UnmarshalTo(foo); err != nil {\n       ...\n     }\n\nThe pack methods provided by protobuf library will by default use\n'type.googleapis.com/full.type.name' as the type URL and the unpack\nmethods only use the fully qualified type name after the last '/'\nin the type URL, for example \"foo.bar.com/x/y.z\" will yield type\nname \"y.z\".\n\nJSON\n\nThe JSON representation of an `Any` value uses the regular\nrepresentation of the deserialized, embedded message, with an\nadditional field `@type` which contains the type URL. Example:\n\n    package google.profile;\n    message Person {\n      string first_name = 1;\n      string last_name = 2;\n    }\n\n    {\n      \"@type\": \"type.googleapis.com/google.profile.Person\",\n      \"firstName\": \u003cstring\u003e,\n      \"lastName\": \u003cstring\u003e\n    }\n\nIf the embedded message type is well-known and has a custom JSON\nrepresentation, that representation will be embedded adding a field\n`value` which holds the custom JSON in addition to the `@type`\nfield. Example (for message [google.protobuf.Duration][]):\n\n    {\n      \"@type\": \"type.googleapis.com/google.protobuf.Duration\",\n      \"value\": \"1.212s\"\n    }",
                    "type": "object",
                    "properties": {
                      "@type": {
                        "description": "A URL/resource name that uniquely identifies the type of the serialized\nprotocol buffer message. This string must contain at least\none \"/\" character. The last segment of the URL's path must represent\nthe fully qualified name of the type (as in\n`path/google.protobuf.Duration`). The name should be in a canonical form\n(e.g., leading \".\" is not accepted).\n\nIn practice, teams usually precompile into the binary all types that they\nexpect it to use in the context of Any. However, for URLs which use the\nscheme `http`, `https`, or no scheme, one can optionally set up a type\nserver that maps type URLs to message definitions as follows:\n\n* If no scheme is provided, `https` is assumed.\n* An HTTP GET on the URL must yield a [google.protobuf.Type][]\n  value in binary format, or produce an error.\n* Applications are allowed to cache lookup results based on the\n  URL, or have them precompiled into a binary to avoid any\n  lookup. Therefore, binary compatibility needs to be preserved\n  on changes to types. (Use versioned type names to manage\n  breaking changes.)\n\nNote: this functionality is not currently available in the official\nprotobuf release, and it is not used for type URLs beginning with\ntype.googleapis.com.\n\nSchemes other than `http`, `https` (or the empty scheme) might be\nused with implementation specific semantics.",
                        "type": "string",
                        "x-order": 0
                      }
                    },
                    "additionalProperties": false
                  },
                  "x-order": 2
                },
                "message": {
                  "type": "string",
                  "x-order": 1
                }
              }
            }
          }
        }
      }
    },
    "/v1/Settings/Change": {
      "post": {
        "description": "Changes PMM Server settings.",
        "tags": [
          "Server"
        ],
        "summary": "Change settings",
        "operationId": "ChangeSettings",
        "parameters": [
          {
            "name": "body",
            "in": "body",
            "required": true,
            "schema": {
              "type": "object",
              "properties": {
                "alert_manager_rules": {
                  "description": "Custom alerting or recording rules.",
                  "type": "string",
                  "x-order": 10
                },
                "alert_manager_url": {
                  "description": "External AlertManager URL (e.g., https://username:password@1.2.3.4/path).",
                  "type": "string",
                  "x-order": 8
                },
                "aws_partitions": {
                  "type": "array",
                  "items": {
                    "type": "string"
                  },
                  "x-order": 7
                },
                "data_retention": {
                  "description": "A number of full days for Prometheus and QAN data retention. Should have a suffix in JSON: 2592000s, 43200m, 720h.",
                  "type": "string",
                  "x-order": 5
                },
                "disable_access_control": {
                  "type": "boolean",
                  "title": "Disable Access Control",
<<<<<<< HEAD
                  "x-order": 26
=======
                  "x-order": 28
>>>>>>> bf2a099a
                },
                "disable_alerting": {
                  "description": "Disable Alerting.",
                  "type": "boolean",
                  "x-order": 15
                },
                "disable_azurediscover": {
                  "description": "Disable Azure Discover.",
                  "type": "boolean",
                  "x-order": 20
                },
                "disable_backup_management": {
                  "description": "Disable Backup Management.",
                  "type": "boolean",
                  "x-order": 22
                },
<<<<<<< HEAD
                "disable_dbaas": {
                  "description": "Disable DBaaS.",
                  "type": "boolean",
                  "x-order": 24
                },
=======
>>>>>>> bf2a099a
                "disable_stt": {
                  "description": "Disable Security Threat Tool.",
                  "type": "boolean",
                  "x-order": 13
                },
                "disable_telemetry": {
                  "type": "boolean",
                  "x-order": 3
                },
                "disable_updates": {
                  "type": "boolean",
                  "x-order": 1
                },
                "enable_access_control": {
                  "type": "boolean",
                  "title": "Enable Access Control",
<<<<<<< HEAD
                  "x-order": 25
=======
                  "x-order": 27
>>>>>>> bf2a099a
                },
                "enable_alerting": {
                  "description": "Enable Alerting.",
                  "type": "boolean",
                  "x-order": 14
                },
                "enable_azurediscover": {
                  "description": "Enable Azure Discover.",
                  "type": "boolean",
                  "x-order": 19
                },
                "enable_backup_management": {
                  "description": "Enable Backup Management.",
                  "type": "boolean",
                  "x-order": 21
                },
<<<<<<< HEAD
                "enable_dbaas": {
                  "description": "Enable DBaaS.",
                  "type": "boolean",
                  "x-order": 23
                },
=======
>>>>>>> bf2a099a
                "enable_stt": {
                  "description": "Enable Security Threat Tool.",
                  "type": "boolean",
                  "x-order": 12
                },
                "enable_telemetry": {
                  "type": "boolean",
                  "x-order": 2
                },
                "enable_updates": {
                  "type": "boolean",
                  "x-order": 0
                },
                "metrics_resolutions": {
                  "description": "MetricsResolutions represents Prometheus exporters metrics resolutions.",
                  "type": "object",
                  "properties": {
                    "hr": {
                      "description": "High resolution. Should have a suffix in JSON: 1s, 1m, 1h.",
                      "type": "string",
                      "x-order": 0
                    },
                    "lr": {
                      "description": "Low resolution. Should have a suffix in JSON: 1s, 1m, 1h.",
                      "type": "string",
                      "x-order": 2
                    },
                    "mr": {
                      "description": "Medium resolution. Should have a suffix in JSON: 1s, 1m, 1h.",
                      "type": "string",
                      "x-order": 1
                    }
                  },
                  "x-order": 4
                },
                "pmm_public_address": {
                  "description": "PMM Server public address.",
                  "type": "string",
                  "x-order": 16
                },
                "remove_alert_manager_rules": {
                  "description": "Remove custom alerting or recording rules.",
                  "type": "boolean",
                  "x-order": 11
                },
                "remove_alert_manager_url": {
                  "description": "Remove external AlertManager URL.\n\nalert_manager_rules and remove_alert_manager_rules field names are incorrect\n (they never were _Alertmanager_ rules), but we can't rename them for compatibility reasons.",
                  "type": "boolean",
                  "x-order": 9
                },
                "remove_pmm_public_address": {
                  "type": "boolean",
                  "x-order": 17
                },
                "ssh_key": {
                  "type": "string",
                  "x-order": 6
                },
                "stt_check_intervals": {
                  "description": "STTCheckIntervals represents intervals between STT checks.",
                  "type": "object",
                  "properties": {
                    "frequent_interval": {
                      "description": "Interval for frequent check runs.",
                      "type": "string",
                      "x-order": 2
                    },
                    "rare_interval": {
                      "description": "Interval for rare check runs.",
                      "type": "string",
                      "x-order": 1
                    },
                    "standard_interval": {
                      "description": "Standard check interval.",
                      "type": "string",
                      "x-order": 0
                    }
                  },
                  "x-order": 18
                }
              }
            }
          }
        ],
        "responses": {
          "200": {
            "description": "A successful response.",
            "schema": {
              "type": "object",
              "properties": {
                "settings": {
                  "description": "Settings represents PMM Server settings.",
                  "type": "object",
                  "properties": {
                    "alert_manager_rules": {
                      "description": "Custom alerting or recording rules.",
                      "type": "string",
                      "x-order": 7
                    },
                    "alert_manager_url": {
                      "description": "External AlertManager URL (e.g., https://username:password@1.2.3.4/path).\n\nalert_manager_rules field name is incorrect\n (they never were _Alertmanager_ rules), but we can't rename it for compatibility reasons.",
                      "type": "string",
                      "x-order": 6
                    },
                    "alerting_enabled": {
                      "description": "True if Alerting is enabled.",
                      "type": "boolean",
                      "x-order": 10
                    },
                    "aws_partitions": {
                      "type": "array",
                      "items": {
                        "type": "string"
                      },
                      "x-order": 5
                    },
                    "azurediscover_enabled": {
                      "description": "True if Azure Discover is enabled.",
                      "type": "boolean",
<<<<<<< HEAD
                      "x-order": 15
=======
                      "x-order": 16
>>>>>>> bf2a099a
                    },
                    "backup_management_enabled": {
                      "description": "True if Backup Management is enabled.",
                      "type": "boolean",
<<<<<<< HEAD
                      "x-order": 14
=======
                      "x-order": 15
>>>>>>> bf2a099a
                    },
                    "connected_to_platform": {
                      "type": "boolean",
                      "title": "True if the PMM instance is connected to Platform",
<<<<<<< HEAD
                      "x-order": 16
=======
                      "x-order": 17
>>>>>>> bf2a099a
                    },
                    "data_retention": {
                      "type": "string",
                      "x-order": 3
                    },
                    "default_role_id": {
                      "description": "Default Access Control role ID for new users.",
                      "type": "integer",
                      "format": "int64",
<<<<<<< HEAD
                      "x-order": 19
=======
                      "x-order": 20
                    },
                    "email_alerting_settings": {
                      "description": "EmailAlertingSettings represents email (SMTP) configuration for Alerting.",
                      "type": "object",
                      "properties": {
                        "from": {
                          "description": "SMTP From header field.",
                          "type": "string",
                          "x-order": 0
                        },
                        "hello": {
                          "description": "Hostname to identify to the SMTP server.",
                          "type": "string",
                          "x-order": 2
                        },
                        "identity": {
                          "description": "Auth using PLAIN.",
                          "type": "string",
                          "x-order": 5
                        },
                        "password": {
                          "description": "Auth using LOGIN and PLAIN.",
                          "type": "string",
                          "x-order": 4
                        },
                        "require_tls": {
                          "description": "Require TLS.",
                          "type": "boolean",
                          "x-order": 7
                        },
                        "secret": {
                          "description": "Auth using CRAM-MD5.",
                          "type": "string",
                          "x-order": 6
                        },
                        "smarthost": {
                          "description": "SMTP host and port.",
                          "type": "string",
                          "x-order": 1
                        },
                        "username": {
                          "description": "Auth using CRAM-MD5, LOGIN and PLAIN.",
                          "type": "string",
                          "x-order": 3
                        }
                      },
                      "x-order": 11
>>>>>>> bf2a099a
                    },
                    "enable_access_control": {
                      "description": "True if Access Control is enabled.",
                      "type": "boolean",
<<<<<<< HEAD
                      "x-order": 18
=======
                      "x-order": 19
>>>>>>> bf2a099a
                    },
                    "metrics_resolutions": {
                      "description": "MetricsResolutions represents Prometheus exporters metrics resolutions.",
                      "type": "object",
                      "properties": {
                        "hr": {
                          "description": "High resolution. Should have a suffix in JSON: 1s, 1m, 1h.",
                          "type": "string",
                          "x-order": 0
                        },
                        "lr": {
                          "description": "Low resolution. Should have a suffix in JSON: 1s, 1m, 1h.",
                          "type": "string",
                          "x-order": 2
                        },
                        "mr": {
                          "description": "Medium resolution. Should have a suffix in JSON: 1s, 1m, 1h.",
                          "type": "string",
                          "x-order": 1
                        }
                      },
                      "x-order": 2
                    },
                    "platform_email": {
                      "description": "Percona Platform user's email, if this PMM instance is linked to the Platform.",
                      "type": "string",
                      "x-order": 9
                    },
                    "pmm_public_address": {
                      "description": "PMM Server public address.",
                      "type": "string",
<<<<<<< HEAD
=======
                      "x-order": 13
                    },
                    "slack_alerting_settings": {
                      "description": "SlackAlertingSettings represents Slack configuration for Alerting.",
                      "type": "object",
                      "properties": {
                        "url": {
                          "description": "Slack API (webhook) URL.",
                          "type": "string",
                          "x-order": 0
                        }
                      },
>>>>>>> bf2a099a
                      "x-order": 12
                    },
                    "ssh_key": {
                      "type": "string",
                      "x-order": 4
                    },
                    "stt_check_intervals": {
                      "description": "STTCheckIntervals represents intervals between STT checks.",
                      "type": "object",
                      "properties": {
                        "frequent_interval": {
                          "description": "Interval for frequent check runs.",
                          "type": "string",
                          "x-order": 2
                        },
                        "rare_interval": {
                          "description": "Interval for rare check runs.",
                          "type": "string",
                          "x-order": 1
                        },
                        "standard_interval": {
                          "description": "Standard check interval.",
                          "type": "string",
                          "x-order": 0
                        }
                      },
<<<<<<< HEAD
                      "x-order": 13
=======
                      "x-order": 14
>>>>>>> bf2a099a
                    },
                    "stt_enabled": {
                      "description": "True if Security Threat Tool is enabled.",
                      "type": "boolean",
                      "x-order": 8
                    },
                    "telemetry_enabled": {
                      "description": "True if telemetry is enabled.",
                      "type": "boolean",
                      "x-order": 1
                    },
                    "telemetry_summaries": {
                      "type": "array",
                      "title": "Includes list of collected telemetry",
                      "items": {
                        "type": "string"
                      },
<<<<<<< HEAD
                      "x-order": 17
=======
                      "x-order": 18
>>>>>>> bf2a099a
                    },
                    "updates_disabled": {
                      "description": "True if updates are disabled.",
                      "type": "boolean",
                      "x-order": 0
                    }
                  },
                  "x-order": 0
                }
              }
            }
          },
          "default": {
            "description": "An unexpected error response.",
            "schema": {
              "type": "object",
              "properties": {
                "code": {
                  "type": "integer",
                  "format": "int32",
                  "x-order": 0
                },
                "details": {
                  "type": "array",
                  "items": {
                    "description": "`Any` contains an arbitrary serialized protocol buffer message along with a\nURL that describes the type of the serialized message.\n\nProtobuf library provides support to pack/unpack Any values in the form\nof utility functions or additional generated methods of the Any type.\n\nExample 1: Pack and unpack a message in C++.\n\n    Foo foo = ...;\n    Any any;\n    any.PackFrom(foo);\n    ...\n    if (any.UnpackTo(\u0026foo)) {\n      ...\n    }\n\nExample 2: Pack and unpack a message in Java.\n\n    Foo foo = ...;\n    Any any = Any.pack(foo);\n    ...\n    if (any.is(Foo.class)) {\n      foo = any.unpack(Foo.class);\n    }\n    // or ...\n    if (any.isSameTypeAs(Foo.getDefaultInstance())) {\n      foo = any.unpack(Foo.getDefaultInstance());\n    }\n\nExample 3: Pack and unpack a message in Python.\n\n    foo = Foo(...)\n    any = Any()\n    any.Pack(foo)\n    ...\n    if any.Is(Foo.DESCRIPTOR):\n      any.Unpack(foo)\n      ...\n\nExample 4: Pack and unpack a message in Go\n\n     foo := \u0026pb.Foo{...}\n     any, err := anypb.New(foo)\n     if err != nil {\n       ...\n     }\n     ...\n     foo := \u0026pb.Foo{}\n     if err := any.UnmarshalTo(foo); err != nil {\n       ...\n     }\n\nThe pack methods provided by protobuf library will by default use\n'type.googleapis.com/full.type.name' as the type URL and the unpack\nmethods only use the fully qualified type name after the last '/'\nin the type URL, for example \"foo.bar.com/x/y.z\" will yield type\nname \"y.z\".\n\nJSON\n\nThe JSON representation of an `Any` value uses the regular\nrepresentation of the deserialized, embedded message, with an\nadditional field `@type` which contains the type URL. Example:\n\n    package google.profile;\n    message Person {\n      string first_name = 1;\n      string last_name = 2;\n    }\n\n    {\n      \"@type\": \"type.googleapis.com/google.profile.Person\",\n      \"firstName\": \u003cstring\u003e,\n      \"lastName\": \u003cstring\u003e\n    }\n\nIf the embedded message type is well-known and has a custom JSON\nrepresentation, that representation will be embedded adding a field\n`value` which holds the custom JSON in addition to the `@type`\nfield. Example (for message [google.protobuf.Duration][]):\n\n    {\n      \"@type\": \"type.googleapis.com/google.protobuf.Duration\",\n      \"value\": \"1.212s\"\n    }",
                    "type": "object",
                    "properties": {
                      "@type": {
                        "description": "A URL/resource name that uniquely identifies the type of the serialized\nprotocol buffer message. This string must contain at least\none \"/\" character. The last segment of the URL's path must represent\nthe fully qualified name of the type (as in\n`path/google.protobuf.Duration`). The name should be in a canonical form\n(e.g., leading \".\" is not accepted).\n\nIn practice, teams usually precompile into the binary all types that they\nexpect it to use in the context of Any. However, for URLs which use the\nscheme `http`, `https`, or no scheme, one can optionally set up a type\nserver that maps type URLs to message definitions as follows:\n\n* If no scheme is provided, `https` is assumed.\n* An HTTP GET on the URL must yield a [google.protobuf.Type][]\n  value in binary format, or produce an error.\n* Applications are allowed to cache lookup results based on the\n  URL, or have them precompiled into a binary to avoid any\n  lookup. Therefore, binary compatibility needs to be preserved\n  on changes to types. (Use versioned type names to manage\n  breaking changes.)\n\nNote: this functionality is not currently available in the official\nprotobuf release, and it is not used for type URLs beginning with\ntype.googleapis.com.\n\nSchemes other than `http`, `https` (or the empty scheme) might be\nused with implementation specific semantics.",
                        "type": "string",
                        "x-order": 0
                      }
                    },
                    "additionalProperties": false
                  },
                  "x-order": 2
                },
                "message": {
                  "type": "string",
                  "x-order": 1
                }
              }
            }
          }
        }
      }
    },
    "/v1/Settings/Get": {
      "post": {
        "description": "Returns current PMM Server settings.",
        "tags": [
          "Server"
        ],
        "summary": "Get settings",
        "operationId": "GetSettings",
        "parameters": [
          {
            "name": "body",
            "in": "body",
            "required": true,
            "schema": {
              "type": "object"
            }
          }
        ],
        "responses": {
          "200": {
            "description": "A successful response.",
            "schema": {
              "type": "object",
              "properties": {
                "settings": {
                  "description": "Settings represents PMM Server settings.",
                  "type": "object",
                  "properties": {
                    "alert_manager_rules": {
                      "description": "Custom alerting or recording rules.",
                      "type": "string",
                      "x-order": 7
                    },
                    "alert_manager_url": {
                      "description": "External AlertManager URL (e.g., https://username:password@1.2.3.4/path).\n\nalert_manager_rules field name is incorrect\n (they never were _Alertmanager_ rules), but we can't rename it for compatibility reasons.",
                      "type": "string",
                      "x-order": 6
                    },
                    "alerting_enabled": {
                      "description": "True if Alerting is enabled.",
                      "type": "boolean",
                      "x-order": 10
                    },
                    "aws_partitions": {
                      "type": "array",
                      "items": {
                        "type": "string"
                      },
                      "x-order": 5
                    },
                    "azurediscover_enabled": {
                      "description": "True if Azure Discover is enabled.",
                      "type": "boolean",
<<<<<<< HEAD
                      "x-order": 15
=======
                      "x-order": 16
>>>>>>> bf2a099a
                    },
                    "backup_management_enabled": {
                      "description": "True if Backup Management is enabled.",
                      "type": "boolean",
<<<<<<< HEAD
                      "x-order": 14
=======
                      "x-order": 15
>>>>>>> bf2a099a
                    },
                    "connected_to_platform": {
                      "type": "boolean",
                      "title": "True if the PMM instance is connected to Platform",
<<<<<<< HEAD
                      "x-order": 16
=======
                      "x-order": 17
>>>>>>> bf2a099a
                    },
                    "data_retention": {
                      "type": "string",
                      "x-order": 3
                    },
                    "default_role_id": {
                      "description": "Default Access Control role ID for new users.",
                      "type": "integer",
                      "format": "int64",
<<<<<<< HEAD
                      "x-order": 19
=======
                      "x-order": 20
                    },
                    "email_alerting_settings": {
                      "description": "EmailAlertingSettings represents email (SMTP) configuration for Alerting.",
                      "type": "object",
                      "properties": {
                        "from": {
                          "description": "SMTP From header field.",
                          "type": "string",
                          "x-order": 0
                        },
                        "hello": {
                          "description": "Hostname to identify to the SMTP server.",
                          "type": "string",
                          "x-order": 2
                        },
                        "identity": {
                          "description": "Auth using PLAIN.",
                          "type": "string",
                          "x-order": 5
                        },
                        "password": {
                          "description": "Auth using LOGIN and PLAIN.",
                          "type": "string",
                          "x-order": 4
                        },
                        "require_tls": {
                          "description": "Require TLS.",
                          "type": "boolean",
                          "x-order": 7
                        },
                        "secret": {
                          "description": "Auth using CRAM-MD5.",
                          "type": "string",
                          "x-order": 6
                        },
                        "smarthost": {
                          "description": "SMTP host and port.",
                          "type": "string",
                          "x-order": 1
                        },
                        "username": {
                          "description": "Auth using CRAM-MD5, LOGIN and PLAIN.",
                          "type": "string",
                          "x-order": 3
                        }
                      },
                      "x-order": 11
>>>>>>> bf2a099a
                    },
                    "enable_access_control": {
                      "description": "True if Access Control is enabled.",
                      "type": "boolean",
<<<<<<< HEAD
                      "x-order": 18
=======
                      "x-order": 19
>>>>>>> bf2a099a
                    },
                    "metrics_resolutions": {
                      "description": "MetricsResolutions represents Prometheus exporters metrics resolutions.",
                      "type": "object",
                      "properties": {
                        "hr": {
                          "description": "High resolution. Should have a suffix in JSON: 1s, 1m, 1h.",
                          "type": "string",
                          "x-order": 0
                        },
                        "lr": {
                          "description": "Low resolution. Should have a suffix in JSON: 1s, 1m, 1h.",
                          "type": "string",
                          "x-order": 2
                        },
                        "mr": {
                          "description": "Medium resolution. Should have a suffix in JSON: 1s, 1m, 1h.",
                          "type": "string",
                          "x-order": 1
                        }
                      },
                      "x-order": 2
                    },
                    "platform_email": {
                      "description": "Percona Platform user's email, if this PMM instance is linked to the Platform.",
                      "type": "string",
                      "x-order": 9
                    },
                    "pmm_public_address": {
                      "description": "PMM Server public address.",
                      "type": "string",
<<<<<<< HEAD
=======
                      "x-order": 13
                    },
                    "slack_alerting_settings": {
                      "description": "SlackAlertingSettings represents Slack configuration for Alerting.",
                      "type": "object",
                      "properties": {
                        "url": {
                          "description": "Slack API (webhook) URL.",
                          "type": "string",
                          "x-order": 0
                        }
                      },
>>>>>>> bf2a099a
                      "x-order": 12
                    },
                    "ssh_key": {
                      "type": "string",
                      "x-order": 4
                    },
                    "stt_check_intervals": {
                      "description": "STTCheckIntervals represents intervals between STT checks.",
                      "type": "object",
                      "properties": {
                        "frequent_interval": {
                          "description": "Interval for frequent check runs.",
                          "type": "string",
                          "x-order": 2
                        },
                        "rare_interval": {
                          "description": "Interval for rare check runs.",
                          "type": "string",
                          "x-order": 1
                        },
                        "standard_interval": {
                          "description": "Standard check interval.",
                          "type": "string",
                          "x-order": 0
                        }
                      },
<<<<<<< HEAD
                      "x-order": 13
=======
                      "x-order": 14
>>>>>>> bf2a099a
                    },
                    "stt_enabled": {
                      "description": "True if Security Threat Tool is enabled.",
                      "type": "boolean",
                      "x-order": 8
                    },
                    "telemetry_enabled": {
                      "description": "True if telemetry is enabled.",
                      "type": "boolean",
                      "x-order": 1
                    },
                    "telemetry_summaries": {
                      "type": "array",
                      "title": "Includes list of collected telemetry",
                      "items": {
                        "type": "string"
                      },
<<<<<<< HEAD
                      "x-order": 17
=======
                      "x-order": 18
>>>>>>> bf2a099a
                    },
                    "updates_disabled": {
                      "description": "True if updates are disabled.",
                      "type": "boolean",
                      "x-order": 0
                    }
                  },
                  "x-order": 0
                }
              }
            }
          },
          "default": {
            "description": "An unexpected error response.",
            "schema": {
              "type": "object",
              "properties": {
                "code": {
                  "type": "integer",
                  "format": "int32",
                  "x-order": 0
                },
                "details": {
                  "type": "array",
                  "items": {
                    "description": "`Any` contains an arbitrary serialized protocol buffer message along with a\nURL that describes the type of the serialized message.\n\nProtobuf library provides support to pack/unpack Any values in the form\nof utility functions or additional generated methods of the Any type.\n\nExample 1: Pack and unpack a message in C++.\n\n    Foo foo = ...;\n    Any any;\n    any.PackFrom(foo);\n    ...\n    if (any.UnpackTo(\u0026foo)) {\n      ...\n    }\n\nExample 2: Pack and unpack a message in Java.\n\n    Foo foo = ...;\n    Any any = Any.pack(foo);\n    ...\n    if (any.is(Foo.class)) {\n      foo = any.unpack(Foo.class);\n    }\n    // or ...\n    if (any.isSameTypeAs(Foo.getDefaultInstance())) {\n      foo = any.unpack(Foo.getDefaultInstance());\n    }\n\nExample 3: Pack and unpack a message in Python.\n\n    foo = Foo(...)\n    any = Any()\n    any.Pack(foo)\n    ...\n    if any.Is(Foo.DESCRIPTOR):\n      any.Unpack(foo)\n      ...\n\nExample 4: Pack and unpack a message in Go\n\n     foo := \u0026pb.Foo{...}\n     any, err := anypb.New(foo)\n     if err != nil {\n       ...\n     }\n     ...\n     foo := \u0026pb.Foo{}\n     if err := any.UnmarshalTo(foo); err != nil {\n       ...\n     }\n\nThe pack methods provided by protobuf library will by default use\n'type.googleapis.com/full.type.name' as the type URL and the unpack\nmethods only use the fully qualified type name after the last '/'\nin the type URL, for example \"foo.bar.com/x/y.z\" will yield type\nname \"y.z\".\n\nJSON\n\nThe JSON representation of an `Any` value uses the regular\nrepresentation of the deserialized, embedded message, with an\nadditional field `@type` which contains the type URL. Example:\n\n    package google.profile;\n    message Person {\n      string first_name = 1;\n      string last_name = 2;\n    }\n\n    {\n      \"@type\": \"type.googleapis.com/google.profile.Person\",\n      \"firstName\": \u003cstring\u003e,\n      \"lastName\": \u003cstring\u003e\n    }\n\nIf the embedded message type is well-known and has a custom JSON\nrepresentation, that representation will be embedded adding a field\n`value` which holds the custom JSON in addition to the `@type`\nfield. Example (for message [google.protobuf.Duration][]):\n\n    {\n      \"@type\": \"type.googleapis.com/google.protobuf.Duration\",\n      \"value\": \"1.212s\"\n    }",
                    "type": "object",
                    "properties": {
                      "@type": {
                        "description": "A URL/resource name that uniquely identifies the type of the serialized\nprotocol buffer message. This string must contain at least\none \"/\" character. The last segment of the URL's path must represent\nthe fully qualified name of the type (as in\n`path/google.protobuf.Duration`). The name should be in a canonical form\n(e.g., leading \".\" is not accepted).\n\nIn practice, teams usually precompile into the binary all types that they\nexpect it to use in the context of Any. However, for URLs which use the\nscheme `http`, `https`, or no scheme, one can optionally set up a type\nserver that maps type URLs to message definitions as follows:\n\n* If no scheme is provided, `https` is assumed.\n* An HTTP GET on the URL must yield a [google.protobuf.Type][]\n  value in binary format, or produce an error.\n* Applications are allowed to cache lookup results based on the\n  URL, or have them precompiled into a binary to avoid any\n  lookup. Therefore, binary compatibility needs to be preserved\n  on changes to types. (Use versioned type names to manage\n  breaking changes.)\n\nNote: this functionality is not currently available in the official\nprotobuf release, and it is not used for type URLs beginning with\ntype.googleapis.com.\n\nSchemes other than `http`, `https` (or the empty scheme) might be\nused with implementation specific semantics.",
                        "type": "string",
                        "x-order": 0
                      }
                    },
                    "additionalProperties": false
                  },
                  "x-order": 2
                },
                "message": {
                  "type": "string",
                  "x-order": 1
                }
              }
            }
          }
        }
      }
    },
    "/v1/Updates/Check": {
      "post": {
        "description": "Checks for available PMM Server updates.",
        "tags": [
          "Server"
        ],
        "summary": "Check updates",
        "operationId": "CheckUpdates",
        "parameters": [
          {
            "name": "body",
            "in": "body",
            "required": true,
            "schema": {
              "type": "object",
              "properties": {
                "force": {
                  "description": "If false, cached information may be returned.",
                  "type": "boolean",
                  "x-order": 0
                },
                "only_installed_version": {
                  "description": "If true, only installed version will be in response.",
                  "type": "boolean",
                  "x-order": 1
                }
              }
            }
          }
        ],
        "responses": {
          "200": {
            "description": "A successful response.",
            "schema": {
              "type": "object",
              "properties": {
                "installed": {
                  "description": "VersionInfo describes component version, or PMM Server as a whole.",
                  "type": "object",
                  "properties": {
                    "full_version": {
                      "description": "Full version for debugging.",
                      "type": "string",
                      "x-order": 1
                    },
                    "timestamp": {
                      "description": "Build or release date.",
                      "type": "string",
                      "format": "date-time",
                      "x-order": 2
                    },
                    "version": {
                      "description": "User-visible version.",
                      "type": "string",
                      "x-order": 0
                    }
                  },
                  "x-order": 0
                },
                "last_check": {
                  "description": "Last check time.",
                  "type": "string",
                  "format": "date-time",
                  "x-order": 4
                },
                "latest": {
                  "description": "VersionInfo describes component version, or PMM Server as a whole.",
                  "type": "object",
                  "properties": {
                    "full_version": {
                      "description": "Full version for debugging.",
                      "type": "string",
                      "x-order": 1
                    },
                    "timestamp": {
                      "description": "Build or release date.",
                      "type": "string",
                      "format": "date-time",
                      "x-order": 2
                    },
                    "version": {
                      "description": "User-visible version.",
                      "type": "string",
                      "x-order": 0
                    }
                  },
                  "x-order": 1
                },
                "latest_news_url": {
                  "description": "Latest available PMM Server release announcement URL.",
                  "type": "string",
                  "x-order": 3
                },
                "update_available": {
                  "description": "True if there is a PMM Server update available.",
                  "type": "boolean",
                  "x-order": 2
                }
              }
            }
          },
          "default": {
            "description": "An unexpected error response.",
            "schema": {
              "type": "object",
              "properties": {
                "code": {
                  "type": "integer",
                  "format": "int32",
                  "x-order": 0
                },
                "details": {
                  "type": "array",
                  "items": {
                    "description": "`Any` contains an arbitrary serialized protocol buffer message along with a\nURL that describes the type of the serialized message.\n\nProtobuf library provides support to pack/unpack Any values in the form\nof utility functions or additional generated methods of the Any type.\n\nExample 1: Pack and unpack a message in C++.\n\n    Foo foo = ...;\n    Any any;\n    any.PackFrom(foo);\n    ...\n    if (any.UnpackTo(\u0026foo)) {\n      ...\n    }\n\nExample 2: Pack and unpack a message in Java.\n\n    Foo foo = ...;\n    Any any = Any.pack(foo);\n    ...\n    if (any.is(Foo.class)) {\n      foo = any.unpack(Foo.class);\n    }\n    // or ...\n    if (any.isSameTypeAs(Foo.getDefaultInstance())) {\n      foo = any.unpack(Foo.getDefaultInstance());\n    }\n\nExample 3: Pack and unpack a message in Python.\n\n    foo = Foo(...)\n    any = Any()\n    any.Pack(foo)\n    ...\n    if any.Is(Foo.DESCRIPTOR):\n      any.Unpack(foo)\n      ...\n\nExample 4: Pack and unpack a message in Go\n\n     foo := \u0026pb.Foo{...}\n     any, err := anypb.New(foo)\n     if err != nil {\n       ...\n     }\n     ...\n     foo := \u0026pb.Foo{}\n     if err := any.UnmarshalTo(foo); err != nil {\n       ...\n     }\n\nThe pack methods provided by protobuf library will by default use\n'type.googleapis.com/full.type.name' as the type URL and the unpack\nmethods only use the fully qualified type name after the last '/'\nin the type URL, for example \"foo.bar.com/x/y.z\" will yield type\nname \"y.z\".\n\nJSON\n\nThe JSON representation of an `Any` value uses the regular\nrepresentation of the deserialized, embedded message, with an\nadditional field `@type` which contains the type URL. Example:\n\n    package google.profile;\n    message Person {\n      string first_name = 1;\n      string last_name = 2;\n    }\n\n    {\n      \"@type\": \"type.googleapis.com/google.profile.Person\",\n      \"firstName\": \u003cstring\u003e,\n      \"lastName\": \u003cstring\u003e\n    }\n\nIf the embedded message type is well-known and has a custom JSON\nrepresentation, that representation will be embedded adding a field\n`value` which holds the custom JSON in addition to the `@type`\nfield. Example (for message [google.protobuf.Duration][]):\n\n    {\n      \"@type\": \"type.googleapis.com/google.protobuf.Duration\",\n      \"value\": \"1.212s\"\n    }",
                    "type": "object",
                    "properties": {
                      "@type": {
                        "description": "A URL/resource name that uniquely identifies the type of the serialized\nprotocol buffer message. This string must contain at least\none \"/\" character. The last segment of the URL's path must represent\nthe fully qualified name of the type (as in\n`path/google.protobuf.Duration`). The name should be in a canonical form\n(e.g., leading \".\" is not accepted).\n\nIn practice, teams usually precompile into the binary all types that they\nexpect it to use in the context of Any. However, for URLs which use the\nscheme `http`, `https`, or no scheme, one can optionally set up a type\nserver that maps type URLs to message definitions as follows:\n\n* If no scheme is provided, `https` is assumed.\n* An HTTP GET on the URL must yield a [google.protobuf.Type][]\n  value in binary format, or produce an error.\n* Applications are allowed to cache lookup results based on the\n  URL, or have them precompiled into a binary to avoid any\n  lookup. Therefore, binary compatibility needs to be preserved\n  on changes to types. (Use versioned type names to manage\n  breaking changes.)\n\nNote: this functionality is not currently available in the official\nprotobuf release, and it is not used for type URLs beginning with\ntype.googleapis.com.\n\nSchemes other than `http`, `https` (or the empty scheme) might be\nused with implementation specific semantics.",
                        "type": "string",
                        "x-order": 0
                      }
                    },
                    "additionalProperties": false
                  },
                  "x-order": 2
                },
                "message": {
                  "type": "string",
                  "x-order": 1
                }
              }
            }
          }
        }
      }
    },
    "/v1/Updates/Start": {
      "post": {
        "description": "Starts PMM Server update.",
        "tags": [
          "Server"
        ],
        "summary": "Start update",
        "operationId": "StartUpdate",
        "parameters": [
          {
            "name": "body",
            "in": "body",
            "required": true,
            "schema": {
              "type": "object"
            }
          }
        ],
        "responses": {
          "200": {
            "description": "A successful response.",
            "schema": {
              "type": "object",
              "properties": {
                "auth_token": {
                  "description": "Authentication token for getting update statuses.",
                  "type": "string",
                  "x-order": 0
                },
                "log_offset": {
                  "description": "Progress log offset.",
                  "type": "integer",
                  "format": "int64",
                  "x-order": 1
                }
              }
            }
          },
          "default": {
            "description": "An unexpected error response.",
            "schema": {
              "type": "object",
              "properties": {
                "code": {
                  "type": "integer",
                  "format": "int32",
                  "x-order": 0
                },
                "details": {
                  "type": "array",
                  "items": {
                    "description": "`Any` contains an arbitrary serialized protocol buffer message along with a\nURL that describes the type of the serialized message.\n\nProtobuf library provides support to pack/unpack Any values in the form\nof utility functions or additional generated methods of the Any type.\n\nExample 1: Pack and unpack a message in C++.\n\n    Foo foo = ...;\n    Any any;\n    any.PackFrom(foo);\n    ...\n    if (any.UnpackTo(\u0026foo)) {\n      ...\n    }\n\nExample 2: Pack and unpack a message in Java.\n\n    Foo foo = ...;\n    Any any = Any.pack(foo);\n    ...\n    if (any.is(Foo.class)) {\n      foo = any.unpack(Foo.class);\n    }\n    // or ...\n    if (any.isSameTypeAs(Foo.getDefaultInstance())) {\n      foo = any.unpack(Foo.getDefaultInstance());\n    }\n\nExample 3: Pack and unpack a message in Python.\n\n    foo = Foo(...)\n    any = Any()\n    any.Pack(foo)\n    ...\n    if any.Is(Foo.DESCRIPTOR):\n      any.Unpack(foo)\n      ...\n\nExample 4: Pack and unpack a message in Go\n\n     foo := \u0026pb.Foo{...}\n     any, err := anypb.New(foo)\n     if err != nil {\n       ...\n     }\n     ...\n     foo := \u0026pb.Foo{}\n     if err := any.UnmarshalTo(foo); err != nil {\n       ...\n     }\n\nThe pack methods provided by protobuf library will by default use\n'type.googleapis.com/full.type.name' as the type URL and the unpack\nmethods only use the fully qualified type name after the last '/'\nin the type URL, for example \"foo.bar.com/x/y.z\" will yield type\nname \"y.z\".\n\nJSON\n\nThe JSON representation of an `Any` value uses the regular\nrepresentation of the deserialized, embedded message, with an\nadditional field `@type` which contains the type URL. Example:\n\n    package google.profile;\n    message Person {\n      string first_name = 1;\n      string last_name = 2;\n    }\n\n    {\n      \"@type\": \"type.googleapis.com/google.profile.Person\",\n      \"firstName\": \u003cstring\u003e,\n      \"lastName\": \u003cstring\u003e\n    }\n\nIf the embedded message type is well-known and has a custom JSON\nrepresentation, that representation will be embedded adding a field\n`value` which holds the custom JSON in addition to the `@type`\nfield. Example (for message [google.protobuf.Duration][]):\n\n    {\n      \"@type\": \"type.googleapis.com/google.protobuf.Duration\",\n      \"value\": \"1.212s\"\n    }",
                    "type": "object",
                    "properties": {
                      "@type": {
                        "description": "A URL/resource name that uniquely identifies the type of the serialized\nprotocol buffer message. This string must contain at least\none \"/\" character. The last segment of the URL's path must represent\nthe fully qualified name of the type (as in\n`path/google.protobuf.Duration`). The name should be in a canonical form\n(e.g., leading \".\" is not accepted).\n\nIn practice, teams usually precompile into the binary all types that they\nexpect it to use in the context of Any. However, for URLs which use the\nscheme `http`, `https`, or no scheme, one can optionally set up a type\nserver that maps type URLs to message definitions as follows:\n\n* If no scheme is provided, `https` is assumed.\n* An HTTP GET on the URL must yield a [google.protobuf.Type][]\n  value in binary format, or produce an error.\n* Applications are allowed to cache lookup results based on the\n  URL, or have them precompiled into a binary to avoid any\n  lookup. Therefore, binary compatibility needs to be preserved\n  on changes to types. (Use versioned type names to manage\n  breaking changes.)\n\nNote: this functionality is not currently available in the official\nprotobuf release, and it is not used for type URLs beginning with\ntype.googleapis.com.\n\nSchemes other than `http`, `https` (or the empty scheme) might be\nused with implementation specific semantics.",
                        "type": "string",
                        "x-order": 0
                      }
                    },
                    "additionalProperties": false
                  },
                  "x-order": 2
                },
                "message": {
                  "type": "string",
                  "x-order": 1
                }
              }
            }
          }
        }
      }
    },
    "/v1/Updates/Status": {
      "post": {
        "description": "Returns PMM Server update status.",
        "tags": [
          "Server"
        ],
        "summary": "Update status",
        "operationId": "UpdateStatus",
        "parameters": [
          {
            "name": "body",
            "in": "body",
            "required": true,
            "schema": {
              "type": "object",
              "properties": {
                "auth_token": {
                  "description": "Authentication token.",
                  "type": "string",
                  "x-order": 0
                },
                "log_offset": {
                  "description": "Progress log offset.",
                  "type": "integer",
                  "format": "int64",
                  "x-order": 1
                }
              }
            }
          }
        ],
        "responses": {
          "200": {
            "description": "A successful response.",
            "schema": {
              "type": "object",
              "properties": {
                "done": {
                  "description": "True when update is done.",
                  "type": "boolean",
                  "x-order": 2
                },
                "log_lines": {
                  "description": "Progress log lines.",
                  "type": "array",
                  "items": {
                    "type": "string"
                  },
                  "x-order": 0
                },
                "log_offset": {
                  "description": "Progress log offset for the next request.",
                  "type": "integer",
                  "format": "int64",
                  "x-order": 1
                }
              }
            }
          },
          "default": {
            "description": "An unexpected error response.",
            "schema": {
              "type": "object",
              "properties": {
                "code": {
                  "type": "integer",
                  "format": "int32",
                  "x-order": 0
                },
                "details": {
                  "type": "array",
                  "items": {
                    "description": "`Any` contains an arbitrary serialized protocol buffer message along with a\nURL that describes the type of the serialized message.\n\nProtobuf library provides support to pack/unpack Any values in the form\nof utility functions or additional generated methods of the Any type.\n\nExample 1: Pack and unpack a message in C++.\n\n    Foo foo = ...;\n    Any any;\n    any.PackFrom(foo);\n    ...\n    if (any.UnpackTo(\u0026foo)) {\n      ...\n    }\n\nExample 2: Pack and unpack a message in Java.\n\n    Foo foo = ...;\n    Any any = Any.pack(foo);\n    ...\n    if (any.is(Foo.class)) {\n      foo = any.unpack(Foo.class);\n    }\n    // or ...\n    if (any.isSameTypeAs(Foo.getDefaultInstance())) {\n      foo = any.unpack(Foo.getDefaultInstance());\n    }\n\nExample 3: Pack and unpack a message in Python.\n\n    foo = Foo(...)\n    any = Any()\n    any.Pack(foo)\n    ...\n    if any.Is(Foo.DESCRIPTOR):\n      any.Unpack(foo)\n      ...\n\nExample 4: Pack and unpack a message in Go\n\n     foo := \u0026pb.Foo{...}\n     any, err := anypb.New(foo)\n     if err != nil {\n       ...\n     }\n     ...\n     foo := \u0026pb.Foo{}\n     if err := any.UnmarshalTo(foo); err != nil {\n       ...\n     }\n\nThe pack methods provided by protobuf library will by default use\n'type.googleapis.com/full.type.name' as the type URL and the unpack\nmethods only use the fully qualified type name after the last '/'\nin the type URL, for example \"foo.bar.com/x/y.z\" will yield type\nname \"y.z\".\n\nJSON\n\nThe JSON representation of an `Any` value uses the regular\nrepresentation of the deserialized, embedded message, with an\nadditional field `@type` which contains the type URL. Example:\n\n    package google.profile;\n    message Person {\n      string first_name = 1;\n      string last_name = 2;\n    }\n\n    {\n      \"@type\": \"type.googleapis.com/google.profile.Person\",\n      \"firstName\": \u003cstring\u003e,\n      \"lastName\": \u003cstring\u003e\n    }\n\nIf the embedded message type is well-known and has a custom JSON\nrepresentation, that representation will be embedded adding a field\n`value` which holds the custom JSON in addition to the `@type`\nfield. Example (for message [google.protobuf.Duration][]):\n\n    {\n      \"@type\": \"type.googleapis.com/google.protobuf.Duration\",\n      \"value\": \"1.212s\"\n    }",
                    "type": "object",
                    "properties": {
                      "@type": {
                        "description": "A URL/resource name that uniquely identifies the type of the serialized\nprotocol buffer message. This string must contain at least\none \"/\" character. The last segment of the URL's path must represent\nthe fully qualified name of the type (as in\n`path/google.protobuf.Duration`). The name should be in a canonical form\n(e.g., leading \".\" is not accepted).\n\nIn practice, teams usually precompile into the binary all types that they\nexpect it to use in the context of Any. However, for URLs which use the\nscheme `http`, `https`, or no scheme, one can optionally set up a type\nserver that maps type URLs to message definitions as follows:\n\n* If no scheme is provided, `https` is assumed.\n* An HTTP GET on the URL must yield a [google.protobuf.Type][]\n  value in binary format, or produce an error.\n* Applications are allowed to cache lookup results based on the\n  URL, or have them precompiled into a binary to avoid any\n  lookup. Therefore, binary compatibility needs to be preserved\n  on changes to types. (Use versioned type names to manage\n  breaking changes.)\n\nNote: this functionality is not currently available in the official\nprotobuf release, and it is not used for type URLs beginning with\ntype.googleapis.com.\n\nSchemes other than `http`, `https` (or the empty scheme) might be\nused with implementation specific semantics.",
                        "type": "string",
                        "x-order": 0
                      }
                    },
                    "additionalProperties": false
                  },
                  "x-order": 2
                },
                "message": {
                  "type": "string",
                  "x-order": 1
                }
              }
            }
          }
        }
      }
    },
    "/v1/readyz": {
      "get": {
        "description": "Returns an error when Server components being restarted are not ready yet. Use this API for checking the health of Docker containers and for probing Kubernetes readiness.",
        "tags": [
          "Server"
        ],
        "summary": "Check server readiness",
        "operationId": "Readiness",
        "responses": {
          "200": {
            "description": "A successful response.",
            "schema": {
              "description": "This probe is available without authentication, so it should not contain any data.",
              "type": "object"
            }
          },
          "default": {
            "description": "An unexpected error response.",
            "schema": {
              "type": "object",
              "properties": {
                "code": {
                  "type": "integer",
                  "format": "int32",
                  "x-order": 0
                },
                "details": {
                  "type": "array",
                  "items": {
                    "description": "`Any` contains an arbitrary serialized protocol buffer message along with a\nURL that describes the type of the serialized message.\n\nProtobuf library provides support to pack/unpack Any values in the form\nof utility functions or additional generated methods of the Any type.\n\nExample 1: Pack and unpack a message in C++.\n\n    Foo foo = ...;\n    Any any;\n    any.PackFrom(foo);\n    ...\n    if (any.UnpackTo(\u0026foo)) {\n      ...\n    }\n\nExample 2: Pack and unpack a message in Java.\n\n    Foo foo = ...;\n    Any any = Any.pack(foo);\n    ...\n    if (any.is(Foo.class)) {\n      foo = any.unpack(Foo.class);\n    }\n    // or ...\n    if (any.isSameTypeAs(Foo.getDefaultInstance())) {\n      foo = any.unpack(Foo.getDefaultInstance());\n    }\n\nExample 3: Pack and unpack a message in Python.\n\n    foo = Foo(...)\n    any = Any()\n    any.Pack(foo)\n    ...\n    if any.Is(Foo.DESCRIPTOR):\n      any.Unpack(foo)\n      ...\n\nExample 4: Pack and unpack a message in Go\n\n     foo := \u0026pb.Foo{...}\n     any, err := anypb.New(foo)\n     if err != nil {\n       ...\n     }\n     ...\n     foo := \u0026pb.Foo{}\n     if err := any.UnmarshalTo(foo); err != nil {\n       ...\n     }\n\nThe pack methods provided by protobuf library will by default use\n'type.googleapis.com/full.type.name' as the type URL and the unpack\nmethods only use the fully qualified type name after the last '/'\nin the type URL, for example \"foo.bar.com/x/y.z\" will yield type\nname \"y.z\".\n\nJSON\n\nThe JSON representation of an `Any` value uses the regular\nrepresentation of the deserialized, embedded message, with an\nadditional field `@type` which contains the type URL. Example:\n\n    package google.profile;\n    message Person {\n      string first_name = 1;\n      string last_name = 2;\n    }\n\n    {\n      \"@type\": \"type.googleapis.com/google.profile.Person\",\n      \"firstName\": \u003cstring\u003e,\n      \"lastName\": \u003cstring\u003e\n    }\n\nIf the embedded message type is well-known and has a custom JSON\nrepresentation, that representation will be embedded adding a field\n`value` which holds the custom JSON in addition to the `@type`\nfield. Example (for message [google.protobuf.Duration][]):\n\n    {\n      \"@type\": \"type.googleapis.com/google.protobuf.Duration\",\n      \"value\": \"1.212s\"\n    }",
                    "type": "object",
                    "properties": {
                      "@type": {
                        "description": "A URL/resource name that uniquely identifies the type of the serialized\nprotocol buffer message. This string must contain at least\none \"/\" character. The last segment of the URL's path must represent\nthe fully qualified name of the type (as in\n`path/google.protobuf.Duration`). The name should be in a canonical form\n(e.g., leading \".\" is not accepted).\n\nIn practice, teams usually precompile into the binary all types that they\nexpect it to use in the context of Any. However, for URLs which use the\nscheme `http`, `https`, or no scheme, one can optionally set up a type\nserver that maps type URLs to message definitions as follows:\n\n* If no scheme is provided, `https` is assumed.\n* An HTTP GET on the URL must yield a [google.protobuf.Type][]\n  value in binary format, or produce an error.\n* Applications are allowed to cache lookup results based on the\n  URL, or have them precompiled into a binary to avoid any\n  lookup. Therefore, binary compatibility needs to be preserved\n  on changes to types. (Use versioned type names to manage\n  breaking changes.)\n\nNote: this functionality is not currently available in the official\nprotobuf release, and it is not used for type URLs beginning with\ntype.googleapis.com.\n\nSchemes other than `http`, `https` (or the empty scheme) might be\nused with implementation specific semantics.",
                        "type": "string",
                        "x-order": 0
                      }
                    },
                    "additionalProperties": false
                  },
                  "x-order": 2
                },
                "message": {
                  "type": "string",
                  "x-order": 1
                }
              }
            }
          }
        }
      }
    },
    "/v1/version": {
      "get": {
        "description": "Returns PMM Server versions.",
        "tags": [
          "Server"
        ],
        "summary": "Version",
        "operationId": "Version",
        "parameters": [
          {
            "type": "string",
            "description": "Dummy parameter for internal testing. Do not use.",
            "name": "dummy",
            "in": "query"
          }
        ],
        "responses": {
          "200": {
            "description": "A successful response.",
            "schema": {
              "type": "object",
              "properties": {
                "distribution_method": {
                  "description": "DistributionMethod defines PMM Server distribution method: Docker image, OVF/OVA, or AMI.",
                  "type": "string",
                  "default": "DISTRIBUTION_METHOD_INVALID",
                  "enum": [
                    "DISTRIBUTION_METHOD_INVALID",
                    "DOCKER",
                    "OVF",
                    "AMI",
                    "AZURE",
                    "DO"
                  ],
                  "x-order": 3
                },
                "managed": {
                  "description": "VersionInfo describes component version, or PMM Server as a whole.",
                  "type": "object",
                  "properties": {
                    "full_version": {
                      "description": "Full version for debugging.",
                      "type": "string",
                      "x-order": 1
                    },
                    "timestamp": {
                      "description": "Build or release date.",
                      "type": "string",
                      "format": "date-time",
                      "x-order": 2
                    },
                    "version": {
                      "description": "User-visible version.",
                      "type": "string",
                      "x-order": 0
                    }
                  },
                  "x-order": 2
                },
                "server": {
                  "description": "VersionInfo describes component version, or PMM Server as a whole.",
                  "type": "object",
                  "properties": {
                    "full_version": {
                      "description": "Full version for debugging.",
                      "type": "string",
                      "x-order": 1
                    },
                    "timestamp": {
                      "description": "Build or release date.",
                      "type": "string",
                      "format": "date-time",
                      "x-order": 2
                    },
                    "version": {
                      "description": "User-visible version.",
                      "type": "string",
                      "x-order": 0
                    }
                  },
                  "x-order": 1
                },
                "version": {
                  "description": "PMM Server version.",
                  "type": "string",
                  "x-order": 0
                }
              }
            }
          },
          "default": {
            "description": "An unexpected error response.",
            "schema": {
              "type": "object",
              "properties": {
                "code": {
                  "type": "integer",
                  "format": "int32",
                  "x-order": 0
                },
                "details": {
                  "type": "array",
                  "items": {
                    "description": "`Any` contains an arbitrary serialized protocol buffer message along with a\nURL that describes the type of the serialized message.\n\nProtobuf library provides support to pack/unpack Any values in the form\nof utility functions or additional generated methods of the Any type.\n\nExample 1: Pack and unpack a message in C++.\n\n    Foo foo = ...;\n    Any any;\n    any.PackFrom(foo);\n    ...\n    if (any.UnpackTo(\u0026foo)) {\n      ...\n    }\n\nExample 2: Pack and unpack a message in Java.\n\n    Foo foo = ...;\n    Any any = Any.pack(foo);\n    ...\n    if (any.is(Foo.class)) {\n      foo = any.unpack(Foo.class);\n    }\n    // or ...\n    if (any.isSameTypeAs(Foo.getDefaultInstance())) {\n      foo = any.unpack(Foo.getDefaultInstance());\n    }\n\nExample 3: Pack and unpack a message in Python.\n\n    foo = Foo(...)\n    any = Any()\n    any.Pack(foo)\n    ...\n    if any.Is(Foo.DESCRIPTOR):\n      any.Unpack(foo)\n      ...\n\nExample 4: Pack and unpack a message in Go\n\n     foo := \u0026pb.Foo{...}\n     any, err := anypb.New(foo)\n     if err != nil {\n       ...\n     }\n     ...\n     foo := \u0026pb.Foo{}\n     if err := any.UnmarshalTo(foo); err != nil {\n       ...\n     }\n\nThe pack methods provided by protobuf library will by default use\n'type.googleapis.com/full.type.name' as the type URL and the unpack\nmethods only use the fully qualified type name after the last '/'\nin the type URL, for example \"foo.bar.com/x/y.z\" will yield type\nname \"y.z\".\n\nJSON\n\nThe JSON representation of an `Any` value uses the regular\nrepresentation of the deserialized, embedded message, with an\nadditional field `@type` which contains the type URL. Example:\n\n    package google.profile;\n    message Person {\n      string first_name = 1;\n      string last_name = 2;\n    }\n\n    {\n      \"@type\": \"type.googleapis.com/google.profile.Person\",\n      \"firstName\": \u003cstring\u003e,\n      \"lastName\": \u003cstring\u003e\n    }\n\nIf the embedded message type is well-known and has a custom JSON\nrepresentation, that representation will be embedded adding a field\n`value` which holds the custom JSON in addition to the `@type`\nfield. Example (for message [google.protobuf.Duration][]):\n\n    {\n      \"@type\": \"type.googleapis.com/google.protobuf.Duration\",\n      \"value\": \"1.212s\"\n    }",
                    "type": "object",
                    "properties": {
                      "@type": {
                        "description": "A URL/resource name that uniquely identifies the type of the serialized\nprotocol buffer message. This string must contain at least\none \"/\" character. The last segment of the URL's path must represent\nthe fully qualified name of the type (as in\n`path/google.protobuf.Duration`). The name should be in a canonical form\n(e.g., leading \".\" is not accepted).\n\nIn practice, teams usually precompile into the binary all types that they\nexpect it to use in the context of Any. However, for URLs which use the\nscheme `http`, `https`, or no scheme, one can optionally set up a type\nserver that maps type URLs to message definitions as follows:\n\n* If no scheme is provided, `https` is assumed.\n* An HTTP GET on the URL must yield a [google.protobuf.Type][]\n  value in binary format, or produce an error.\n* Applications are allowed to cache lookup results based on the\n  URL, or have them precompiled into a binary to avoid any\n  lookup. Therefore, binary compatibility needs to be preserved\n  on changes to types. (Use versioned type names to manage\n  breaking changes.)\n\nNote: this functionality is not currently available in the official\nprotobuf release, and it is not used for type URLs beginning with\ntype.googleapis.com.\n\nSchemes other than `http`, `https` (or the empty scheme) might be\nused with implementation specific semantics.",
                        "type": "string",
                        "x-order": 0
                      }
                    },
                    "additionalProperties": false
                  },
                  "x-order": 2
                },
                "message": {
                  "type": "string",
                  "x-order": 1
                }
              }
            }
          }
        }
      }
    }
  },
  "tags": [
    {
      "name": "Server"
    }
  ]
}<|MERGE_RESOLUTION|>--- conflicted
+++ resolved
@@ -172,11 +172,7 @@
                 "disable_access_control": {
                   "type": "boolean",
                   "title": "Disable Access Control",
-<<<<<<< HEAD
-                  "x-order": 26
-=======
-                  "x-order": 28
->>>>>>> bf2a099a
+                  "x-order": 24
                 },
                 "disable_alerting": {
                   "description": "Disable Alerting.",
@@ -193,14 +189,6 @@
                   "type": "boolean",
                   "x-order": 22
                 },
-<<<<<<< HEAD
-                "disable_dbaas": {
-                  "description": "Disable DBaaS.",
-                  "type": "boolean",
-                  "x-order": 24
-                },
-=======
->>>>>>> bf2a099a
                 "disable_stt": {
                   "description": "Disable Security Threat Tool.",
                   "type": "boolean",
@@ -217,11 +205,7 @@
                 "enable_access_control": {
                   "type": "boolean",
                   "title": "Enable Access Control",
-<<<<<<< HEAD
-                  "x-order": 25
-=======
-                  "x-order": 27
->>>>>>> bf2a099a
+                  "x-order": 23
                 },
                 "enable_alerting": {
                   "description": "Enable Alerting.",
@@ -238,14 +222,6 @@
                   "type": "boolean",
                   "x-order": 21
                 },
-<<<<<<< HEAD
-                "enable_dbaas": {
-                  "description": "Enable DBaaS.",
-                  "type": "boolean",
-                  "x-order": 23
-                },
-=======
->>>>>>> bf2a099a
                 "enable_stt": {
                   "description": "Enable Security Threat Tool.",
                   "type": "boolean",
@@ -365,29 +341,17 @@
                     "azurediscover_enabled": {
                       "description": "True if Azure Discover is enabled.",
                       "type": "boolean",
-<<<<<<< HEAD
-                      "x-order": 15
-=======
-                      "x-order": 16
->>>>>>> bf2a099a
+                      "x-order": 14
                     },
                     "backup_management_enabled": {
                       "description": "True if Backup Management is enabled.",
                       "type": "boolean",
-<<<<<<< HEAD
-                      "x-order": 14
-=======
+                      "x-order": 13
+                    },
+                    "connected_to_platform": {
+                      "type": "boolean",
+                      "title": "True if the PMM instance is connected to Platform",
                       "x-order": 15
->>>>>>> bf2a099a
-                    },
-                    "connected_to_platform": {
-                      "type": "boolean",
-                      "title": "True if the PMM instance is connected to Platform",
-<<<<<<< HEAD
-                      "x-order": 16
-=======
-                      "x-order": 17
->>>>>>> bf2a099a
                     },
                     "data_retention": {
                       "type": "string",
@@ -397,67 +361,12 @@
                       "description": "Default Access Control role ID for new users.",
                       "type": "integer",
                       "format": "int64",
-<<<<<<< HEAD
-                      "x-order": 19
-=======
-                      "x-order": 20
-                    },
-                    "email_alerting_settings": {
-                      "description": "EmailAlertingSettings represents email (SMTP) configuration for Alerting.",
-                      "type": "object",
-                      "properties": {
-                        "from": {
-                          "description": "SMTP From header field.",
-                          "type": "string",
-                          "x-order": 0
-                        },
-                        "hello": {
-                          "description": "Hostname to identify to the SMTP server.",
-                          "type": "string",
-                          "x-order": 2
-                        },
-                        "identity": {
-                          "description": "Auth using PLAIN.",
-                          "type": "string",
-                          "x-order": 5
-                        },
-                        "password": {
-                          "description": "Auth using LOGIN and PLAIN.",
-                          "type": "string",
-                          "x-order": 4
-                        },
-                        "require_tls": {
-                          "description": "Require TLS.",
-                          "type": "boolean",
-                          "x-order": 7
-                        },
-                        "secret": {
-                          "description": "Auth using CRAM-MD5.",
-                          "type": "string",
-                          "x-order": 6
-                        },
-                        "smarthost": {
-                          "description": "SMTP host and port.",
-                          "type": "string",
-                          "x-order": 1
-                        },
-                        "username": {
-                          "description": "Auth using CRAM-MD5, LOGIN and PLAIN.",
-                          "type": "string",
-                          "x-order": 3
-                        }
-                      },
-                      "x-order": 11
->>>>>>> bf2a099a
+                      "x-order": 18
                     },
                     "enable_access_control": {
                       "description": "True if Access Control is enabled.",
                       "type": "boolean",
-<<<<<<< HEAD
-                      "x-order": 18
-=======
-                      "x-order": 19
->>>>>>> bf2a099a
+                      "x-order": 17
                     },
                     "metrics_resolutions": {
                       "description": "MetricsResolutions represents Prometheus exporters metrics resolutions.",
@@ -489,22 +398,7 @@
                     "pmm_public_address": {
                       "description": "PMM Server public address.",
                       "type": "string",
-<<<<<<< HEAD
-=======
-                      "x-order": 13
-                    },
-                    "slack_alerting_settings": {
-                      "description": "SlackAlertingSettings represents Slack configuration for Alerting.",
-                      "type": "object",
-                      "properties": {
-                        "url": {
-                          "description": "Slack API (webhook) URL.",
-                          "type": "string",
-                          "x-order": 0
-                        }
-                      },
->>>>>>> bf2a099a
-                      "x-order": 12
+                      "x-order": 11
                     },
                     "ssh_key": {
                       "type": "string",
@@ -530,11 +424,7 @@
                           "x-order": 0
                         }
                       },
-<<<<<<< HEAD
-                      "x-order": 13
-=======
-                      "x-order": 14
->>>>>>> bf2a099a
+                      "x-order": 12
                     },
                     "stt_enabled": {
                       "description": "True if Security Threat Tool is enabled.",
@@ -552,11 +442,7 @@
                       "items": {
                         "type": "string"
                       },
-<<<<<<< HEAD
-                      "x-order": 17
-=======
-                      "x-order": 18
->>>>>>> bf2a099a
+                      "x-order": 16
                     },
                     "updates_disabled": {
                       "description": "True if updates are disabled.",
@@ -658,29 +544,17 @@
                     "azurediscover_enabled": {
                       "description": "True if Azure Discover is enabled.",
                       "type": "boolean",
-<<<<<<< HEAD
-                      "x-order": 15
-=======
-                      "x-order": 16
->>>>>>> bf2a099a
+                      "x-order": 14
                     },
                     "backup_management_enabled": {
                       "description": "True if Backup Management is enabled.",
                       "type": "boolean",
-<<<<<<< HEAD
-                      "x-order": 14
-=======
+                      "x-order": 13
+                    },
+                    "connected_to_platform": {
+                      "type": "boolean",
+                      "title": "True if the PMM instance is connected to Platform",
                       "x-order": 15
->>>>>>> bf2a099a
-                    },
-                    "connected_to_platform": {
-                      "type": "boolean",
-                      "title": "True if the PMM instance is connected to Platform",
-<<<<<<< HEAD
-                      "x-order": 16
-=======
-                      "x-order": 17
->>>>>>> bf2a099a
                     },
                     "data_retention": {
                       "type": "string",
@@ -690,67 +564,12 @@
                       "description": "Default Access Control role ID for new users.",
                       "type": "integer",
                       "format": "int64",
-<<<<<<< HEAD
-                      "x-order": 19
-=======
-                      "x-order": 20
-                    },
-                    "email_alerting_settings": {
-                      "description": "EmailAlertingSettings represents email (SMTP) configuration for Alerting.",
-                      "type": "object",
-                      "properties": {
-                        "from": {
-                          "description": "SMTP From header field.",
-                          "type": "string",
-                          "x-order": 0
-                        },
-                        "hello": {
-                          "description": "Hostname to identify to the SMTP server.",
-                          "type": "string",
-                          "x-order": 2
-                        },
-                        "identity": {
-                          "description": "Auth using PLAIN.",
-                          "type": "string",
-                          "x-order": 5
-                        },
-                        "password": {
-                          "description": "Auth using LOGIN and PLAIN.",
-                          "type": "string",
-                          "x-order": 4
-                        },
-                        "require_tls": {
-                          "description": "Require TLS.",
-                          "type": "boolean",
-                          "x-order": 7
-                        },
-                        "secret": {
-                          "description": "Auth using CRAM-MD5.",
-                          "type": "string",
-                          "x-order": 6
-                        },
-                        "smarthost": {
-                          "description": "SMTP host and port.",
-                          "type": "string",
-                          "x-order": 1
-                        },
-                        "username": {
-                          "description": "Auth using CRAM-MD5, LOGIN and PLAIN.",
-                          "type": "string",
-                          "x-order": 3
-                        }
-                      },
-                      "x-order": 11
->>>>>>> bf2a099a
+                      "x-order": 18
                     },
                     "enable_access_control": {
                       "description": "True if Access Control is enabled.",
                       "type": "boolean",
-<<<<<<< HEAD
-                      "x-order": 18
-=======
-                      "x-order": 19
->>>>>>> bf2a099a
+                      "x-order": 17
                     },
                     "metrics_resolutions": {
                       "description": "MetricsResolutions represents Prometheus exporters metrics resolutions.",
@@ -782,22 +601,7 @@
                     "pmm_public_address": {
                       "description": "PMM Server public address.",
                       "type": "string",
-<<<<<<< HEAD
-=======
-                      "x-order": 13
-                    },
-                    "slack_alerting_settings": {
-                      "description": "SlackAlertingSettings represents Slack configuration for Alerting.",
-                      "type": "object",
-                      "properties": {
-                        "url": {
-                          "description": "Slack API (webhook) URL.",
-                          "type": "string",
-                          "x-order": 0
-                        }
-                      },
->>>>>>> bf2a099a
-                      "x-order": 12
+                      "x-order": 11
                     },
                     "ssh_key": {
                       "type": "string",
@@ -823,11 +627,7 @@
                           "x-order": 0
                         }
                       },
-<<<<<<< HEAD
-                      "x-order": 13
-=======
-                      "x-order": 14
->>>>>>> bf2a099a
+                      "x-order": 12
                     },
                     "stt_enabled": {
                       "description": "True if Security Threat Tool is enabled.",
@@ -845,11 +645,7 @@
                       "items": {
                         "type": "string"
                       },
-<<<<<<< HEAD
-                      "x-order": 17
-=======
-                      "x-order": 18
->>>>>>> bf2a099a
+                      "x-order": 16
                     },
                     "updates_disabled": {
                       "description": "True if updates are disabled.",
