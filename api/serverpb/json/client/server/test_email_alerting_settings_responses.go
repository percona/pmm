--- conflicted
+++ resolved
@@ -209,12 +209,6 @@
 swagger:model TestEmailAlertingSettingsDefaultBody
 */
 type TestEmailAlertingSettingsDefaultBody struct {
-<<<<<<< HEAD
-=======
-	// error
-	Error string `json:"error,omitempty"`
->>>>>>> 81b12113
-
 	// code
 	Code int32 `json:"code,omitempty"`
 
@@ -399,8 +393,6 @@
 swagger:model TestEmailAlertingSettingsDefaultBodyDetailsItems0
 */
 type TestEmailAlertingSettingsDefaultBodyDetailsItems0 struct {
-<<<<<<< HEAD
-
 	// A URL/resource name that uniquely identifies the type of the serialized
 	// protocol buffer message. This string must contain at least
 	// one "/" character. The last segment of the URL's path must represent
@@ -429,14 +421,6 @@
 	// Schemes other than `http`, `https` (or the empty scheme) might be
 	// used with implementation specific semantics.
 	AtType string `json:"@type,omitempty"`
-=======
-	// type url
-	TypeURL string `json:"type_url,omitempty"`
-
-	// value
-	// Format: byte
-	Value strfmt.Base64 `json:"value,omitempty"`
->>>>>>> 81b12113
 }
 
 // Validate validates this test email alerting settings default body details items0
