--- conflicted
+++ resolved
@@ -339,17 +339,11 @@
     // min_time, max_time, mean_time
     // plan_mean_time
     // stddev_time
-<<<<<<< HEAD
-    // Other metrics skipped for now (empty values, codes):
-    // cmd_type, cmd_type_text, elevel, sqlcode, message, state_code, state
-    string top_queryid = 43;
-    string application_name = 44;
-    string planid = 45;
-=======
     // Other metrics skipped (empty values, codes):
-    // application_name, cmd_type_text, elevel, sqlcode, message, state_code, state
-
->>>>>>> 74da0dbf
+    // cmd_type_text, elevel, sqlcode, message, state_code, state
+    string top_queryid = 44;
+    string application_name = 45;
+    string planid = 46;
   }
   Common common = 1;
   MySQL mysql = 2;
