syntax = "proto3";

package agent;

option go_package = "api/agentpb;agentpb";

import "inventorypb/agents.proto";

// ExampleFormat is format of query example: real or query without values.
//
// Deprecated: is not used, should not be used, should be removed.
enum ExampleFormat {
  EXAMPLE_FORMAT_INVALID = 0 [deprecated = true];
  EXAMPLE = 1 [deprecated = true];
  FINGERPRINT = 2 [deprecated = true];
}

// ExampleType is a type of query example selected for this query class in given period of time.
enum ExampleType {
  EXAMPLE_TYPE_INVALID = 0;
  RANDOM = 1;
  SLOWEST = 2;
  FASTEST = 3;
  WITH_ERROR = 4;
}

// MetricsBucket is aggregated message created by pmm-agent.
// Contains information about one query selected in defined way from query class in specific period of time.
message MetricsBucket {
  // Common contains common fields for all DBs.
  message Common {
    // md5 of digest_text/fingerprint.
    string queryid = 1;
    // digest_text - query signature. Query without values.
    string fingerprint = 2;
    //
    // Dimension Group.
    //
    // MongoDB or PostgreSQL database.
    // Several databases can't be combined in a single declarative query.
    string database = 3;
    // MySQL database or PostgreSQL schema.
    // Several schemas can be combined in a single declarative query.
    string schema = 4;
    // Tables or Collections list.
    repeated string tables = 5;
    // client user name.
    string username = 6;
    // client IP or hostname.
    string client_host = 7;
    // Identifier of agent that collect and send metrics.
    string agent_id = 8;
    // Metrics source.
    inventory.AgentType agent_type = 9;
    //
    // Period and Query Example Group.
    //

    // Time when collection of bucket started.
    uint32 period_start_unix_secs = 10;
    // Duration of bucket.
    uint32 period_length_secs = 11;
    // One of query example from set found in bucket.
    string example = 12;
    // Deprecated: should not be used, should be removed.
    ExampleFormat example_format = 13 [deprecated = true];
    ExampleType example_type = 14;
    // Indicates if the query example is truncated.
    bool is_truncated = 24;
    //
    // Metrics.
    //

    // How many queries was with warnings in bucket.
    float num_queries_with_warnings = 15;
    // How many queries was with error in bucket.
    float num_queries_with_errors = 16;
    // List of errors: {code: count}.
    map<uint64, uint64> errors = 17;
    // Amount queries in this bucket.
    float num_queries = 18;
    // How many times query_time was found.
    float m_query_time_cnt = 19;
    // The statement execution time in seconds.
    float m_query_time_sum = 20;
    // Smallest value of query_time in bucket.
    float m_query_time_min = 21;
    // Biggest value of query_time in bucket.
    float m_query_time_max = 22;
    // 99 percentile of value of query_time in bucket.
    float m_query_time_p99 = 23;
  }
  // MySQL contains metrics for MySQL.
  message MySQL {
    float m_lock_time_cnt = 1;
    // The time to acquire locks in seconds.
    float m_lock_time_sum = 2;
    float m_lock_time_min = 3;
    float m_lock_time_max = 4;
    float m_lock_time_p99 = 5;
    float m_rows_sent_cnt = 6;
    // The number of rows sent to the client.
    float m_rows_sent_sum = 7;
    float m_rows_sent_min = 8;
    float m_rows_sent_max = 9;
    float m_rows_sent_p99 = 10;
    float m_rows_examined_cnt = 11;
    // Number of rows scanned - SELECT.
    float m_rows_examined_sum = 12;
    float m_rows_examined_min = 13;
    float m_rows_examined_max = 14;
    float m_rows_examined_p99 = 15;
    float m_rows_affected_cnt = 16;
    // Number of rows changed - UPDATE, DELETE, INSERT.
    float m_rows_affected_sum = 17;
    float m_rows_affected_min = 18;
    float m_rows_affected_max = 19;
    float m_rows_affected_p99 = 20;
    float m_rows_read_cnt = 21;
    // The number of rows read from tables.
    float m_rows_read_sum = 22;
    float m_rows_read_min = 23;
    float m_rows_read_max = 24;
    float m_rows_read_p99 = 25;
    float m_merge_passes_cnt = 26;
    // The number of merge passes that the sort algorithm has had to do.
    float m_merge_passes_sum = 27;
    float m_merge_passes_min = 28;
    float m_merge_passes_max = 29;
    float m_merge_passes_p99 = 30;
    float m_innodb_io_r_ops_cnt = 31;
    // Counts the number of page read operations scheduled.
    float m_innodb_io_r_ops_sum = 32;
    float m_innodb_io_r_ops_min = 33;
    float m_innodb_io_r_ops_max = 34;
    float m_innodb_io_r_ops_p99 = 35;
    float m_innodb_io_r_bytes_cnt = 36;
    // Similar to innodb_IO_r_ops, but the unit is bytes.
    float m_innodb_io_r_bytes_sum = 37;
    float m_innodb_io_r_bytes_min = 38;
    float m_innodb_io_r_bytes_max = 39;
    float m_innodb_io_r_bytes_p99 = 40;
    float m_innodb_io_r_wait_cnt = 41;
    // Shows how long (in seconds) it took InnoDB to actually read the data from storage.
    float m_innodb_io_r_wait_sum = 42;
    float m_innodb_io_r_wait_min = 43;
    float m_innodb_io_r_wait_max = 44;
    float m_innodb_io_r_wait_p99 = 45;
    float m_innodb_rec_lock_wait_cnt = 46;
    // Shows how long (in seconds) the query waited for row locks.
    float m_innodb_rec_lock_wait_sum = 47;
    float m_innodb_rec_lock_wait_min = 48;
    float m_innodb_rec_lock_wait_max = 49;
    float m_innodb_rec_lock_wait_p99 = 50;
    float m_innodb_queue_wait_cnt = 51;
    // Shows how long (in seconds) the query spent either waiting to enter the InnoDB queue or inside that queue waiting for execution.
    float m_innodb_queue_wait_sum = 52;
    float m_innodb_queue_wait_min = 53;
    float m_innodb_queue_wait_max = 54;
    float m_innodb_queue_wait_p99 = 55;
    float m_innodb_pages_distinct_cnt = 56;
    // Counts approximately the number of unique pages the query accessed.
    float m_innodb_pages_distinct_sum = 57;
    float m_innodb_pages_distinct_min = 58;
    float m_innodb_pages_distinct_max = 59;
    float m_innodb_pages_distinct_p99 = 60;
    float m_query_length_cnt = 61;
    // Shows how long the query is.
    float m_query_length_sum = 62;
    float m_query_length_min = 63;
    float m_query_length_max = 64;
    float m_query_length_p99 = 65;
    float m_bytes_sent_cnt = 66;
    // The number of bytes sent to all clients.
    float m_bytes_sent_sum = 67;
    float m_bytes_sent_min = 68;
    float m_bytes_sent_max = 69;
    float m_bytes_sent_p99 = 70;
    float m_tmp_tables_cnt = 71;
    // Number of temporary tables created on memory for the query.
    float m_tmp_tables_sum = 72;
    float m_tmp_tables_min = 73;
    float m_tmp_tables_max = 74;
    float m_tmp_tables_p99 = 75;
    float m_tmp_disk_tables_cnt = 76;
    // Number of temporary tables created on disk for the query.
    float m_tmp_disk_tables_sum = 77;
    float m_tmp_disk_tables_min = 78;
    float m_tmp_disk_tables_max = 79;
    float m_tmp_disk_tables_p99 = 80;
    float m_tmp_table_sizes_cnt = 81;
    // Total Size in bytes for all temporary tables used in the query.
    float m_tmp_table_sizes_sum = 82;
    float m_tmp_table_sizes_min = 83;
    float m_tmp_table_sizes_max = 84;
    float m_tmp_table_sizes_p99 = 85;
    //
    // Boolean metrics:
    // - *_cnt - how many times this metric was met.
    // - *_sum - how many times this metric was true.
    //
    float m_qc_hit_cnt = 86;
    // Query Cache hits.
    float m_qc_hit_sum = 87;
    float m_full_scan_cnt = 88;
    // The query performed a full table scan.
    float m_full_scan_sum = 89;
    float m_full_join_cnt = 90;
    // The query performed a full join (a join without indexes).
    float m_full_join_sum = 91;
    float m_tmp_table_cnt = 92;
    // The query created an implicit internal temporary table.
    float m_tmp_table_sum = 93;
    float m_tmp_table_on_disk_cnt = 94;
    // The querys temporary table was stored on disk.
    float m_tmp_table_on_disk_sum = 95;
    float m_filesort_cnt = 96;
    // The query used a filesort.
    float m_filesort_sum = 97;
    float m_filesort_on_disk_cnt = 98;
    // The filesort was performed on disk.
    float m_filesort_on_disk_sum = 99;
    float m_select_full_range_join_cnt = 100;
    // The number of joins that used a range search on a reference table.
    float m_select_full_range_join_sum = 101;
    float m_select_range_cnt = 102;
    // The number of joins that used ranges on the first table.
    float m_select_range_sum = 103;
    float m_select_range_check_cnt = 104;
    // The number of joins without keys that check for key usage after each row.
    float m_select_range_check_sum = 105;
    float m_sort_range_cnt = 106;
    // The number of sorts that were done using ranges.
    float m_sort_range_sum = 107;
    float m_sort_rows_cnt = 108;
    // The number of sorted rows.
    float m_sort_rows_sum = 109;
    float m_sort_scan_cnt = 110;
    // The number of sorts that were done by scanning the table.
    float m_sort_scan_sum = 111;
    float m_no_index_used_cnt = 112;
    // The number of queries without index.
    float m_no_index_used_sum = 113;
    float m_no_good_index_used_cnt = 114;
    // The number of queries without good index.
    float m_no_good_index_used_sum = 115;
  }
  // MongoDB contains metrics for Mongo DB.
  message MongoDB {
    float m_docs_returned_cnt = 1;
    // The number of returned documents.
    float m_docs_returned_sum = 2;
    float m_docs_returned_min = 3;
    float m_docs_returned_max = 4;
    float m_docs_returned_p99 = 5;
    float m_response_length_cnt = 6;
    // The response length of the query result in bytes.
    float m_response_length_sum = 7;
    float m_response_length_min = 8;
    float m_response_length_max = 9;
    float m_response_length_p99 = 10;
    float m_docs_scanned_cnt = 11;
    // The number of scanned documents.
    float m_docs_scanned_sum = 12;
    float m_docs_scanned_min = 13;
    float m_docs_scanned_max = 14;
    float m_docs_scanned_p99 = 15;
  }
  // PostgreSQL contains metrics for PostgreSQL.
  message PostgreSQL {
    float m_rows_cnt = 1;
    // The number of rows sent to the client.
    float m_rows_sum = 2;
    float m_shared_blks_hit_cnt = 3;
    // Total number of shared block cache hits by the statement.
    float m_shared_blks_hit_sum = 4;
    float m_shared_blks_read_cnt = 5;
    // Total number of shared blocks read by the statement.
    float m_shared_blks_read_sum = 6;
    float m_shared_blks_dirtied_cnt = 7;
    // Total number of shared blocks dirtied by the statement.
    float m_shared_blks_dirtied_sum = 8;
    float m_shared_blks_written_cnt = 9;
    // Total number of shared blocks written by the statement.
    float m_shared_blks_written_sum = 10;
    float m_local_blks_hit_cnt = 11;
    // Total number of local block cache hits by the statement.
    float m_local_blks_hit_sum = 12;
    float m_local_blks_read_cnt = 13;
    // Total number of local blocks read by the statement.
    float m_local_blks_read_sum = 14;
    float m_local_blks_dirtied_cnt = 15;
    // Total number of local blocks dirtied by the statement.
    float m_local_blks_dirtied_sum = 16;
    float m_local_blks_written_cnt = 17;
    // Total number of local blocks written by the statement.
    float m_local_blks_written_sum = 18;
    float m_temp_blks_read_cnt = 19;
    // Total number of temp blocks read by the statement.
    float m_temp_blks_read_sum = 20;
    float m_temp_blks_written_cnt = 21;
    // Total number of temp blocks written by the statement.
    float m_temp_blks_written_sum = 22;
    float m_blk_read_time_cnt = 23;
    // Total time the statement spent reading blocks, in milliseconds (if track_io_timing is enabled, otherwise zero).
    float m_blk_read_time_sum = 24;
    float m_blk_write_time_cnt = 25;
    // Total time the statement spent writing blocks, in milliseconds (if track_io_timing is enabled, otherwise zero).
    float m_blk_write_time_sum = 26;
    float m_cpu_user_time_cnt = 27;
    // Total time user spent in query.
    float m_cpu_user_time_sum = 28;
    float m_cpu_sys_time_cnt = 29;
    // Total time system spent in query.
    float m_cpu_sys_time_sum = 30;
    // Type of SQL command.
    string cmd_type = 43;
    //
    // pg_stat_monitor 0.9 metrics
    //
    // Total number of planned calls.
    float m_plans_calls_sum = 31;
    float m_plans_calls_cnt = 32;
    // Total number of WAL (Write-ahead logging) records.
    float m_wal_records_sum = 33;
    float m_wal_records_cnt = 34;
    // Total number of FPI (full page images) in WAL (Write-ahead logging) records.
    float m_wal_fpi_sum = 35;
    float m_wal_fpi_cnt = 36;
    // Total bytes of WAL (Write-ahead logging) records.
    float m_wal_bytes_sum = 37;
    float m_wal_bytes_cnt = 38;
    // Sum, count, min, max of plan time.
    float m_plan_time_sum = 39;
    float m_plan_time_cnt = 40;
    float m_plan_time_min = 41;
    float m_plan_time_max = 42;
    // Metrics skipped due to different bucket_time in pg_stat_monitor (1min in PMM, 5min in pg_stat_monitor):
    // min_time, max_time, mean_time
    // plan_mean_time
    // stddev_time
<<<<<<< HEAD
    // Other metrics skipped for now (empty values, codes):
    // cmd_type, cmd_type_text, elevel, sqlcode, message, state_code, state
    string top_queryid = 43;
    string top_query = 46;
    string application_name = 44;
    string planid = 45;
    string query_plan = 47;
=======
    // Other metrics skipped (empty values, codes):
    // cmd_type_text, elevel, sqlcode, message, state_code, state
    string top_queryid = 44;
    string top_query = 47;
    string application_name = 45;
    string planid = 46;
>>>>>>> b9ad5c59
  }
  Common common = 1;
  MySQL mysql = 2;
  MongoDB mongodb = 3;
  PostgreSQL postgresql = 4;
}<|MERGE_RESOLUTION|>--- conflicted
+++ resolved
@@ -339,7 +339,12 @@
     // min_time, max_time, mean_time
     // plan_mean_time
     // stddev_time
-<<<<<<< HEAD
+    // Other metrics skipped (empty values, codes):
+    // cmd_type_text, elevel, sqlcode, message, state_code, state
+    string top_queryid = 44;
+    string top_query = 47;
+    string application_name = 45;
+    string planid = 46;
     // Other metrics skipped for now (empty values, codes):
     // cmd_type, cmd_type_text, elevel, sqlcode, message, state_code, state
     string top_queryid = 43;
@@ -347,14 +352,6 @@
     string application_name = 44;
     string planid = 45;
     string query_plan = 47;
-=======
-    // Other metrics skipped (empty values, codes):
-    // cmd_type_text, elevel, sqlcode, message, state_code, state
-    string top_queryid = 44;
-    string top_query = 47;
-    string application_name = 45;
-    string planid = 46;
->>>>>>> b9ad5c59
   }
   Common common = 1;
   MySQL mysql = 2;
