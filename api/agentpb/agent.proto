syntax = "proto3";

package agent;

import "agentpb/collector.proto";
import "google/protobuf/duration.proto";
import "google/protobuf/timestamp.proto";
import "google/rpc/status.proto";
import "inventorypb/agent_status.proto";
import "inventorypb/agents.proto";
import "inventorypb/services.proto";
import "managementpb/backup/common.proto";

option go_package = "api/agentpb;agentpb";

// TextFiles contains files which can be used to connect to DB (certificates, keys and etc).
message TextFiles {
  // files contains files which can be used to connect to DB (certificates, keys and etc).
  map<string, string> files = 1;
  // template_left_delim is used to replace placeholders in templates (DSN and etc.) with paths to files.
  string template_left_delim = 2;
  // template_right_delim is used to replace placeholders in templates (DSN and etc.) with paths to files.
  string template_right_delim = 3;
}

// Ping is a AgentMessage/ServerMessage for checking connectivity, latency and clock drift.
message Ping {}

// Pong is an AgentMessage/ServerMessage with current time for measuring clock drift.
message Pong {
  google.protobuf.Timestamp current_time = 1;
}

// QANCollectRequest is an AgentMessage for sending QAN data for qan-api.
message QANCollectRequest {
  repeated MetricsBucket metrics_bucket = 1;
}

// QANCollectResponse is a ServerMessage for QAN data acceptance.
message QANCollectResponse {}

// StateChangedRequest is an AgentMessage describing actual agent status.
message StateChangedRequest {
  string agent_id = 1;
  inventory.AgentStatus status = 2;
  uint32 listen_port = 3;
  string process_exec_path = 4;
  string version = 5;
}

// StateChangedResponse is a ServerMessage for StateChangedRequest acceptance.
message StateChangedResponse {}

// SetStateRequest is a ServerMessage asking pmm-agent to run agents according to desired state.
message SetStateRequest {
  // AgentProcess describes desired configuration of a single agent process started by pmm-agent.
  message AgentProcess {
    inventory.AgentType type = 1;
    string template_left_delim = 2;
    string template_right_delim = 3;
    repeated string args = 4;
    repeated string env = 5;
    map<string, string> text_files = 6;
    repeated string redact_words = 7;
  }
  map<string, AgentProcess> agent_processes = 1;
  // BuiltinAgent describes desired configuration of a single built-in agent for pmm-agent.
  message BuiltinAgent {
    inventory.AgentType type = 1;
    string dsn = 2;
    // Limit query length in QAN (default: server-defined; -1: no limit).
    int32 max_query_length = 8;
    // Disables query examples for QAN Agents if true.
    bool disable_query_examples = 3;
    // Instructs QAN Agents to rotate query log file or table at this size if > 0.
    int64 max_query_log_size = 4;
    // Contains files and their contents which can be used in DSN.
    TextFiles text_files = 5;
    // TLS in enabled if true.
    bool tls = 6;
    // TLS certificate wont be verified.
    bool tls_skip_verify = 7;
  }
  map<string, BuiltinAgent> builtin_agents = 2;
}

// SetStateResponse is an AgentMessage for SetStateRequest acceptance.
message SetStateResponse {
  // TODO https://jira.percona.com/browse/PMM-4691
}

// MysqlExplainOutputFormat output formats supported by MySQL Explain action.
enum MysqlExplainOutputFormat {
  MYSQL_EXPLAIN_OUTPUT_FORMAT_INVALID = 0;
  // EXPLAIN FORMAT=TRADITIONAL, returns result as text
  MYSQL_EXPLAIN_OUTPUT_FORMAT_DEFAULT = 1;
  // EXPLAIN FORMAT=JSON
  MYSQL_EXPLAIN_OUTPUT_FORMAT_JSON = 2;
  // EXPLAIN FORMAT=TRADITIONAL, returns result as JSON
  MYSQL_EXPLAIN_OUTPUT_FORMAT_TRADITIONAL_JSON = 3;
}

// QueryActionValue represents a single value used in query Actions.
message QueryActionValue {
  oneof kind {
    bool nil = 1;
    bool bool = 2;
    int64 int64 = 3;
    uint64 uint64 = 4;
    double double = 5;
    bytes bytes = 6;
    //
    // 7 is reserved for string if/when we need it.
    // See https://jira.percona.com/browse/SAAS-107.
    //

    google.protobuf.Timestamp timestamp = 8;
    QueryActionSlice slice = 10;
    QueryActionMap map = 11;
    QueryActionBinary binary = 12;
  }
}

// QueryActionSlice represents a slice of values used in query Actions.
message QueryActionSlice {
  repeated QueryActionValue slice = 1;
}

// QueryActionMap represents a map of values used in query Actions.
message QueryActionMap {
  map<string, QueryActionValue> map = 1;
}

// QueryActionBinary represents primitive.Binary used in query Actions.
message QueryActionBinary {
  int32 subtype = 1;
  bytes bytes = 2;
}

// QueryActionResult represents query Action result.
message QueryActionResult {
  // SQL result column names.
  repeated string columns = 1;
  // SQL result data rows.
  repeated QueryActionSlice rows = 2;
  // MongoDB documents.
  repeated QueryActionMap docs = 3;
}

// StartActionRequest is a ServerMessage asking pmm-agent to start action.
message StartActionRequest {
  // MySQLExplainParams describes MySQL EXPLAIN action parameters.
  message MySQLExplainParams {
    // DSN for the service. May contain connection (dial) timeout.
    string dsn = 1;
    string query = 2;
    repeated string values = 6;
    MysqlExplainOutputFormat output_format = 3;
    // Contains files and their contents which can be used in DSN.
    TextFiles tls_files = 4;
    // TLS certificate wont be verified.
    bool tls_skip_verify = 5;
  }
  // MySQLShowCreateTableParams describes MySQL SHOW CREATE TABLE action parameters.
  message MySQLShowCreateTableParams {
    // DSN for the service. May contain connection (dial) timeout.
    string dsn = 1;
    string table = 2;
    // Contains files and their contents which can be used in DSN.
    TextFiles tls_files = 3;
    // TLS certificate wont be verified.
    bool tls_skip_verify = 4;
  }
  // MySQLShowTableStatusParams describes MySQL SHOW TABLE STATUS action parameters.
  message MySQLShowTableStatusParams {
    // DSN for the service. May contain connection (dial) timeout.
    string dsn = 1;
    string table = 2;
    // Contains files and their contents which can be used in DSN.
    TextFiles tls_files = 3;
    // TLS certificate wont be verified.
    bool tls_skip_verify = 4;
  }
  // MySQLShowIndexParams describes MySQL SHOW INDEX action parameters.
  message MySQLShowIndexParams {
    // DSN for the service. May contain connection (dial) timeout.
    string dsn = 1;
    string table = 2;
    // Contains files and their contents which can be used in DSN.
    TextFiles tls_files = 3;
    // TLS certificate wont be verified.
    bool tls_skip_verify = 4;
  }
  // PostgreSQLShowCreateTableParams describes PostgreSQL SHOW CREATE TABLE action parameters.
  message PostgreSQLShowCreateTableParams {
    // DSN for the service. May contain connection (dial) timeout.
    string dsn = 1;
    string table = 2;
    // Contains files and their contents which can be used in DSN.
    TextFiles tls_files = 3;
    // TLS certificate wont be verified.
    bool tls_skip_verify = 4;
  }
  // PostgreSQLShowIndexParams describes PostgreSQL SHOW INDEX action parameters.
  message PostgreSQLShowIndexParams {
    // DSN for the service. May contain connection (dial) timeout.
    string dsn = 1;
    string table = 2;
    // Contains files and their contents which can be used in DSN.
    TextFiles tls_files = 3;
    // TLS certificate wont be verified.
    bool tls_skip_verify = 4;
  }
  // MongoDBExplainParams describes MongoDB EXPLAIN action parameters.
  message MongoDBExplainParams {
    // DSN for the service. May contain connection (dial) timeout.
    // May contain placeholders for file paths in DSN.
    string dsn = 1;
    string query = 2;
    // Contains files and their contents which can be used in DSN.
    TextFiles text_files = 3;
  }
  // PTSummaryParams describes parameters for PT summary.
  message PTSummaryParams {}

  // PTPgSummaryParams describes parameters for PT PG summary.
  message PTPgSummaryParams {
    string host = 1;
    uint32 port = 2;
    string username = 3;
    string password = 4;
  }
  // PTMongoDBSummaryParams describes parameters for PT MongoDB summary.
  message PTMongoDBSummaryParams {
    string host = 1;
    uint32 port = 2;
    string username = 3;
    string password = 4;
  }
  // PTMySQLSummaryParams describes parameters for PT MySQL summary.
  message PTMySQLSummaryParams {
    string host = 1;
    uint32 port = 2;
    string socket = 3;
    string username = 4;
    string password = 5;
  }
  // MySQLQueryShowParams describes MySQL SHOW query action parameters.
  message MySQLQueryShowParams {
    // DSN for the service. May contain connection (dial) timeout.
    string dsn = 1;
    // Query suffix (without leading SHOW).
    string query = 2;
    // Contains files and their contents which can be used in DSN.
    TextFiles tls_files = 3;
    // TLS certificate wont be verified.
    bool tls_skip_verify = 4;
  }
  // MySQLQuerySelectParams describes MySQL SELECT query action parameters.
  message MySQLQuerySelectParams {
    // DSN for the service. May contain connection (dial) timeout.
    string dsn = 1;
    // Query suffix (without leading SELECT).
    string query = 2;
    // Contains files and their contents which can be used in DSN.
    TextFiles tls_files = 3;
    // TLS certificate wont be verified.
    bool tls_skip_verify = 4;
  }
  // PostgreSQLQueryShowParams describes PostgreSQL SHOW query action parameters.
  message PostgreSQLQueryShowParams {
    // DSN for the service. May contain connection (dial) timeout.
    string dsn = 1;
    // Contains files and their contents which can be used in DSN.
    TextFiles tls_files = 2;
    // TLS certificate wont be verified.
    bool tls_skip_verify = 3;
  }
  // PostgreSQLQuerySelectParams describes PostgreSQL SELECT query action parameters.
  message PostgreSQLQuerySelectParams {
    // DSN for the service. May contain connection (dial) timeout.
    string dsn = 1;
    // Query suffix (without leading SELECT).
    string query = 2;
    // Contains files and their contents which can be used in DSN.
    TextFiles tls_files = 3;
    // TLS certificate wont be verified.
    bool tls_skip_verify = 4;
  }
  // MongoDBQueryGetParameterParams describes MongoDB getParameter query action parameters.
  message MongoDBQueryGetParameterParams {
    // DSN for the service. May contain connection (dial) timeout.
    // May contain placeholders for file paths in DSN.
    string dsn = 1;
    // Contains files and their contents which can be used in DSN.
    TextFiles text_files = 2;
  }
  // MongoDBQueryBuildInfoParams describes MongoDB buildInfo query action parameters.
  message MongoDBQueryBuildInfoParams {
    // DSN for the service. May contain connection (dial) timeout.
    // May contain placeholders for file paths in DSN.
    string dsn = 1;
    // Contains files and their contents which can be used in DSN.
    TextFiles text_files = 2;
  }
  // MongoDBQueryGetCmdLineOptsParams describes MongoDB getCmdLineOpts query action parameters.
  message MongoDBQueryGetCmdLineOptsParams {
    // DSN for the service. May contain connection (dial) timeout.
    // May contain placeholders for file paths in DSN.
    string dsn = 1;
    // Contains files and their contents which can be used in DSN.
    TextFiles text_files = 2;
  }
  // MongoDBQueryReplSetGetStatusParams describes MongoDB replSetGetStatus query action parameters.
  message MongoDBQueryReplSetGetStatusParams {
    // DSN for the service. May contain connection (dial) timeout.
    // May contain placeholders for file paths in DSN.
    string dsn = 1;
    // Contains files and their contents which can be used in DSN.
    TextFiles text_files = 2;
  }
  // MongoDBQueryGetDiagnosticDataParams describes MongoDB getDiagnosticData query action parameters.
  message MongoDBQueryGetDiagnosticDataParams {
    // DSN for the service. May contain connection (dial) timeout.
    // May contain placeholders for file paths in DSN.
    string dsn = 1;
    // Contains files and their contents which can be used in DSN.
    TextFiles text_files = 2;
  }

  // RestartSystemServiceParams describes an action request to restart a systemctl service on a node.
  message RestartSystemServiceParams {
    // SystemService is a systemctl service that can be restarted from PMM server
    enum SystemService {
      SYSTEM_SERVICE_INVALID = 0;
      MONGOD = 1;
      PBM_AGENT = 2;
    }
    SystemService system_service = 1;
  }
  string action_id = 1;
  oneof params {
    MySQLExplainParams mysql_explain_params = 2;
    MySQLShowCreateTableParams mysql_show_create_table_params = 3;
    MySQLShowTableStatusParams mysql_show_table_status_params = 4;
    MySQLShowIndexParams mysql_show_index_params = 5;
    PostgreSQLShowCreateTableParams postgresql_show_create_table_params = 6;
    PostgreSQLShowIndexParams postgresql_show_index_params = 7;
    MongoDBExplainParams mongodb_explain_params = 8;
    PTSummaryParams pt_summary_params = 10;
    PTPgSummaryParams pt_pg_summary_params = 12;
    PTMongoDBSummaryParams pt_mongodb_summary_params = 13;
    PTMySQLSummaryParams pt_mysql_summary_params = 11;
    MySQLQueryShowParams mysql_query_show_params = 50;
    MySQLQuerySelectParams mysql_query_select_params = 51;
    PostgreSQLQueryShowParams postgresql_query_show_params = 52;
    PostgreSQLQuerySelectParams postgresql_query_select_params = 53;
    MongoDBQueryGetParameterParams mongodb_query_getparameter_params = 54;
    MongoDBQueryBuildInfoParams mongodb_query_buildinfo_params = 55;
    MongoDBQueryGetCmdLineOptsParams mongodb_query_getcmdlineopts_params = 56;
    MongoDBQueryReplSetGetStatusParams mongodb_query_replsetgetstatus_params = 57;
    MongoDBQueryGetDiagnosticDataParams mongodb_query_getdiagnosticdata_params = 58;
    RestartSystemServiceParams restart_sys_service_params = 59;
  }
  // Timeout for the whole action. If zero or absent, pmm-agent will pick one itself.
  google.protobuf.Duration timeout = 9;
}

// StartActionResponse is an AgentMessage for StartActionRequest acceptance.
message StartActionResponse {}

// StopActionRequest is a ServerMessage asking pmm-agent to stop action.
message StopActionRequest {
  string action_id = 1;
}

// StopActionResponse is an AgentMessage for StopActionRequest acceptance.
message StopActionResponse {}

// ActionResultRequest is an AgentMessage containing action run status and new chunk of output.
message ActionResultRequest {
  // Unique action ID.
  string action_id = 1;
  // New chunk of action output.
  bytes output = 3;
  // True if action is finished.
  bool done = 4;
  // Error message if action failed.
  string error = 5;
}

// ActionResultResponse is an ServerMessage for ActionResultRequest acceptance.
message ActionResultResponse {}

// PBMSwitchPITRRequest is a ServerMessage asking pmm-agent to switch PITR pbm feature.
message PBMSwitchPITRRequest {
  // DSN for the MongoDB service. May contain connection (dial) timeout.
  // May contain placeholders for file paths in DSN.
  string dsn = 1;
  // Contains files and their contents which can be used in DSN.
  TextFiles text_files = 2;
  // Specifies if PITR should be enabled or disabled.
  bool enabled = 3;
}

// PBMSwitchPITRResponse is an AgentMessage for PBMSwitchPITRRequest success result.
message PBMSwitchPITRResponse {
  // Error message.
  string error = 1;
}

// AgentLogsRequest is an ServerMessage asking logs by Agent ID.
message AgentLogsRequest {
  string agent_id = 1;
  uint32 limit = 2;
}

// AgentLogsResponse is an AgentMessage containing logs by Agent ID.
message AgentLogsResponse {
  repeated string logs = 1;
  uint32 agent_config_log_lines_count = 2;
}

// CheckConnectionRequest is a ServerMessage asking pmm-agent to check connection with Service.
message CheckConnectionRequest {
  // Service type.
  inventory.ServiceType type = 1;
  // DSN for the service. May contain connection (dial) timeout.
  string dsn = 2;
  // Timeout for the whole request.
  google.protobuf.Duration timeout = 3;
  // Contains files and their contents which can be used in DSN.
  TextFiles text_files = 4;
  // TLS certificate wont be verified.
  bool tls_skip_verify = 5;
}

// CheckConnectionResponse is an AgentMessage containing a result of connection check.
message CheckConnectionResponse {
  // Stats contains various Service statistics.
  message Stats {
    // A number of tables, 0 if unknown.
    int32 table_count = 1;
  }
  // Error message if connection check failed.
  string error = 1;
  Stats stats = 2;
}

// JobStatusRequest is a ServerMessage asking pmm-agent for job status.
message JobStatusRequest {
  string job_id = 1;
}

// JobStatusResponse is an AgentMessage containing job status.
message JobStatusResponse {
  bool alive = 1;
}

// S3LocationConfig represents S3 bucket configuration.
message S3LocationConfig {
  string endpoint = 1;
  string access_key = 2;
  string secret_key = 3;
  string bucket_name = 4;
  string bucket_region = 5;
}

// FilesystemLocationConfig represents path for storing backup artifacts locally.
message FilesystemLocationConfig {
  string path = 1;
}

// StartJobRequest is a ServerMessage asking pmm-agent to start job.
message StartJobRequest {
  // MySQLBackup is job for backup MySQL service.
  message MySQLBackup {
    // Reserved to implement mysql backup storing in local filesystem.
    reserved 11;
    reserved "filesystem_config";

    // Database user;
    string user = 1;
    // Database password.
    string password = 2;
    // Database address. Can't be specified with socket.
    string address = 3;
    // Database port. Can't be specified with socket.
    int32 port = 4;
    // Database unix socket. Can't be specified with address/port.
    string socket = 5;
    // Backup name.
    string name = 6;
    // Backup target location.
    oneof location_config {
      S3LocationConfig s3_config = 10;
    }
    // Folder to store artifact on a storage.
    string folder = 12;
  }
  // MySQLRestoreBackup is job for MySQL restore backup service.
  message MySQLRestoreBackup {
    // Reserved to implement mysql backup storing in local filesystem.
    reserved 11;
    reserved "filesystem_config";

    // Service identifier where the backup should be restored.
    string service_id = 1;
    // Backup name.
    string name = 2;
    // Where backup is stored.
    oneof location_config {
      S3LocationConfig s3_config = 10;
    }
    // Folder to store artifact on a storage.
    string folder = 12;
  }
  // MongoDBBackup is job for backup MongoDB service.
  message MongoDBBackup {
    // Database user;
    string user = 1;
    // Database password.
    string password = 2;
    // Database address. Can't be specified with socket.
    string address = 3;
    // Database port. Can't be specified with socket.
    int32 port = 4;
    // Database unix socket. Can't be specified with address/port.
    string socket = 5;
    // Backup name.
    string name = 6;
    // Enable Point-in-Time recovery feature.
    bool enable_pitr = 7;
    // Backup data model (physical or logical).
    backup.v1.DataModel data_model = 8;
    // Backup target location.
    oneof location_config {
      S3LocationConfig s3_config = 10;
      FilesystemLocationConfig filesystem_config = 11;
    }
    // Folder to store artifact on a storage.
    string folder = 12;
  }
  // MongoDBRestoreBackup is job for MongoDB restore backup service.
  message MongoDBRestoreBackup {
    // Database user;
    string user = 1;
    // Database password.
    string password = 2;
    // Database address. Can't be specified with socket.
    string address = 3;
    // Database port. Can't be specified with socket.
    int32 port = 4;
    // Database unix socket. Can't be specified with address/port.
    string socket = 5;
    // Backup name.
    string name = 6;
    // Point-in-Time recovery timestamp.
    google.protobuf.Timestamp pitr_timestamp = 7;
    // Where backup is stored.
    oneof location_config {
      S3LocationConfig s3_config = 10;
      FilesystemLocationConfig filesystem_config = 11;
    }
    // Folder to store artifact on a storage.
    string folder = 12;
    // Extra data for backup tool.
    backup.v1.PbmMetadata pbm_metadata = 13;
  }

  string job_id = 1;
  // Timeout for the job.
  google.protobuf.Duration timeout = 2;
  oneof job {
    MySQLBackup mysql_backup = 11;
    MySQLRestoreBackup mysql_restore_backup = 12;
    MongoDBBackup mongodb_backup = 13;
    MongoDBRestoreBackup mongodb_restore_backup = 14;
  }
}

// StartJobResponse is an AgentMessage for StartJobRequest acceptance.
message StartJobResponse {
  string error = 1;
}

// StopJobRequest is a ServerMessage asking pmm-agent to stop job.
message StopJobRequest {
  string job_id = 1;
}

// StopJobResponse is an AgentMessage for StopJobRequest acceptance.
message StopJobResponse {}

// JobResult represents job result.
message JobResult {
  // Error contains job error message.
  message Error {
    string message = 1;
  }
  // MongoDBBackup contains result for MongoDB backup job.
  message MongoDBBackup {
<<<<<<< HEAD
    // Contains additional data describing artifact.
    backup.v1.Metadata metadata = 1;
=======
    bool is_sharded_cluster = 1;
>>>>>>> e7af40aa
  }

  // MySQLBackup contains result for MySQL backup job.
  message MySQLBackup {
    // Contains additional data describing artifact.
    backup.v1.Metadata metadata = 1;
  }

  // MySQLRestoreBackup contains result for MySQL restore backup job.
  message MySQLRestoreBackup {}

  // MongoDBRestoreBackup contains result for MongoDB restore backup job.
  message MongoDBRestoreBackup {}

  string job_id = 1;
  google.protobuf.Timestamp timestamp = 2;
  oneof result {
    Error error = 10;
    MySQLBackup mysql_backup = 12;
    MySQLRestoreBackup mysql_restore_backup = 13;
    MongoDBBackup mongodb_backup = 14;
    MongoDBRestoreBackup mongodb_restore_backup = 15;
  }
}

// JobProgress represents job progress messages like percentage of completion, status updates, etc.
message JobProgress {
  // MySQLBackup contains backup job status update.
  message MySQLBackup {}

  // MySQLRestoreBackup contains restore backup job status update.
  message MySQLRestoreBackup {}

  // Logs contains generic logs from job.
  message Logs {
    uint32 chunk_id = 1;
    string data = 2;
    bool done = 3;
  }
  string job_id = 1;
  google.protobuf.Timestamp timestamp = 2;
  oneof result {
    MySQLBackup mysql_backup = 11;
    MySQLRestoreBackup mysql_restore_backup = 12;
    Logs logs = 20;
  }
}

// GetVersionsRequest represents a request for version retrieving of different software.
message GetVersionsRequest {
  // MySQLd is used for mysqld binary version retrieving using `mysqld --version`.
  message MySQLd {}

  // Xtrabackup is used for xtrabackup binary version retrieving.
  message Xtrabackup {}

  // Xbcloud is used for xbcloud binary version retrieving.
  message Xbcloud {}

  // Qpress is used for qpress binary version retrieving.
  message Qpress {}

  // MongoDB is used for mongod binary version retrieving.
  message MongoDB {}

  // PBM is used for pbm (Percona Backup for MongoDB) binary version retrieving.
  message PBM {}

  // Software is used to select software for which retrieve version.
  message Software {
    oneof software {
      MySQLd mysqld = 1;
      Xtrabackup xtrabackup = 2;
      Xbcloud xbcloud = 3;
      Qpress qpress = 4;
      MongoDB mongod = 5;
      PBM pbm = 6;
    }
  }
  repeated Software softwares = 1;
}

// GetVersionsResponse represents a response containing versions of software in the same order as in the request.
message GetVersionsResponse {
  // Version contains the version field of the requested software and
  // the error field which is set in case of version retrieving error.
  message Version {
    string version = 1;
    string error = 2;
  }
  repeated Version versions = 1;
}

message AgentMessage {
  // TODO https://jira.percona.com/browse/PMM-3449

  uint32 id = 1;
  // The responder sets the status field in two situations:
  // 1. When it received a request with the payload field not set.
  //    That means that responded is older than the requester, and doesn't know about newer payload types.
  //    Status code UNIMPLEMENTED (12) is reserved for that case.
  // 2. When the payload is set, but the request can't be performed due to some error.
  google.rpc.Status status = 2047;
  oneof payload {
    // requests from agent
    Ping ping = 2;
    StateChangedRequest state_changed = 3;
    QANCollectRequest qan_collect = 4;
    ActionResultRequest action_result = 5;
    JobResult job_result = 16;
    JobProgress job_progress = 17;
    // responses from agent
    Pong pong = 8;
    SetStateResponse set_state = 9;
    StartActionResponse start_action = 10;
    StopActionResponse stop_action = 11;
    CheckConnectionResponse check_connection = 12;
    StartJobResponse start_job = 13;
    StopJobResponse stop_job = 14;
    JobStatusResponse job_status = 15;
    GetVersionsResponse get_versions = 18;
    PBMSwitchPITRResponse pbm_switch_pitr = 19;
    AgentLogsResponse agent_logs = 21;
  }
}

message ServerMessage {
  // TODO https://jira.percona.com/browse/PMM-3449

  uint32 id = 1;
  // The responder sets the status field in two situations:
  // 1. When it received a request with the payload field not set.
  //    That means that responded is older than the requester, and doesn't know about newer payload types.
  //    Status code UNIMPLEMENTED (12) is reserved for that case.
  // 2. When the payload is set, but the request can't be performed due to some error.
  google.rpc.Status status = 2047;
  oneof payload {
    // responses from server
    Pong pong = 2;
    StateChangedResponse state_changed = 3;
    QANCollectResponse qan_collect = 4;
    ActionResultResponse action_result = 5;
    // requests from server
    Ping ping = 8;
    SetStateRequest set_state = 9;
    StartActionRequest start_action = 10;
    StopActionRequest stop_action = 11;
    CheckConnectionRequest check_connection = 12;
    StartJobRequest start_job = 13;
    StopJobRequest stop_job = 14;
    JobStatusRequest job_status = 15;
    GetVersionsRequest get_versions = 16;
    PBMSwitchPITRRequest pbm_switch_pitr = 17;
    AgentLogsRequest agent_logs = 19;
  }
}

// Agent service provides private methods for pmm-agent <-> pmm-managed interactions.
service Agent {
  // Connect establishes two-way communication channel between pmm-agent and pmm-managed.
  rpc Connect(stream AgentMessage) returns (stream ServerMessage);
}<|MERGE_RESOLUTION|>--- conflicted
+++ resolved
@@ -600,12 +600,9 @@
   }
   // MongoDBBackup contains result for MongoDB backup job.
   message MongoDBBackup {
-<<<<<<< HEAD
+    bool is_sharded_cluster = 1;
     // Contains additional data describing artifact.
-    backup.v1.Metadata metadata = 1;
-=======
-    bool is_sharded_cluster = 1;
->>>>>>> e7af40aa
+    backup.v1.Metadata metadata = 2;
   }
 
   // MySQLBackup contains result for MySQL backup job.
