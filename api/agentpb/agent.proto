syntax = "proto3";

package agent;

option go_package = "api/agentpb;agentpb";

import "agentpb/collector.proto";
import "google/protobuf/duration.proto";
import "google/protobuf/timestamp.proto";
import "google/rpc/status.proto";
import "inventorypb/agent_status.proto";
import "inventorypb/agents.proto";
import "inventorypb/services.proto";

// TextFiles contains files which can be used to connect to DB (certificates, keys and etc).
message TextFiles {
  // files contains files which can be used to connect to DB (certificates, keys and etc).
  map<string, string> files = 1;
  // template_left_delim is used to replace placeholders in templates (DSN and etc.) with paths to files.
  string template_left_delim = 2;
  // template_right_delim is used to replace placeholders in templates (DSN and etc.) with paths to files.
  string template_right_delim = 3;
}

// Ping is a AgentMessage/ServerMessage for checking connectivity, latency and clock drift.
message Ping {}

// Pong is an AgentMessage/ServerMessage with current time for measuring clock drift.
message Pong {
  google.protobuf.Timestamp current_time = 1;
}

// QANCollectRequest is an AgentMessage for sending QAN data for qan-api.
message QANCollectRequest {
  repeated MetricsBucket metrics_bucket = 1;
}

// QANCollectResponse is a ServerMessage for QAN data acceptance.
message QANCollectResponse {}

// StateChangedRequest is an AgentMessage describing actual agent status.
message StateChangedRequest {
  string agent_id = 1;
  inventory.AgentStatus status = 2;
  uint32 listen_port = 3;
}

// StateChangedResponse is a ServerMessage for StateChangedRequest acceptance.
message StateChangedResponse {}

// SetStateRequest is a ServerMessage asking pmm-agent to run agents according to desired state.
message SetStateRequest {
  // AgentProcess describes desired configuration of a single agent process started by pmm-agent.
  message AgentProcess {
    inventory.AgentType type = 1;
    string template_left_delim = 2;
    string template_right_delim = 3;
    repeated string args = 4;
    repeated string env = 5;
    map<string, string> text_files = 6;
    repeated string redact_words = 7;
  }
  map<string, AgentProcess> agent_processes = 1;
  // BuiltinAgent describes desired configuration of a single built-in agent for pmm-agent.
  message BuiltinAgent {
    inventory.AgentType type = 1;
    string dsn = 2;
    // Disables query examples for QAN Agents if true.
    bool disable_query_examples = 3;
    // Instructs QAN Agents to rotate query log file or table at this size if > 0.
    int64 max_query_log_size = 4;
    // Contains files and their contents which can be used in DSN.
    TextFiles text_files = 5;
    // TLS in enabled if true.
    bool tls = 6;
    // TLS certificate wont be verified.
    bool tls_skip_verify = 7;
  }
  map<string, BuiltinAgent> builtin_agents = 2;
}

// SetStateResponse is an AgentMessage for SetStateRequest acceptance.
message SetStateResponse {
  // TODO https://jira.percona.com/browse/PMM-4691

}

// MysqlExplainOutputFormat output formats supported by MySQL Explain action.
enum MysqlExplainOutputFormat {
  MYSQL_EXPLAIN_OUTPUT_FORMAT_INVALID = 0;
  // EXPLAIN FORMAT=TRADITIONAL, returns result as text
  MYSQL_EXPLAIN_OUTPUT_FORMAT_DEFAULT = 1;
  // EXPLAIN FORMAT=JSON
  MYSQL_EXPLAIN_OUTPUT_FORMAT_JSON = 2;
  // EXPLAIN FORMAT=TRADITIONAL, returns result as JSON
  MYSQL_EXPLAIN_OUTPUT_FORMAT_TRADITIONAL_JSON = 3;
}

// QueryActionValue represents a single value used in query Actions.
message QueryActionValue {
  oneof kind {
    bool nil = 1;
    bool bool = 2;
    int64 int64 = 3;
    uint64 uint64 = 4;
    double double = 5;
    bytes bytes = 6;
    //
    // 7 is reserved for string if/when we need it.
    // See https://jira.percona.com/browse/SAAS-107.
    //

    google.protobuf.Timestamp timestamp = 8;
    QueryActionSlice slice = 10;
    QueryActionMap map = 11;
  }
}

// QueryActionSlice represents a slice of values used in query Actions.
message QueryActionSlice {
  repeated QueryActionValue slice = 1;
}

// QueryActionMap represents a map of values used in query Actions.
message QueryActionMap {
  map<string, QueryActionValue> map = 1;
}

// QueryActionResult represents query Action result.
message QueryActionResult {
  // SQL result column names.
  repeated string columns = 1;
  // SQL result data rows.
  repeated QueryActionSlice rows = 2;
  // MongoDB documents.
  repeated QueryActionMap docs = 3;
}

// StartActionRequest is a ServerMessage asking pmm-agent to start action.
message StartActionRequest {
  // MySQLExplainParams describes MySQL EXPLAIN action parameters.
  message MySQLExplainParams {
    // DSN for the service. May contain connection (dial) timeout.
    string dsn = 1;
    string query = 2;
    MysqlExplainOutputFormat output_format = 3;
    // Contains files and their contents which can be used in DSN.
    TextFiles tls_files = 4;
    // TLS certificate wont be verified.
    bool tls_skip_verify = 5;
  }
  // MySQLShowCreateTableParams describes MySQL SHOW CREATE TABLE action parameters.
  message MySQLShowCreateTableParams {
    // DSN for the service. May contain connection (dial) timeout.
    string dsn = 1;
    string table = 2;
    // Contains files and their contents which can be used in DSN.
    TextFiles tls_files = 3;
    // TLS certificate wont be verified.
    bool tls_skip_verify = 4;
  }
  // MySQLShowTableStatusParams describes MySQL SHOW TABLE STATUS action parameters.
  message MySQLShowTableStatusParams {
    // DSN for the service. May contain connection (dial) timeout.
    string dsn = 1;
    string table = 2;
    // Contains files and their contents which can be used in DSN.
    TextFiles tls_files = 3;
    // TLS certificate wont be verified.
    bool tls_skip_verify = 4;
  }
  // MySQLShowIndexParams describes MySQL SHOW INDEX action parameters.
  message MySQLShowIndexParams {
    // DSN for the service. May contain connection (dial) timeout.
    string dsn = 1;
    string table = 2;
    // Contains files and their contents which can be used in DSN.
    TextFiles tls_files = 3;
    // TLS certificate wont be verified.
    bool tls_skip_verify = 4;
  }
  // PostgreSQLShowCreateTableParams describes PostgreSQL SHOW CREATE TABLE action parameters.
  message PostgreSQLShowCreateTableParams {
    // DSN for the service. May contain connection (dial) timeout.
    string dsn = 1;
    string table = 2;
    // Contains files and their contents which can be used in DSN.
    TextFiles tls_files = 3;
    // TLS certificate wont be verified.
    bool tls_skip_verify = 4;
  }
  // PostgreSQLShowIndexParams describes PostgreSQL SHOW INDEX action parameters.
  message PostgreSQLShowIndexParams {
    // DSN for the service. May contain connection (dial) timeout.
    string dsn = 1;
    string table = 2;
    // Contains files and their contents which can be used in DSN.
    TextFiles tls_files = 3;
    // TLS certificate wont be verified.
    bool tls_skip_verify = 4;
  }
  // MongoDBExplainParams describes MongoDB EXPLAIN action parameters.
  message MongoDBExplainParams {
    // DSN for the service. May contain connection (dial) timeout.
    // May contain placeholders for file paths in DSN.
    string dsn = 1;
    string query = 2;
    // Contains files and their contents which can be used in DSN.
    TextFiles text_files = 3;
  }
  // PTSummaryParams describes parameters for PT summary.
  message PTSummaryParams {}

  // PTPgSummaryParams describes parameters for PT PG summary.
  message PTPgSummaryParams {
    string host = 1;
    uint32 port = 2;
    string username = 3;
    string password = 4;
  }
  // PTMongoDBSummaryParams describes parameters for PT MongoDB summary.
  message PTMongoDBSummaryParams {
    string host = 1;
    uint32 port = 2;
    string username = 3;
    string password = 4;
  }
  // PTMySQLSummaryParams describes parameters for PT MySQL summary.
  message PTMySQLSummaryParams {
    string host = 1;
    uint32 port = 2;
    string socket = 3;
    string username = 4;
    string password = 5;
  }
  // MySQLQueryShowParams describes MySQL SHOW query action parameters.
  message MySQLQueryShowParams {
    // DSN for the service. May contain connection (dial) timeout.
    string dsn = 1;
    // Query suffix (without leading SHOW).
    string query = 2;
    // Contains files and their contents which can be used in DSN.
    TextFiles tls_files = 3;
    // TLS certificate wont be verified.
    bool tls_skip_verify = 4;
  }
  // MySQLQuerySelectParams describes MySQL SELECT query action parameters.
  message MySQLQuerySelectParams {
    // DSN for the service. May contain connection (dial) timeout.
    string dsn = 1;
    // Query suffix (without leading SELECT).
    string query = 2;
    // Contains files and their contents which can be used in DSN.
    TextFiles tls_files = 3;
    // TLS certificate wont be verified.
    bool tls_skip_verify = 4;
  }
  // PostgreSQLQueryShowParams describes PostgreSQL SHOW query action parameters.
  message PostgreSQLQueryShowParams {
    // DSN for the service. May contain connection (dial) timeout.
    string dsn = 1;
    // Contains files and their contents which can be used in DSN.
    TextFiles tls_files = 2;
    // TLS certificate wont be verified.
    bool tls_skip_verify = 3;
  }
  // PostgreSQLQuerySelectParams describes PostgreSQL SELECT query action parameters.
  message PostgreSQLQuerySelectParams {
    // DSN for the service. May contain connection (dial) timeout.
    string dsn = 1;
    // Query suffix (without leading SELECT).
    string query = 2;
    // Contains files and their contents which can be used in DSN.
    TextFiles tls_files = 3;
    // TLS certificate wont be verified.
    bool tls_skip_verify = 4;
  }
  // MongoDBQueryGetParameterParams describes MongoDB getParameter query action parameters.
  message MongoDBQueryGetParameterParams {
    // DSN for the service. May contain connection (dial) timeout.
    // May contain placeholders for file paths in DSN.
    string dsn = 1;
    // Contains files and their contents which can be used in DSN.
    TextFiles text_files = 2;
  }
  // MongoDBQueryBuildInfoParams describes MongoDB buildInfo query action parameters.
  message MongoDBQueryBuildInfoParams {
    // DSN for the service. May contain connection (dial) timeout.
    // May contain placeholders for file paths in DSN.
    string dsn = 1;
    // Contains files and their contents which can be used in DSN.
    TextFiles text_files = 2;
  }
  // MongoDBQueryGetCmdLineOptsParams describes MongoDB getCmdLineOpts query action parameters.
  message MongoDBQueryGetCmdLineOptsParams {
    // DSN for the service. May contain connection (dial) timeout.
    // May contain placeholders for file paths in DSN.
    string dsn = 1;
    // Contains files and their contents which can be used in DSN.
    TextFiles text_files = 2;
  }
  string action_id = 1;
  oneof params {
    MySQLExplainParams mysql_explain_params = 2;
    MySQLShowCreateTableParams mysql_show_create_table_params = 3;
    MySQLShowTableStatusParams mysql_show_table_status_params = 4;
    MySQLShowIndexParams mysql_show_index_params = 5;
    PostgreSQLShowCreateTableParams postgresql_show_create_table_params = 6;
    PostgreSQLShowIndexParams postgresql_show_index_params = 7;
    MongoDBExplainParams mongodb_explain_params = 8;
    PTSummaryParams pt_summary_params = 10;
    PTPgSummaryParams pt_pg_summary_params = 12;
    PTMongoDBSummaryParams pt_mongodb_summary_params = 13;
    PTMySQLSummaryParams pt_mysql_summary_params = 11;
    MySQLQueryShowParams mysql_query_show_params = 50;
    MySQLQuerySelectParams mysql_query_select_params = 51;
    PostgreSQLQueryShowParams postgresql_query_show_params = 52;
    PostgreSQLQuerySelectParams postgresql_query_select_params = 53;
    MongoDBQueryGetParameterParams mongodb_query_getparameter_params = 54;
    MongoDBQueryBuildInfoParams mongodb_query_buildinfo_params = 55;
    MongoDBQueryGetCmdLineOptsParams mongodb_query_getcmdlineopts_params = 56;
  }
  // Timeout for the whole action. If zero or absent, pmm-agent will pick one itself.
  google.protobuf.Duration timeout = 9;
}

// StartActionResponse is an AgentMessage for StartActionRequest acceptance.
message StartActionResponse {}

// StopActionRequest is a ServerMessage asking pmm-agent to stop action.
message StopActionRequest {
  string action_id = 1;
}

// StopActionResponse is an AgentMessage for StopActionRequest acceptance.
message StopActionResponse {}

// ActionResultRequest is an AgentMessage containing action run status and new chunk of output.
message ActionResultRequest {
  // Unique action ID.
  string action_id = 1;
  // New chunk of action output.
  bytes output = 3;
  // True if action is finished.
  bool done = 4;
  // Error message if action failed.
  string error = 5;
}

// ActionResultResponse is an ServerMessage for ActionResultRequest acceptance.
message ActionResultResponse {}

// CheckConnectionRequest is a ServerMessage asking pmm-agent to check connection with Service.
message CheckConnectionRequest {
  // Service type.
  inventory.ServiceType type = 1;
  // DSN for the service. May contain connection (dial) timeout.
  string dsn = 2;
  // Timeout for the whole request.
  google.protobuf.Duration timeout = 3;
  // Contains files and their contents which can be used in DSN.
  TextFiles text_files = 4;
  // TLS certificate wont be verified.
  bool tls_skip_verify = 5;
}

// CheckConnectionResponse is an AgentMessage containing a result of connection check.
message CheckConnectionResponse {
  // Stats contains various Service statistics.
  message Stats {
    // A number of tables, 0 if unknown.
    int32 table_count = 1;
  }
  // Error message if connection check failed.
  string error = 1;
  Stats stats = 2;
}

// JobStatusRequest is a ServerMessage asking pmm-agent for job status.
message JobStatusRequest {
  string job_id = 1;
}

// JobStatusResponse is an AgentMessage containing job status.
message JobStatusResponse {
  bool alive = 1;
}

// S3LocationConfig represents S3 bucket configuration.
message S3LocationConfig {
  string endpoint = 1;
  string access_key = 2;
  string secret_key = 3;
  string bucket_name = 4;
  string bucket_region = 5;
}

// StartJobRequest is a ServerMessage asking pmm-agent to start job.
message StartJobRequest {
  // Echo is a simple echo job that can be delayed.
  message Echo {
    string message = 1;
    google.protobuf.Duration delay = 2;
  }
  // MySQLBackup is job for backup MySQL service.
  message MySQLBackup {
    // Database user;
    string user = 1;
    // Database password.
    string password = 2;
    // Database address. Can't be specified with socket.
    string address = 3;
    // Database port. Can't be specified with socket.
    int32 port = 4;
    // Database unix socket. Can't be specified with address/port.
    string socket = 5;
    // Backup name.
    string name = 6;
    // Backup target location.
    oneof location_config {
      S3LocationConfig s3_config = 10;
    }
  }
  // MySQLRestoreBackup is job for MySQL restore backup service.
  message MySQLRestoreBackup {
    // Service identifier where the backup should be restored.
    string service_id = 1;
    // Backup name.
    string name = 2;
    // Where backup is stored.
    oneof location_config {
      S3LocationConfig s3_config = 10;
    }
  }
  // MongoDBBackup is job for backup MongoDB service.
  message MongoDBBackup {
    // Database user;
    string user = 1;
    // Database password.
    string password = 2;
    // Database address. Can't be specified with socket.
    string address = 3;
    // Database port. Can't be specified with socket.
    int32 port = 4;
    // Database unix socket. Can't be specified with address/port.
    string socket = 5;
    // Backup name.
    string name = 6;
    // Backup target location.
    oneof location_config {
      S3LocationConfig s3_config = 10;
    }
  }
  // MongoDBRestoreBackup is job for MongoDB restore backup service.
  message MongoDBRestoreBackup {
    // Database user;
    string user = 1;
    // Database password.
    string password = 2;
    // Database address. Can't be specified with socket.
    string address = 3;
    // Database port. Can't be specified with socket.
    int32 port = 4;
    // Database unix socket. Can't be specified with address/port.
    string socket = 5;
    // Backup name.
    string name = 6;
    // Where backup is stored.
    oneof location_config {
      S3LocationConfig s3_config = 10;
    }
  }
  string job_id = 1;
  // Timeout for the job.
  google.protobuf.Duration timeout = 2;
  oneof job {
    Echo echo = 10;
    MySQLBackup mysql_backup = 11;
    MySQLRestoreBackup mysql_restore_backup = 12;
    MongoDBBackup mongodb_backup = 13;
    MongoDBRestoreBackup mongodb_restore_backup = 14;
  }
}

// StartJobResponse is an AgentMessage for StartJobRequest acceptance.
message StartJobResponse {
  string error = 1;
}

// StopJobRequest is a ServerMessage asking pmm-agent to stop job.
message StopJobRequest {
  string job_id = 1;
}

// StopJobResponse is an AgentMessage for StopJobRequest acceptance.
message StopJobResponse {}

// JobResult represents job result.
message JobResult {
  // Error contains job error message.
  message Error {
    string message = 1;
  }
  // Echo contains result for echo job.
  message Echo {
    string message = 1;
  }
  // MongoDBBackup contains result for MongoDB backup job.
  message MongoDBBackup {}

  // MySQLBackup contains result for MySQL backup job.
  message MySQLBackup {}

  // MySQLRestoreBackup contains result for MySQL restore backup job.
  message MySQLRestoreBackup {}

  // MongoDBRestoreBackup contains result for MongoDB restore backup job.
  message MongoDBRestoreBackup {}

  string job_id = 1;
  google.protobuf.Timestamp timestamp = 2;
  oneof result {
    Error error = 10;
    Echo echo = 11;
    MySQLBackup mysql_backup = 12;
    MySQLRestoreBackup mysql_restore_backup = 13;
    MongoDBBackup mongodb_backup = 14;
    MongoDBRestoreBackup mongodb_restore_backup = 15;
  }
}

// JobProgress represents job progress messages like percentage of completion, status updates, etc.
message JobProgress {
  // Echo contains echo job status update.
  message Echo {
    string status = 1;
  }
  // MySQLBackup contains backup job status update.
  message MySQLBackup {}

  // MySQLRestoreBackup contains restore backup job status update.
  message MySQLRestoreBackup {}

  string job_id = 1;
  google.protobuf.Timestamp timestamp = 2;
  oneof result {
    Echo echo = 10;
    MySQLBackup mysql_backup = 11;
    MySQLRestoreBackup mysql_restore_backup = 12;
  }
}

<<<<<<< HEAD
// GetVersionRequest represents a request for version retrieving of different software.
message GetVersionRequest {
  // LocalMySQL is used for local MySQL version retrieving using `mysql --version`.
  message LocalMySQL {}

  // XtraBackup is used for xtrabackup version retrieving.
  message XtraBackup {}

  oneof software {
    LocalMySQL local_mysql = 1;
    XtraBackup xtrabackup = 2;
  }
}

// GetVersionResponse represents a response containing a version of requested software.
message GetVersionResponse {
  string version = 1;
=======
// GetVersionsRequest represents a request for version retrieving of different software.
message GetVersionsRequest {
  // MySQLd is used for mysqld binary version retrieving using `mysqld --version`.
  message MySQLd {}

  // Xtrabackup is used for xtrabackup binary version retrieving.
  message Xtrabackup {}

  // Xbcloud is used for xbcloud binary version retrieving.
  message Xbcloud {}

  // Qpress is used for qpress binary version retrieving.
  message Qpress {}

  // Software is used to select software for which retrieve version.
  message Software {
    oneof software {
      MySQLd mysqld = 1;
      Xtrabackup xtrabackup = 2;
      Xbcloud xbcloud = 3;
      Qpress qpress = 4;
    }
  }
  repeated Software softwares = 1;
}

// GetVersionsResponse represents a response containing versions of software in the same order as in the request.
message GetVersionsResponse {
  // Version contains the version field of the requested software and
  // the error field which is set in case of version retrieving error.
  message Version {
    string version = 1;
    string error = 2;
  }
  repeated Version versions = 1;
>>>>>>> c4cac1d7
}

message AgentMessage {
  // TODO https://jira.percona.com/browse/PMM-3449

  uint32 id = 1;
  // The responder sets the status field in two situations:
  // 1. When it received a request with the payload field not set.
  //    That means that responded is older than the requester, and doesn't know about newer payload types.
  //    Status code UNIMPLEMENTED (12) is reserved for that case.
  // 2. When the payload is set, but the request can't be performed due to some error.
  google.rpc.Status status = 2047;
  oneof payload {
    // requests from agent
    Ping ping = 2;
    StateChangedRequest state_changed = 3;
    QANCollectRequest qan_collect = 4;
    ActionResultRequest action_result = 5;
    // responses from agent
    Pong pong = 8;
    SetStateResponse set_state = 9;
    StartActionResponse start_action = 10;
    StopActionResponse stop_action = 11;
    CheckConnectionResponse check_connection = 12;
    StartJobResponse start_job = 13;
    StopJobResponse stop_job = 14;
    JobStatusResponse job_status = 15;
    JobResult job_result = 16;
    JobProgress job_progress = 17;
<<<<<<< HEAD
    GetVersionResponse get_version = 18;
=======
    GetVersionsResponse get_versions = 18;
>>>>>>> c4cac1d7
  }
}

message ServerMessage {
  // TODO https://jira.percona.com/browse/PMM-3449

  uint32 id = 1;
  // The responder sets the status field in two situations:
  // 1. When it received a request with the payload field not set.
  //    That means that responded is older than the requester, and doesn't know about newer payload types.
  //    Status code UNIMPLEMENTED (12) is reserved for that case.
  // 2. When the payload is set, but the request can't be performed due to some error.
  google.rpc.Status status = 2047;
  oneof payload {
    // responses from server
    Pong pong = 2;
    StateChangedResponse state_changed = 3;
    QANCollectResponse qan_collect = 4;
    ActionResultResponse action_result = 5;
    // requests from server
    Ping ping = 8;
    SetStateRequest set_state = 9;
    StartActionRequest start_action = 10;
    StopActionRequest stop_action = 11;
    CheckConnectionRequest check_connection = 12;
    StartJobRequest start_job = 13;
    StopJobRequest stop_job = 14;
    JobStatusRequest job_status = 15;
<<<<<<< HEAD
    GetVersionRequest get_version = 16;
=======
    GetVersionsRequest get_versions = 16;
>>>>>>> c4cac1d7
  }
}

// Agent service provides private methods for pmm-agent <-> pmm-managed interactions.
service Agent {
  // Connect establishes two-way communication channel between pmm-agent and pmm-managed.
  rpc Connect(stream AgentMessage) returns (stream ServerMessage);
}<|MERGE_RESOLUTION|>--- conflicted
+++ resolved
@@ -550,25 +550,6 @@
   }
 }
 
-<<<<<<< HEAD
-// GetVersionRequest represents a request for version retrieving of different software.
-message GetVersionRequest {
-  // LocalMySQL is used for local MySQL version retrieving using `mysql --version`.
-  message LocalMySQL {}
-
-  // XtraBackup is used for xtrabackup version retrieving.
-  message XtraBackup {}
-
-  oneof software {
-    LocalMySQL local_mysql = 1;
-    XtraBackup xtrabackup = 2;
-  }
-}
-
-// GetVersionResponse represents a response containing a version of requested software.
-message GetVersionResponse {
-  string version = 1;
-=======
 // GetVersionsRequest represents a request for version retrieving of different software.
 message GetVersionsRequest {
   // MySQLd is used for mysqld binary version retrieving using `mysqld --version`.
@@ -604,7 +585,6 @@
     string error = 2;
   }
   repeated Version versions = 1;
->>>>>>> c4cac1d7
 }
 
 message AgentMessage {
@@ -634,11 +614,7 @@
     JobStatusResponse job_status = 15;
     JobResult job_result = 16;
     JobProgress job_progress = 17;
-<<<<<<< HEAD
-    GetVersionResponse get_version = 18;
-=======
     GetVersionsResponse get_versions = 18;
->>>>>>> c4cac1d7
   }
 }
 
@@ -667,11 +643,7 @@
     StartJobRequest start_job = 13;
     StopJobRequest stop_job = 14;
     JobStatusRequest job_status = 15;
-<<<<<<< HEAD
-    GetVersionRequest get_version = 16;
-=======
     GetVersionsRequest get_versions = 16;
->>>>>>> c4cac1d7
   }
 }
 
