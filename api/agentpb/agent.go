// Package agentpb contains pmm-agent<->pmm-managed protocol messages and helpers.
package agentpb

import (
	"github.com/golang/protobuf/proto"
)

//go-sumtype:decl isAgentMessage_Payload
//go-sumtype:decl isServerMessage_Payload

//go-sumtype:decl AgentRequestPayload
//go-sumtype:decl AgentResponsePayload
//go-sumtype:decl ServerResponsePayload
//go-sumtype:decl ServerRequestPayload

//go-sumtype:decl isStartActionRequest_Params

// code below uses the same order as payload types at AgentMessage / ServerMessage

// AgentRequestPayload represents agent's request payload.
type AgentRequestPayload interface {
	AgentMessageRequestPayload() isAgentMessage_Payload
	sealed()
}

// AgentResponsePayload represents agent's response payload.
type AgentResponsePayload interface {
	AgentMessageResponsePayload() isAgentMessage_Payload
	sealed()
}

// ServerResponsePayload represents server's response payload.
type ServerResponsePayload interface {
	ServerMessageResponsePayload() isServerMessage_Payload
	sealed()
}

// ServerRequestPayload represents server's request payload.
type ServerRequestPayload interface {
	ServerMessageRequestPayload() isServerMessage_Payload
	sealed()
}

<<<<<<< HEAD
// A list of AgentMessage request payloads
=======
// A list of AgentMessage request payloads.
>>>>>>> c4cac1d7

func (m *Ping) AgentMessageRequestPayload() isAgentMessage_Payload {
	return &AgentMessage_Ping{Ping: m}
}
func (m *StateChangedRequest) AgentMessageRequestPayload() isAgentMessage_Payload {
	return &AgentMessage_StateChanged{StateChanged: m}
}
func (m *QANCollectRequest) AgentMessageRequestPayload() isAgentMessage_Payload {
	return &AgentMessage_QanCollect{QanCollect: m}
}
func (m *ActionResultRequest) AgentMessageRequestPayload() isAgentMessage_Payload {
	return &AgentMessage_ActionResult{ActionResult: m}
}
func (m *JobProgress) AgentMessageRequestPayload() isAgentMessage_Payload {
	return &AgentMessage_JobProgress{JobProgress: m}
}
func (m *JobResult) AgentMessageRequestPayload() isAgentMessage_Payload {
	return &AgentMessage_JobResult{JobResult: m}
}

<<<<<<< HEAD
// A list of AgentMessage response payloads
=======
// A list of AgentMessage response payloads.
>>>>>>> c4cac1d7

func (m *Pong) AgentMessageResponsePayload() isAgentMessage_Payload {
	return &AgentMessage_Pong{Pong: m}
}
func (m *SetStateResponse) AgentMessageResponsePayload() isAgentMessage_Payload {
	return &AgentMessage_SetState{SetState: m}
}
func (m *StartActionResponse) AgentMessageResponsePayload() isAgentMessage_Payload {
	return &AgentMessage_StartAction{StartAction: m}
}
func (m *StopActionResponse) AgentMessageResponsePayload() isAgentMessage_Payload {
	return &AgentMessage_StopAction{StopAction: m}
}
func (m *CheckConnectionResponse) AgentMessageResponsePayload() isAgentMessage_Payload {
	return &AgentMessage_CheckConnection{CheckConnection: m}
}
func (m *JobStatusResponse) AgentMessageResponsePayload() isAgentMessage_Payload {
	return &AgentMessage_JobStatus{JobStatus: m}
}
func (m *StartJobResponse) AgentMessageResponsePayload() isAgentMessage_Payload {
	return &AgentMessage_StartJob{StartJob: m}
}
func (m *StopJobResponse) AgentMessageResponsePayload() isAgentMessage_Payload {
	return &AgentMessage_StopJob{StopJob: m}
}
func (m *JobProgress) AgentMessageResponsePayload() isAgentMessage_Payload {
	return &AgentMessage_JobProgress{JobProgress: m}
}
func (m *JobResult) AgentMessageResponsePayload() isAgentMessage_Payload {
	return &AgentMessage_JobResult{JobResult: m}
}
<<<<<<< HEAD
func (m *GetVersionResponse) AgentMessageResponsePayload() isAgentMessage_Payload {
	return &AgentMessage_GetVersion{GetVersion: m}
}

// A list of ServerMessage response payloads
=======
func (m *GetVersionsResponse) AgentMessageResponsePayload() isAgentMessage_Payload {
	return &AgentMessage_GetVersions{GetVersions: m}
}

// A list of ServerMessage response payloads.
>>>>>>> c4cac1d7

func (m *Pong) ServerMessageResponsePayload() isServerMessage_Payload {
	return &ServerMessage_Pong{Pong: m}
}
func (m *StateChangedResponse) ServerMessageResponsePayload() isServerMessage_Payload {
	return &ServerMessage_StateChanged{StateChanged: m}
}
func (m *QANCollectResponse) ServerMessageResponsePayload() isServerMessage_Payload {
	return &ServerMessage_QanCollect{QanCollect: m}
}
func (m *ActionResultResponse) ServerMessageResponsePayload() isServerMessage_Payload {
	return &ServerMessage_ActionResult{ActionResult: m}
}

<<<<<<< HEAD
// A list of ServerMessage request payloads
=======
// A list of ServerMessage request payloads.
>>>>>>> c4cac1d7

func (m *Ping) ServerMessageRequestPayload() isServerMessage_Payload {
	return &ServerMessage_Ping{Ping: m}
}
func (m *SetStateRequest) ServerMessageRequestPayload() isServerMessage_Payload {
	return &ServerMessage_SetState{SetState: m}
}
func (m *StartActionRequest) ServerMessageRequestPayload() isServerMessage_Payload {
	return &ServerMessage_StartAction{StartAction: m}
}
func (m *StopActionRequest) ServerMessageRequestPayload() isServerMessage_Payload {
	return &ServerMessage_StopAction{StopAction: m}
}
func (m *CheckConnectionRequest) ServerMessageRequestPayload() isServerMessage_Payload {
	return &ServerMessage_CheckConnection{CheckConnection: m}
}
func (m *StartJobRequest) ServerMessageRequestPayload() isServerMessage_Payload {
	return &ServerMessage_StartJob{StartJob: m}
}
func (m *StopJobRequest) ServerMessageRequestPayload() isServerMessage_Payload {
	return &ServerMessage_StopJob{StopJob: m}
}
func (m *JobStatusRequest) ServerMessageRequestPayload() isServerMessage_Payload {
	return &ServerMessage_JobStatus{JobStatus: m}
}
<<<<<<< HEAD
func (m *GetVersionRequest) ServerMessageRequestPayload() isServerMessage_Payload {
	return &ServerMessage_GetVersion{GetVersion: m}
=======
func (m *GetVersionsRequest) ServerMessageRequestPayload() isServerMessage_Payload {
	return &ServerMessage_GetVersions{GetVersions: m}
>>>>>>> c4cac1d7
}

// in alphabetical order
func (*ActionResultRequest) sealed()     {}
func (*ActionResultResponse) sealed()    {}
func (*CheckConnectionRequest) sealed()  {}
func (*CheckConnectionResponse) sealed() {}
func (*JobProgress) sealed()             {}
func (*JobResult) sealed()               {}
func (*JobStatusRequest) sealed()        {}
func (*JobStatusResponse) sealed()       {}
func (*Ping) sealed()                    {}
func (*Pong) sealed()                    {}
func (*QANCollectRequest) sealed()       {}
func (*QANCollectResponse) sealed()      {}
func (*SetStateRequest) sealed()         {}
func (*SetStateResponse) sealed()        {}
func (*StartActionRequest) sealed()      {}
func (*StartActionResponse) sealed()     {}
func (*StartJobRequest) sealed()         {}
func (*StartJobResponse) sealed()        {}
func (*StateChangedRequest) sealed()     {}
func (*StateChangedResponse) sealed()    {}
func (*StopActionRequest) sealed()       {}
func (*StopActionResponse) sealed()      {}
func (*StopJobRequest) sealed()          {}
func (*StopJobResponse) sealed()         {}
<<<<<<< HEAD
func (*GetVersionRequest) sealed()       {}
func (*GetVersionResponse) sealed()      {}
=======
func (*GetVersionsRequest) sealed()      {}
func (*GetVersionsResponse) sealed()     {}
>>>>>>> c4cac1d7

// check interfaces
var (
	// A list of AgentMessage request payloads.
	_ AgentRequestPayload = (*Ping)(nil)
	_ AgentRequestPayload = (*StateChangedRequest)(nil)
	_ AgentRequestPayload = (*QANCollectRequest)(nil)
	_ AgentRequestPayload = (*ActionResultRequest)(nil)

	// A list of AgentMessage response payloads.
	_ AgentResponsePayload = (*Pong)(nil)
	_ AgentResponsePayload = (*SetStateResponse)(nil)
	_ AgentResponsePayload = (*StartActionResponse)(nil)
	_ AgentResponsePayload = (*StopActionResponse)(nil)
	_ AgentResponsePayload = (*CheckConnectionResponse)(nil)
	_ AgentResponsePayload = (*JobProgress)(nil)
	_ AgentResponsePayload = (*JobResult)(nil)
	_ AgentResponsePayload = (*StartJobResponse)(nil)
	_ AgentResponsePayload = (*StopJobResponse)(nil)
	_ AgentResponsePayload = (*JobStatusResponse)(nil)
<<<<<<< HEAD
	_ AgentResponsePayload = (*GetVersionResponse)(nil)
=======
	_ AgentResponsePayload = (*GetVersionsResponse)(nil)
>>>>>>> c4cac1d7

	// A list of ServerMessage response payloads.
	_ ServerResponsePayload = (*Pong)(nil)
	_ ServerResponsePayload = (*StateChangedResponse)(nil)
	_ ServerResponsePayload = (*QANCollectResponse)(nil)
	_ ServerResponsePayload = (*ActionResultResponse)(nil)

	// A list of ServerMessage request payloads.
	_ ServerRequestPayload = (*Ping)(nil)
	_ ServerRequestPayload = (*SetStateRequest)(nil)
	_ ServerRequestPayload = (*StartActionRequest)(nil)
	_ ServerRequestPayload = (*StopActionRequest)(nil)
	_ ServerRequestPayload = (*CheckConnectionRequest)(nil)
	_ ServerRequestPayload = (*StartJobRequest)(nil)
	_ ServerRequestPayload = (*StopJobRequest)(nil)
	_ ServerRequestPayload = (*JobStatusRequest)(nil)
<<<<<<< HEAD
	_ ServerRequestPayload = (*GetVersionRequest)(nil)
=======
	_ ServerRequestPayload = (*GetVersionsRequest)(nil)
>>>>>>> c4cac1d7
)

//go-sumtype:decl AgentParams

// AgentParams is a common interface for AgentProcess and BuiltinAgent parameters.
type AgentParams interface {
	proto.Message
	sealedAgentParams() //nolint:unused
}

func (*SetStateRequest_AgentProcess) sealedAgentParams() {}
func (*SetStateRequest_BuiltinAgent) sealedAgentParams() {}<|MERGE_RESOLUTION|>--- conflicted
+++ resolved
@@ -41,11 +41,7 @@
 	sealed()
 }
 
-<<<<<<< HEAD
-// A list of AgentMessage request payloads
-=======
 // A list of AgentMessage request payloads.
->>>>>>> c4cac1d7
 
 func (m *Ping) AgentMessageRequestPayload() isAgentMessage_Payload {
 	return &AgentMessage_Ping{Ping: m}
@@ -66,11 +62,7 @@
 	return &AgentMessage_JobResult{JobResult: m}
 }
 
-<<<<<<< HEAD
-// A list of AgentMessage response payloads
-=======
 // A list of AgentMessage response payloads.
->>>>>>> c4cac1d7
 
 func (m *Pong) AgentMessageResponsePayload() isAgentMessage_Payload {
 	return &AgentMessage_Pong{Pong: m}
@@ -102,19 +94,11 @@
 func (m *JobResult) AgentMessageResponsePayload() isAgentMessage_Payload {
 	return &AgentMessage_JobResult{JobResult: m}
 }
-<<<<<<< HEAD
-func (m *GetVersionResponse) AgentMessageResponsePayload() isAgentMessage_Payload {
-	return &AgentMessage_GetVersion{GetVersion: m}
-}
-
-// A list of ServerMessage response payloads
-=======
 func (m *GetVersionsResponse) AgentMessageResponsePayload() isAgentMessage_Payload {
 	return &AgentMessage_GetVersions{GetVersions: m}
 }
 
 // A list of ServerMessage response payloads.
->>>>>>> c4cac1d7
 
 func (m *Pong) ServerMessageResponsePayload() isServerMessage_Payload {
 	return &ServerMessage_Pong{Pong: m}
@@ -129,11 +113,7 @@
 	return &ServerMessage_ActionResult{ActionResult: m}
 }
 
-<<<<<<< HEAD
-// A list of ServerMessage request payloads
-=======
 // A list of ServerMessage request payloads.
->>>>>>> c4cac1d7
 
 func (m *Ping) ServerMessageRequestPayload() isServerMessage_Payload {
 	return &ServerMessage_Ping{Ping: m}
@@ -159,13 +139,8 @@
 func (m *JobStatusRequest) ServerMessageRequestPayload() isServerMessage_Payload {
 	return &ServerMessage_JobStatus{JobStatus: m}
 }
-<<<<<<< HEAD
-func (m *GetVersionRequest) ServerMessageRequestPayload() isServerMessage_Payload {
-	return &ServerMessage_GetVersion{GetVersion: m}
-=======
 func (m *GetVersionsRequest) ServerMessageRequestPayload() isServerMessage_Payload {
 	return &ServerMessage_GetVersions{GetVersions: m}
->>>>>>> c4cac1d7
 }
 
 // in alphabetical order
@@ -193,13 +168,8 @@
 func (*StopActionResponse) sealed()      {}
 func (*StopJobRequest) sealed()          {}
 func (*StopJobResponse) sealed()         {}
-<<<<<<< HEAD
-func (*GetVersionRequest) sealed()       {}
-func (*GetVersionResponse) sealed()      {}
-=======
 func (*GetVersionsRequest) sealed()      {}
 func (*GetVersionsResponse) sealed()     {}
->>>>>>> c4cac1d7
 
 // check interfaces
 var (
@@ -220,11 +190,7 @@
 	_ AgentResponsePayload = (*StartJobResponse)(nil)
 	_ AgentResponsePayload = (*StopJobResponse)(nil)
 	_ AgentResponsePayload = (*JobStatusResponse)(nil)
-<<<<<<< HEAD
-	_ AgentResponsePayload = (*GetVersionResponse)(nil)
-=======
 	_ AgentResponsePayload = (*GetVersionsResponse)(nil)
->>>>>>> c4cac1d7
 
 	// A list of ServerMessage response payloads.
 	_ ServerResponsePayload = (*Pong)(nil)
@@ -241,11 +207,7 @@
 	_ ServerRequestPayload = (*StartJobRequest)(nil)
 	_ ServerRequestPayload = (*StopJobRequest)(nil)
 	_ ServerRequestPayload = (*JobStatusRequest)(nil)
-<<<<<<< HEAD
-	_ ServerRequestPayload = (*GetVersionRequest)(nil)
-=======
 	_ ServerRequestPayload = (*GetVersionsRequest)(nil)
->>>>>>> c4cac1d7
 )
 
 //go-sumtype:decl AgentParams
