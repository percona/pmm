syntax = "proto3";

package inventory.v1;

import "common/common.proto";
import "google/api/annotations.proto";
import "protoc-gen-openapiv2/options/annotations.proto";
import "validate/validate.proto";

// ServiceType describes supported Service types.
enum ServiceType {
  SERVICE_TYPE_UNSPECIFIED = 0;
  SERVICE_TYPE_MYSQL_SERVICE = 1;
  SERVICE_TYPE_MONGODB_SERVICE = 2;
  SERVICE_TYPE_POSTGRESQL_SERVICE = 3;
  SERVICE_TYPE_PROXYSQL_SERVICE = 4;
  SERVICE_TYPE_HAPROXY_SERVICE = 6;
  SERVICE_TYPE_EXTERNAL_SERVICE = 5;
}

// MySQLService represents a generic MySQL instance.
message MySQLService {
  // Unique randomly generated instance identifier.
  string service_id = 1;
  // Unique across all Services user-defined name.
  string service_name = 2;
  // Node identifier where this instance runs.
  string node_id = 3;
  // Access address (DNS name or IP).
  // Address (and port) or socket is required.
  string address = 4;
  // Access port.
  // Port is required when the address present.
  uint32 port = 5;
  // Access unix socket.
  // Address (and port) or socket is required.
  string socket = 6;
  // Environment name.
  string environment = 7;
  // Cluster name.
  string cluster = 8;
  // Replication set name.
  string replication_set = 9;
  // Custom user-assigned labels.
  map<string, string> custom_labels = 10;
  // MySQL version.
  string version = 11;
}

// MongoDBService represents a generic MongoDB instance.
message MongoDBService {
  // Unique randomly generated instance identifier.
  string service_id = 1;
  // Unique across all Services user-defined name.
  string service_name = 2;
  // Node identifier where this instance runs.
  string node_id = 3;
  // Access address (DNS name or IP).
  // Address (and port) or socket is required.
  string address = 4;
  // Access port.
  // Port is required when the address present.
  uint32 port = 5;
  // Access unix socket.
  // Address (and port) or socket is required.
  string socket = 6;
  // Environment name.
  string environment = 7;
  // Cluster name.
  string cluster = 8;
  // Replication set name.
  string replication_set = 9;
  // Custom user-assigned labels.
  map<string, string> custom_labels = 10;
  // MongoDB version.
  string version = 11;
}

// PostgreSQLService represents a generic PostgreSQL instance.
message PostgreSQLService {
  // Unique randomly generated instance identifier.
  string service_id = 1;
  // Unique across all Services user-defined name.
  string service_name = 2;
  // Database name.
  string database_name = 3;
  // Node identifier where this instance runs.
  string node_id = 4;
  // Access address (DNS name or IP).
  // Address (and port) or socket is required.
  string address = 5;
  // Access port.
  // Port is required when the address present.
  uint32 port = 6;
  // Access unix socket.
  // Address (and port) or socket is required.
  string socket = 7;
  // Environment name.
  string environment = 8;
  // Cluster name.
  string cluster = 9;
  // Replication set name.
  string replication_set = 10;
  // Custom user-assigned labels.
  map<string, string> custom_labels = 11;
  // PostgreSQL version.
  string version = 12;
  // Limit of databases for auto-discovery.
  int32 auto_discovery_limit = 13;
}

// ProxySQLService represents a generic ProxySQL instance.
message ProxySQLService {
  // Unique randomly generated instance identifier.
  string service_id = 1;
  // Unique across all Services user-defined name.
  string service_name = 2;
  // Node identifier where this instance runs.
  string node_id = 3;
  // Access address (DNS name or IP).
  // Address (and port) or socket is required.
  string address = 4;
  // Access port.
  // Port is required when the address present.
  uint32 port = 5;
  // Access unix socket.
  // Address (and port) or socket is required.
  string socket = 6;
  // Environment name.
  string environment = 7;
  // Cluster name.
  string cluster = 8;
  // Replication set name.
  string replication_set = 9;
  // Custom user-assigned labels.
  map<string, string> custom_labels = 10;
  // ProxySQL version.
  string version = 11;
}

// HAProxyService represents a generic HAProxy service instance.
message HAProxyService {
  // Unique randomly generated instance identifier.
  string service_id = 1;
  // Unique across all Services user-defined name.
  string service_name = 2;
  // Node identifier where this service instance runs.
  string node_id = 3;
  // Environment name.
  string environment = 4;
  // Cluster name.
  string cluster = 5;
  // Replication set name.
  string replication_set = 6;
  // Custom user-assigned labels.
  map<string, string> custom_labels = 7;
}

// ExternalService represents a generic External service instance.
message ExternalService {
  // Unique randomly generated instance identifier.
  string service_id = 1;
  // Unique across all Services user-defined name.
  string service_name = 2;
  // Node identifier where this service instance runs.
  string node_id = 3;
  // Environment name.
  string environment = 4;
  // Cluster name.
  string cluster = 5;
  // Replication set name.
  string replication_set = 6;
  // Custom user-assigned labels.
  map<string, string> custom_labels = 7;
  // Group name of external service.
  string group = 8;
}

// List

message ListServicesRequest {
  // Return only Services running on that Node.
  string node_id = 1;
  // Return only services filtered by service type.
  ServiceType service_type = 2;
  // Return only services in this external group.
  string external_group = 3;
}

message ListServicesResponse {
  repeated MySQLService mysql = 1;
  repeated MongoDBService mongodb = 2;
  repeated PostgreSQLService postgresql = 3;
  repeated ProxySQLService proxysql = 4;
  repeated HAProxyService haproxy = 5;
  repeated ExternalService external = 6;
}

message ListActiveServiceTypesRequest {}

message ListActiveServiceTypesResponse {
  repeated ServiceType service_types = 1;
}

// Get

message GetServiceRequest {
  // Unique randomly generated instance identifier.
  string service_id = 1 [(validate.rules).string.min_len = 1];
}

message GetServiceResponse {
  oneof service {
    MySQLService mysql = 1;
    MongoDBService mongodb = 2;
    PostgreSQLService postgresql = 3;
    ProxySQLService proxysql = 4;
    HAProxyService haproxy = 5;
    ExternalService external = 6;
  }
}

message AddServiceRequest {
  oneof service {
    AddMySQLServiceParams mysql = 1;
    AddMongoDBServiceParams mongodb = 2;
    AddPostgreSQLServiceParams postgresql = 3;
    AddProxySQLServiceParams proxysql = 4;
    AddHAProxyServiceParams haproxy = 5;
    AddExternalServiceParams external = 6;
  }
}

message AddServiceResponse {
  oneof service {
    MySQLService mysql = 1;
    MongoDBService mongodb = 2;
    PostgreSQLService postgresql = 3;
    ProxySQLService proxysql = 4;
    HAProxyService haproxy = 5;
    ExternalService external = 6;
  }
}

// Add MySQL

message AddMySQLServiceParams {
  // Unique across all Services user-defined name. Required.
  string service_name = 1 [(validate.rules).string.min_len = 1];
  // Node identifier where this instance runs. Required.
  string node_id = 2 [(validate.rules).string.min_len = 1];
  // Access address (DNS name or IP).
  // Address (and port) or socket is required.
  string address = 3;
  // Access port.
  // Port is required when the address present.
  uint32 port = 4;
  // Access unix socket.
  // Address (and port) or socket is required.
  string socket = 5;
  // Environment name.
  string environment = 6;
  // Cluster name.
  string cluster = 7;
  // Replication set name.
  string replication_set = 8;
  // Custom user-assigned labels.
  map<string, string> custom_labels = 9;
}

// Add MongoDB

message AddMongoDBServiceParams {
  // Unique across all Services user-defined name. Required.
  string service_name = 1 [(validate.rules).string.min_len = 1];
  // Node identifier where this instance runs. Required.
  string node_id = 2 [(validate.rules).string.min_len = 1];
  // Access address (DNS name or IP).
  // Address (and port) or socket is required.
  string address = 3;
  // Access port.
  // Port is required when the address present.
  uint32 port = 4;
  // Access unix socket.
  // Address (and port) or socket is required.
  string socket = 5;
  // Environment name.
  string environment = 6;
  // Cluster name.
  string cluster = 7;
  // Replication set name.
  string replication_set = 8;
  // Custom user-assigned labels.
  map<string, string> custom_labels = 9;
}

// Add PostgreSQL

message AddPostgreSQLServiceParams {
  // Unique across all Services user-defined name. Required.
  string service_name = 1 [(validate.rules).string.min_len = 1];
  // Node identifier where this instance runs. Required.
  string node_id = 2 [(validate.rules).string.min_len = 1];
  // Access address (DNS name or IP).
  // Address (and port) or socket is required.
  string address = 3;
  // Access port.
  // Port is required when the address present.
  uint32 port = 4;
  // Access unix socket.
  // Address (and port) or socket is required.
  string socket = 5;
  // Environment name.
  string environment = 6;
  // Cluster name.
  string cluster = 7;
  // Replication set name.
  string replication_set = 8;
  // Custom user-assigned labels.
  map<string, string> custom_labels = 9;
  // Limit of databases for auto-discovery.
  int32 auto_discovery_limit = 10;
}

<<<<<<< HEAD
// Add Valkey

message AddValkeyServiceParams {
  // Unique across all Services user-defined name. Required.
  string service_name = 1 [(validate.rules).string.min_len = 1];
  // Node identifier where this instance runs. Required.
  string node_id = 2 [(validate.rules).string.min_len = 1];
  // Access address (DNS name or IP).
  // Address (and port) or socket is required.
  string address = 3;
  // Access port.
  // Port is required when the address present.
  uint32 port = 4;
  // Access unix socket.
  // Address (and port) or socket is required.
  string socket = 5;
  // Environment name.
  string environment = 6;
  // Cluster name.
  string cluster = 7;
  // Replication set name.
  string replication_set = 8;
  // Custom user-assigned labels.
  map<string, string> custom_labels = 9;
}

=======
>>>>>>> 1b5aae01
// Add ProxySQL

message AddProxySQLServiceParams {
  // Unique across all Services user-defined name. Required.
  string service_name = 1 [(validate.rules).string.min_len = 1];
  // Node identifier where this instance runs. Required.
  string node_id = 2 [(validate.rules).string.min_len = 1];
  // Access address (DNS name or IP).
  // Address (and port) or socket is required.
  string address = 3;
  // Access port.
  // Port is required when the address present.
  uint32 port = 4;
  // Access unix socket.
  // Address (and port) or socket is required.
  string socket = 5;
  // Environment name.
  string environment = 6;
  // Cluster name.
  string cluster = 7;
  // Replication set name.
  string replication_set = 8;
  // Custom user-assigned labels.
  map<string, string> custom_labels = 9;
}

// Add HAProxy Service

message AddHAProxyServiceParams {
  // Unique across all Services user-defined name. Required.
  string service_name = 1 [(validate.rules).string.min_len = 1];
  // Node identifier where this instance runs. Required.
  string node_id = 2 [(validate.rules).string.min_len = 1];
  // Environment name.
  string environment = 3;
  // Cluster name.
  string cluster = 4;
  // Replication set name.
  string replication_set = 5;
  // Custom user-assigned labels.
  map<string, string> custom_labels = 6;
}

// Add External Service

message AddExternalServiceParams {
  // Unique across all Services user-defined name. Required.
  string service_name = 1 [(validate.rules).string.min_len = 1];
  // Node identifier where this instance runs. Required.
  string node_id = 2 [(validate.rules).string.min_len = 1];
  // Environment name.
  string environment = 3;
  // Cluster name.
  string cluster = 4;
  // Replication set name.
  string replication_set = 5;
  // Custom user-assigned labels.
  map<string, string> custom_labels = 6;
  // Group name of external service.
  string group = 7;
}

// Remove

message RemoveServiceRequest {
  // Unique randomly generated instance identifier. Required.
  string service_id = 1 [(validate.rules).string.min_len = 1];
  // Remove service with all dependencies.
  bool force = 2;
}

message RemoveServiceResponse {}

message ChangeServiceRequest {
  string service_id = 1 [(validate.rules).string.min_len = 1];
  optional string environment = 2;
  optional string cluster = 3;
  optional string replication_set = 4;
  optional string external_group = 5;
  // Replace all custom user-assigned labels.
  optional common.StringMap custom_labels = 6;
}

message ChangeServiceResponse {
  oneof service {
    MySQLService mysql = 1;
    MongoDBService mongodb = 2;
    PostgreSQLService postgresql = 3;
    ProxySQLService proxysql = 4;
    HAProxyService haproxy = 5;
    ExternalService external = 6;
  }
}

// Services service provides public methods for managing Services.
service ServicesService {
  // ListServices returns a list of Services filtered by type.
  rpc ListServices(ListServicesRequest) returns (ListServicesResponse) {
    option (google.api.http) = {get: "/v1/inventory/services"};
    option (grpc.gateway.protoc_gen_openapiv2.options.openapiv2_operation) = {
      summary: "List Services"
      description: "Returns a list of Services filtered by type."
    };
  }
  // ListActiveServiceTypes returns a list of active Services.
  rpc ListActiveServiceTypes(ListActiveServiceTypesRequest) returns (ListActiveServiceTypesResponse) {
    option (google.api.http) = {
      post: "/v1/inventory/services:getTypes"
      body: "*"
    };
    option (grpc.gateway.protoc_gen_openapiv2.options.openapiv2_operation) = {
      summary: "List Active Service Types"
      description: "Returns a list of active Service types."
    };
  }
  // GetService returns a single Service by ID.
  rpc GetService(GetServiceRequest) returns (GetServiceResponse) {
    option (google.api.http) = {get: "/v1/inventory/services/{service_id}"};
    option (grpc.gateway.protoc_gen_openapiv2.options.openapiv2_operation) = {
      summary: "Get a Service"
      description: "Returns a single Service by ID."
    };
  }
  // AddService adds any type of Service.
  rpc AddService(AddServiceRequest) returns (AddServiceResponse) {
    option (google.api.http) = {
      post: "/v1/inventory/services"
      body: "*"
    };
    option (grpc.gateway.protoc_gen_openapiv2.options.openapiv2_operation) = {
      summary: "Add a Service"
      description: "Adds a Service."
    };
  }
  // RemoveService removes a Service.
  rpc RemoveService(RemoveServiceRequest) returns (RemoveServiceResponse) {
    option (google.api.http) = {delete: "/v1/inventory/services/{service_id}"};
    option (grpc.gateway.protoc_gen_openapiv2.options.openapiv2_operation) = {
      summary: "Remove Service"
      description: "Removes Service."
    };
  }
  // ChangeService allows changing configuration of a Service.
  rpc ChangeService(ChangeServiceRequest) returns (ChangeServiceResponse) {
    option (google.api.http) = {
      put: "/v1/inventory/services/{service_id}"
      body: "*"
    };
    option (grpc.gateway.protoc_gen_openapiv2.options.openapiv2_operation) = {
      summary: "Change service"
      description: "Changes service configuration. If a new cluster label is specified, it removes all backup/restore tasks scheduled for the related services. Fails if there are running backup/restore tasks."
    };
  }
}<|MERGE_RESOLUTION|>--- conflicted
+++ resolved
@@ -322,7 +322,6 @@
   int32 auto_discovery_limit = 10;
 }
 
-<<<<<<< HEAD
 // Add Valkey
 
 message AddValkeyServiceParams {
@@ -349,8 +348,6 @@
   map<string, string> custom_labels = 9;
 }
 
-=======
->>>>>>> 1b5aae01
 // Add ProxySQL
 
 message AddProxySQLServiceParams {
