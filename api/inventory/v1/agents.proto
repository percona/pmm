syntax = "proto3";

package inventory.v1;

import "common/common.proto";
import "common/metrics_resolutions.proto";
import "google/api/annotations.proto";
import "inventory/v1/agent_status.proto";
import "inventory/v1/log_level.proto";
import "protoc-gen-openapiv2/options/annotations.proto";
import "validate/validate.proto";

// AgentType describes supported Agent types.
enum AgentType {
  AGENT_TYPE_UNSPECIFIED = 0;
  AGENT_TYPE_PMM_AGENT = 1;
  AGENT_TYPE_VM_AGENT = 14;
  AGENT_TYPE_NODE_EXPORTER = 2;
  AGENT_TYPE_MYSQLD_EXPORTER = 3;
  AGENT_TYPE_MONGODB_EXPORTER = 4;
  AGENT_TYPE_POSTGRES_EXPORTER = 5;
  AGENT_TYPE_PROXYSQL_EXPORTER = 6;
  AGENT_TYPE_VALKEY_EXPORTER = 17;
  AGENT_TYPE_QAN_MYSQL_PERFSCHEMA_AGENT = 7;
  AGENT_TYPE_QAN_MYSQL_SLOWLOG_AGENT = 8;
  AGENT_TYPE_QAN_MONGODB_PROFILER_AGENT = 9;
  AGENT_TYPE_QAN_MONGODB_MONGOLOG_AGENT = 18;
  AGENT_TYPE_QAN_POSTGRESQL_PGSTATEMENTS_AGENT = 10;
  AGENT_TYPE_QAN_POSTGRESQL_PGSTATMONITOR_AGENT = 13;
  AGENT_TYPE_EXTERNAL_EXPORTER = 12;
  AGENT_TYPE_RDS_EXPORTER = 11;
  AGENT_TYPE_AZURE_DATABASE_EXPORTER = 15;
  AGENT_TYPE_NOMAD_AGENT = 16;
}

// PMMAgent runs on Generic or Container Node.
message PMMAgent {
  // Unique randomly generated instance identifier.
  string agent_id = 1;
  // Node identifier where this instance runs.
  string runs_on_node_id = 2;
  // Custom user-assigned labels.
  map<string, string> custom_labels = 3;

  //
  // Status fields below.
  //

  // True if Agent is running and connected to pmm-managed.
  bool connected = 10;
  // Path to exec process.
  string process_exec_path = 11;
}

// VMAgent runs on Generic or Container Node alongside pmm-agent.
// It scrapes other exporter Agents that are configured with push_metrics_enabled
// and uses Prometheus remote write protocol to push metrics to PMM Server.
message VMAgent {
  // Unique randomly generated instance identifier.
  string agent_id = 1;
  // The pmm-agent identifier which runs this instance.
  string pmm_agent_id = 2;

  //
  // Status fields below.
  //

  // Actual Agent status.
  AgentStatus status = 10;
  // Path to exec process.
  string process_exec_path = 11;
  // Listen port for scraping metrics.
  uint32 listen_port = 12;
}

message NomadAgent {
  // Unique randomly generated instance identifier.
  string agent_id = 1;
  // The pmm-agent identifier which runs this instance.
  string pmm_agent_id = 2;
  // Desired Agent status: enabled (false) or disabled (true).
  bool disabled = 3;
  // Custom user-assigned labels.
  reserved 4;

  //
  // Status fields below.
  //

  // Actual Agent status.
  AgentStatus status = 10;
  // Path to exec process.
  string process_exec_path = 11;
  // Listen port for scraping metrics.
  uint32 listen_port = 12;
}

// NodeExporter runs on Generic or Container Node and exposes its metrics.
message NodeExporter {
  // Unique randomly generated instance identifier.
  string agent_id = 1;
  // The pmm-agent identifier which runs this instance.
  string pmm_agent_id = 2;
  // Desired Agent status: enabled (false) or disabled (true).
  bool disabled = 3;
  // Custom user-assigned labels.
  map<string, string> custom_labels = 4;
  // True if exporter uses push metrics mode.
  bool push_metrics_enabled = 5;
  // List of disabled collector names.
  repeated string disabled_collectors = 6;

  //
  // Status fields below.
  //

  // Actual Agent status.
  AgentStatus status = 10;
  // Listen port for scraping metrics.
  uint32 listen_port = 11;
  // Path to exec process.
  string process_exec_path = 12;
  // Log level for exporter.
  LogLevel log_level = 13;

  // Optionally expose the exporter process on all public interfaces
  bool expose_exporter = 14;
  // Metrics resolution for this agent.
  common.MetricsResolutions metrics_resolutions = 15;
}

// MySQLdExporter runs on Generic or Container Node and exposes MySQL Service metrics.
message MySQLdExporter {
  // Unique randomly generated instance identifier.
  string agent_id = 1;
  // The pmm-agent identifier which runs this instance.
  string pmm_agent_id = 2;
  // Desired Agent status: enabled (false) or disabled (true).
  bool disabled = 3;
  // Service identifier.
  string service_id = 4;
  // MySQL username for scraping metrics.
  string username = 5;
  // Use TLS for database connections.
  bool tls = 6;
  // Skip TLS certificate and hostname validation.
  bool tls_skip_verify = 7;
  // Certificate Authority certificate chain.
  string tls_ca = 8;
  // Client certificate.
  string tls_cert = 9;
  // Password for decrypting tls_cert.
  string tls_key = 10;
  // Tablestats group collectors are disabled if there are more than that number of tables.
  // 0 means tablestats group collectors are always enabled (no limit).
  // Negative value means tablestats group collectors are always disabled.
  int32 tablestats_group_table_limit = 11;
  // Custom user-assigned labels.
  map<string, string> custom_labels = 12;
  // True if exporter uses push metrics mode.
  bool push_metrics_enabled = 13;
  // List of disabled collector names.
  repeated string disabled_collectors = 14;
  // Actual table count at the moment of adding.
  int32 table_count = 15;

  //
  // Status fields below.
  //

  // Actual Agent status.
  AgentStatus status = 20;
  // Listen port for scraping metrics.
  uint32 listen_port = 21;
  // True if tablestats group collectors are currently disabled.
  bool tablestats_group_disabled = 22;
  // Path to exec process.
  string process_exec_path = 23;
  // Log level for exporter.
  LogLevel log_level = 24;
  // Optionally expose the exporter process on all public interfaces
  bool expose_exporter = 25;
  // Metrics resolution for this agent.
  common.MetricsResolutions metrics_resolutions = 26;
}

// MongoDBExporter runs on Generic or Container Node and exposes MongoDB Service metrics.
message MongoDBExporter {
  // Unique randomly generated instance identifier.
  string agent_id = 1;
  // The pmm-agent identifier which runs this instance.
  string pmm_agent_id = 2;
  // Desired Agent status: enabled (false) or disabled (true).
  bool disabled = 3;
  // Service identifier.
  string service_id = 4;
  // MongoDB username for scraping metrics.
  string username = 5;
  // Use TLS for database connections.
  bool tls = 6;
  // Skip TLS certificate and hostname validation.
  bool tls_skip_verify = 7;
  // Custom user-assigned labels.
  map<string, string> custom_labels = 8;
  // True if exporter uses push metrics mode.
  bool push_metrics_enabled = 9;
  // List of disabled collector names.
  repeated string disabled_collectors = 10;

  //
  // Status fields below.
  //

  // Actual Agent status.
  AgentStatus status = 20;
  // Listen port for scraping metrics.
  uint32 listen_port = 21;
  // List of colletions to get stats from. Can use *
  repeated string stats_collections = 22;
  // Collections limit. Only get Databases and collection stats if the total number of collections in the server
  // is less than this value. 0: no limit
  int32 collections_limit = 23;
  // Enable all collectors.
  bool enable_all_collectors = 24;
  // Path to exec process.
  string process_exec_path = 25;
  // Log level for exporter.
  LogLevel log_level = 26;
  // Optionally expose the exporter process on all public interfaces
  bool expose_exporter = 27;
  // Metrics resolution for this agent.
  common.MetricsResolutions metrics_resolutions = 28;
}

// PostgresExporter runs on Generic or Container Node and exposes PostgreSQL Service metrics.
message PostgresExporter {
  // Unique randomly generated instance identifier.
  string agent_id = 1;
  // The pmm-agent identifier which runs this instance.
  string pmm_agent_id = 2;
  // Desired Agent status: enabled (false) or disabled (true).
  bool disabled = 3;
  // Service identifier.
  string service_id = 4;
  // PostgreSQL username for scraping metrics.
  string username = 5;
  // Use TLS for database connections.
  bool tls = 6;
  // Skip TLS certificate and hostname validation. Uses sslmode=required instead of verify-full.
  bool tls_skip_verify = 7;
  // Custom user-assigned labels.
  map<string, string> custom_labels = 8;
  // True if exporter uses push metrics mode.
  bool push_metrics_enabled = 9;
  // List of disabled collector names.
  repeated string disabled_collectors = 10;

  //
  // Status fields below.
  //

  // Actual Agent status.
  AgentStatus status = 20;
  // Listen port for scraping metrics.
  uint32 listen_port = 21;
  // Path to exec process.
  string process_exec_path = 22;
  // Log level for exporter.
  LogLevel log_level = 23;
  // Limit of databases for auto-discovery.
  int32 auto_discovery_limit = 24;
  // Optionally expose the exporter process on all public interfaces
  bool expose_exporter = 25;
  // Maximum number of connections that exporter can open to the database instance.
  int32 max_exporter_connections = 26;
  // Metrics resolution for this agent.
  common.MetricsResolutions metrics_resolutions = 27;
}

// ProxySQLExporter runs on Generic or Container Node and exposes ProxySQL Service metrics.
message ProxySQLExporter {
  // Unique randomly generated instance identifier.
  string agent_id = 1;
  // The pmm-agent identifier which runs this instance.
  string pmm_agent_id = 2;
  // Desired Agent status: enabled (false) or disabled (true).
  bool disabled = 3;
  // Service identifier.
  string service_id = 4;
  // ProxySQL username for scraping metrics.
  string username = 5;
  // Use TLS for database connections.
  bool tls = 6;
  // Skip TLS certificate and hostname validation.
  bool tls_skip_verify = 7;
  // Custom user-assigned labels.
  map<string, string> custom_labels = 8;
  // True if exporter uses push metrics mode.
  bool push_metrics_enabled = 9;
  // List of disabled collector names.
  repeated string disabled_collectors = 10;

  //
  // Status fields below.
  //

  // Actual Agent status.
  AgentStatus status = 20;
  // Listen port for scraping metrics.
  uint32 listen_port = 21;
  // Path to exec process.
  string process_exec_path = 22;
  // Log level for exporter.
  LogLevel log_level = 23;
  // Optionally expose the exporter process on all public interfaces
  bool expose_exporter = 24;
  // Metrics resolution for this agent.
  common.MetricsResolutions metrics_resolutions = 25;
}

// ValkeyExporter runs on Generic or Container Node and exposes Valkey Service metrics.
message ValkeyExporter {
  // Unique randomly generated instance identifier.
  string agent_id = 1;
  // The pmm-agent identifier which runs this instance.
  string pmm_agent_id = 2;
  // Desired Agent status: enabled (false) or disabled (true).
  bool disabled = 3;
  // Service identifier.
  string service_id = 4;
  // Valkey username for scraping metrics.
  string username = 5;
  // Use TLS for database connections.
  bool tls = 6;
  // Skip TLS certificate and hostname verification.
  bool tls_skip_verify = 7;
  // Custom user-assigned labels.
  map<string, string> custom_labels = 8;
  // True if exporter uses push metrics mode.
  bool push_metrics_enabled = 9;
  // List of disabled collector names.
  repeated string disabled_collectors = 10;

  //
  // Status fields below.
  //

  // Actual Agent status.
  AgentStatus status = 20;
  // Listen port for scraping metrics.
  uint32 listen_port = 21;
  // Path to exec process.
  string process_exec_path = 22;
  // Optionally expose the exporter process on all public interfaces
  bool expose_exporter = 23;
  // Metrics resolution for this agent.
  common.MetricsResolutions metrics_resolutions = 24;
}

// QANMySQLPerfSchemaAgent runs within pmm-agent and sends MySQL Query Analytics data to the PMM Server.
message QANMySQLPerfSchemaAgent {
  // Unique randomly generated instance identifier.
  string agent_id = 1;
  // The pmm-agent identifier which runs this instance.
  string pmm_agent_id = 2;
  // Desired Agent status: enabled (false) or disabled (true).
  bool disabled = 3;
  // Service identifier.
  string service_id = 4;
  // MySQL username for getting performance data.
  string username = 5;
  // Use TLS for database connections.
  bool tls = 6;
  // Skip TLS certificate and hostname validation.
  bool tls_skip_verify = 7;
  // Certificate Authority certificate chain.
  string tls_ca = 8;
  // Client certificate.
  string tls_cert = 9;
  // Password for decrypting tls_cert.
  string tls_key = 10;
  // Disable parsing comments from queries and showing them in QAN.
  bool disable_comments_parsing = 11;
  // Limit query length in QAN (default: server-defined; -1: no limit).
  int32 max_query_length = 12;
  // True if query examples are disabled.
  bool query_examples_disabled = 13;
  // Custom user-assigned labels.
  map<string, string> custom_labels = 14;

  //
  // Status fields below.
  //

  // Actual Agent status.
  AgentStatus status = 20;
  // Path to exec process.
  string process_exec_path = 21;
  // Log level for exporter.
  LogLevel log_level = 22;
}

// QANMySQLSlowlogAgent runs within pmm-agent and sends MySQL Query Analytics data to the PMM Server.
message QANMySQLSlowlogAgent {
  // Unique randomly generated instance identifier.
  string agent_id = 1;
  // The pmm-agent identifier which runs this instance.
  string pmm_agent_id = 2;
  // Desired Agent status: enabled (false) or disabled (true).
  bool disabled = 3;
  // Service identifier.
  string service_id = 4;
  // MySQL username for getting performance data.
  string username = 5;
  // Use TLS for database connections.
  bool tls = 6;
  // Skip TLS certificate and hostname validation.
  bool tls_skip_verify = 7;
  // Certificate Authority certificate chain.
  string tls_ca = 8;
  // Client certificate.
  string tls_cert = 9;
  // Password for decrypting tls_cert.
  string tls_key = 10;
  // Disable parsing comments from queries and showing them in QAN.
  bool disable_comments_parsing = 11;
  // Limit query length in QAN (default: server-defined; -1: no limit)
  int32 max_query_length = 12;
  // True if query examples are disabled.
  bool query_examples_disabled = 13;
  // Slowlog file is rotated at this size if > 0.
  int64 max_slowlog_file_size = 14;
  // Custom user-assigned labels.
  map<string, string> custom_labels = 15;

  //
  // Status fields below.
  //

  // Actual Agent status.
  AgentStatus status = 20;
  //  mod tidy
  string process_exec_path = 21;
  // Log level for exporter.
  LogLevel log_level = 22;
}

// QANMongoDBProfilerAgent runs within pmm-agent and sends MongoDB Query Analytics data to the PMM Server.
message QANMongoDBProfilerAgent {
  reserved 8; // TODO https://jira.percona.com/browse/PMM-4650
  reserved "query_examples_disabled";

  // Unique randomly generated instance identifier.
  string agent_id = 1;
  // The pmm-agent identifier which runs this instance.
  string pmm_agent_id = 2;
  // Desired Agent status: enabled (false) or disabled (true).
  bool disabled = 3;
  // Service identifier.
  string service_id = 4;
  // MongoDB username for getting profiler data.
  string username = 5;
  // Use TLS for database connections.
  bool tls = 6;
  // Skip TLS certificate and hostname validation.
  bool tls_skip_verify = 7;
  // Limit query length in QAN (default: server-defined; -1: no limit).
  int32 max_query_length = 9;
  // Custom user-assigned labels.
  map<string, string> custom_labels = 10;

  //
  // Status fields below.
  //

  // Actual Agent status.
  AgentStatus status = 20;
  // Path to exec process.
  string process_exec_path = 21;
  // Log level for exporter.
  LogLevel log_level = 22;
}

// QANMongoDBMongologAgent runs within pmm-agent and sends MongoDB Query Analytics data to the PMM Server.
message QANMongoDBMongologAgent {
  reserved 8; // TODO https://jira.percona.com/browse/PMM-4650
  reserved "query_examples_disabled";

  // Unique randomly generated instance identifier.
  string agent_id = 1;
  // The pmm-agent identifier which runs this instance.
  string pmm_agent_id = 2;
  // Desired Agent status: enabled (false) or disabled (true).
  bool disabled = 3;
  // Service identifier.
  string service_id = 4;
  // MongoDB username for getting profiler data.
  string username = 5;
  // Use TLS for database connections.
  bool tls = 6;
  // Skip TLS certificate and hostname validation.
  bool tls_skip_verify = 7;
  // Limit query length in QAN (default: server-defined; -1: no limit).
  int32 max_query_length = 9;
  // Custom user-assigned labels.
  map<string, string> custom_labels = 10;

  //
  // Status fields below.
  //

  // Actual Agent status.
  AgentStatus status = 20;
  // Path to exec process.
  string process_exec_path = 21;
  // Log level for exporter.
  LogLevel log_level = 22;
}

// QANPostgreSQLPgStatementsAgent runs within pmm-agent and sends PostgreSQL Query Analytics data to the PMM Server.
message QANPostgreSQLPgStatementsAgent {
  // Unique randomly generated instance identifier.
  string agent_id = 1;
  // The pmm-agent identifier which runs this instance.
  string pmm_agent_id = 2;
  // Desired Agent status: enabled (false) or disabled (true).
  bool disabled = 3;
  // Service identifier.
  string service_id = 4;
  // PostgreSQL username for getting pg stat statements data.
  string username = 5;
  // Disable parsing comments from queries and showing them in QAN.
  bool disable_comments_parsing = 6;
  // Limit query length in QAN (default: server-defined; -1: no limit).
  int32 max_query_length = 7;
  // Use TLS for database connections.
  bool tls = 8;
  // Skip TLS certificate and hostname validation.
  bool tls_skip_verify = 9;
  // Custom user-assigned labels.
  map<string, string> custom_labels = 10;

  //
  // Status fields below.
  //

  // Actual Agent status.
  AgentStatus status = 20;
  // Path to exec process.
  string process_exec_path = 21;
  // Log level for exporter.
  LogLevel log_level = 22;
}

// QANPostgreSQLPgStatMonitorAgent runs within pmm-agent and sends PostgreSQL Query Analytics data to the PMM Server.
message QANPostgreSQLPgStatMonitorAgent {
  // Unique randomly generated instance identifier.
  string agent_id = 1;
  // The pmm-agent identifier which runs this instance.
  string pmm_agent_id = 2;
  // Desired Agent status: enabled (false) or disabled (true).
  bool disabled = 3;
  // Service identifier.
  string service_id = 4;
  // PostgreSQL username for getting pg stat monitor data.
  string username = 5;
  // Use TLS for database connections.
  bool tls = 6;
  // Skip TLS certificate and hostname validation.
  bool tls_skip_verify = 7;
  // Disable parsing comments from queries and showing them in QAN.
  bool disable_comments_parsing = 8;
  // Limit query length in QAN (default: server-defined; -1: no limit).
  int32 max_query_length = 9;
  // True if query examples are disabled.
  bool query_examples_disabled = 10;
  // Custom user-assigned labels.
  map<string, string> custom_labels = 11;

  //
  // Status fields below.
  //

  // Actual Agent status.
  AgentStatus status = 20;
  // Path to exec process.
  string process_exec_path = 21;
  // Log level for exporter.
  LogLevel log_level = 22;
}

// RDSExporter runs on Generic or Container Node and exposes RemoteRDS Node metrics.
message RDSExporter {
  // Unique randomly generated instance identifier.
  string agent_id = 1;
  // The pmm-agent identifier which runs this instance.
  string pmm_agent_id = 2;
  // Desired Agent status: enabled (false) or disabled (true).
  bool disabled = 3;
  // Node identifier.
  string node_id = 4;
  // AWS Access Key.
  string aws_access_key = 5;
  // Custom user-assigned labels.
  map<string, string> custom_labels = 6;

  //
  // Status fields below.
  //

  // Actual Agent status (the same for several configurations).
  AgentStatus status = 10;
  // Listen port for scraping metrics (the same for several configurations).
  uint32 listen_port = 11;

  //
  // Metric collections flags below.
  //

  // Basic metrics are disabled.
  bool basic_metrics_disabled = 20;
  // Enhanced metrics are disabled.
  bool enhanced_metrics_disabled = 21;
  // True if exporter uses push metrics mode.
  bool push_metrics_enabled = 22;
  // Path to exec process.
  string process_exec_path = 23;
  // Log level for exporter.
  LogLevel log_level = 24;
  // Limit of databases for auto-discovery.
  int32 auto_discovery_limit = 25;
  // Metrics resolution for this agent.
  common.MetricsResolutions metrics_resolutions = 26;
}

// ExternalExporter runs on any Node type, including Remote Node.
message ExternalExporter {
  // Unique randomly generated instance identifier.
  string agent_id = 1;
  // Node identifier where this instance runs.
  string runs_on_node_id = 2;
  // If disabled, metrics from this exporter will not be collected.
  bool disabled = 3;
  // Service identifier.
  string service_id = 4;
  // HTTP basic auth username for collecting metrics.
  string username = 5;
  // Scheme to generate URI to exporter metrics endpoints.
  string scheme = 6;
  // Path under which metrics are exposed, used to generate URI.
  string metrics_path = 7;
  // Custom user-assigned labels.
  map<string, string> custom_labels = 8;
  // Listen port for scraping metrics.
  uint32 listen_port = 9;
  // True if exporter uses push metrics mode.
  bool push_metrics_enabled = 10;
  // Path to exec process.
  string process_exec_path = 11;
  // Metrics resolution for this agent.
  common.MetricsResolutions metrics_resolutions = 12;
  // Skip TLS certificate and hostname verification.
  bool tls_skip_verify = 13;
}

// AzureDatabaseExporter runs on Generic or Container Node and exposes RemoteAzure Node metrics.
message AzureDatabaseExporter {
  // Unique randomly generated instance identifier.
  string agent_id = 1;
  // The pmm-agent identifier which runs this instance.
  string pmm_agent_id = 2;
  // Desired Agent status: enabled (false) or disabled (true).
  bool disabled = 3;
  // Node identifier.
  string node_id = 4;
  // Azure database subscription ID.
  string azure_database_subscription_id = 5;
  // Azure database resource type (mysql, maria, postgres)
  string azure_database_resource_type = 6;
  // Custom user-assigned labels.
  map<string, string> custom_labels = 7;

  //
  // Status fields below.
  //

  // Actual Agent status (the same for several configurations).
  AgentStatus status = 10;
  // Listen port for scraping metrics (the same for several configurations).
  uint32 listen_port = 11;
  // True if the exporter operates in push metrics mode.
  bool push_metrics_enabled = 12;
  // Path to exec process.
  string process_exec_path = 13;
  // Log level for exporter.
  LogLevel log_level = 14;
  // Metrics resolution for this agent.
  common.MetricsResolutions metrics_resolutions = 15;
}

// ChangeCommonAgentParams contains parameters that can be changed for all Agents.
message ChangeCommonAgentParams {
  // Enable this Agent. Agents are enabled by default when they get added.
  optional bool enable = 1;
  // Replace all custom user-assigned labels.
  optional common.StringMap custom_labels = 2;
  // Enables push metrics with vmagent.
  optional bool enable_push_metrics = 3;
  // Metrics resolution for this agent.
  common.MetricsResolutions metrics_resolutions = 4;
}

// List

message ListAgentsRequest {
  // Return only Agents started by this pmm-agent.
  // Exactly one of these parameters should be present: pmm_agent_id, node_id, service_id.
  string pmm_agent_id = 1;
  // Return only Agents that provide insights for that Node.
  // Exactly one of these parameters should be present: pmm_agent_id, node_id, service_id.
  string node_id = 2;
  // Return only Agents that provide insights for that Service.
  // Exactly one of these parameters should be present: pmm_agent_id, node_id, service_id.
  string service_id = 3;
  // Return only agents of a particular type.
  AgentType agent_type = 4;
}

message ListAgentsResponse {
  repeated PMMAgent pmm_agent = 1;
  repeated VMAgent vm_agent = 2;
  repeated NodeExporter node_exporter = 3;
  repeated MySQLdExporter mysqld_exporter = 4;
  repeated MongoDBExporter mongodb_exporter = 5;
  repeated PostgresExporter postgres_exporter = 6;
  repeated ProxySQLExporter proxysql_exporter = 7;
  repeated QANMySQLPerfSchemaAgent qan_mysql_perfschema_agent = 8;
  repeated QANMySQLSlowlogAgent qan_mysql_slowlog_agent = 9;
  repeated QANMongoDBProfilerAgent qan_mongodb_profiler_agent = 10;
  repeated QANMongoDBMongologAgent qan_mongodb_mongolog_agent = 18;
  repeated QANPostgreSQLPgStatementsAgent qan_postgresql_pgstatements_agent = 11;
  repeated QANPostgreSQLPgStatMonitorAgent qan_postgresql_pgstatmonitor_agent = 12;
  repeated ExternalExporter external_exporter = 13;
  repeated RDSExporter rds_exporter = 14;
  repeated AzureDatabaseExporter azure_database_exporter = 15;
  repeated NomadAgent nomad_agent = 16;
  repeated ValkeyExporter valkey_exporter = 17;
}

// Get

message GetAgentRequest {
  // Unique randomly generated instance identifier.
  string agent_id = 1 [(validate.rules).string.min_len = 36];
}

message GetAgentResponse {
  oneof agent {
    PMMAgent pmm_agent = 1;
    VMAgent vmagent = 2;
    NodeExporter node_exporter = 3;
    MySQLdExporter mysqld_exporter = 4;
    MongoDBExporter mongodb_exporter = 5;
    PostgresExporter postgres_exporter = 6;
    ProxySQLExporter proxysql_exporter = 7;
    QANMySQLPerfSchemaAgent qan_mysql_perfschema_agent = 8;
    QANMySQLSlowlogAgent qan_mysql_slowlog_agent = 9;
    QANMongoDBProfilerAgent qan_mongodb_profiler_agent = 10;
    QANMongoDBMongologAgent qan_mongodb_mongolog_agent = 18;
    QANPostgreSQLPgStatementsAgent qan_postgresql_pgstatements_agent = 11;
    QANPostgreSQLPgStatMonitorAgent qan_postgresql_pgstatmonitor_agent = 12;
    ExternalExporter external_exporter = 13;
    RDSExporter rds_exporter = 14;
    AzureDatabaseExporter azure_database_exporter = 15;
    NomadAgent nomad_agent = 16;
    ValkeyExporter valkey_exporter = 17;
  }
}

// Get logs

message GetAgentLogsRequest {
  // Unique randomly generated instance identifier.
  string agent_id = 1 [(validate.rules).string.min_len = 36];
  // Limit the number of log lines to this value. Pass 0 for no limit.
  uint32 limit = 2;
}

message GetAgentLogsResponse {
  repeated string logs = 1;
  uint32 agent_config_log_lines_count = 2;
}

// TODO Change PMMAgent?

// TODO Add VMAgent?

message AddAgentRequest {
  oneof agent {
    AddPMMAgentParams pmm_agent = 1;
    AddNodeExporterParams node_exporter = 2;
    AddMySQLdExporterParams mysqld_exporter = 3;
    AddMongoDBExporterParams mongodb_exporter = 4;
    AddPostgresExporterParams postgres_exporter = 5;
    AddProxySQLExporterParams proxysql_exporter = 6;
    AddExternalExporterParams external_exporter = 7;
    AddRDSExporterParams rds_exporter = 8;
    AddAzureDatabaseExporterParams azure_database_exporter = 9;
    AddQANMySQLPerfSchemaAgentParams qan_mysql_perfschema_agent = 10;
    AddQANMySQLSlowlogAgentParams qan_mysql_slowlog_agent = 11;
    AddQANMongoDBProfilerAgentParams qan_mongodb_profiler_agent = 12;
    AddQANMongoDBMongologAgentParams qan_mongodb_mongolog_agent = 16;
    AddQANPostgreSQLPgStatementsAgentParams qan_postgresql_pgstatements_agent = 13;
    AddQANPostgreSQLPgStatMonitorAgentParams qan_postgresql_pgstatmonitor_agent = 14;
    AddValkeyExporterParams valkey_exporter = 15;
  }
}

message AddAgentResponse {
  oneof agent {
    PMMAgent pmm_agent = 1;
    NodeExporter node_exporter = 2;
    MySQLdExporter mysqld_exporter = 3;
    MongoDBExporter mongodb_exporter = 4;
    PostgresExporter postgres_exporter = 5;
    ProxySQLExporter proxysql_exporter = 6;
    ExternalExporter external_exporter = 7;
    RDSExporter rds_exporter = 8;
    AzureDatabaseExporter azure_database_exporter = 9;
    QANMySQLPerfSchemaAgent qan_mysql_perfschema_agent = 10;
    QANMySQLSlowlogAgent qan_mysql_slowlog_agent = 11;
    QANMongoDBProfilerAgent qan_mongodb_profiler_agent = 12;
    QANMongoDBMongologAgent qan_mongodb_mongolog_agent = 16;
    QANPostgreSQLPgStatementsAgent qan_postgresql_pgstatements_agent = 13;
    QANPostgreSQLPgStatMonitorAgent qan_postgresql_pgstatmonitor_agent = 14;
    ValkeyExporter valkey_exporter = 15;
  }
}

message ChangeAgentRequest {
  string agent_id = 1 [(validate.rules).string.min_len = 1];

  oneof agent {
    // ChangePMMAgentParams pmm_agent = 1;

    ChangeNodeExporterParams node_exporter = 2;
    ChangeMySQLdExporterParams mysqld_exporter = 3;
    ChangeMongoDBExporterParams mongodb_exporter = 4;
    ChangePostgresExporterParams postgres_exporter = 5;
    ChangeProxySQLExporterParams proxysql_exporter = 6;
    ChangeExternalExporterParams external_exporter = 7;
    ChangeRDSExporterParams rds_exporter = 8;
    ChangeAzureDatabaseExporterParams azure_database_exporter = 9;
    ChangeQANMySQLPerfSchemaAgentParams qan_mysql_perfschema_agent = 10;
    ChangeQANMySQLSlowlogAgentParams qan_mysql_slowlog_agent = 11;
    ChangeQANMongoDBProfilerAgentParams qan_mongodb_profiler_agent = 12;
    ChangeQANMongoDBMongologAgentParams qan_mongodb_mongolog_agent = 17;
    ChangeQANPostgreSQLPgStatementsAgentParams qan_postgresql_pgstatements_agent = 13;
    ChangeQANPostgreSQLPgStatMonitorAgentParams qan_postgresql_pgstatmonitor_agent = 14;
    ChangeNomadAgentParams nomad_agent = 15;
    ChangeValkeyExporterParams valkey_exporter = 16;
  }
}

message ChangeAgentResponse {
  oneof agent {
    // PMMAgent pmm_agent = 1;

    NodeExporter node_exporter = 2;
    MySQLdExporter mysqld_exporter = 3;
    MongoDBExporter mongodb_exporter = 4;
    PostgresExporter postgres_exporter = 5;
    ProxySQLExporter proxysql_exporter = 6;
    ExternalExporter external_exporter = 7;
    RDSExporter rds_exporter = 8;
    AzureDatabaseExporter azure_database_exporter = 9;
    QANMySQLPerfSchemaAgent qan_mysql_perfschema_agent = 10;
    QANMySQLSlowlogAgent qan_mysql_slowlog_agent = 11;
    QANMongoDBProfilerAgent qan_mongodb_profiler_agent = 12;
    QANMongoDBMongologAgent qan_mongodb_mongolog_agent = 17;
    QANPostgreSQLPgStatementsAgent qan_postgresql_pgstatements_agent = 13;
    QANPostgreSQLPgStatMonitorAgent qan_postgresql_pgstatmonitor_agent = 14;
    NomadAgent nomad_agent = 15;
    ValkeyExporter valkey_exporter = 16;
  }
}

// Add PMMAgent

message AddPMMAgentParams {
  // Node identifier where this instance runs.
  string runs_on_node_id = 1 [(validate.rules).string.min_len = 1];
  // Custom user-assigned labels.
  map<string, string> custom_labels = 2;
}

// Add/Change NodeExporter

message AddNodeExporterParams {
  // The pmm-agent identifier which runs this instance.
  string pmm_agent_id = 1 [(validate.rules).string.min_len = 1];
  // Custom user-assigned labels.
  map<string, string> custom_labels = 2;
  // Enables push metrics mode for exporter.
  bool push_metrics = 3;
  // List of collector names to disable in this exporter.
  repeated string disable_collectors = 4;
  // Log level for exporter.
  LogLevel log_level = 5;
  // Expose the node_exporter process on all public interfaces
  bool expose_exporter = 6;
}

message ChangeNodeExporterParams {
  // Enable this Agent. Agents are enabled by default when they get added.
  optional bool enable = 1;
  // Replace all custom user-assigned labels.
  optional common.StringMap custom_labels = 2;
  // Enables push metrics with vmagent.
  optional bool enable_push_metrics = 3;
  // Metrics resolution for this agent.
  common.MetricsResolutions metrics_resolutions = 4;
  // List of collector names to disable in this exporter.
  repeated string disable_collectors = 5;
  // Log level for exporter.
  optional LogLevel log_level = 6;
  // Expose the node_exporter process on all public interfaces.
  optional bool expose_exporter = 7;
}

// Add/Change MySQLdExporter

message AddMySQLdExporterParams {
  // The pmm-agent identifier which runs this instance.
  string pmm_agent_id = 1 [(validate.rules).string.min_len = 1];
  // Service identifier.
  string service_id = 2 [(validate.rules).string.min_len = 1];
  // MySQL username for scraping metrics.
  string username = 3 [(validate.rules).string.min_len = 1];
  // MySQL password for scraping metrics.
  string password = 4;
  // Use TLS for database connections.
  bool tls = 5;
  // Skip TLS certificate and hostname validation.
  bool tls_skip_verify = 6;
  // Certificate Authority certificate chain.
  string tls_ca = 7;
  // Client certificate.
  string tls_cert = 8;
  // Password for decrypting tls_cert.
  string tls_key = 9;
  // Tablestats group collectors will be disabled if there are more than that number of tables.
  // 0 means tablestats group collectors are always enabled (no limit).
  // Negative value means tablestats group collectors are always disabled.
  int32 tablestats_group_table_limit = 10;
  // Custom user-assigned labels.
  map<string, string> custom_labels = 11;
  // Skip connection check.
  bool skip_connection_check = 12;
  // Enables push metrics mode for exporter.
  bool push_metrics = 13;
  // List of collector names to disable in this exporter.
  repeated string disable_collectors = 14;
  // Custom password for exporter endpoint /metrics.
  string agent_password = 15;
  // Log level for exporter.
  LogLevel log_level = 16;
  // Optionally expose the exporter process on all public interfaces
  bool expose_exporter = 17;
}

message ChangeMySQLdExporterParams {
  // Enable this Agent. Agents are enabled by default when they get added.
  optional bool enable = 1;
  // Replace all custom user-assigned labels.
  optional common.StringMap custom_labels = 2;
  // Enables push metrics with vmagent.
  optional bool enable_push_metrics = 3;
  // Metrics resolution for this agent.
  common.MetricsResolutions metrics_resolutions = 4;
  // MySQL username for scraping metrics.
  optional string username = 5;
  // MySQL password for scraping metrics.
  optional string password = 6;
  // Use TLS for database connections.
  optional bool tls = 7;
  // Skip TLS certificate and hostname validation.
  optional bool tls_skip_verify = 8;
  // Certificate Authority certificate chain.
  optional string tls_ca = 9;
  // Client certificate.
  optional string tls_cert = 10;
  // Password for decrypting tls_cert.
  optional string tls_key = 11;
  // Tablestats group collectors will be disabled if there are more than that number of tables.
  optional int32 tablestats_group_table_limit = 12;
  // Skip connection check.
  optional bool skip_connection_check = 13;
  // List of collector names to disable in this exporter.
  repeated string disable_collectors = 14;
  // Custom password for exporter endpoint /metrics.
  optional string agent_password = 15;
  // Log level for exporter.
  optional LogLevel log_level = 16;
  // Optionally expose the exporter process on all public interfaces.
  optional bool expose_exporter = 17;
}

// Add/Change MongoDBExporter

message AddMongoDBExporterParams {
  // The pmm-agent identifier which runs this instance.
  string pmm_agent_id = 1 [(validate.rules).string.min_len = 1];
  // Service identifier.
  string service_id = 2 [(validate.rules).string.min_len = 1];
  // MongoDB username for scraping metrics.
  string username = 3;
  // MongoDB password for scraping metrics.
  string password = 4;
  // Use TLS for database connections.
  bool tls = 5;
  // Skip TLS certificate and hostname validation.
  bool tls_skip_verify = 6;
  // Client certificate and key.
  string tls_certificate_key = 7;
  // Password for decrypting tls_certificate_key.
  string tls_certificate_key_file_password = 8;
  // Certificate Authority certificate chain.
  string tls_ca = 9;
  // Custom user-assigned labels.
  map<string, string> custom_labels = 10;
  // Skip connection check.
  bool skip_connection_check = 11;
  // Enables push metrics mode for exporter.
  bool push_metrics = 12;
  // List of collector names to disable in this exporter.
  repeated string disable_collectors = 13;
  // Authentication mechanism.
  // See https://docs.mongodb.com/manual/reference/connection-string/#mongodb-urioption-urioption.authMechanism
  // for details.
  string authentication_mechanism = 14;
  // Authentication database.
  string authentication_database = 15;
  // Custom password for exporter endpoint /metrics.
  string agent_password = 16;
  // List of colletions to get stats from. Can use *
  repeated string stats_collections = 17;
  // Collections limit. Only get Databases and collection stats if the total number of collections in the server
  // is less than this value. 0: no limit
  int32 collections_limit = 18;
  // Log level for exporter.
  LogLevel log_level = 19;
  // Optionally expose the exporter process on all public interfaces
  bool expose_exporter = 20;
  // Enable all collectors.
  bool enable_all_collectors = 21;
}

message ChangeMongoDBExporterParams {
  // Enable this Agent. Agents are enabled by default when they get added.
  optional bool enable = 1;
  // Replace all custom user-assigned labels.
  optional common.StringMap custom_labels = 2;
  // Enables push metrics with vmagent.
  optional bool enable_push_metrics = 3;
  // Metrics resolution for this agent.
  common.MetricsResolutions metrics_resolutions = 4;
  // MongoDB username for scraping metrics.
  optional string username = 5;
  // MongoDB password for scraping metrics.
  optional string password = 6;
  // Use TLS for database connections.
  optional bool tls = 7;
  // Skip TLS certificate and hostname validation.
  optional bool tls_skip_verify = 8;
  // Client certificate and key.
  optional string tls_certificate_key = 9;
  // Password for decrypting tls_certificate_key.
  optional string tls_certificate_key_file_password = 10;
  // Certificate Authority certificate chain.
  optional string tls_ca = 11;
  // Skip connection check.
  optional bool skip_connection_check = 12;
  // List of collector names to disable in this exporter.
  repeated string disable_collectors = 13;
  // Authentication mechanism.
  optional string authentication_mechanism = 14;
  // Authentication database.
  optional string authentication_database = 15;
  // Custom password for exporter endpoint /metrics.
  optional string agent_password = 16;
  // List of collections to get stats from. Can use *
  repeated string stats_collections = 17;
  // Collections limit. Only get Databases and collection stats if the total number of collections in the server is less than this value. 0: no limit
  optional int32 collections_limit = 18;
  // Enable all collectors.
  optional bool enable_all_collectors = 19;
  // Log level for exporter.
  optional LogLevel log_level = 20;
  // Optionally expose the exporter process on all public interfaces.
  optional bool expose_exporter = 21;
}

// Add/Change PostgresExporter

message AddPostgresExporterParams {
  // The pmm-agent identifier which runs this instance.
  string pmm_agent_id = 1 [(validate.rules).string.min_len = 1];
  // Service identifier.
  string service_id = 2 [(validate.rules).string.min_len = 1];
  // PostgreSQL username for scraping metrics.
  string username = 3 [(validate.rules).string.min_len = 1];
  // PostgreSQL password for scraping metrics.
  string password = 4;
  // Use TLS for database connections.
  bool tls = 5;
  // Skip TLS certificate and hostname validation. Uses sslmode=required instead of verify-full.
  bool tls_skip_verify = 6;
  // Custom user-assigned labels.
  map<string, string> custom_labels = 7;
  // Skip connection check.
  bool skip_connection_check = 8;
  // Enables push metrics mode for exporter.
  bool push_metrics = 9;
  // List of collector names to disable in this exporter.
  repeated string disable_collectors = 10;
  // TLS CA certificate.
  string tls_ca = 11;
  // TLS Certifcate.
  string tls_cert = 12;
  // TLS Certificate Key.
  string tls_key = 13;
  // Custom password for exporter endpoint /metrics.
  string agent_password = 14;
  // Log level for exporter.
  LogLevel log_level = 15;
  // Limit of databases for auto-discovery.
  int32 auto_discovery_limit = 16;
  // Optionally expose the exporter process on all public interfaces
  bool expose_exporter = 17;
  // Maximum number of connections that exporter can open to the database instance.
  int32 max_exporter_connections = 18;
}

message ChangePostgresExporterParams {
  // Enable this Agent. Agents are enabled by default when they get added.
  optional bool enable = 1;
  // Replace all custom user-assigned labels.
  optional common.StringMap custom_labels = 2;
  // Enables push metrics with vmagent.
  optional bool enable_push_metrics = 3;
  // Metrics resolution for this agent.
  common.MetricsResolutions metrics_resolutions = 4;
  // PostgreSQL username for scraping metrics.
  optional string username = 5;
  // PostgreSQL password for scraping metrics.
  optional string password = 6;
  // Use TLS for database connections.
  optional bool tls = 7;
  // Skip TLS certificate and hostname validation.
  optional bool tls_skip_verify = 8;
  // Skip connection check.
  optional bool skip_connection_check = 9;
  // List of collector names to disable in this exporter.
  repeated string disable_collectors = 10;
  // TLS CA certificate.
  optional string tls_ca = 11;
  // TLS Certificate.
  optional string tls_cert = 12;
  // TLS Certificate Key.
  optional string tls_key = 13;
  // Custom password for exporter endpoint /metrics.
  optional string agent_password = 14;
  // Log level for exporter.
  optional LogLevel log_level = 15;
  // Limit of databases for auto-discovery.
  optional int32 auto_discovery_limit = 16;
  // Optionally expose the exporter process on all public interfaces.
  optional bool expose_exporter = 17;
  // Maximum number of connections that exporter can open to the database instance.
  optional int32 max_exporter_connections = 18;
}

// Add/Change ProxySQLExporter

message AddProxySQLExporterParams {
  // The pmm-agent identifier which runs this instance.
  string pmm_agent_id = 1 [(validate.rules).string.min_len = 1];
  // Service identifier.
  string service_id = 2 [(validate.rules).string.min_len = 1];
  // ProxySQL username for scraping metrics.
  string username = 3 [(validate.rules).string.min_len = 1];
  // ProxySQL password for scraping metrics.
  string password = 4;
  // Use TLS for database connections.
  bool tls = 5;
  // Skip TLS certificate and hostname validation.
  bool tls_skip_verify = 6;
  // Custom user-assigned labels.
  map<string, string> custom_labels = 7;
  // Skip connection check.
  bool skip_connection_check = 8;
  // Enables push metrics mode for exporter.
  bool push_metrics = 9;
  // List of collector names to disable in this exporter.
  repeated string disable_collectors = 10;
  // Custom password for exporter endpoint /metrics.
  string agent_password = 11;
  // Log level for exporter.
  LogLevel log_level = 12;
  // Optionally expose the exporter process on all public interfaces
  bool expose_exporter = 13;
}

message ChangeProxySQLExporterParams {
  // Enable this Agent. Agents are enabled by default when they get added.
  optional bool enable = 1;
  // Replace all custom user-assigned labels.
  optional common.StringMap custom_labels = 2;
  // Enables push metrics with vmagent.
  optional bool enable_push_metrics = 3;
  // Metrics resolution for this agent.
  common.MetricsResolutions metrics_resolutions = 4;
  // ProxySQL username for scraping metrics.
  optional string username = 5;
  // ProxySQL password for scraping metrics.
  optional string password = 6;
  // Use TLS for database connections.
  optional bool tls = 7;
  // Skip TLS certificate and hostname validation.
  optional bool tls_skip_verify = 8;
  // List of collector names to disable in this exporter.
  repeated string disable_collectors = 9;
  // Custom password for exporter endpoint /metrics.
  optional string agent_password = 10;
  // Log level for exporter.
  optional LogLevel log_level = 11;
  // Optionally expose the exporter process on all public interfaces.
  optional bool expose_exporter = 12;
}

// Add/Change QANMySQLPerfSchemaAgent

message AddQANMySQLPerfSchemaAgentParams {
  // The pmm-agent identifier which runs this instance.
  string pmm_agent_id = 1 [(validate.rules).string.min_len = 1];
  // Service identifier.
  string service_id = 2 [(validate.rules).string.min_len = 1];
  // MySQL username for getting performance data.
  string username = 3 [(validate.rules).string.min_len = 1];
  // MySQL password for getting performance data.
  string password = 4;
  // Use TLS for database connections.
  bool tls = 5;
  // Skip TLS certificate and hostname validation.
  bool tls_skip_verify = 6;
  // Certificate Authority certificate chain.
  string tls_ca = 7;
  // Client certificate.
  string tls_cert = 8;
  // Password for decrypting tls_cert.
  string tls_key = 9;
  // Limit query length in QAN (default: server-defined; -1: no limit).
  int32 max_query_length = 10;
  // Disable query examples.
  bool disable_query_examples = 11;
  // Custom user-assigned labels.
  map<string, string> custom_labels = 12;
  // Skip connection check.
  bool skip_connection_check = 13;
  // Disable parsing comments from queries and showing them in QAN.
  bool disable_comments_parsing = 14;
  // Log level for exporter.
  LogLevel log_level = 15;
}

message ChangeQANMySQLPerfSchemaAgentParams {
  // Enable this Agent. Agents are enabled by default when they get added.
  optional bool enable = 1;
  // Replace all custom user-assigned labels.
  optional common.StringMap custom_labels = 2;
  // Enables push metrics with vmagent.
  optional bool enable_push_metrics = 3;
  // Metrics resolution for this agent.
  common.MetricsResolutions metrics_resolutions = 4;
  // MySQL username for getting performance data.
  optional string username = 5;
  // MySQL password for getting performance data.
  optional string password = 6;
  // Use TLS for database connections.
  optional bool tls = 7;
  // Skip TLS certificate and hostname validation.
  optional bool tls_skip_verify = 8;
  // Certificate Authority certificate chain.
  optional string tls_ca = 9;
  // Client certificate.
  optional string tls_cert = 10;
  // Password for decrypting tls_cert.
  optional string tls_key = 11;
  // Limit query length in QAN (default: server-defined; -1: no limit).
  optional int32 max_query_length = 12;
  // Disable query examples.
  optional bool disable_query_examples = 13;
  // Skip connection check.
  optional bool skip_connection_check = 14;
  // Disable parsing comments from queries and showing them in QAN.
  optional bool disable_comments_parsing = 15;
  // Log level for exporter.
  optional LogLevel log_level = 16;
}

// Add/Change QANMySQLSlowlogAgent

message AddQANMySQLSlowlogAgentParams {
  // The pmm-agent identifier which runs this instance.
  string pmm_agent_id = 1 [(validate.rules).string.min_len = 1];
  // Service identifier.
  string service_id = 2 [(validate.rules).string.min_len = 1];
  // MySQL username for getting slowlog data.
  string username = 3 [(validate.rules).string.min_len = 1];
  // MySQL password for getting slowlog data.
  string password = 4;
  // Use TLS for database connections.
  bool tls = 5;
  // Skip TLS certificate and hostname validation.
  bool tls_skip_verify = 6;
  // Certificate Authority certificate chain.
  string tls_ca = 7;
  // Client certificate.
  string tls_cert = 8;
  // Password for decrypting tls_cert.
  string tls_key = 9;
  // Limit query length in QAN (default: server-defined; -1: no limit).
  int32 max_query_length = 10;
  // Disable query examples.
  bool disable_query_examples = 11;
  // Rotate slowlog file at this size if > 0.
  // Use zero or negative value to disable rotation.
  int64 max_slowlog_file_size = 12;
  // Custom user-assigned labels.
  map<string, string> custom_labels = 13;
  // Skip connection check.
  bool skip_connection_check = 14;
  // Disable parsing comments from queries and showing them in QAN.
  bool disable_comments_parsing = 15;
  // Log level for exporter.
  LogLevel log_level = 16;
}

message ChangeQANMySQLSlowlogAgentParams {
  // Enable this Agent. Agents are enabled by default when they get added.
  optional bool enable = 1;
  // Replace all custom user-assigned labels.
  optional common.StringMap custom_labels = 2;
  // Enables push metrics with vmagent.
  optional bool enable_push_metrics = 3;
  // Metrics resolution for this agent.
  common.MetricsResolutions metrics_resolutions = 4;
  // MySQL username for getting slowlog data.
  optional string username = 5;
  // MySQL password for getting slowlog data.
  optional string password = 6;
  // Use TLS for database connections.
  optional bool tls = 7;
  // Skip TLS certificate and hostname validation.
  optional bool tls_skip_verify = 8;
  // Certificate Authority certificate chain.
  optional string tls_ca = 9;
  // Client certificate.
  optional string tls_cert = 10;
  // Password for decrypting tls_cert.
  optional string tls_key = 11;
  // Limit query length in QAN (default: server-defined; -1: no limit).
  optional int32 max_query_length = 12;
  // Disable query examples.
  optional bool disable_query_examples = 13;
  // Rotate slowlog file at this size if > 0.
  optional int64 max_slowlog_file_size = 14;
  // Skip connection check.
  optional bool skip_connection_check = 15;
  // Disable parsing comments from queries and showing them in QAN.
  optional bool disable_comments_parsing = 16;
  // Log level for exporter.
  optional LogLevel log_level = 17;
}

// Add/Change QANMongoDBProfilerAgent

message AddQANMongoDBProfilerAgentParams {
  // The pmm-agent identifier which runs this instance.
  string pmm_agent_id = 1 [(validate.rules).string.min_len = 1];
  // Service identifier.
  string service_id = 2 [(validate.rules).string.min_len = 1];
  // MongoDB username for getting profile data.
  string username = 3;
  // MongoDB password for getting profile data.
  string password = 4;
  // Use TLS for database connections.
  bool tls = 5;
  // Skip TLS certificate and hostname validation.
  bool tls_skip_verify = 6;
  // Client certificate and key.
  string tls_certificate_key = 7;
  // Password for decrypting tls_certificate_key.
  string tls_certificate_key_file_password = 8;
  // Certificate Authority certificate chain.
  string tls_ca = 9;
  // Limit query length in QAN (default: server-defined; -1: no limit).
  int32 max_query_length = 10;
  // Custom user-assigned labels.
  map<string, string> custom_labels = 11;
  // Skip connection check.
  bool skip_connection_check = 12;
  // Authentication mechanism.
  // See https://docs.mongodb.com/manual/reference/connection-string/#mongodb-urioption-urioption.authMechanism
  // for details.
  string authentication_mechanism = 13;
  // Authentication database.
  string authentication_database = 14;
  // Log level for exporter.
  LogLevel log_level = 15;
}

message ChangeQANMongoDBProfilerAgentParams {
  // Enable this Agent. Agents are enabled by default when they get added.
  optional bool enable = 1;
  // Replace all custom user-assigned labels.
  optional common.StringMap custom_labels = 2;
  // Enables push metrics with vmagent.
  optional bool enable_push_metrics = 3;
  // Metrics resolution for this agent.
  common.MetricsResolutions metrics_resolutions = 4;
  // MongoDB username for getting profile data.
  optional string username = 5;
  // MongoDB password for getting profile data.
  optional string password = 6;
  // Use TLS for database connections.
  optional bool tls = 7;
  // Skip TLS certificate and hostname validation.
  optional bool tls_skip_verify = 8;
  // Client certificate and key.
  optional string tls_certificate_key = 9;
  // Password for decrypting tls_certificate_key.
  optional string tls_certificate_key_file_password = 10;
  // Certificate Authority certificate chain.
  optional string tls_ca = 11;
  // Limit query length in QAN (default: server-defined; -1: no limit).
  optional int32 max_query_length = 12;
  // Authentication mechanism.
  optional string authentication_mechanism = 13;
  // Authentication database.
  optional string authentication_database = 14;
  // Log level for exporter.
  optional LogLevel log_level = 15;
}

// Add/Change QANMongoDBMongologAgent

message AddQANMongoDBMongologAgentParams {
  // The pmm-agent identifier which runs this instance.
  string pmm_agent_id = 1 [(validate.rules).string.min_len = 1];
  // Service identifier.
  string service_id = 2 [(validate.rules).string.min_len = 1];
  // MongoDB username for getting profile data.
  string username = 3;
  // MongoDB password for getting profile data.
  string password = 4;
  // Use TLS for database connections.
  bool tls = 5;
  // Skip TLS certificate and hostname validation.
  bool tls_skip_verify = 6;
  // Client certificate and key.
  string tls_certificate_key = 7;
  // Password for decrypting tls_certificate_key.
  string tls_certificate_key_file_password = 8;
  // Certificate Authority certificate chain.
  string tls_ca = 9;
  // Limit query length in QAN (default: server-defined; -1: no limit).
  int32 max_query_length = 10;
  // Custom user-assigned labels.
  map<string, string> custom_labels = 11;
  // Skip connection check.
  bool skip_connection_check = 12;
  // Authentication mechanism.
  // See https://docs.mongodb.com/manual/reference/connection-string/#mongodb-urioption-urioption.authMechanism
  // for details.
  string authentication_mechanism = 13;
  // Authentication database.
  string authentication_database = 14;
  // Log level for exporter.
  LogLevel log_level = 15;
}

message ChangeQANMongoDBMongologAgentParams {
  // Enable this Agent. Agents are enabled by default when they get added.
  optional bool enable = 1;
  // Replace all custom user-assigned labels.
  optional common.StringMap custom_labels = 2;
  // Enables push metrics with vmagent.
  optional bool enable_push_metrics = 3;
  // Metrics resolution for this agent.
  common.MetricsResolutions metrics_resolutions = 4;
}

// Add/Change QANPostgreSQLPgStatementsAgent

message AddQANPostgreSQLPgStatementsAgentParams {
  // The pmm-agent identifier which runs this instance.
  string pmm_agent_id = 1 [(validate.rules).string.min_len = 1];
  // Service identifier.
  string service_id = 2 [(validate.rules).string.min_len = 1];
  // PostgreSQL username for getting pg stat statements data.
  string username = 3 [(validate.rules).string.min_len = 1];
  // PostgreSQL password for getting pg stat statements data.
  string password = 4;
  // Use TLS for database connections.
  bool tls = 5;
  // Skip TLS certificate and hostname validation.
  bool tls_skip_verify = 6;
  // Custom user-assigned labels.
  map<string, string> custom_labels = 7;
  // Skip connection check.
  bool skip_connection_check = 8;
  // Disable parsing comments from queries and showing them in QAN.
  bool disable_comments_parsing = 9;
  // Limit query length in QAN (default: server-defined; -1: no limit).
  int32 max_query_length = 10;
  // TLS CA certificate.
  string tls_ca = 11;
  // TLS Certifcate.
  string tls_cert = 12;
  // TLS Certificate Key.
  string tls_key = 13;
  // Log level for exporter.
  LogLevel log_level = 14;
}

message ChangeQANPostgreSQLPgStatementsAgentParams {
  // Enable this Agent. Agents are enabled by default when they get added.
  optional bool enable = 1;
  // Replace all custom user-assigned labels.
  optional common.StringMap custom_labels = 2;
  // Enables push metrics with vmagent.
  optional bool enable_push_metrics = 3;
  // Metrics resolution for this agent.
  common.MetricsResolutions metrics_resolutions = 4;
  // PostgreSQL username for getting pg stat statements data.
  optional string username = 5;
  // PostgreSQL password for getting pg stat statements data.
  optional string password = 6;
  // Use TLS for database connections.
  optional bool tls = 7;
  // Skip TLS certificate and hostname validation.
  optional bool tls_skip_verify = 8;
  // Disable parsing comments from queries and showing them in QAN.
  optional bool disable_comments_parsing = 9;
  // Limit query length in QAN (default: server-defined; -1: no limit).
  optional int32 max_query_length = 10;
  // TLS CA certificate.
  optional string tls_ca = 11;
  // TLS Certificate.
  optional string tls_cert = 12;
  // TLS Certificate Key.
  optional string tls_key = 13;
  // Log level for exporter.
  optional LogLevel log_level = 14;
}

// Add/Change QANPostgreSQLPgStatMonitorAgent

message AddQANPostgreSQLPgStatMonitorAgentParams {
  // The pmm-agent identifier which runs this instance.
  string pmm_agent_id = 1 [(validate.rules).string.min_len = 1];
  // Service identifier.
  string service_id = 2 [(validate.rules).string.min_len = 1];
  // PostgreSQL username for getting pg stat monitor data.
  string username = 3 [(validate.rules).string.min_len = 1];
  // PostgreSQL password for getting pg stat monitor data.
  string password = 4;
  // Use TLS for database connections.
  bool tls = 5;
  // Skip TLS certificate and hostname validation.
  bool tls_skip_verify = 6;
  // Limit query length in QAN (default: server-defined; -1: no limit).
  int32 max_query_length = 7;
  // Disable query examples.
  bool disable_query_examples = 8;
  // Custom user-assigned labels.
  map<string, string> custom_labels = 9;
  // Skip connection check.
  bool skip_connection_check = 10;
  // Disable parsing comments from queries and showing them in QAN.
  bool disable_comments_parsing = 11;
  // TLS CA certificate.
  string tls_ca = 12;
  // TLS Certifcate.
  string tls_cert = 13;
  // TLS Certificate Key.
  string tls_key = 14;
  // Log level for exporter.
  LogLevel log_level = 15;
}

message ChangeQANPostgreSQLPgStatMonitorAgentParams {
  // Enable this Agent. Agents are enabled by default when they get added.
  optional bool enable = 1;
  // Replace all custom user-assigned labels.
  optional common.StringMap custom_labels = 2;
  // Enables push metrics with vmagent.
  optional bool enable_push_metrics = 3;
  // Metrics resolution for this agent.
  common.MetricsResolutions metrics_resolutions = 4;
  // PostgreSQL username for getting pg stat monitor data.
  optional string username = 5;
  // PostgreSQL password for getting pg stat monitor data.
  optional string password = 6;
  // Use TLS for database connections.
  optional bool tls = 7;
  // Skip TLS certificate and hostname validation.
  optional bool tls_skip_verify = 8;
  // Limit query length in QAN (default: server-defined; -1: no limit).
  optional int32 max_query_length = 9;
  // Disable query examples.
  optional bool disable_query_examples = 10;
  // Disable parsing comments from queries and showing them in QAN.
  optional bool disable_comments_parsing = 11;
  // TLS CA certificate.
  optional string tls_ca = 12;
  // TLS Certificate.
  optional string tls_cert = 13;
  // TLS Certificate Key.
  optional string tls_key = 14;
  // Log level for exporter.
  optional LogLevel log_level = 15;
}

// Add/Change RDSExporter

message AddRDSExporterParams {
  // The pmm-agent identifier which runs this instance.
  string pmm_agent_id = 1 [(validate.rules).string.min_len = 1];
  // Node identifier.
  string node_id = 2 [(validate.rules).string.min_len = 1];
  // AWS Access Key.
  string aws_access_key = 3;
  // AWS Secret Key.
  string aws_secret_key = 4;
  // Custom user-assigned labels.
  map<string, string> custom_labels = 5;
  // Skip connection check.
  bool skip_connection_check = 6;
  // Disable basic metrics.
  bool disable_basic_metrics = 7;
  // Disable enhanced metrics.
  bool disable_enhanced_metrics = 8;
  // Enables push metrics mode for exporter.
  bool push_metrics = 9;
  // Log level for exporter.
  LogLevel log_level = 10;
}

message ChangeRDSExporterParams {
  // Enable this Agent. Agents are enabled by default when they get added.
  optional bool enable = 1;
  // Replace all custom user-assigned labels.
  optional common.StringMap custom_labels = 2;
  // Enables push metrics with vmagent.
  optional bool enable_push_metrics = 3;
  // Metrics resolution for this agent.
  common.MetricsResolutions metrics_resolutions = 4;
  // AWS Access Key.
  optional string aws_access_key = 5;
  // AWS Secret Key.
  optional string aws_secret_key = 6;
  // Disable basic metrics.
  optional bool disable_basic_metrics = 7;
  // Disable enhanced metrics.
  optional bool disable_enhanced_metrics = 8;
  // Log level for exporter.
  optional LogLevel log_level = 9;
}

// Add/Change ExternalExporter

message AddExternalExporterParams {
  // The node identifier where this instance is run.
  string runs_on_node_id = 1 [(validate.rules).string.min_len = 1];
  // Service identifier.
  string service_id = 2;
  // HTTP basic auth username for collecting metrics.
  string username = 3;
  // HTTP basic auth password for collecting metrics.
  string password = 4;
  // Scheme to generate URI to exporter metrics endpoints(default: http).
  string scheme = 6;
  // Path under which metrics are exposed, used to generate URI(default: /metrics).
  string metrics_path = 7;
  // Listen port for scraping metrics.
  uint32 listen_port = 8 [(validate.rules).uint32 = {
    gt: 0
    lt: 65536
  }];
  // Custom user-assigned labels.
  map<string, string> custom_labels = 10;
  // Enables push metrics mode for exporter.
  bool push_metrics = 11;
  // Skip TLS certificate and hostname verification.
  bool tls_skip_verify = 12;
}

message ChangeExternalExporterParams {
  // Enable this Agent. Agents are enabled by default when they get added.
  optional bool enable = 1;
  // Replace all custom user-assigned labels.
  optional common.StringMap custom_labels = 2;
  // Enables push metrics with vmagent.
  optional bool enable_push_metrics = 3;
  // Metrics resolution for this agent.
  common.MetricsResolutions metrics_resolutions = 4;
  // HTTP basic auth username for collecting metrics.
  optional string username = 5;
  // Scheme to generate URI to exporter metrics endpoints.
  optional string scheme = 6;
  // Path under which metrics are exposed, used to generate URI.
  optional string metrics_path = 7;
  // Listen port for scraping metrics.
  optional uint32 listen_port = 8;
}

// Add/Change AzureDatabaseExporter

message AddAzureDatabaseExporterParams {
  // The pmm-agent identifier which runs this instance.
  string pmm_agent_id = 1 [(validate.rules).string.min_len = 1];
  // Node identifier.
  string node_id = 2 [(validate.rules).string.min_len = 1];
  // Azure client ID
  string azure_client_id = 3;
  // Azure client secret
  string azure_client_secret = 4;
  // Azure tanant ID
  string azure_tenant_id = 5;
  // Azure subscription ID
  string azure_subscription_id = 6;
  // Azure resource group.
  string azure_resource_group = 7;
  // Azure resource type (mysql, maria, postgres)
  string azure_database_resource_type = 8 [(validate.rules).string.min_len = 1];
  // Custom user-assigned labels.
  map<string, string> custom_labels = 9;
  // Skip connection check.
  bool skip_connection_check = 10;
  // Enables push metrics mode for exporter.
  bool push_metrics = 11;
  // Log level for exporter.
  LogLevel log_level = 12;
}

message ChangeAzureDatabaseExporterParams {
  // Enable this Agent. Agents are enabled by default when they get added.
  optional bool enable = 1;
  // Replace all custom user-assigned labels.
  optional common.StringMap custom_labels = 2;
  // Enables push metrics with vmagent.
  optional bool enable_push_metrics = 3;
  // Metrics resolution for this agent.
  common.MetricsResolutions metrics_resolutions = 4;
  // Azure client ID
  optional string azure_client_id = 5;
  // Azure client secret
  optional string azure_client_secret = 6;
  // Azure tenant ID
  optional string azure_tenant_id = 7;
  // Azure subscription ID
  optional string azure_subscription_id = 8;
  // Azure resource group.
  optional string azure_resource_group = 9;
  // Log level for exporter.
  optional LogLevel log_level = 11;
}

message ChangeNomadAgentParams {
  // Enable this Agent. Agents are enabled by default when they get added.
  optional bool enable = 1;
}

// Add/Change ValkeyExporter

message AddValkeyExporterParams {
  // The pmm-agent identifier which runs this instance.
<<<<<<< HEAD
  string pmm_agent_id = 1 [(validate.rules).string.uuid = true];
=======
  string pmm_agent_id = 1 [(validate.rules).string.min_len = 1];
>>>>>>> d3837572
  // Service identifier.
  string service_id = 2 [(validate.rules).string.uuid = true];
  // Valkey username for scraping metrics.
  string username = 3 [(validate.rules).string.min_len = 1];
  // Valkey password for scraping metrics.
  string password = 4;
  // Use TLS for database connections.
  bool tls = 5;
  // Skip TLS certificate and hostname validation.
  bool tls_skip_verify = 6;
  // Custom user-assigned labels.
  map<string, string> custom_labels = 7;
  // Skip connection check.
  bool skip_connection_check = 8;
  // Enables push metrics mode for exporter.
  bool push_metrics = 9;
  // List of collector names to disable in this exporter.
  repeated string disable_collectors = 10;
  // TLS CA certificate.
  string tls_ca = 11;
  // TLS Certifcate.
  string tls_cert = 12;
  // TLS Certificate Key.
  string tls_key = 13;
  // Custom password for exporter endpoint /metrics.
  string agent_password = 14;
<<<<<<< HEAD
  // Log level for exporter.
  LogLevel log_level = 15;
  // Optionally expose the exporter process on all public interfaces
  bool expose_exporter = 16;
=======
  // Optionally expose the exporter process on all public interfaces
  bool expose_exporter = 15;
>>>>>>> d3837572
}

message ChangeValkeyExporterParams {
  // Enable this Agent. Agents are enabled by default when they get added.
  optional bool enable = 1;
  // Replace all custom user-assigned labels.
  optional common.StringMap custom_labels = 2;
  // Enables push metrics with vmagent.
  optional bool enable_push_metrics = 3;
  // Metrics resolution for this agent.
  common.MetricsResolutions metrics_resolutions = 4;
<<<<<<< HEAD
  // Valkey username for scraping metrics.
  optional string username = 5;
  // Valkey password for scraping metrics.
  optional string password = 6;
  // Use TLS for database connections.
  optional bool tls = 7;
  // Skip TLS certificate and hostname validation.
  optional bool tls_skip_verify = 8;
  // List of collector names to disable in this exporter.
  repeated string disable_collectors = 9;
  // TLS CA certificate.
  optional string tls_ca = 10;
  // TLS Certificate.
  optional string tls_cert = 11;
  // TLS Certificate Key.
  optional string tls_key = 12;
  // Custom password for exporter endpoint /metrics.
  optional string agent_password = 13;
  // Log level for exporter.
  optional LogLevel log_level = 14;
  // Optionally expose the exporter process on all public interfaces
  optional bool expose_exporter = 15;
=======
>>>>>>> d3837572
}

// Remove

message RemoveAgentRequest {
  string agent_id = 1 [(validate.rules).string.min_len = 1];
  // Remove agent with all dependencies.
  bool force = 2;
}

message RemoveAgentResponse {}

// Agents service provides public methods for managing Agents.
service AgentsService {
  // ListAgents returns a list of all Agents.
  rpc ListAgents(ListAgentsRequest) returns (ListAgentsResponse) {
    option (google.api.http) = {get: "/v1/inventory/agents"};
    option (grpc.gateway.protoc_gen_openapiv2.options.openapiv2_operation) = {
      summary: "List Agents"
      description: "Returns a list of all Agents."
    };
  }
  // GetAgent returns a single Agent by ID.
  rpc GetAgent(GetAgentRequest) returns (GetAgentResponse) {
    option (google.api.http) = {get: "/v1/inventory/agents/{agent_id}"};
    option (grpc.gateway.protoc_gen_openapiv2.options.openapiv2_operation) = {
      summary: "Get Agent"
      description: "Returns a single Agent by ID."
    };
  }
  // GetAgentLogs returns Agent logs by ID.
  rpc GetAgentLogs(GetAgentLogsRequest) returns (GetAgentLogsResponse) {
    option (google.api.http) = {get: "/v1/inventory/agents/{agent_id}/logs"};
    option (grpc.gateway.protoc_gen_openapiv2.options.openapiv2_operation) = {
      summary: "Get Agent logs"
      description: "Returns Agent logs by ID."
    };
  }

  // AddAgent adds an Agent to Inventory.
  rpc AddAgent(AddAgentRequest) returns (AddAgentResponse) {
    option (google.api.http) = {
      post: "/v1/inventory/agents"
      body: "*"
    };
    option (grpc.gateway.protoc_gen_openapiv2.options.openapiv2_operation) = {
      summary: "Add an Agent to Inventory"
      description: "Adds an Agent to Inventory. Only one agent at a time can be passed."
    };
  }
  // ChangeAgent changes a subset of attributes of the Agent record in Inventory.
  rpc ChangeAgent(ChangeAgentRequest) returns (ChangeAgentResponse) {
    option (google.api.http) = {
      put: "/v1/inventory/agents/{agent_id}"
      body: "*"
    };
    option (grpc.gateway.protoc_gen_openapiv2.options.openapiv2_operation) = {
      summary: "Update an Agent in Inventory"
      description: "Updates an Agent in Inventory. Only one agent at a time can be passed."
    };
  }

  // RemoveAgent removes an Agent.
  rpc RemoveAgent(RemoveAgentRequest) returns (RemoveAgentResponse) {
    option (google.api.http) = {delete: "/v1/inventory/agents/{agent_id}"};
    option (grpc.gateway.protoc_gen_openapiv2.options.openapiv2_operation) = {
      summary: "Remove an Agent from Inventory"
      description: "Removes an Agent from Inventory."
    };
  }
}<|MERGE_RESOLUTION|>--- conflicted
+++ resolved
@@ -1788,11 +1788,7 @@
 
 message AddValkeyExporterParams {
   // The pmm-agent identifier which runs this instance.
-<<<<<<< HEAD
-  string pmm_agent_id = 1 [(validate.rules).string.uuid = true];
-=======
   string pmm_agent_id = 1 [(validate.rules).string.min_len = 1];
->>>>>>> d3837572
   // Service identifier.
   string service_id = 2 [(validate.rules).string.uuid = true];
   // Valkey username for scraping metrics.
@@ -1819,15 +1815,8 @@
   string tls_key = 13;
   // Custom password for exporter endpoint /metrics.
   string agent_password = 14;
-<<<<<<< HEAD
-  // Log level for exporter.
-  LogLevel log_level = 15;
-  // Optionally expose the exporter process on all public interfaces
-  bool expose_exporter = 16;
-=======
   // Optionally expose the exporter process on all public interfaces
   bool expose_exporter = 15;
->>>>>>> d3837572
 }
 
 message ChangeValkeyExporterParams {
@@ -1839,31 +1828,6 @@
   optional bool enable_push_metrics = 3;
   // Metrics resolution for this agent.
   common.MetricsResolutions metrics_resolutions = 4;
-<<<<<<< HEAD
-  // Valkey username for scraping metrics.
-  optional string username = 5;
-  // Valkey password for scraping metrics.
-  optional string password = 6;
-  // Use TLS for database connections.
-  optional bool tls = 7;
-  // Skip TLS certificate and hostname validation.
-  optional bool tls_skip_verify = 8;
-  // List of collector names to disable in this exporter.
-  repeated string disable_collectors = 9;
-  // TLS CA certificate.
-  optional string tls_ca = 10;
-  // TLS Certificate.
-  optional string tls_cert = 11;
-  // TLS Certificate Key.
-  optional string tls_key = 12;
-  // Custom password for exporter endpoint /metrics.
-  optional string agent_password = 13;
-  // Log level for exporter.
-  optional LogLevel log_level = 14;
-  // Optionally expose the exporter process on all public interfaces
-  optional bool expose_exporter = 15;
-=======
->>>>>>> d3837572
 }
 
 // Remove
