syntax = "proto3";

package qan;

// This option is used to set the default error response for all Swagger APIs generated from this file.
// See also header.json.
// It has to be copy&pasted into each file.
option (grpc.gateway.protoc_gen_swagger.options.openapiv2_swagger) = {
  responses: {
    key: "default"
    value: {
      description: "An error response."
      schema: {
        json_schema: {
          ref: "#/definitions/qanpbErrorResponse"
        }
      }
    }
  }
};
option go_package = "qanpb";

import "google/api/annotations.proto";
<<<<<<< HEAD
import "google/protobuf/timestamp.proto";
=======
import "protoc-gen-swagger/options/annotations.proto";
>>>>>>> aa6dc178

// Profile of metrics by QueryID, Host etc.
service Profile {
  // GetReport returns list of metrics group by queryid or other dimentions.
  rpc GetReport(ReportRequest) returns (ReportReply) {
    option (google.api.http) = {
      post: "/v1/qan/GetReport"
      body: "*"
    };
  }
}

// ReportRequest defines filtering of metrics report for db server or other dimentions.
message ReportRequest {
  google.protobuf.Timestamp period_start_from = 1;
  google.protobuf.Timestamp period_start_to = 2;
  string group_by = 3;
  repeated ReportMapFieldEntry labels = 4;
  repeated string columns = 5;
  string order_by = 6;
  uint32 offset = 7;
  uint32 limit = 8;
}

// ReportMapFieldEntry allows to pass labels/dimentions in form like {"d_server": ["db1", "db2"...]}.
message ReportMapFieldEntry {
  string key = 1;
  repeated string value = 2;
}

// ReportReply is list of reports per quieryids, hosts etc.
message ReportReply {
  uint32 total_rows = 1;
  uint32 offset = 2;
  uint32 limit = 3;
  repeated Row rows = 4;
}

// Row define metrics for selected dimention.
message Row {
  uint32 rank = 1;
  string dimension = 2;
  map<string, Metric> metrics = 3;
  repeated Point sparkline = 4;
}

// Metric cell.
message Metric {
  Stat stats = 1;
}

// Stat is statistics of specific metric.
message Stat {
  float rate = 1;
  float cnt = 2;
  float sum = 3;
  float min = 4;
  float max = 5;
  float p99 = 6;
}

// Point contains values that represents abscissa (time) and ordinate (volume etc.)
// of every point in a coordinate system of Sparklines.
message Point {
  map<string, float> values = 1;
}<|MERGE_RESOLUTION|>--- conflicted
+++ resolved
@@ -21,11 +21,8 @@
 option go_package = "qanpb";
 
 import "google/api/annotations.proto";
-<<<<<<< HEAD
 import "google/protobuf/timestamp.proto";
-=======
 import "protoc-gen-swagger/options/annotations.proto";
->>>>>>> aa6dc178
 
 // Profile of metrics by QueryID, Host etc.
 service Profile {
