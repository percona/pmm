// Code generated by go-swagger; DO NOT EDIT.

package profile

// This file was generated by the swagger tool.
// Editing this file might prove futile when you re-run the swagger generate command

import (
	"context"
	"fmt"
	"io"
	"strconv"

	"github.com/go-openapi/errors"
	"github.com/go-openapi/runtime"
	"github.com/go-openapi/strfmt"
	"github.com/go-openapi/swag"
	"github.com/go-openapi/validate"
)

// GetReportReader is a Reader for the GetReport structure.
type GetReportReader struct {
	formats strfmt.Registry
}

// ReadResponse reads a server response into the received o.
func (o *GetReportReader) ReadResponse(response runtime.ClientResponse, consumer runtime.Consumer) (interface{}, error) {
	switch response.Code() {
	case 200:
		result := NewGetReportOK()
		if err := result.readResponse(response, consumer, o.formats); err != nil {
			return nil, err
		}
		return result, nil
	default:
		result := NewGetReportDefault(response.Code())
		if err := result.readResponse(response, consumer, o.formats); err != nil {
			return nil, err
		}
		if response.Code()/100 == 2 {
			return result, nil
		}
		return nil, result
	}
}

// NewGetReportOK creates a GetReportOK with default headers values
func NewGetReportOK() *GetReportOK {
	return &GetReportOK{}
}

/* GetReportOK describes a response with status code 200, with default header values.

A successful response.
*/
type GetReportOK struct {
	Payload *GetReportOKBody
}

func (o *GetReportOK) Error() string {
	return fmt.Sprintf("[POST /v0/qan/GetReport][%d] getReportOk  %+v", 200, o.Payload)
}

func (o *GetReportOK) GetPayload() *GetReportOKBody {
	return o.Payload
}

func (o *GetReportOK) readResponse(response runtime.ClientResponse, consumer runtime.Consumer, formats strfmt.Registry) error {
	o.Payload = new(GetReportOKBody)

	// response payload
	if err := consumer.Consume(response.Body(), o.Payload); err != nil && err != io.EOF {
		return err
	}

	return nil
}

// NewGetReportDefault creates a GetReportDefault with default headers values
func NewGetReportDefault(code int) *GetReportDefault {
	return &GetReportDefault{
		_statusCode: code,
	}
}

/* GetReportDefault describes a response with status code -1, with default header values.

An unexpected error response.
*/
type GetReportDefault struct {
	_statusCode int

	Payload *GetReportDefaultBody
}

// Code gets the status code for the get report default response
func (o *GetReportDefault) Code() int {
	return o._statusCode
}

func (o *GetReportDefault) Error() string {
	return fmt.Sprintf("[POST /v0/qan/GetReport][%d] GetReport default  %+v", o._statusCode, o.Payload)
}

func (o *GetReportDefault) GetPayload() *GetReportDefaultBody {
	return o.Payload
}

func (o *GetReportDefault) readResponse(response runtime.ClientResponse, consumer runtime.Consumer, formats strfmt.Registry) error {
	o.Payload = new(GetReportDefaultBody)

	// response payload
	if err := consumer.Consume(response.Body(), o.Payload); err != nil && err != io.EOF {
		return err
	}

	return nil
}

/*GetReportBody ReportRequest defines filtering of metrics report for db server or other dimentions.
swagger:model GetReportBody
*/
type GetReportBody struct {
	// period start from
	// Format: date-time
	PeriodStartFrom strfmt.DateTime `json:"period_start_from,omitempty"`

	// period start to
	// Format: date-time
	PeriodStartTo strfmt.DateTime `json:"period_start_to,omitempty"`

	// group by
	GroupBy string `json:"group_by,omitempty"`

	// labels
	Labels []*GetReportParamsBodyLabelsItems0 `json:"labels"`

	// columns
	Columns []string `json:"columns"`

	// order by
	OrderBy string `json:"order_by,omitempty"`

	// offset
	Offset int64 `json:"offset,omitempty"`

	// limit
	Limit int64 `json:"limit,omitempty"`

	// main metric
	MainMetric string `json:"main_metric,omitempty"`

	// search
	Search string `json:"search,omitempty"`
}

// Validate validates this get report body
func (o *GetReportBody) Validate(formats strfmt.Registry) error {
	var res []error

	if err := o.validatePeriodStartFrom(formats); err != nil {
		res = append(res, err)
	}

	if err := o.validatePeriodStartTo(formats); err != nil {
		res = append(res, err)
	}

	if err := o.validateLabels(formats); err != nil {
		res = append(res, err)
	}

	if len(res) > 0 {
		return errors.CompositeValidationError(res...)
	}
	return nil
}

func (o *GetReportBody) validatePeriodStartFrom(formats strfmt.Registry) error {
	if swag.IsZero(o.PeriodStartFrom) { // not required
		return nil
	}

	if err := validate.FormatOf("body"+"."+"period_start_from", "body", "date-time", o.PeriodStartFrom.String(), formats); err != nil {
		return err
	}

	return nil
}

func (o *GetReportBody) validatePeriodStartTo(formats strfmt.Registry) error {
	if swag.IsZero(o.PeriodStartTo) { // not required
		return nil
	}

	if err := validate.FormatOf("body"+"."+"period_start_to", "body", "date-time", o.PeriodStartTo.String(), formats); err != nil {
		return err
	}

	return nil
}

func (o *GetReportBody) validateLabels(formats strfmt.Registry) error {
	if swag.IsZero(o.Labels) { // not required
		return nil
	}

	for i := 0; i < len(o.Labels); i++ {
		if swag.IsZero(o.Labels[i]) { // not required
			continue
		}

		if o.Labels[i] != nil {
			if err := o.Labels[i].Validate(formats); err != nil {
				if ve, ok := err.(*errors.Validation); ok {
					return ve.ValidateName("body" + "." + "labels" + "." + strconv.Itoa(i))
				} else if ce, ok := err.(*errors.CompositeError); ok {
					return ce.ValidateName("body" + "." + "labels" + "." + strconv.Itoa(i))
				}
				return err
			}
		}

	}

	return nil
}

// ContextValidate validate this get report body based on the context it is used
func (o *GetReportBody) ContextValidate(ctx context.Context, formats strfmt.Registry) error {
	var res []error

	if err := o.contextValidateLabels(ctx, formats); err != nil {
		res = append(res, err)
	}

	if len(res) > 0 {
		return errors.CompositeValidationError(res...)
	}
	return nil
}

func (o *GetReportBody) contextValidateLabels(ctx context.Context, formats strfmt.Registry) error {
	for i := 0; i < len(o.Labels); i++ {
		if o.Labels[i] != nil {
			if err := o.Labels[i].ContextValidate(ctx, formats); err != nil {
				if ve, ok := err.(*errors.Validation); ok {
					return ve.ValidateName("body" + "." + "labels" + "." + strconv.Itoa(i))
				} else if ce, ok := err.(*errors.CompositeError); ok {
					return ce.ValidateName("body" + "." + "labels" + "." + strconv.Itoa(i))
				}
				return err
			}
		}
	}

	return nil
}

// MarshalBinary interface implementation
func (o *GetReportBody) MarshalBinary() ([]byte, error) {
	if o == nil {
		return nil, nil
	}
	return swag.WriteJSON(o)
}

// UnmarshalBinary interface implementation
func (o *GetReportBody) UnmarshalBinary(b []byte) error {
	var res GetReportBody
	if err := swag.ReadJSON(b, &res); err != nil {
		return err
	}
	*o = res
	return nil
}

/*GetReportDefaultBody get report default body
swagger:model GetReportDefaultBody
*/
type GetReportDefaultBody struct {
<<<<<<< HEAD
=======
	// error
	Error string `json:"error,omitempty"`
>>>>>>> 81b12113

	// code
	Code int32 `json:"code,omitempty"`

	// message
	Message string `json:"message,omitempty"`

	// details
	Details []*GetReportDefaultBodyDetailsItems0 `json:"details"`
}

// Validate validates this get report default body
func (o *GetReportDefaultBody) Validate(formats strfmt.Registry) error {
	var res []error

	if err := o.validateDetails(formats); err != nil {
		res = append(res, err)
	}

	if len(res) > 0 {
		return errors.CompositeValidationError(res...)
	}
	return nil
}

func (o *GetReportDefaultBody) validateDetails(formats strfmt.Registry) error {
	if swag.IsZero(o.Details) { // not required
		return nil
	}

	for i := 0; i < len(o.Details); i++ {
		if swag.IsZero(o.Details[i]) { // not required
			continue
		}

		if o.Details[i] != nil {
			if err := o.Details[i].Validate(formats); err != nil {
				if ve, ok := err.(*errors.Validation); ok {
					return ve.ValidateName("GetReport default" + "." + "details" + "." + strconv.Itoa(i))
				} else if ce, ok := err.(*errors.CompositeError); ok {
					return ce.ValidateName("GetReport default" + "." + "details" + "." + strconv.Itoa(i))
				}
				return err
			}
		}

	}

	return nil
}

// ContextValidate validate this get report default body based on the context it is used
func (o *GetReportDefaultBody) ContextValidate(ctx context.Context, formats strfmt.Registry) error {
	var res []error

	if err := o.contextValidateDetails(ctx, formats); err != nil {
		res = append(res, err)
	}

	if len(res) > 0 {
		return errors.CompositeValidationError(res...)
	}
	return nil
}

func (o *GetReportDefaultBody) contextValidateDetails(ctx context.Context, formats strfmt.Registry) error {
	for i := 0; i < len(o.Details); i++ {
		if o.Details[i] != nil {
			if err := o.Details[i].ContextValidate(ctx, formats); err != nil {
				if ve, ok := err.(*errors.Validation); ok {
					return ve.ValidateName("GetReport default" + "." + "details" + "." + strconv.Itoa(i))
				} else if ce, ok := err.(*errors.CompositeError); ok {
					return ce.ValidateName("GetReport default" + "." + "details" + "." + strconv.Itoa(i))
				}
				return err
			}
		}
	}

	return nil
}

// MarshalBinary interface implementation
func (o *GetReportDefaultBody) MarshalBinary() ([]byte, error) {
	if o == nil {
		return nil, nil
	}
	return swag.WriteJSON(o)
}

// UnmarshalBinary interface implementation
func (o *GetReportDefaultBody) UnmarshalBinary(b []byte) error {
	var res GetReportDefaultBody
	if err := swag.ReadJSON(b, &res); err != nil {
		return err
	}
	*o = res
	return nil
}

/*GetReportDefaultBodyDetailsItems0 get report default body details items0
swagger:model GetReportDefaultBodyDetailsItems0
*/
type GetReportDefaultBodyDetailsItems0 struct {
<<<<<<< HEAD

	// at type
	AtType string `json:"@type,omitempty"`
=======
	// type url
	TypeURL string `json:"type_url,omitempty"`

	// value
	// Format: byte
	Value strfmt.Base64 `json:"value,omitempty"`
>>>>>>> 81b12113
}

// Validate validates this get report default body details items0
func (o *GetReportDefaultBodyDetailsItems0) Validate(formats strfmt.Registry) error {
	return nil
}

// ContextValidate validates this get report default body details items0 based on context it is used
func (o *GetReportDefaultBodyDetailsItems0) ContextValidate(ctx context.Context, formats strfmt.Registry) error {
	return nil
}

// MarshalBinary interface implementation
func (o *GetReportDefaultBodyDetailsItems0) MarshalBinary() ([]byte, error) {
	if o == nil {
		return nil, nil
	}
	return swag.WriteJSON(o)
}

// UnmarshalBinary interface implementation
func (o *GetReportDefaultBodyDetailsItems0) UnmarshalBinary(b []byte) error {
	var res GetReportDefaultBodyDetailsItems0
	if err := swag.ReadJSON(b, &res); err != nil {
		return err
	}
	*o = res
	return nil
}

/*GetReportOKBody ReportReply is list of reports per quieryids, hosts etc.
swagger:model GetReportOKBody
*/
type GetReportOKBody struct {
	// total rows
	TotalRows int64 `json:"total_rows,omitempty"`

	// offset
	Offset int64 `json:"offset,omitempty"`

	// limit
	Limit int64 `json:"limit,omitempty"`

	// rows
	Rows []*GetReportOKBodyRowsItems0 `json:"rows"`
}

// Validate validates this get report OK body
func (o *GetReportOKBody) Validate(formats strfmt.Registry) error {
	var res []error

	if err := o.validateRows(formats); err != nil {
		res = append(res, err)
	}

	if len(res) > 0 {
		return errors.CompositeValidationError(res...)
	}
	return nil
}

func (o *GetReportOKBody) validateRows(formats strfmt.Registry) error {
	if swag.IsZero(o.Rows) { // not required
		return nil
	}

	for i := 0; i < len(o.Rows); i++ {
		if swag.IsZero(o.Rows[i]) { // not required
			continue
		}

		if o.Rows[i] != nil {
			if err := o.Rows[i].Validate(formats); err != nil {
				if ve, ok := err.(*errors.Validation); ok {
					return ve.ValidateName("getReportOk" + "." + "rows" + "." + strconv.Itoa(i))
				} else if ce, ok := err.(*errors.CompositeError); ok {
					return ce.ValidateName("getReportOk" + "." + "rows" + "." + strconv.Itoa(i))
				}
				return err
			}
		}

	}

	return nil
}

// ContextValidate validate this get report OK body based on the context it is used
func (o *GetReportOKBody) ContextValidate(ctx context.Context, formats strfmt.Registry) error {
	var res []error

	if err := o.contextValidateRows(ctx, formats); err != nil {
		res = append(res, err)
	}

	if len(res) > 0 {
		return errors.CompositeValidationError(res...)
	}
	return nil
}

func (o *GetReportOKBody) contextValidateRows(ctx context.Context, formats strfmt.Registry) error {
	for i := 0; i < len(o.Rows); i++ {
		if o.Rows[i] != nil {
			if err := o.Rows[i].ContextValidate(ctx, formats); err != nil {
				if ve, ok := err.(*errors.Validation); ok {
					return ve.ValidateName("getReportOk" + "." + "rows" + "." + strconv.Itoa(i))
				} else if ce, ok := err.(*errors.CompositeError); ok {
					return ce.ValidateName("getReportOk" + "." + "rows" + "." + strconv.Itoa(i))
				}
				return err
			}
		}
	}

	return nil
}

// MarshalBinary interface implementation
func (o *GetReportOKBody) MarshalBinary() ([]byte, error) {
	if o == nil {
		return nil, nil
	}
	return swag.WriteJSON(o)
}

// UnmarshalBinary interface implementation
func (o *GetReportOKBody) UnmarshalBinary(b []byte) error {
	var res GetReportOKBody
	if err := swag.ReadJSON(b, &res); err != nil {
		return err
	}
	*o = res
	return nil
}

/*GetReportOKBodyRowsItems0 Row define metrics for selected dimention.
swagger:model GetReportOKBodyRowsItems0
*/
type GetReportOKBodyRowsItems0 struct {
	// rank
	Rank int64 `json:"rank,omitempty"`

	// dimension
	Dimension string `json:"dimension,omitempty"`

	// database
	Database string `json:"database,omitempty"`

	// metrics
	Metrics map[string]GetReportOKBodyRowsItems0MetricsAnon `json:"metrics,omitempty"`

	// sparkline
	Sparkline []*GetReportOKBodyRowsItems0SparklineItems0 `json:"sparkline"`

	// fingerprint
	Fingerprint string `json:"fingerprint,omitempty"`

	// num queries
	NumQueries int64 `json:"num_queries,omitempty"`

	// qps
	QPS float32 `json:"qps,omitempty"`

	// load
	Load float32 `json:"load,omitempty"`
}

// Validate validates this get report OK body rows items0
func (o *GetReportOKBodyRowsItems0) Validate(formats strfmt.Registry) error {
	var res []error

	if err := o.validateMetrics(formats); err != nil {
		res = append(res, err)
	}

	if err := o.validateSparkline(formats); err != nil {
		res = append(res, err)
	}

	if len(res) > 0 {
		return errors.CompositeValidationError(res...)
	}
	return nil
}

func (o *GetReportOKBodyRowsItems0) validateMetrics(formats strfmt.Registry) error {
	if swag.IsZero(o.Metrics) { // not required
		return nil
	}

	for k := range o.Metrics {

		if swag.IsZero(o.Metrics[k]) { // not required
			continue
		}
		if val, ok := o.Metrics[k]; ok {
			if err := val.Validate(formats); err != nil {
				if ve, ok := err.(*errors.Validation); ok {
					return ve.ValidateName("metrics" + "." + k)
				} else if ce, ok := err.(*errors.CompositeError); ok {
					return ce.ValidateName("metrics" + "." + k)
				}
				return err
			}
		}

	}

	return nil
}

func (o *GetReportOKBodyRowsItems0) validateSparkline(formats strfmt.Registry) error {
	if swag.IsZero(o.Sparkline) { // not required
		return nil
	}

	for i := 0; i < len(o.Sparkline); i++ {
		if swag.IsZero(o.Sparkline[i]) { // not required
			continue
		}

		if o.Sparkline[i] != nil {
			if err := o.Sparkline[i].Validate(formats); err != nil {
				if ve, ok := err.(*errors.Validation); ok {
					return ve.ValidateName("sparkline" + "." + strconv.Itoa(i))
				} else if ce, ok := err.(*errors.CompositeError); ok {
					return ce.ValidateName("sparkline" + "." + strconv.Itoa(i))
				}
				return err
			}
		}

	}

	return nil
}

// ContextValidate validate this get report OK body rows items0 based on the context it is used
func (o *GetReportOKBodyRowsItems0) ContextValidate(ctx context.Context, formats strfmt.Registry) error {
	var res []error

	if err := o.contextValidateMetrics(ctx, formats); err != nil {
		res = append(res, err)
	}

	if err := o.contextValidateSparkline(ctx, formats); err != nil {
		res = append(res, err)
	}

	if len(res) > 0 {
		return errors.CompositeValidationError(res...)
	}
	return nil
}

func (o *GetReportOKBodyRowsItems0) contextValidateMetrics(ctx context.Context, formats strfmt.Registry) error {
	for k := range o.Metrics {
		if val, ok := o.Metrics[k]; ok {
			if err := val.ContextValidate(ctx, formats); err != nil {
				return err
			}
		}
	}

	return nil
}

func (o *GetReportOKBodyRowsItems0) contextValidateSparkline(ctx context.Context, formats strfmt.Registry) error {
	for i := 0; i < len(o.Sparkline); i++ {
		if o.Sparkline[i] != nil {
			if err := o.Sparkline[i].ContextValidate(ctx, formats); err != nil {
				if ve, ok := err.(*errors.Validation); ok {
					return ve.ValidateName("sparkline" + "." + strconv.Itoa(i))
				} else if ce, ok := err.(*errors.CompositeError); ok {
					return ce.ValidateName("sparkline" + "." + strconv.Itoa(i))
				}
				return err
			}
		}
	}

	return nil
}

// MarshalBinary interface implementation
func (o *GetReportOKBodyRowsItems0) MarshalBinary() ([]byte, error) {
	if o == nil {
		return nil, nil
	}
	return swag.WriteJSON(o)
}

// UnmarshalBinary interface implementation
func (o *GetReportOKBodyRowsItems0) UnmarshalBinary(b []byte) error {
	var res GetReportOKBodyRowsItems0
	if err := swag.ReadJSON(b, &res); err != nil {
		return err
	}
	*o = res
	return nil
}

/*GetReportOKBodyRowsItems0MetricsAnon Metric cell.
swagger:model GetReportOKBodyRowsItems0MetricsAnon
*/
type GetReportOKBodyRowsItems0MetricsAnon struct {
	// stats
	Stats *GetReportOKBodyRowsItems0MetricsAnonStats `json:"stats,omitempty"`
}

// Validate validates this get report OK body rows items0 metrics anon
func (o *GetReportOKBodyRowsItems0MetricsAnon) Validate(formats strfmt.Registry) error {
	var res []error

	if err := o.validateStats(formats); err != nil {
		res = append(res, err)
	}

	if len(res) > 0 {
		return errors.CompositeValidationError(res...)
	}
	return nil
}

func (o *GetReportOKBodyRowsItems0MetricsAnon) validateStats(formats strfmt.Registry) error {
	if swag.IsZero(o.Stats) { // not required
		return nil
	}

	if o.Stats != nil {
		if err := o.Stats.Validate(formats); err != nil {
			if ve, ok := err.(*errors.Validation); ok {
				return ve.ValidateName("stats")
			} else if ce, ok := err.(*errors.CompositeError); ok {
				return ce.ValidateName("stats")
			}
			return err
		}
	}

	return nil
}

// ContextValidate validate this get report OK body rows items0 metrics anon based on the context it is used
func (o *GetReportOKBodyRowsItems0MetricsAnon) ContextValidate(ctx context.Context, formats strfmt.Registry) error {
	var res []error

	if err := o.contextValidateStats(ctx, formats); err != nil {
		res = append(res, err)
	}

	if len(res) > 0 {
		return errors.CompositeValidationError(res...)
	}
	return nil
}

func (o *GetReportOKBodyRowsItems0MetricsAnon) contextValidateStats(ctx context.Context, formats strfmt.Registry) error {
	if o.Stats != nil {
		if err := o.Stats.ContextValidate(ctx, formats); err != nil {
			if ve, ok := err.(*errors.Validation); ok {
				return ve.ValidateName("stats")
			} else if ce, ok := err.(*errors.CompositeError); ok {
				return ce.ValidateName("stats")
			}
			return err
		}
	}

	return nil
}

// MarshalBinary interface implementation
func (o *GetReportOKBodyRowsItems0MetricsAnon) MarshalBinary() ([]byte, error) {
	if o == nil {
		return nil, nil
	}
	return swag.WriteJSON(o)
}

// UnmarshalBinary interface implementation
func (o *GetReportOKBodyRowsItems0MetricsAnon) UnmarshalBinary(b []byte) error {
	var res GetReportOKBodyRowsItems0MetricsAnon
	if err := swag.ReadJSON(b, &res); err != nil {
		return err
	}
	*o = res
	return nil
}

/*GetReportOKBodyRowsItems0MetricsAnonStats Stat is statistics of specific metric.
swagger:model GetReportOKBodyRowsItems0MetricsAnonStats
*/
type GetReportOKBodyRowsItems0MetricsAnonStats struct {
	// rate
	Rate float32 `json:"rate,omitempty"`

	// cnt
	Cnt float32 `json:"cnt,omitempty"`

	// sum
	Sum float32 `json:"sum,omitempty"`

	// min
	Min float32 `json:"min,omitempty"`

	// max
	Max float32 `json:"max,omitempty"`

	// p99
	P99 float32 `json:"p99,omitempty"`

	// avg
	Avg float32 `json:"avg,omitempty"`

	// sum per sec
	SumPerSec float32 `json:"sum_per_sec,omitempty"`
}

// Validate validates this get report OK body rows items0 metrics anon stats
func (o *GetReportOKBodyRowsItems0MetricsAnonStats) Validate(formats strfmt.Registry) error {
	return nil
}

// ContextValidate validates this get report OK body rows items0 metrics anon stats based on context it is used
func (o *GetReportOKBodyRowsItems0MetricsAnonStats) ContextValidate(ctx context.Context, formats strfmt.Registry) error {
	return nil
}

// MarshalBinary interface implementation
func (o *GetReportOKBodyRowsItems0MetricsAnonStats) MarshalBinary() ([]byte, error) {
	if o == nil {
		return nil, nil
	}
	return swag.WriteJSON(o)
}

// UnmarshalBinary interface implementation
func (o *GetReportOKBodyRowsItems0MetricsAnonStats) UnmarshalBinary(b []byte) error {
	var res GetReportOKBodyRowsItems0MetricsAnonStats
	if err := swag.ReadJSON(b, &res); err != nil {
		return err
	}
	*o = res
	return nil
}

/*GetReportOKBodyRowsItems0SparklineItems0 Point contains values that represents abscissa (time) and ordinate (volume etc.)
// of every point in a coordinate system of Sparklines.
swagger:model GetReportOKBodyRowsItems0SparklineItems0
*/
type GetReportOKBodyRowsItems0SparklineItems0 struct {
	// The serial number of the chart point from the largest time in the time interval to the lowest time in the time range.
	Point int64 `json:"point,omitempty"`

	// Duration beetween two points.
	TimeFrame int64 `json:"time_frame,omitempty"`

	// Time of point in format RFC3339.
	Timestamp string `json:"timestamp,omitempty"`

	// load is query_time / time_range.
	Load float32 `json:"load,omitempty"`

	// number of queries in bucket.
	NumQueriesPerSec float32 `json:"num_queries_per_sec,omitempty"`

	// number of queries with errors.
	NumQueriesWithErrorsPerSec float32 `json:"num_queries_with_errors_per_sec,omitempty"`

	// number of queries with warnings.
	NumQueriesWithWarningsPerSec float32 `json:"num_queries_with_warnings_per_sec,omitempty"`

	// The statement execution time in seconds.
	MQueryTimeSumPerSec float32 `json:"m_query_time_sum_per_sec,omitempty"`

	// The time to acquire locks in seconds.
	MLockTimeSumPerSec float32 `json:"m_lock_time_sum_per_sec,omitempty"`

	// The number of rows sent to the client.
	MRowsSentSumPerSec float32 `json:"m_rows_sent_sum_per_sec,omitempty"`

	// Number of rows scanned - SELECT.
	MRowsExaminedSumPerSec float32 `json:"m_rows_examined_sum_per_sec,omitempty"`

	// Number of rows changed - UPDATE, DELETE, INSERT.
	MRowsAffectedSumPerSec float32 `json:"m_rows_affected_sum_per_sec,omitempty"`

	// The number of rows read from tables.
	MRowsReadSumPerSec float32 `json:"m_rows_read_sum_per_sec,omitempty"`

	// The number of merge passes that the sort algorithm has had to do.
	MMergePassesSumPerSec float32 `json:"m_merge_passes_sum_per_sec,omitempty"`

	// Counts the number of page read operations scheduled.
	MInnodbIorOpsSumPerSec float32 `json:"m_innodb_io_r_ops_sum_per_sec,omitempty"`

	// Similar to innodb_IO_r_ops, but the unit is bytes.
	MInnodbIorBytesSumPerSec float32 `json:"m_innodb_io_r_bytes_sum_per_sec,omitempty"`

	// Shows how long (in seconds) it took InnoDB to actually read the data from storage.
	MInnodbIorWaitSumPerSec float32 `json:"m_innodb_io_r_wait_sum_per_sec,omitempty"`

	// Shows how long (in seconds) the query waited for row locks.
	MInnodbRecLockWaitSumPerSec float32 `json:"m_innodb_rec_lock_wait_sum_per_sec,omitempty"`

	// Shows how long (in seconds) the query spent either waiting to enter the InnoDB queue or inside that queue waiting for execution.
	MInnodbQueueWaitSumPerSec float32 `json:"m_innodb_queue_wait_sum_per_sec,omitempty"`

	// Counts approximately the number of unique pages the query accessed.
	MInnodbPagesDistinctSumPerSec float32 `json:"m_innodb_pages_distinct_sum_per_sec,omitempty"`

	// Shows how long the query is.
	MQueryLengthSumPerSec float32 `json:"m_query_length_sum_per_sec,omitempty"`

	// The number of bytes sent to all clients.
	MBytesSentSumPerSec float32 `json:"m_bytes_sent_sum_per_sec,omitempty"`

	// Number of temporary tables created on memory for the query.
	MTmpTablesSumPerSec float32 `json:"m_tmp_tables_sum_per_sec,omitempty"`

	// Number of temporary tables created on disk for the query.
	MTmpDiskTablesSumPerSec float32 `json:"m_tmp_disk_tables_sum_per_sec,omitempty"`

	// Total Size in bytes for all temporary tables used in the query.
	MTmpTableSizesSumPerSec float32 `json:"m_tmp_table_sizes_sum_per_sec,omitempty"`

	// Boolean metrics:
	// - *_sum_per_sec - how many times this matric was true.
	//
	// Query Cache hits.
	MQcHitSumPerSec float32 `json:"m_qc_hit_sum_per_sec,omitempty"`

	// The query performed a full table scan.
	MFullScanSumPerSec float32 `json:"m_full_scan_sum_per_sec,omitempty"`

	// The query performed a full join (a join without indexes).
	MFullJoinSumPerSec float32 `json:"m_full_join_sum_per_sec,omitempty"`

	// The query created an implicit internal temporary table.
	MTmpTableSumPerSec float32 `json:"m_tmp_table_sum_per_sec,omitempty"`

	// The querys temporary table was stored on disk.
	MTmpTableOnDiskSumPerSec float32 `json:"m_tmp_table_on_disk_sum_per_sec,omitempty"`

	// The query used a filesort.
	MFilesortSumPerSec float32 `json:"m_filesort_sum_per_sec,omitempty"`

	// The filesort was performed on disk.
	MFilesortOnDiskSumPerSec float32 `json:"m_filesort_on_disk_sum_per_sec,omitempty"`

	// The number of joins that used a range search on a reference table.
	MSelectFullRangeJoinSumPerSec float32 `json:"m_select_full_range_join_sum_per_sec,omitempty"`

	// The number of joins that used ranges on the first table.
	MSelectRangeSumPerSec float32 `json:"m_select_range_sum_per_sec,omitempty"`

	// The number of joins without keys that check for key usage after each row.
	MSelectRangeCheckSumPerSec float32 `json:"m_select_range_check_sum_per_sec,omitempty"`

	// The number of sorts that were done using ranges.
	MSortRangeSumPerSec float32 `json:"m_sort_range_sum_per_sec,omitempty"`

	// The number of sorted rows.
	MSortRowsSumPerSec float32 `json:"m_sort_rows_sum_per_sec,omitempty"`

	// The number of sorts that were done by scanning the table.
	MSortScanSumPerSec float32 `json:"m_sort_scan_sum_per_sec,omitempty"`

	// The number of queries without index.
	MNoIndexUsedSumPerSec float32 `json:"m_no_index_used_sum_per_sec,omitempty"`

	// The number of queries without good index.
	MNoGoodIndexUsedSumPerSec float32 `json:"m_no_good_index_used_sum_per_sec,omitempty"`

	// MongoDB metrics.
	//
	// The number of returned documents.
	MDocsReturnedSumPerSec float32 `json:"m_docs_returned_sum_per_sec,omitempty"`

	// The response length of the query result in bytes.
	MResponseLengthSumPerSec float32 `json:"m_response_length_sum_per_sec,omitempty"`

	// The number of scanned documents.
	MDocsScannedSumPerSec float32 `json:"m_docs_scanned_sum_per_sec,omitempty"`

	// PostgreSQL metrics.
	//
	// Total number of shared block cache hits by the statement.
	MSharedBlksHitSumPerSec float32 `json:"m_shared_blks_hit_sum_per_sec,omitempty"`

	// Total number of shared blocks read by the statement.
	MSharedBlksReadSumPerSec float32 `json:"m_shared_blks_read_sum_per_sec,omitempty"`

	// Total number of shared blocks dirtied by the statement.
	MSharedBlksDirtiedSumPerSec float32 `json:"m_shared_blks_dirtied_sum_per_sec,omitempty"`

	// Total number of shared blocks written by the statement.
	MSharedBlksWrittenSumPerSec float32 `json:"m_shared_blks_written_sum_per_sec,omitempty"`

	// Total number of local block cache hits by the statement.
	MLocalBlksHitSumPerSec float32 `json:"m_local_blks_hit_sum_per_sec,omitempty"`

	// Total number of local blocks read by the statement.
	MLocalBlksReadSumPerSec float32 `json:"m_local_blks_read_sum_per_sec,omitempty"`

	// Total number of local blocks dirtied by the statement.
	MLocalBlksDirtiedSumPerSec float32 `json:"m_local_blks_dirtied_sum_per_sec,omitempty"`

	// Total number of local blocks written by the statement.
	MLocalBlksWrittenSumPerSec float32 `json:"m_local_blks_written_sum_per_sec,omitempty"`

	// Total number of temp blocks read by the statement.
	MTempBlksReadSumPerSec float32 `json:"m_temp_blks_read_sum_per_sec,omitempty"`

	// Total number of temp blocks written by the statement.
	MTempBlksWrittenSumPerSec float32 `json:"m_temp_blks_written_sum_per_sec,omitempty"`

	// Total time the statement spent reading blocks, in milliseconds (if track_io_timing is enabled, otherwise zero).
	MBlkReadTimeSumPerSec float32 `json:"m_blk_read_time_sum_per_sec,omitempty"`

	// Total time the statement spent writing blocks, in milliseconds (if track_io_timing is enabled, otherwise zero).
	MBlkWriteTimeSumPerSec float32 `json:"m_blk_write_time_sum_per_sec,omitempty"`

	// Total time user spent in query.
	MCPUUserTimeSumPerSec float32 `json:"m_cpu_user_time_sum_per_sec,omitempty"`

	// Total time system spent in query.
	MCPUSysTimeSumPerSec float32 `json:"m_cpu_sys_time_sum_per_sec,omitempty"`

	// pg_stat_monitor 0.9 metrics
	//
	// Total number of planned calls.
	MPlansCallsSumPerSec float32 `json:"m_plans_calls_sum_per_sec,omitempty"`

	// Total number of WAL (Write-ahead logging) records.
	MWalRecordsSumPerSec float32 `json:"m_wal_records_sum_per_sec,omitempty"`

	// Total number of FPI (full page images) in WAL (Write-ahead logging) records.
	MWalFpiSumPerSec float32 `json:"m_wal_fpi_sum_per_sec,omitempty"`

	// Total bytes of WAL (Write-ahead logging) records.
	MWalBytesSumPerSec float32 `json:"m_wal_bytes_sum_per_sec,omitempty"`

	// Plan time in per seconds.
	MPlanTimeSumPerSec float32 `json:"m_plan_time_sum_per_sec,omitempty"`
}

// Validate validates this get report OK body rows items0 sparkline items0
func (o *GetReportOKBodyRowsItems0SparklineItems0) Validate(formats strfmt.Registry) error {
	return nil
}

// ContextValidate validates this get report OK body rows items0 sparkline items0 based on context it is used
func (o *GetReportOKBodyRowsItems0SparklineItems0) ContextValidate(ctx context.Context, formats strfmt.Registry) error {
	return nil
}

// MarshalBinary interface implementation
func (o *GetReportOKBodyRowsItems0SparklineItems0) MarshalBinary() ([]byte, error) {
	if o == nil {
		return nil, nil
	}
	return swag.WriteJSON(o)
}

// UnmarshalBinary interface implementation
func (o *GetReportOKBodyRowsItems0SparklineItems0) UnmarshalBinary(b []byte) error {
	var res GetReportOKBodyRowsItems0SparklineItems0
	if err := swag.ReadJSON(b, &res); err != nil {
		return err
	}
	*o = res
	return nil
}

/*GetReportParamsBodyLabelsItems0 ReportMapFieldEntry allows to pass labels/dimentions in form like {"server": ["db1", "db2"...]}.
swagger:model GetReportParamsBodyLabelsItems0
*/
type GetReportParamsBodyLabelsItems0 struct {
	// key
	Key string `json:"key,omitempty"`

	// value
	Value []string `json:"value"`
}

// Validate validates this get report params body labels items0
func (o *GetReportParamsBodyLabelsItems0) Validate(formats strfmt.Registry) error {
	return nil
}

// ContextValidate validates this get report params body labels items0 based on context it is used
func (o *GetReportParamsBodyLabelsItems0) ContextValidate(ctx context.Context, formats strfmt.Registry) error {
	return nil
}

// MarshalBinary interface implementation
func (o *GetReportParamsBodyLabelsItems0) MarshalBinary() ([]byte, error) {
	if o == nil {
		return nil, nil
	}
	return swag.WriteJSON(o)
}

// UnmarshalBinary interface implementation
func (o *GetReportParamsBodyLabelsItems0) UnmarshalBinary(b []byte) error {
	var res GetReportParamsBodyLabelsItems0
	if err := swag.ReadJSON(b, &res); err != nil {
		return err
	}
	*o = res
	return nil
}<|MERGE_RESOLUTION|>--- conflicted
+++ resolved
@@ -279,12 +279,6 @@
 swagger:model GetReportDefaultBody
 */
 type GetReportDefaultBody struct {
-<<<<<<< HEAD
-=======
-	// error
-	Error string `json:"error,omitempty"`
->>>>>>> 81b12113
-
 	// code
 	Code int32 `json:"code,omitempty"`
 
@@ -388,18 +382,8 @@
 swagger:model GetReportDefaultBodyDetailsItems0
 */
 type GetReportDefaultBodyDetailsItems0 struct {
-<<<<<<< HEAD
-
 	// at type
 	AtType string `json:"@type,omitempty"`
-=======
-	// type url
-	TypeURL string `json:"type_url,omitempty"`
-
-	// value
-	// Format: byte
-	Value strfmt.Base64 `json:"value,omitempty"`
->>>>>>> 81b12113
 }
 
 // Validate validates this get report default body details items0
