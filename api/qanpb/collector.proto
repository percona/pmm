syntax = "proto3";

package qan.v1beta1;

option go_package = "api/qanpb;qanpb";

import "inventorypb/agents.proto";
import "qanpb/qan.proto";

// Collector service accepts data from pmm-agent (via pmm-managed).
service Collector {
  // Collect accepts data from pmm-agent (via pmm-managed).
  rpc Collect(CollectRequest) returns (CollectResponse);
}

message CollectRequest {
  repeated MetricsBucket metrics_bucket = 1;
}

// MetricsBucket is aggregated message created by pmm-agent.
// Contains information about one query selected in defined way from query class in specific period of time.
message MetricsBucket {
  // md5 of digest_text/fingerprint.
  string queryid = 1;
  // digest_text - query signature. Query without values.
  string fingerprint = 2;
  //
  // Dimension Group.
  //

  // Service Name (can be several Services on one Node).
  string service_name = 3;
  // MongoDB or PostgreSQL database.
  // Several databases can't be combined in a single declarative query.
  string database = 4;
  // MySQL database or PostgreSQL schema.
  // Several schemas can be combined in a single declarative query.
  string schema = 5;
  // Tables or Collections list.
  repeated string tables = 166;
  // client user name.
  string username = 6;
  // client IP or hostname.
  string client_host = 7;
  //
  // Unified Labels Group.
  //

  // Node identifier
  string node_id = 224;
  // Node name
  string node_name = 225;
  // Node type
  string node_type = 226;
  // Machine identifier
  string machine_id = 227;
  // Container identifier
  string container_id = 228;
  // Container name
  string container_name = 165;
  // Node model
  string node_model = 164;
  // Region name
  string region = 163;
  // Availability zone
  string az = 162;
  // Service identifier
  string service_id = 229;
  // Type of service
  string service_type = 160;
  // Environment name
  string environment = 161;
  // Cluster name
  string cluster = 159;
  // Name of replication set
  string replication_set = 158;
  // Identifier of agent that collect and send metrics.
  string agent_id = 9;
  // Metrics source.
  inventory.AgentType agent_type = 12;
  // Custom labels names:values.
  map<string, string> labels = 8;
  //
  // Period and Query Example Group.
  //

  // Time when collection of bucket started.
  uint32 period_start_unix_secs = 10;
  // Duration of bucket.
  uint32 period_length_secs = 11;
  // One of query example from set found in bucket.
  string example = 13;
  // Deprecated: should not be used, should be removed.
  ExampleFormat example_format = 14 [deprecated = true];
  // Indicates if the query example is truncated.
  bool is_truncated = 15;
  ExampleType example_type = 16;
  // Metrics of query example in JSON format.
  string example_metrics = 17;
  //
  // Metrics.
  //

  // How many queries was with warnings in bucket.
  float num_queries_with_warnings = 18;
  // List of warnings: {code: count}.
  map<uint64, uint64> warnings = 19;
  // How many queries was with error in bucket.
  float num_queries_with_errors = 20;
  // List of errors: {code: count}.
  map<uint64, uint64> errors = 21;
  // Amount queries in this bucket.
  float num_queries = 22;
  // How many times query_time was found.
  float m_query_time_cnt = 23;
  // The statement execution time in seconds.
  float m_query_time_sum = 24;
  // Smallest value of query_time in bucket.
  float m_query_time_min = 25;
  // Biggest value of query_time in bucket.
  float m_query_time_max = 26;
  // 99 percentile of value of query_time in bucket.
  float m_query_time_p99 = 27;
  float m_lock_time_cnt = 28;
  // The time to acquire locks in seconds.
  float m_lock_time_sum = 29;
  float m_lock_time_min = 30;
  float m_lock_time_max = 31;
  float m_lock_time_p99 = 32;
  float m_rows_sent_cnt = 33;
  // The number of rows sent to the client.
  float m_rows_sent_sum = 34;
  float m_rows_sent_min = 35;
  float m_rows_sent_max = 36;
  float m_rows_sent_p99 = 37;
  float m_rows_examined_cnt = 38;
  // Number of rows scanned - SELECT.
  float m_rows_examined_sum = 39;
  float m_rows_examined_min = 40;
  float m_rows_examined_max = 41;
  float m_rows_examined_p99 = 42;
  float m_rows_affected_cnt = 43;
  // Number of rows changed - UPDATE, DELETE, INSERT.
  float m_rows_affected_sum = 44;
  float m_rows_affected_min = 45;
  float m_rows_affected_max = 46;
  float m_rows_affected_p99 = 47;
  float m_rows_read_cnt = 48;
  // The number of rows read from tables.
  float m_rows_read_sum = 49;
  float m_rows_read_min = 50;
  float m_rows_read_max = 51;
  float m_rows_read_p99 = 52;
  float m_merge_passes_cnt = 53;
  // The number of merge passes that the sort algorithm has had to do.
  float m_merge_passes_sum = 54;
  float m_merge_passes_min = 55;
  float m_merge_passes_max = 56;
  float m_merge_passes_p99 = 57;
  float m_innodb_io_r_ops_cnt = 58;
  // Counts the number of page read operations scheduled.
  float m_innodb_io_r_ops_sum = 59;
  float m_innodb_io_r_ops_min = 60;
  float m_innodb_io_r_ops_max = 61;
  float m_innodb_io_r_ops_p99 = 62;
  float m_innodb_io_r_bytes_cnt = 63;
  // Similar to innodb_IO_r_ops, but the unit is bytes.
  float m_innodb_io_r_bytes_sum = 64;
  float m_innodb_io_r_bytes_min = 65;
  float m_innodb_io_r_bytes_max = 66;
  float m_innodb_io_r_bytes_p99 = 67;
  float m_innodb_io_r_wait_cnt = 68;
  // Shows how long (in seconds) it took InnoDB to actually read the data from storage.
  float m_innodb_io_r_wait_sum = 69;
  float m_innodb_io_r_wait_min = 70;
  float m_innodb_io_r_wait_max = 71;
  float m_innodb_io_r_wait_p99 = 72;
  float m_innodb_rec_lock_wait_cnt = 73;
  // Shows how long (in seconds) the query waited for row locks.
  float m_innodb_rec_lock_wait_sum = 74;
  float m_innodb_rec_lock_wait_min = 75;
  float m_innodb_rec_lock_wait_max = 76;
  float m_innodb_rec_lock_wait_p99 = 77;
  float m_innodb_queue_wait_cnt = 78;
  // Shows how long (in seconds) the query spent either waiting to enter the InnoDB queue or inside that queue waiting for execution.
  float m_innodb_queue_wait_sum = 79;
  float m_innodb_queue_wait_min = 80;
  float m_innodb_queue_wait_max = 81;
  float m_innodb_queue_wait_p99 = 82;
  float m_innodb_pages_distinct_cnt = 83;
  // Counts approximately the number of unique pages the query accessed.
  float m_innodb_pages_distinct_sum = 84;
  float m_innodb_pages_distinct_min = 85;
  float m_innodb_pages_distinct_max = 86;
  float m_innodb_pages_distinct_p99 = 87;
  float m_query_length_cnt = 88;
  // Shows how long the query is.
  float m_query_length_sum = 89;
  float m_query_length_min = 90;
  float m_query_length_max = 91;
  float m_query_length_p99 = 92;
  float m_bytes_sent_cnt = 93;
  // The number of bytes sent to all clients.
  float m_bytes_sent_sum = 94;
  float m_bytes_sent_min = 95;
  float m_bytes_sent_max = 96;
  float m_bytes_sent_p99 = 97;
  float m_tmp_tables_cnt = 98;
  // Number of temporary tables created on memory for the query.
  float m_tmp_tables_sum = 99;
  float m_tmp_tables_min = 100;
  float m_tmp_tables_max = 101;
  float m_tmp_tables_p99 = 102;
  float m_tmp_disk_tables_cnt = 103;
  // Number of temporary tables created on disk for the query.
  float m_tmp_disk_tables_sum = 104;
  float m_tmp_disk_tables_min = 105;
  float m_tmp_disk_tables_max = 106;
  float m_tmp_disk_tables_p99 = 107;
  float m_tmp_table_sizes_cnt = 108;
  // Total Size in bytes for all temporary tables used in the query.
  float m_tmp_table_sizes_sum = 109;
  float m_tmp_table_sizes_min = 110;
  float m_tmp_table_sizes_max = 111;
  float m_tmp_table_sizes_p99 = 112;
  //
  // Boolean metrics:
  // - *_cnt - how many times this matric was met.
  // - *_sum - how many times this matric was true.
  //
  float m_qc_hit_cnt = 113;
  // Query Cache hits.
  float m_qc_hit_sum = 114;
  float m_full_scan_cnt = 115;
  // The query performed a full table scan.
  float m_full_scan_sum = 116;
  float m_full_join_cnt = 117;
  // The query performed a full join (a join without indexes).
  float m_full_join_sum = 118;
  float m_tmp_table_cnt = 119;
  // The query created an implicit internal temporary table.
  float m_tmp_table_sum = 120;
  float m_tmp_table_on_disk_cnt = 121;
  // The querys temporary table was stored on disk.
  float m_tmp_table_on_disk_sum = 122;
  float m_filesort_cnt = 123;
  // The query used a filesort.
  float m_filesort_sum = 124;
  float m_filesort_on_disk_cnt = 125;
  // The filesort was performed on disk.
  float m_filesort_on_disk_sum = 126;
  float m_select_full_range_join_cnt = 127;
  // The number of joins that used a range search on a reference table.
  float m_select_full_range_join_sum = 128;
  float m_select_range_cnt = 129;
  // The number of joins that used ranges on the first table.
  float m_select_range_sum = 130;
  float m_select_range_check_cnt = 131;
  // The number of joins without keys that check for key usage after each row.
  float m_select_range_check_sum = 132;
  float m_sort_range_cnt = 133;
  // The number of sorts that were done using ranges.
  float m_sort_range_sum = 134;
  float m_sort_rows_cnt = 135;
  // The number of sorted rows.
  float m_sort_rows_sum = 136;
  float m_sort_scan_cnt = 137;
  // The number of sorts that were done by scanning the table.
  float m_sort_scan_sum = 138;
  float m_no_index_used_cnt = 139;
  // The number of queries without index.
  float m_no_index_used_sum = 140;
  float m_no_good_index_used_cnt = 141;
  // The number of queries without good index.
  float m_no_good_index_used_sum = 142;
  //
  // MongoDB metrics.
  //

  float m_docs_returned_cnt = 143;
  // The number of returned documents.
  float m_docs_returned_sum = 144;
  float m_docs_returned_min = 145;
  float m_docs_returned_max = 146;
  float m_docs_returned_p99 = 147;
  float m_response_length_cnt = 148;
  // The response length of the query result in bytes.
  float m_response_length_sum = 149;
  float m_response_length_min = 150;
  float m_response_length_max = 151;
  float m_response_length_p99 = 152;
  float m_docs_scanned_cnt = 153;
  // The number of scanned documents.
  float m_docs_scanned_sum = 154;
  float m_docs_scanned_min = 155;
  float m_docs_scanned_max = 156;
  float m_docs_scanned_p99 = 157;
  //
  // PostgreSQL metrics.
  //

  float m_shared_blks_hit_cnt = 200;
  // Total number of shared block cache hits by the statement.
  float m_shared_blks_hit_sum = 201;
  float m_shared_blks_read_cnt = 202;
  // Total number of shared blocks read by the statement.
  float m_shared_blks_read_sum = 203;
  float m_shared_blks_dirtied_cnt = 204;
  // Total number of shared blocks dirtied by the statement.
  float m_shared_blks_dirtied_sum = 205;
  float m_shared_blks_written_cnt = 206;
  // Total number of shared blocks written by the statement.
  float m_shared_blks_written_sum = 207;
  float m_local_blks_hit_cnt = 208;
  // Total number of local block cache hits by the statement.
  float m_local_blks_hit_sum = 209;
  float m_local_blks_read_cnt = 210;
  // Total number of local blocks read by the statement.
  float m_local_blks_read_sum = 211;
  float m_local_blks_dirtied_cnt = 212;
  // Total number of local blocks dirtied by the statement.
  float m_local_blks_dirtied_sum = 213;
  float m_local_blks_written_cnt = 214;
  // Total number of local blocks written by the statement.
  float m_local_blks_written_sum = 215;
  float m_temp_blks_read_cnt = 216;
  // Total number of temp blocks read by the statement.
  float m_temp_blks_read_sum = 217;
  float m_temp_blks_written_cnt = 218;
  // Total number of temp blocks written by the statement.
  float m_temp_blks_written_sum = 219;
  float m_blk_read_time_cnt = 220;
  // Total time the statement spent reading blocks, in milliseconds (if track_io_timing is enabled, otherwise zero).
  float m_blk_read_time_sum = 221;
  float m_blk_write_time_cnt = 222;
  // Total time the statement spent writing blocks, in milliseconds (if track_io_timing is enabled, otherwise zero).
  float m_blk_write_time_sum = 223;
  float m_cpu_user_time_cnt = 230;
  // Total time user spent in query.
  float m_cpu_user_time_sum = 231;
  float m_cpu_sys_time_cnt = 232;
  // Total time system spent in query.
  float m_cpu_sys_time_sum = 233;
  // Type of SQL command.
  string cmd_type = 246;
  //
  // pg_stat_monitor 0.9 metrics
  //
  // Total number of planned calls.
  float m_plans_calls_sum = 234;
  float m_plans_calls_cnt = 235;
  // Total number of WAL (Write-ahead logging) records.
  float m_wal_records_sum = 236;
  float m_wal_records_cnt = 237;
  // Total number of FPI (full page images) in WAL (Write-ahead logging) records.
  float m_wal_fpi_sum = 238;
  float m_wal_fpi_cnt = 239;
  // Total bytes of WAL (Write-ahead logging) records.
  float m_wal_bytes_sum = 240;
  float m_wal_bytes_cnt = 241;
  // Sum, count, min, max of plan time.
  float m_plan_time_sum = 242;
  float m_plan_time_cnt = 243;
  float m_plan_time_min = 244;
  float m_plan_time_max = 245;
  // Metrics skipped due to different bucket_time in pg_stat_monitor (1min in PMM, 5min in pg_stat_monitor):
  // min_time, max_time, mean_time
  // plan_mean_time
  // stddev_time
<<<<<<< HEAD
  // Other metrics skipped for now (empty values, codes):
  // cmd_type, cmd_type_text, elevel, sqlcode, message, state_code, state
  string top_queryid = 246;
  string top_query = 249;
  string application_name = 247;
  string planid = 248;
=======
  // Other metrics skipped (empty values, codes):
  // cmd_type_text, elevel, sqlcode, message, state_code, state
  string top_queryid = 247;
  string application_name = 248;
  string planid = 249;
>>>>>>> 3dbf6f0f
}

message CollectResponse {}<|MERGE_RESOLUTION|>--- conflicted
+++ resolved
@@ -367,20 +367,17 @@
   // min_time, max_time, mean_time
   // plan_mean_time
   // stddev_time
-<<<<<<< HEAD
+  // Other metrics skipped (empty values, codes):
+  // cmd_type_text, elevel, sqlcode, message, state_code, state
+  string top_queryid = 247;
+  string application_name = 248;
+  string planid = 249;
   // Other metrics skipped for now (empty values, codes):
   // cmd_type, cmd_type_text, elevel, sqlcode, message, state_code, state
   string top_queryid = 246;
   string top_query = 249;
   string application_name = 247;
   string planid = 248;
-=======
-  // Other metrics skipped (empty values, codes):
-  // cmd_type_text, elevel, sqlcode, message, state_code, state
-  string top_queryid = 247;
-  string application_name = 248;
-  string planid = 249;
->>>>>>> 3dbf6f0f
 }
 
 message CollectResponse {}