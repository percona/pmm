syntax = "proto3";

package qan.v1beta1;

option go_package = "api/qanpb;qanpb";

// ExampleFormat is format of query example: real or query without values.
//
// Deprecated: is not used, should not be used, should be removed.
enum ExampleFormat {
  EXAMPLE_FORMAT_INVALID = 0 [deprecated = true];
  EXAMPLE = 1 [deprecated = true];
  FINGERPRINT = 2 [deprecated = true];
}

// ExampleType is a type of query example selected for this query class in given period of time.
enum ExampleType {
  EXAMPLE_TYPE_INVALID = 0;
  RANDOM = 1;
  SLOWEST = 2;
  FASTEST = 3;
  WITH_ERROR = 4;
}

// Point contains values that represents abscissa (time) and ordinate (volume etc.)
// of every point in a coordinate system of Sparklines.
message Point {
  // The serial number of the chart point from the largest time in the time interval to the lowest time in the time range.
  uint32 point = 1;
  // Duration beetween two points.
  uint32 time_frame = 2;
  // Time of point in format RFC3339.
  string timestamp = 3;
  // load is query_time / time_range.
  float load = 53;
  // number of queries in bucket.
  float num_queries_per_sec = 4;
  // number of queries with errors.
  float num_queries_with_errors_per_sec = 54;
  // number of queries with warnings.
  float num_queries_with_warnings_per_sec = 55;
  // The statement execution time in seconds.
  float m_query_time_sum_per_sec = 5;
  // The time to acquire locks in seconds.
  float m_lock_time_sum_per_sec = 6;
  // The number of rows sent to the client.
  float m_rows_sent_sum_per_sec = 7;
  // Number of rows scanned - SELECT.
  float m_rows_examined_sum_per_sec = 8;
  // Number of rows changed - UPDATE, DELETE, INSERT.
  float m_rows_affected_sum_per_sec = 9;
  // The number of rows read from tables.
  float m_rows_read_sum_per_sec = 10;
  // The number of merge passes that the sort algorithm has had to do.
  float m_merge_passes_sum_per_sec = 11;
  // Counts the number of page read operations scheduled.
  float m_innodb_io_r_ops_sum_per_sec = 12;
  // Similar to innodb_IO_r_ops, but the unit is bytes.
  float m_innodb_io_r_bytes_sum_per_sec = 13;
  // Shows how long (in seconds) it took InnoDB to actually read the data from storage.
  float m_innodb_io_r_wait_sum_per_sec = 14;
  // Shows how long (in seconds) the query waited for row locks.
  float m_innodb_rec_lock_wait_sum_per_sec = 15;
  // Shows how long (in seconds) the query spent either waiting to enter the InnoDB queue or inside that queue waiting for execution.
  float m_innodb_queue_wait_sum_per_sec = 16;
  // Counts approximately the number of unique pages the query accessed.
  float m_innodb_pages_distinct_sum_per_sec = 17;
  // Shows how long the query is.
  float m_query_length_sum_per_sec = 18;
  // The number of bytes sent to all clients.
  float m_bytes_sent_sum_per_sec = 19;
  // Number of temporary tables created on memory for the query.
  float m_tmp_tables_sum_per_sec = 20;
  // Number of temporary tables created on disk for the query.
  float m_tmp_disk_tables_sum_per_sec = 21;
  // Total Size in bytes for all temporary tables used in the query.
  float m_tmp_table_sizes_sum_per_sec = 22;
  //
  // Boolean metrics:
  // - *_sum_per_sec - how many times this matric was true.
  //
  // Query Cache hits.
  float m_qc_hit_sum_per_sec = 23;
  // The query performed a full table scan.
  float m_full_scan_sum_per_sec = 24;
  // The query performed a full join (a join without indexes).
  float m_full_join_sum_per_sec = 25;
  // The query created an implicit internal temporary table.
  float m_tmp_table_sum_per_sec = 26;
  // The querys temporary table was stored on disk.
  float m_tmp_table_on_disk_sum_per_sec = 27;
  // The query used a filesort.
  float m_filesort_sum_per_sec = 28;
  // The filesort was performed on disk.
  float m_filesort_on_disk_sum_per_sec = 29;
  // The number of joins that used a range search on a reference table.
  float m_select_full_range_join_sum_per_sec = 30;
  // The number of joins that used ranges on the first table.
  float m_select_range_sum_per_sec = 31;
  // The number of joins without keys that check for key usage after each row.
  float m_select_range_check_sum_per_sec = 32;
  // The number of sorts that were done using ranges.
  float m_sort_range_sum_per_sec = 33;
  // The number of sorted rows.
  float m_sort_rows_sum_per_sec = 34;
  // The number of sorts that were done by scanning the table.
  float m_sort_scan_sum_per_sec = 35;
  // The number of queries without index.
  float m_no_index_used_sum_per_sec = 36;
  // The number of queries without good index.
  float m_no_good_index_used_sum_per_sec = 37;
  //
  // MongoDB metrics.
  //
  // The number of returned documents.
  float m_docs_returned_sum_per_sec = 38;
  // The response length of the query result in bytes.
  float m_response_length_sum_per_sec = 39;
  // The number of scanned documents.
  float m_docs_scanned_sum_per_sec = 40;
  //
  // PostgreSQL metrics.
  //
  // Total number of shared block cache hits by the statement.
  float m_shared_blks_hit_sum_per_sec = 41;
  // Total number of shared blocks read by the statement.
  float m_shared_blks_read_sum_per_sec = 42;
  // Total number of shared blocks dirtied by the statement.
  float m_shared_blks_dirtied_sum_per_sec = 43;
  // Total number of shared blocks written by the statement.
  float m_shared_blks_written_sum_per_sec = 44;
  // Total number of local block cache hits by the statement.
  float m_local_blks_hit_sum_per_sec = 45;
  // Total number of local blocks read by the statement.
  float m_local_blks_read_sum_per_sec = 46;
  // Total number of local blocks dirtied by the statement.
  float m_local_blks_dirtied_sum_per_sec = 47;
  // Total number of local blocks written by the statement.
  float m_local_blks_written_sum_per_sec = 48;
  // Total number of temp blocks read by the statement.
  float m_temp_blks_read_sum_per_sec = 49;
  // Total number of temp blocks written by the statement.
  float m_temp_blks_written_sum_per_sec = 50;
  // Total time the statement spent reading blocks, in milliseconds (if track_io_timing is enabled, otherwise zero).
  float m_blk_read_time_sum_per_sec = 51;
  // Total time the statement spent writing blocks, in milliseconds (if track_io_timing is enabled, otherwise zero).
  float m_blk_write_time_sum_per_sec = 52;
  // Total time user spent in query.
  float m_cpu_user_time_sum_per_sec = 56;
  // Total time system spent in query.
  float m_cpu_sys_time_sum_per_sec = 57;
  //
  // pg_stat_monitor 0.9 metrics
  //
  // Total number of planned calls.
  float m_plans_calls_sum_per_sec = 58;
  // Total number of WAL (Write-ahead logging) records.
  float m_wal_records_sum_per_sec = 59;
  // Total number of FPI (full page images) in WAL (Write-ahead logging) records.
  float m_wal_fpi_sum_per_sec = 60;
  // Total bytes of WAL (Write-ahead logging) records.
  float m_wal_bytes_sum_per_sec = 61;
  // Plan time in per seconds.
  float m_plan_time_sum_per_sec = 62;
<<<<<<< HEAD
  // Top Query ID.
  string top_queryid = 63;
  // Top Query plain text.
  string top_query = 64;
  // Plan ID.
  string planid = 65;
  // Query Plan plain text.
  string query_plan = 66;
=======
>>>>>>> a538c2c4
}

// MapFieldEntry allows to pass labels/dimensions in form like {"server": ["db1", "db2"...]}.
message MapFieldEntry {
  string key = 1;
  repeated string value = 2;
}<|MERGE_RESOLUTION|>--- conflicted
+++ resolved
@@ -162,17 +162,6 @@
   float m_wal_bytes_sum_per_sec = 61;
   // Plan time in per seconds.
   float m_plan_time_sum_per_sec = 62;
-<<<<<<< HEAD
-  // Top Query ID.
-  string top_queryid = 63;
-  // Top Query plain text.
-  string top_query = 64;
-  // Plan ID.
-  string planid = 65;
-  // Query Plan plain text.
-  string query_plan = 66;
-=======
->>>>>>> a538c2c4
 }
 
 // MapFieldEntry allows to pass labels/dimensions in form like {"server": ["db1", "db2"...]}.
