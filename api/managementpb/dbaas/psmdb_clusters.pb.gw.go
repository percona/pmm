// Code generated by protoc-gen-grpc-gateway. DO NOT EDIT.
// source: managementpb/dbaas/psmdb_clusters.proto

/*
Package dbaasv1beta1 is a reverse proxy.

It translates gRPC into RESTful JSON APIs.
*/
package dbaasv1beta1

import (
	"context"
	"io"
	"net/http"

	"github.com/grpc-ecosystem/grpc-gateway/v2/runtime"
	"github.com/grpc-ecosystem/grpc-gateway/v2/utilities"
	"google.golang.org/grpc"
	"google.golang.org/grpc/codes"
	"google.golang.org/grpc/grpclog"
	"google.golang.org/grpc/metadata"
	"google.golang.org/grpc/status"
	"google.golang.org/protobuf/proto"
)

// Suppress "imported and not used" errors
var _ codes.Code
<<<<<<< HEAD
var _ io.Reader
var _ status.Status
var _ = runtime.String
var _ = utilities.NewDoubleArray
var _ = metadata.Join
=======

var (
	_ io.Reader
	_ status.Status
	_ = runtime.String
	_ = utilities.NewDoubleArray
	_ = descriptor.ForMessage
	_ = metadata.Join
)
>>>>>>> 81b12113

func request_PSMDBClusters_GetPSMDBClusterCredentials_0(ctx context.Context, marshaler runtime.Marshaler, client PSMDBClustersClient, req *http.Request, pathParams map[string]string) (proto.Message, runtime.ServerMetadata, error) {
	var protoReq GetPSMDBClusterCredentialsRequest
	var metadata runtime.ServerMetadata

	newReader, berr := utilities.IOReaderFactory(req.Body)
	if berr != nil {
		return nil, metadata, status.Errorf(codes.InvalidArgument, "%v", berr)
	}
	if err := marshaler.NewDecoder(newReader()).Decode(&protoReq); err != nil && err != io.EOF {
		return nil, metadata, status.Errorf(codes.InvalidArgument, "%v", err)
	}

	msg, err := client.GetPSMDBClusterCredentials(ctx, &protoReq, grpc.Header(&metadata.HeaderMD), grpc.Trailer(&metadata.TrailerMD))
	return msg, metadata, err
}

func local_request_PSMDBClusters_GetPSMDBClusterCredentials_0(ctx context.Context, marshaler runtime.Marshaler, server PSMDBClustersServer, req *http.Request, pathParams map[string]string) (proto.Message, runtime.ServerMetadata, error) {
	var protoReq GetPSMDBClusterCredentialsRequest
	var metadata runtime.ServerMetadata

	newReader, berr := utilities.IOReaderFactory(req.Body)
	if berr != nil {
		return nil, metadata, status.Errorf(codes.InvalidArgument, "%v", berr)
	}
	if err := marshaler.NewDecoder(newReader()).Decode(&protoReq); err != nil && err != io.EOF {
		return nil, metadata, status.Errorf(codes.InvalidArgument, "%v", err)
	}

	msg, err := server.GetPSMDBClusterCredentials(ctx, &protoReq)
	return msg, metadata, err
}

func request_PSMDBClusters_CreatePSMDBCluster_0(ctx context.Context, marshaler runtime.Marshaler, client PSMDBClustersClient, req *http.Request, pathParams map[string]string) (proto.Message, runtime.ServerMetadata, error) {
	var protoReq CreatePSMDBClusterRequest
	var metadata runtime.ServerMetadata

	newReader, berr := utilities.IOReaderFactory(req.Body)
	if berr != nil {
		return nil, metadata, status.Errorf(codes.InvalidArgument, "%v", berr)
	}
	if err := marshaler.NewDecoder(newReader()).Decode(&protoReq); err != nil && err != io.EOF {
		return nil, metadata, status.Errorf(codes.InvalidArgument, "%v", err)
	}

	msg, err := client.CreatePSMDBCluster(ctx, &protoReq, grpc.Header(&metadata.HeaderMD), grpc.Trailer(&metadata.TrailerMD))
	return msg, metadata, err
}

func local_request_PSMDBClusters_CreatePSMDBCluster_0(ctx context.Context, marshaler runtime.Marshaler, server PSMDBClustersServer, req *http.Request, pathParams map[string]string) (proto.Message, runtime.ServerMetadata, error) {
	var protoReq CreatePSMDBClusterRequest
	var metadata runtime.ServerMetadata

	newReader, berr := utilities.IOReaderFactory(req.Body)
	if berr != nil {
		return nil, metadata, status.Errorf(codes.InvalidArgument, "%v", berr)
	}
	if err := marshaler.NewDecoder(newReader()).Decode(&protoReq); err != nil && err != io.EOF {
		return nil, metadata, status.Errorf(codes.InvalidArgument, "%v", err)
	}

	msg, err := server.CreatePSMDBCluster(ctx, &protoReq)
	return msg, metadata, err
}

func request_PSMDBClusters_UpdatePSMDBCluster_0(ctx context.Context, marshaler runtime.Marshaler, client PSMDBClustersClient, req *http.Request, pathParams map[string]string) (proto.Message, runtime.ServerMetadata, error) {
	var protoReq UpdatePSMDBClusterRequest
	var metadata runtime.ServerMetadata

	newReader, berr := utilities.IOReaderFactory(req.Body)
	if berr != nil {
		return nil, metadata, status.Errorf(codes.InvalidArgument, "%v", berr)
	}
	if err := marshaler.NewDecoder(newReader()).Decode(&protoReq); err != nil && err != io.EOF {
		return nil, metadata, status.Errorf(codes.InvalidArgument, "%v", err)
	}

	msg, err := client.UpdatePSMDBCluster(ctx, &protoReq, grpc.Header(&metadata.HeaderMD), grpc.Trailer(&metadata.TrailerMD))
	return msg, metadata, err
}

func local_request_PSMDBClusters_UpdatePSMDBCluster_0(ctx context.Context, marshaler runtime.Marshaler, server PSMDBClustersServer, req *http.Request, pathParams map[string]string) (proto.Message, runtime.ServerMetadata, error) {
	var protoReq UpdatePSMDBClusterRequest
	var metadata runtime.ServerMetadata

	newReader, berr := utilities.IOReaderFactory(req.Body)
	if berr != nil {
		return nil, metadata, status.Errorf(codes.InvalidArgument, "%v", berr)
	}
	if err := marshaler.NewDecoder(newReader()).Decode(&protoReq); err != nil && err != io.EOF {
		return nil, metadata, status.Errorf(codes.InvalidArgument, "%v", err)
	}

	msg, err := server.UpdatePSMDBCluster(ctx, &protoReq)
	return msg, metadata, err
}

func request_PSMDBClusters_GetPSMDBClusterResources_0(ctx context.Context, marshaler runtime.Marshaler, client PSMDBClustersClient, req *http.Request, pathParams map[string]string) (proto.Message, runtime.ServerMetadata, error) {
	var protoReq GetPSMDBClusterResourcesRequest
	var metadata runtime.ServerMetadata

	newReader, berr := utilities.IOReaderFactory(req.Body)
	if berr != nil {
		return nil, metadata, status.Errorf(codes.InvalidArgument, "%v", berr)
	}
	if err := marshaler.NewDecoder(newReader()).Decode(&protoReq); err != nil && err != io.EOF {
		return nil, metadata, status.Errorf(codes.InvalidArgument, "%v", err)
	}

	msg, err := client.GetPSMDBClusterResources(ctx, &protoReq, grpc.Header(&metadata.HeaderMD), grpc.Trailer(&metadata.TrailerMD))
	return msg, metadata, err
}

func local_request_PSMDBClusters_GetPSMDBClusterResources_0(ctx context.Context, marshaler runtime.Marshaler, server PSMDBClustersServer, req *http.Request, pathParams map[string]string) (proto.Message, runtime.ServerMetadata, error) {
	var protoReq GetPSMDBClusterResourcesRequest
	var metadata runtime.ServerMetadata

	newReader, berr := utilities.IOReaderFactory(req.Body)
	if berr != nil {
		return nil, metadata, status.Errorf(codes.InvalidArgument, "%v", berr)
	}
	if err := marshaler.NewDecoder(newReader()).Decode(&protoReq); err != nil && err != io.EOF {
		return nil, metadata, status.Errorf(codes.InvalidArgument, "%v", err)
	}

	msg, err := server.GetPSMDBClusterResources(ctx, &protoReq)
	return msg, metadata, err
}

// RegisterPSMDBClustersHandlerServer registers the http handlers for service PSMDBClusters to "mux".
// UnaryRPC     :call PSMDBClustersServer directly.
// StreamingRPC :currently unsupported pending https://github.com/grpc/grpc-go/issues/906.
// Note that using this registration option will cause many gRPC library features to stop working. Consider using RegisterPSMDBClustersHandlerFromEndpoint instead.
func RegisterPSMDBClustersHandlerServer(ctx context.Context, mux *runtime.ServeMux, server PSMDBClustersServer) error {
	mux.Handle("POST", pattern_PSMDBClusters_GetPSMDBClusterCredentials_0, func(w http.ResponseWriter, req *http.Request, pathParams map[string]string) {
		ctx, cancel := context.WithCancel(req.Context())
		defer cancel()
		var stream runtime.ServerTransportStream
		ctx = grpc.NewContextWithServerTransportStream(ctx, &stream)
		inboundMarshaler, outboundMarshaler := runtime.MarshalerForRequest(mux, req)
		var err error
		ctx, err = runtime.AnnotateIncomingContext(ctx, mux, req, "/dbaas.v1beta1.PSMDBClusters/GetPSMDBClusterCredentials", runtime.WithHTTPPathPattern("/v1/management/DBaaS/PSMDBClusters/GetCredentials"))
		if err != nil {
			runtime.HTTPError(ctx, mux, outboundMarshaler, w, req, err)
			return
		}
		resp, md, err := local_request_PSMDBClusters_GetPSMDBClusterCredentials_0(ctx, inboundMarshaler, server, req, pathParams)
		md.HeaderMD, md.TrailerMD = metadata.Join(md.HeaderMD, stream.Header()), metadata.Join(md.TrailerMD, stream.Trailer())
		ctx = runtime.NewServerMetadataContext(ctx, md)
		if err != nil {
			runtime.HTTPError(ctx, mux, outboundMarshaler, w, req, err)
			return
		}

		forward_PSMDBClusters_GetPSMDBClusterCredentials_0(ctx, mux, outboundMarshaler, w, req, resp, mux.GetForwardResponseOptions()...)
	})

	mux.Handle("POST", pattern_PSMDBClusters_CreatePSMDBCluster_0, func(w http.ResponseWriter, req *http.Request, pathParams map[string]string) {
		ctx, cancel := context.WithCancel(req.Context())
		defer cancel()
		var stream runtime.ServerTransportStream
		ctx = grpc.NewContextWithServerTransportStream(ctx, &stream)
		inboundMarshaler, outboundMarshaler := runtime.MarshalerForRequest(mux, req)
		var err error
		ctx, err = runtime.AnnotateIncomingContext(ctx, mux, req, "/dbaas.v1beta1.PSMDBClusters/CreatePSMDBCluster", runtime.WithHTTPPathPattern("/v1/management/DBaaS/PSMDBCluster/Create"))
		if err != nil {
			runtime.HTTPError(ctx, mux, outboundMarshaler, w, req, err)
			return
		}
		resp, md, err := local_request_PSMDBClusters_CreatePSMDBCluster_0(ctx, inboundMarshaler, server, req, pathParams)
		md.HeaderMD, md.TrailerMD = metadata.Join(md.HeaderMD, stream.Header()), metadata.Join(md.TrailerMD, stream.Trailer())
		ctx = runtime.NewServerMetadataContext(ctx, md)
		if err != nil {
			runtime.HTTPError(ctx, mux, outboundMarshaler, w, req, err)
			return
		}

		forward_PSMDBClusters_CreatePSMDBCluster_0(ctx, mux, outboundMarshaler, w, req, resp, mux.GetForwardResponseOptions()...)
	})

	mux.Handle("POST", pattern_PSMDBClusters_UpdatePSMDBCluster_0, func(w http.ResponseWriter, req *http.Request, pathParams map[string]string) {
		ctx, cancel := context.WithCancel(req.Context())
		defer cancel()
		var stream runtime.ServerTransportStream
		ctx = grpc.NewContextWithServerTransportStream(ctx, &stream)
		inboundMarshaler, outboundMarshaler := runtime.MarshalerForRequest(mux, req)
		var err error
		ctx, err = runtime.AnnotateIncomingContext(ctx, mux, req, "/dbaas.v1beta1.PSMDBClusters/UpdatePSMDBCluster", runtime.WithHTTPPathPattern("/v1/management/DBaaS/PSMDBCluster/Update"))
		if err != nil {
			runtime.HTTPError(ctx, mux, outboundMarshaler, w, req, err)
			return
		}
		resp, md, err := local_request_PSMDBClusters_UpdatePSMDBCluster_0(ctx, inboundMarshaler, server, req, pathParams)
		md.HeaderMD, md.TrailerMD = metadata.Join(md.HeaderMD, stream.Header()), metadata.Join(md.TrailerMD, stream.Trailer())
		ctx = runtime.NewServerMetadataContext(ctx, md)
		if err != nil {
			runtime.HTTPError(ctx, mux, outboundMarshaler, w, req, err)
			return
		}

		forward_PSMDBClusters_UpdatePSMDBCluster_0(ctx, mux, outboundMarshaler, w, req, resp, mux.GetForwardResponseOptions()...)
	})

	mux.Handle("POST", pattern_PSMDBClusters_GetPSMDBClusterResources_0, func(w http.ResponseWriter, req *http.Request, pathParams map[string]string) {
		ctx, cancel := context.WithCancel(req.Context())
		defer cancel()
		var stream runtime.ServerTransportStream
		ctx = grpc.NewContextWithServerTransportStream(ctx, &stream)
		inboundMarshaler, outboundMarshaler := runtime.MarshalerForRequest(mux, req)
		var err error
		ctx, err = runtime.AnnotateIncomingContext(ctx, mux, req, "/dbaas.v1beta1.PSMDBClusters/GetPSMDBClusterResources", runtime.WithHTTPPathPattern("/v1/management/DBaaS/PSMDBCluster/Resources/Get"))
		if err != nil {
			runtime.HTTPError(ctx, mux, outboundMarshaler, w, req, err)
			return
		}
		resp, md, err := local_request_PSMDBClusters_GetPSMDBClusterResources_0(ctx, inboundMarshaler, server, req, pathParams)
		md.HeaderMD, md.TrailerMD = metadata.Join(md.HeaderMD, stream.Header()), metadata.Join(md.TrailerMD, stream.Trailer())
		ctx = runtime.NewServerMetadataContext(ctx, md)
		if err != nil {
			runtime.HTTPError(ctx, mux, outboundMarshaler, w, req, err)
			return
		}

		forward_PSMDBClusters_GetPSMDBClusterResources_0(ctx, mux, outboundMarshaler, w, req, resp, mux.GetForwardResponseOptions()...)
	})

	return nil
}

// RegisterPSMDBClustersHandlerFromEndpoint is same as RegisterPSMDBClustersHandler but
// automatically dials to "endpoint" and closes the connection when "ctx" gets done.
func RegisterPSMDBClustersHandlerFromEndpoint(ctx context.Context, mux *runtime.ServeMux, endpoint string, opts []grpc.DialOption) (err error) {
	conn, err := grpc.Dial(endpoint, opts...)
	if err != nil {
		return err
	}
	defer func() {
		if err != nil {
			if cerr := conn.Close(); cerr != nil {
				grpclog.Infof("Failed to close conn to %s: %v", endpoint, cerr)
			}
			return
		}
		go func() {
			<-ctx.Done()
			if cerr := conn.Close(); cerr != nil {
				grpclog.Infof("Failed to close conn to %s: %v", endpoint, cerr)
			}
		}()
	}()

	return RegisterPSMDBClustersHandler(ctx, mux, conn)
}

// RegisterPSMDBClustersHandler registers the http handlers for service PSMDBClusters to "mux".
// The handlers forward requests to the grpc endpoint over "conn".
func RegisterPSMDBClustersHandler(ctx context.Context, mux *runtime.ServeMux, conn *grpc.ClientConn) error {
	return RegisterPSMDBClustersHandlerClient(ctx, mux, NewPSMDBClustersClient(conn))
}

// RegisterPSMDBClustersHandlerClient registers the http handlers for service PSMDBClusters
// to "mux". The handlers forward requests to the grpc endpoint over the given implementation of "PSMDBClustersClient".
// Note: the gRPC framework executes interceptors within the gRPC handler. If the passed in "PSMDBClustersClient"
// doesn't go through the normal gRPC flow (creating a gRPC client etc.) then it will be up to the passed in
// "PSMDBClustersClient" to call the correct interceptors.
func RegisterPSMDBClustersHandlerClient(ctx context.Context, mux *runtime.ServeMux, client PSMDBClustersClient) error {
	mux.Handle("POST", pattern_PSMDBClusters_GetPSMDBClusterCredentials_0, func(w http.ResponseWriter, req *http.Request, pathParams map[string]string) {
		ctx, cancel := context.WithCancel(req.Context())
		defer cancel()
		inboundMarshaler, outboundMarshaler := runtime.MarshalerForRequest(mux, req)
		var err error
		ctx, err = runtime.AnnotateContext(ctx, mux, req, "/dbaas.v1beta1.PSMDBClusters/GetPSMDBClusterCredentials", runtime.WithHTTPPathPattern("/v1/management/DBaaS/PSMDBClusters/GetCredentials"))
		if err != nil {
			runtime.HTTPError(ctx, mux, outboundMarshaler, w, req, err)
			return
		}
		resp, md, err := request_PSMDBClusters_GetPSMDBClusterCredentials_0(ctx, inboundMarshaler, client, req, pathParams)
		ctx = runtime.NewServerMetadataContext(ctx, md)
		if err != nil {
			runtime.HTTPError(ctx, mux, outboundMarshaler, w, req, err)
			return
		}

		forward_PSMDBClusters_GetPSMDBClusterCredentials_0(ctx, mux, outboundMarshaler, w, req, resp, mux.GetForwardResponseOptions()...)
	})

	mux.Handle("POST", pattern_PSMDBClusters_CreatePSMDBCluster_0, func(w http.ResponseWriter, req *http.Request, pathParams map[string]string) {
		ctx, cancel := context.WithCancel(req.Context())
		defer cancel()
		inboundMarshaler, outboundMarshaler := runtime.MarshalerForRequest(mux, req)
		var err error
		ctx, err = runtime.AnnotateContext(ctx, mux, req, "/dbaas.v1beta1.PSMDBClusters/CreatePSMDBCluster", runtime.WithHTTPPathPattern("/v1/management/DBaaS/PSMDBCluster/Create"))
		if err != nil {
			runtime.HTTPError(ctx, mux, outboundMarshaler, w, req, err)
			return
		}
		resp, md, err := request_PSMDBClusters_CreatePSMDBCluster_0(ctx, inboundMarshaler, client, req, pathParams)
		ctx = runtime.NewServerMetadataContext(ctx, md)
		if err != nil {
			runtime.HTTPError(ctx, mux, outboundMarshaler, w, req, err)
			return
		}

		forward_PSMDBClusters_CreatePSMDBCluster_0(ctx, mux, outboundMarshaler, w, req, resp, mux.GetForwardResponseOptions()...)
	})

	mux.Handle("POST", pattern_PSMDBClusters_UpdatePSMDBCluster_0, func(w http.ResponseWriter, req *http.Request, pathParams map[string]string) {
		ctx, cancel := context.WithCancel(req.Context())
		defer cancel()
		inboundMarshaler, outboundMarshaler := runtime.MarshalerForRequest(mux, req)
		var err error
		ctx, err = runtime.AnnotateContext(ctx, mux, req, "/dbaas.v1beta1.PSMDBClusters/UpdatePSMDBCluster", runtime.WithHTTPPathPattern("/v1/management/DBaaS/PSMDBCluster/Update"))
		if err != nil {
			runtime.HTTPError(ctx, mux, outboundMarshaler, w, req, err)
			return
		}
		resp, md, err := request_PSMDBClusters_UpdatePSMDBCluster_0(ctx, inboundMarshaler, client, req, pathParams)
		ctx = runtime.NewServerMetadataContext(ctx, md)
		if err != nil {
			runtime.HTTPError(ctx, mux, outboundMarshaler, w, req, err)
			return
		}

		forward_PSMDBClusters_UpdatePSMDBCluster_0(ctx, mux, outboundMarshaler, w, req, resp, mux.GetForwardResponseOptions()...)
	})

	mux.Handle("POST", pattern_PSMDBClusters_GetPSMDBClusterResources_0, func(w http.ResponseWriter, req *http.Request, pathParams map[string]string) {
		ctx, cancel := context.WithCancel(req.Context())
		defer cancel()
		inboundMarshaler, outboundMarshaler := runtime.MarshalerForRequest(mux, req)
		var err error
		ctx, err = runtime.AnnotateContext(ctx, mux, req, "/dbaas.v1beta1.PSMDBClusters/GetPSMDBClusterResources", runtime.WithHTTPPathPattern("/v1/management/DBaaS/PSMDBCluster/Resources/Get"))
		if err != nil {
			runtime.HTTPError(ctx, mux, outboundMarshaler, w, req, err)
			return
		}
		resp, md, err := request_PSMDBClusters_GetPSMDBClusterResources_0(ctx, inboundMarshaler, client, req, pathParams)
		ctx = runtime.NewServerMetadataContext(ctx, md)
		if err != nil {
			runtime.HTTPError(ctx, mux, outboundMarshaler, w, req, err)
			return
		}

		forward_PSMDBClusters_GetPSMDBClusterResources_0(ctx, mux, outboundMarshaler, w, req, resp, mux.GetForwardResponseOptions()...)
	})

	return nil
}

var (
	pattern_PSMDBClusters_GetPSMDBClusterCredentials_0 = runtime.MustPattern(runtime.NewPattern(1, []int{2, 0, 2, 1, 2, 2, 2, 3, 2, 4}, []string{"v1", "management", "DBaaS", "PSMDBClusters", "GetCredentials"}, ""))

	pattern_PSMDBClusters_CreatePSMDBCluster_0 = runtime.MustPattern(runtime.NewPattern(1, []int{2, 0, 2, 1, 2, 2, 2, 3, 2, 4}, []string{"v1", "management", "DBaaS", "PSMDBCluster", "Create"}, ""))

	pattern_PSMDBClusters_UpdatePSMDBCluster_0 = runtime.MustPattern(runtime.NewPattern(1, []int{2, 0, 2, 1, 2, 2, 2, 3, 2, 4}, []string{"v1", "management", "DBaaS", "PSMDBCluster", "Update"}, ""))

	pattern_PSMDBClusters_GetPSMDBClusterResources_0 = runtime.MustPattern(runtime.NewPattern(1, []int{2, 0, 2, 1, 2, 2, 2, 3, 2, 4, 2, 5}, []string{"v1", "management", "DBaaS", "PSMDBCluster", "Resources", "Get"}, ""))
)

var (
	forward_PSMDBClusters_GetPSMDBClusterCredentials_0 = runtime.ForwardResponseMessage

	forward_PSMDBClusters_CreatePSMDBCluster_0 = runtime.ForwardResponseMessage

	forward_PSMDBClusters_UpdatePSMDBCluster_0 = runtime.ForwardResponseMessage

	forward_PSMDBClusters_GetPSMDBClusterResources_0 = runtime.ForwardResponseMessage
)<|MERGE_RESOLUTION|>--- conflicted
+++ resolved
@@ -25,23 +25,14 @@
 
 // Suppress "imported and not used" errors
 var _ codes.Code
-<<<<<<< HEAD
-var _ io.Reader
-var _ status.Status
-var _ = runtime.String
-var _ = utilities.NewDoubleArray
-var _ = metadata.Join
-=======
 
 var (
 	_ io.Reader
 	_ status.Status
 	_ = runtime.String
 	_ = utilities.NewDoubleArray
-	_ = descriptor.ForMessage
 	_ = metadata.Join
 )
->>>>>>> 81b12113
 
 func request_PSMDBClusters_GetPSMDBClusterCredentials_0(ctx context.Context, marshaler runtime.Marshaler, client PSMDBClustersClient, req *http.Request, pathParams map[string]string) (proto.Message, runtime.ServerMetadata, error) {
 	var protoReq GetPSMDBClusterCredentialsRequest
