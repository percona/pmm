syntax = "proto3";

package dbaas.v1beta1;

option go_package = "api/managementpb/dbaas;dbaasv1beta1";

import "github.com/mwitkow/go-proto-validators/validator.proto";
import "google/api/annotations.proto";
import "managementpb/dbaas/dbaas.proto";

// TODO move it to parent directory / package once API is v1-stable

// Component contains information about component.
message Component {
  string image_path = 1;
  string image_hash = 2;
  string status = 3;
  bool critical = 4;
  bool default = 5;
  bool disabled = 6;
}

// Matrix contains all available components.
message Matrix {
  map<string, Component> mongod = 1;
  map<string, Component> pxc = 2;
  map<string, Component> pmm = 3;
  map<string, Component> proxysql = 4;
  map<string, Component> haproxy = 5;
  map<string, Component> backup = 6;
  map<string, Component> operator = 7;
  map<string, Component> log_collector = 8;
}

// OperatorVersion contains information about operator and components matrix.
message OperatorVersion {
  string product = 1;
  string operator = 2;
  Matrix matrix = 3;
}

message GetPSMDBComponentsRequest {
  // Kubernetes cluster name.
  string kubernetes_cluster_name = 1;
  // Version of DB.
  string db_version = 2;
}

message GetPSMDBComponentsResponse {
  repeated OperatorVersion versions = 1;
}

message GetPXCComponentsRequest {
  // Kubernetes cluster name.
  string kubernetes_cluster_name = 1;
  // Version of DB.
  string db_version = 2;
}

message GetPXCComponentsResponse {
  repeated OperatorVersion versions = 1;
}

// ChangeComponent contains fields to manage components.
message ChangeComponent {
  string default_version = 1;
  // ComponentVersion contains operations which should be done with component version.
  message ComponentVersion {
    string version = 1 [
      (validator.field) = {
        string_not_empty: true
      }
    ];
    bool disable = 2;
    bool enable = 3;
  }
  repeated ComponentVersion versions = 2;
}

message ChangePSMDBComponentsRequest {
  // Kubernetes cluster name.
  string kubernetes_cluster_name = 1 [
    (validator.field) = {
      string_not_empty: true
    }
  ];
  ChangeComponent mongod = 2;
}

message ChangePSMDBComponentsResponse {}

message ChangePXCComponentsRequest {
  // Kubernetes cluster name.
  string kubernetes_cluster_name = 1 [
    (validator.field) = {
      string_not_empty: true
    }
  ];
  ChangeComponent pxc = 2;
  ChangeComponent proxysql = 3;
  ChangeComponent haproxy = 4;
}

message ChangePXCComponentsResponse {}

<<<<<<< HEAD
message InstallOperatorRequest {
  // Kubernetes cluster name.
  string kubernetes_cluster_name = 1 [
    (validator.field) = {
      string_not_empty: true
    }
  ];
  // operator_type tells what operator we are interested in updating.
  string operator_type = 2 [
    (validator.field) = {
      string_not_empty: true
    }
  ];
  // version tells what version of the operator we should update to.
  string version = 3 [
    (validator.field) = {
      string_not_empty: true
    }
  ];
}

message InstallOperatorResponse {
  // Status tells if installation was successfull.
  OperatorsStatus status = 1;
=======
message CheckForOperatorUpdateRequest {}

// ComponentUpdateInformation contains version we can update to for certain component.
message ComponentUpdateInformation {
  string available_version = 1;
}

// ComponentsUpdateInformation contains info about components and their available latest versions.
message ComponentsUpdateInformation {
  // component_to_update_information stores, under the name of the component, information about the update.
  // "pxc-operator", "psmdb-operator" are names used by backend for our operators.
  map<string, ComponentUpdateInformation> component_to_update_information = 1;
}

message CheckForOperatorUpdateResponse {
  // The cluster name is used as a key for this map, value contains components and their inforamtion about update.
  map<string, ComponentsUpdateInformation> cluster_to_components = 1;
>>>>>>> d22a601b
}

// Components service provides public methods for managing components.
service Components {
  // GetPSMDBComponents returns list of available components for PSMDB Clusters.
  rpc GetPSMDBComponents(GetPSMDBComponentsRequest) returns (GetPSMDBComponentsResponse) {
    option (google.api.http) = {
      post: "/v1/management/DBaaS/Components/GetPSMDB"
      body: "*"
    };
  }
  // GetPXCComponents returns list of available components for PXC Clusters.
  rpc GetPXCComponents(GetPXCComponentsRequest) returns (GetPXCComponentsResponse) {
    option (google.api.http) = {
      post: "/v1/management/DBaaS/Components/GetPXC"
      body: "*"
    };
  }
  // ChangePSMDBComponents manages PSMDB related components.
  rpc ChangePSMDBComponents(ChangePSMDBComponentsRequest) returns (ChangePSMDBComponentsResponse) {
    option (google.api.http) = {
      post: "/v1/management/DBaaS/Components/ChangePSMDB"
      body: "*"
    };
  }
  // ChangePXCComponents manages PXC related components.
  rpc ChangePXCComponents(ChangePXCComponentsRequest) returns (ChangePXCComponentsResponse) {
    option (google.api.http) = {
      post: "/v1/management/DBaaS/Components/ChangePXC"
      body: "*"
    };
  }
<<<<<<< HEAD
  // InstallOperator installs given operator in given version.
  rpc InstallOperator(InstallOperatorRequest) returns (InstallOperatorResponse) {
    option (google.api.http) = {
      post: "/v1/management/DBaaS/Components/InstallOperator"
=======
  // CheckForOperatorUpdate checks if a new version of an operator is available.
  rpc CheckForOperatorUpdate(CheckForOperatorUpdateRequest) returns (CheckForOperatorUpdateResponse) {
    option (google.api.http) = {
      post: "/v1/management/DBaaS/Components/CheckForOperatorUpdate"
>>>>>>> d22a601b
      body: "*"
    };
  }
}<|MERGE_RESOLUTION|>--- conflicted
+++ resolved
@@ -103,7 +103,6 @@
 
 message ChangePXCComponentsResponse {}
 
-<<<<<<< HEAD
 message InstallOperatorRequest {
   // Kubernetes cluster name.
   string kubernetes_cluster_name = 1 [
@@ -128,7 +127,8 @@
 message InstallOperatorResponse {
   // Status tells if installation was successfull.
   OperatorsStatus status = 1;
-=======
+}
+
 message CheckForOperatorUpdateRequest {}
 
 // ComponentUpdateInformation contains version we can update to for certain component.
@@ -146,7 +146,6 @@
 message CheckForOperatorUpdateResponse {
   // The cluster name is used as a key for this map, value contains components and their inforamtion about update.
   map<string, ComponentsUpdateInformation> cluster_to_components = 1;
->>>>>>> d22a601b
 }
 
 // Components service provides public methods for managing components.
@@ -179,17 +178,17 @@
       body: "*"
     };
   }
-<<<<<<< HEAD
   // InstallOperator installs given operator in given version.
   rpc InstallOperator(InstallOperatorRequest) returns (InstallOperatorResponse) {
     option (google.api.http) = {
       post: "/v1/management/DBaaS/Components/InstallOperator"
-=======
+      body: "*"
+    };
+  }
   // CheckForOperatorUpdate checks if a new version of an operator is available.
   rpc CheckForOperatorUpdate(CheckForOperatorUpdateRequest) returns (CheckForOperatorUpdateResponse) {
     option (google.api.http) = {
       post: "/v1/management/DBaaS/Components/CheckForOperatorUpdate"
->>>>>>> d22a601b
       body: "*"
     };
   }
