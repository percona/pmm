syntax = "proto3";

package dbaas.v1beta1;

import "github.com/mwitkow/go-proto-validators/validator.proto";
import "google/api/annotations.proto";
import "managementpb/dbaas/dbaas.proto";
import "managementpb/dbaas/psmdb_clusters.proto";
import "managementpb/dbaas/pxc_clusters.proto";
import "managementpb/dbaas/templates.proto";

option go_package = "api/managementpb/dbaas;dbaasv1beta1";

// DBClusterState represents DB cluster CR state.
enum DBClusterState {
  // DB_CLUSTER_STATE_INVALID represents unknown state.
  DB_CLUSTER_STATE_INVALID = 0;
  // DB_CLUSTER_STATE_CHANGING represents a cluster being changed.
  DB_CLUSTER_STATE_CHANGING = 1;
  // DB_CLUSTER_STATE_READY represents a cluster without pending changes.
  DB_CLUSTER_STATE_READY = 2;
  // DB_CLUSTER_STATE_FAILED represents a failed cluster.
  DB_CLUSTER_STATE_FAILED = 3;
  // DB_CLUSTER_STATE_DELETING represents a cluster being deleting.
  DB_CLUSTER_STATE_DELETING = 4;
  // DB_CLUSTER_STATE_PAUSED represents a cluster is paused.
  DB_CLUSTER_STATE_PAUSED = 5;
  // DB_CLUSTER_STATE_UPGRADING is a special case of DB_CLUSTER_STATE_CHANGING.
  // It indicates database cluster upgrade is ongoing.
  DB_CLUSTER_STATE_UPGRADING = 6;
}

// PSMDBCluster represents PSMDB cluster information.
message PSMDBCluster {
  // Cluster name.
  string name = 1;
  // Cluster state.
  DBClusterState state = 2;
  // Currently running operation, if any.
  RunningOperation operation = 3;
  // Cluster parameters.
  PSMDBClusterParams params = 4;
  // DB cluster accessible outside of K8s cluster.
  bool exposed = 5;
  // Installed PSMDB image.
  string installed_image = 6;
  // Available database version user can upgrade cluster to, returned as an image. Image tag contains the version.
  // If it's empty, no upgrade is available.
  string available_image = 7;
  // Is DB cluster accessible via public internet.
  bool internet_facing = 8;
  // Backup configuration parameters.
  Backup backup = 9;
  // Restore configuration parameters.
  Restore restore = 10;
<<<<<<< HEAD
  // Apply IP source ranges against the cluster.
  repeated string source_ranges = 11;
=======
  // Configuration template.
  Template template = 11;
>>>>>>> fdb6686b
}

// PXCCluster represents PXC cluster information.
message PXCCluster {
  // Cluster name.
  string name = 1;
  // Cluster state.
  DBClusterState state = 2;
  // Currently running operation, if any.
  RunningOperation operation = 3;
  // Cluster parameters.
  PXCClusterParams params = 4;
  // DB cluster accessible outside of K8s cluster.
  bool exposed = 5;
  // Installed XtraDB image.
  string installed_image = 6;
  // Available database version user can upgrade cluster to, returned as an image. Image tag contains the version.
  // If it's empty, no upgrade is available.
  string available_image = 7;
  // Is DB cluster accessible via public internet.
  bool internet_facing = 8;
  // Backup configuration parameters.
  Backup backup = 9;
  // Restore configuration parameters.
  Restore restore = 10;
<<<<<<< HEAD
  // Apply IP source ranges against the cluster.
  repeated string source_ranges = 11;
=======
  // Configuration template.
  Template template = 11;
>>>>>>> fdb6686b
}

message ListDBClustersRequest {
  // Kubernetes cluster name.
  string kubernetes_cluster_name = 1 [(validator.field) = {string_not_empty: true}];
}

message ListDBClustersResponse {
  // PXC clusters information.
  repeated PXCCluster pxc_clusters = 1;
  // PSMDB clusters information.
  repeated PSMDBCluster psmdb_clusters = 2;
}

message RestartDBClusterRequest {
  // Kubernetes cluster name.
  string kubernetes_cluster_name = 1 [(validator.field) = {string_not_empty: true}];
  // PXC cluster name.
  string name = 2 [(validator.field) = {string_not_empty: true}];
  // DB cluster type.
  DBClusterType cluster_type = 3 [(validator.field) = {msg_exists: true}];
}

message RestartDBClusterResponse {}

message GetDBClusterRequest {
  // Kubernetes cluster name.
  string kubernetes_cluster_name = 1 [(validator.field) = {string_not_empty: true}];
  // DB cluster name.
  string name = 2 [(validator.field) = {string_not_empty: true}];
}

message GetDBClusterResponse {
  // PXC cluster information.
  PXCCluster pxc_cluster = 1;
  // PSMDB cluster information.
  PSMDBCluster psmdb_cluster = 2;
}

message DeleteDBClusterRequest {
  // Kubernetes cluster name.
  string kubernetes_cluster_name = 1 [(validator.field) = {string_not_empty: true}];
  // DB cluster name.
  string name = 2 [(validator.field) = {string_not_empty: true}];
  // DB cluster type.
  DBClusterType cluster_type = 3 [(validator.field) = {msg_exists: true}];
}

message DeleteDBClusterResponse {}

message S3Item {
  // Key of a filename on s3.
  string key = 1;
}
message ListS3BackupsRequest {
  // Backup Location ID to list backups from
  string location_id = 1;
}
message ListS3BackupsResponse {
  // Backup list.
  repeated S3Item backups = 1;
}

message ListSecretsRequest {
  // Kubernetes cluster name.
  string kubernetes_cluster_name = 1 [(validator.field) = {string_not_empty: true}];
}
message Secret {
  // Name of a secret
  string name = 1;
}
message ListSecretsResponse {
  // Secret list.
  repeated Secret secrets = 1;
}

// DBClusters service provides public methods for managing db clusters.
service DBClusters {
  // ListDBClusters returns a list of DB clusters.
  rpc ListDBClusters(ListDBClustersRequest) returns (ListDBClustersResponse) {
    option (google.api.http) = {
      post: "/v1/management/DBaaS/DBClusters/List"
      body: "*"
    };
  }
  // GetDBCluster returns parameters used to create a database cluster
  rpc GetDBCluster(GetDBClusterRequest) returns (GetDBClusterResponse) {
    option (google.api.http) = {
      post: "/v1/management/DBaaS/DBClusters/Get"
      body: "*"
    };
  }
  // RestartDBCluster restarts DB cluster.
  rpc RestartDBCluster(RestartDBClusterRequest) returns (RestartDBClusterResponse) {
    option (google.api.http) = {
      post: "/v1/management/DBaaS/DBClusters/Restart"
      body: "*"
    };
  }
  // DeleteDBCluster deletes DB cluster.
  rpc DeleteDBCluster(DeleteDBClusterRequest) returns (DeleteDBClusterResponse) {
    option (google.api.http) = {
      post: "/v1/management/DBaaS/DBClusters/Delete"
      body: "*"
    };
  }

  // ListS3Backups lists backups stored on s3.
  rpc ListS3Backups(ListS3BackupsRequest) returns (ListS3BackupsResponse) {
    option (google.api.http) = {
      post: "/v1/management/DBaaS/Backups/List"
      body: "*"
    };
  }

  // ListSecrets returns a list of secrets from k8s
  rpc ListSecrets(ListSecretsRequest) returns (ListSecretsResponse) {
    option (google.api.http) = {
      post: "/v1/management/DBaaS/Secrets/List"
      body: "*"
    };
  }
}<|MERGE_RESOLUTION|>--- conflicted
+++ resolved
@@ -53,13 +53,10 @@
   Backup backup = 9;
   // Restore configuration parameters.
   Restore restore = 10;
-<<<<<<< HEAD
   // Apply IP source ranges against the cluster.
-  repeated string source_ranges = 11;
-=======
+  repeated string source_ranges = 12;
   // Configuration template.
   Template template = 11;
->>>>>>> fdb6686b
 }
 
 // PXCCluster represents PXC cluster information.
@@ -85,13 +82,10 @@
   Backup backup = 9;
   // Restore configuration parameters.
   Restore restore = 10;
-<<<<<<< HEAD
   // Apply IP source ranges against the cluster.
-  repeated string source_ranges = 11;
-=======
+  repeated string source_ranges = 12;
   // Configuration template.
   Template template = 11;
->>>>>>> fdb6686b
 }
 
 message ListDBClustersRequest {
