{
  "consumes": [
    "application/json"
  ],
  "produces": [
    "application/json"
  ],
  "schemes": [
    "https",
    "http"
  ],
  "swagger": "2.0",
  "info": {
    "title": "PMM DBaaS API",
    "version": "v1beta1"
  },
  "paths": {
    "/v1/management/DBaaS/Backups/List": {
      "post": {
        "tags": [
          "DBClusters"
        ],
        "summary": "ListS3Backups lists backups stored on s3.",
        "operationId": "ListS3Backups",
        "parameters": [
          {
            "name": "body",
            "in": "body",
            "required": true,
            "schema": {
              "type": "object",
              "properties": {
                "location_id": {
                  "type": "string",
                  "title": "Backup Location ID to list backups from",
                  "x-order": 0
                }
              }
            }
          }
        ],
        "responses": {
          "200": {
            "description": "A successful response.",
            "schema": {
              "type": "object",
              "properties": {
                "backups": {
                  "description": "Backup list.",
                  "type": "array",
                  "items": {
                    "type": "object",
                    "properties": {
                      "key": {
                        "description": "Key of a filename on s3.",
                        "type": "string",
                        "x-order": 0
                      }
                    }
                  },
                  "x-order": 0
                }
              }
            }
          },
          "default": {
            "description": "An unexpected error response.",
            "schema": {
              "type": "object",
              "properties": {
                "code": {
                  "type": "integer",
                  "format": "int32",
                  "x-order": 0
                },
                "details": {
                  "type": "array",
                  "items": {
                    "type": "object",
                    "properties": {
                      "@type": {
                        "type": "string",
                        "x-order": 0
                      }
                    },
                    "additionalProperties": false
                  },
                  "x-order": 2
                },
                "message": {
                  "type": "string",
                  "x-order": 1
                }
              }
            }
          }
        }
      }
    },
    "/v1/management/DBaaS/Components/ChangePSMDB": {
      "post": {
        "tags": [
          "Components"
        ],
        "summary": "ChangePSMDBComponents manages PSMDB related components.",
        "operationId": "ChangePSMDBComponents",
        "parameters": [
          {
            "name": "body",
            "in": "body",
            "required": true,
            "schema": {
              "type": "object",
              "properties": {
                "kubernetes_cluster_name": {
                  "description": "Kubernetes cluster name.",
                  "type": "string",
                  "x-order": 0
                },
                "mongod": {
                  "description": "ChangeComponent contains fields to manage components.",
                  "type": "object",
                  "properties": {
                    "default_version": {
                      "type": "string",
                      "x-order": 0
                    },
                    "versions": {
                      "type": "array",
                      "items": {
                        "description": "ComponentVersion contains operations which should be done with component version.",
                        "type": "object",
                        "properties": {
                          "disable": {
                            "type": "boolean",
                            "x-order": 1
                          },
                          "enable": {
                            "type": "boolean",
                            "x-order": 2
                          },
                          "version": {
                            "type": "string",
                            "x-order": 0
                          }
                        }
                      },
                      "x-order": 1
                    }
                  },
                  "x-order": 1
                }
              }
            }
          }
        ],
        "responses": {
          "200": {
            "description": "A successful response.",
            "schema": {
              "type": "object"
            }
          },
          "default": {
            "description": "An unexpected error response.",
            "schema": {
              "type": "object",
              "properties": {
                "code": {
                  "type": "integer",
                  "format": "int32",
                  "x-order": 0
                },
                "details": {
                  "type": "array",
                  "items": {
                    "type": "object",
                    "properties": {
                      "@type": {
                        "type": "string",
                        "x-order": 0
                      }
                    },
                    "additionalProperties": false
                  },
                  "x-order": 2
                },
                "message": {
                  "type": "string",
                  "x-order": 1
                }
              }
            }
          }
        }
      }
    },
    "/v1/management/DBaaS/Components/ChangePXC": {
      "post": {
        "tags": [
          "Components"
        ],
        "summary": "ChangePXCComponents manages PXC related components.",
        "operationId": "ChangePXCComponents",
        "parameters": [
          {
            "name": "body",
            "in": "body",
            "required": true,
            "schema": {
              "type": "object",
              "properties": {
                "haproxy": {
                  "description": "ChangeComponent contains fields to manage components.",
                  "type": "object",
                  "properties": {
                    "default_version": {
                      "type": "string",
                      "x-order": 0
                    },
                    "versions": {
                      "type": "array",
                      "items": {
                        "description": "ComponentVersion contains operations which should be done with component version.",
                        "type": "object",
                        "properties": {
                          "disable": {
                            "type": "boolean",
                            "x-order": 1
                          },
                          "enable": {
                            "type": "boolean",
                            "x-order": 2
                          },
                          "version": {
                            "type": "string",
                            "x-order": 0
                          }
                        }
                      },
                      "x-order": 1
                    }
                  },
                  "x-order": 3
                },
                "kubernetes_cluster_name": {
                  "description": "Kubernetes cluster name.",
                  "type": "string",
                  "x-order": 0
                },
                "proxysql": {
                  "description": "ChangeComponent contains fields to manage components.",
                  "type": "object",
                  "properties": {
                    "default_version": {
                      "type": "string",
                      "x-order": 0
                    },
                    "versions": {
                      "type": "array",
                      "items": {
                        "description": "ComponentVersion contains operations which should be done with component version.",
                        "type": "object",
                        "properties": {
                          "disable": {
                            "type": "boolean",
                            "x-order": 1
                          },
                          "enable": {
                            "type": "boolean",
                            "x-order": 2
                          },
                          "version": {
                            "type": "string",
                            "x-order": 0
                          }
                        }
                      },
                      "x-order": 1
                    }
                  },
                  "x-order": 2
                },
                "pxc": {
                  "description": "ChangeComponent contains fields to manage components.",
                  "type": "object",
                  "properties": {
                    "default_version": {
                      "type": "string",
                      "x-order": 0
                    },
                    "versions": {
                      "type": "array",
                      "items": {
                        "description": "ComponentVersion contains operations which should be done with component version.",
                        "type": "object",
                        "properties": {
                          "disable": {
                            "type": "boolean",
                            "x-order": 1
                          },
                          "enable": {
                            "type": "boolean",
                            "x-order": 2
                          },
                          "version": {
                            "type": "string",
                            "x-order": 0
                          }
                        }
                      },
                      "x-order": 1
                    }
                  },
                  "x-order": 1
                }
              }
            }
          }
        ],
        "responses": {
          "200": {
            "description": "A successful response.",
            "schema": {
              "type": "object"
            }
          },
          "default": {
            "description": "An unexpected error response.",
            "schema": {
              "type": "object",
              "properties": {
                "code": {
                  "type": "integer",
                  "format": "int32",
                  "x-order": 0
                },
                "details": {
                  "type": "array",
                  "items": {
                    "type": "object",
                    "properties": {
                      "@type": {
                        "type": "string",
                        "x-order": 0
                      }
                    },
                    "additionalProperties": false
                  },
                  "x-order": 2
                },
                "message": {
                  "type": "string",
                  "x-order": 1
                }
              }
            }
          }
        }
      }
    },
    "/v1/management/DBaaS/Components/CheckForOperatorUpdate": {
      "post": {
        "tags": [
          "Components"
        ],
        "summary": "CheckForOperatorUpdate checks if a new version of an operator is available.",
        "operationId": "CheckForOperatorUpdate",
        "parameters": [
          {
            "name": "body",
            "in": "body",
            "required": true,
            "schema": {
              "type": "object"
            }
          }
        ],
        "responses": {
          "200": {
            "description": "A successful response.",
            "schema": {
              "type": "object",
              "properties": {
                "cluster_to_components": {
                  "description": "The cluster name is used as a key for this map, value contains components and their inforamtion about update.",
                  "type": "object",
                  "additionalProperties": {
                    "description": "ComponentsUpdateInformation contains info about components and their available latest versions.",
                    "type": "object",
                    "properties": {
                      "component_to_update_information": {
                        "description": "component_to_update_information stores, under the name of the component, information about the update.\n\"pxc-operator\", \"psmdb-operator\" are names used by backend for our operators.",
                        "type": "object",
                        "additionalProperties": {
                          "description": "ComponentUpdateInformation contains version we can update to for certain component.",
                          "type": "object",
                          "properties": {
                            "available_version": {
                              "type": "string",
                              "x-order": 0
                            }
                          }
                        },
                        "x-order": 0
                      }
                    }
                  },
                  "x-order": 0
                }
              }
            }
          },
          "default": {
            "description": "An unexpected error response.",
            "schema": {
              "type": "object",
              "properties": {
                "code": {
                  "type": "integer",
                  "format": "int32",
                  "x-order": 0
                },
                "details": {
                  "type": "array",
                  "items": {
                    "type": "object",
                    "properties": {
                      "@type": {
                        "type": "string",
                        "x-order": 0
                      }
                    },
                    "additionalProperties": false
                  },
                  "x-order": 2
                },
                "message": {
                  "type": "string",
                  "x-order": 1
                }
              }
            }
          }
        }
      }
    },
    "/v1/management/DBaaS/Components/GetPSMDB": {
      "post": {
        "tags": [
          "Components"
        ],
        "summary": "GetPSMDBComponents returns list of available components for PSMDB Clusters.",
        "operationId": "GetPSMDBComponents",
        "parameters": [
          {
            "name": "body",
            "in": "body",
            "required": true,
            "schema": {
              "type": "object",
              "properties": {
                "db_version": {
                  "description": "Version of DB.",
                  "type": "string",
                  "x-order": 1
                },
                "kubernetes_cluster_name": {
                  "description": "Kubernetes cluster name.",
                  "type": "string",
                  "x-order": 0
                }
              }
            }
          }
        ],
        "responses": {
          "200": {
            "description": "A successful response.",
            "schema": {
              "type": "object",
              "properties": {
                "versions": {
                  "type": "array",
                  "items": {
                    "description": "OperatorVersion contains information about operator and components matrix.",
                    "type": "object",
                    "properties": {
                      "matrix": {
                        "description": "Matrix contains all available components.",
                        "type": "object",
                        "properties": {
                          "backup": {
                            "type": "object",
                            "additionalProperties": {
                              "description": "Component contains information about component.",
                              "type": "object",
                              "properties": {
                                "critical": {
                                  "type": "boolean",
                                  "x-order": 3
                                },
                                "default": {
                                  "type": "boolean",
                                  "x-order": 4
                                },
                                "disabled": {
                                  "type": "boolean",
                                  "x-order": 5
                                },
                                "image_hash": {
                                  "type": "string",
                                  "x-order": 1
                                },
                                "image_path": {
                                  "type": "string",
                                  "x-order": 0
                                },
                                "status": {
                                  "type": "string",
                                  "x-order": 2
                                }
                              }
                            },
                            "x-order": 5
                          },
                          "haproxy": {
                            "type": "object",
                            "additionalProperties": {
                              "description": "Component contains information about component.",
                              "type": "object",
                              "properties": {
                                "critical": {
                                  "type": "boolean",
                                  "x-order": 3
                                },
                                "default": {
                                  "type": "boolean",
                                  "x-order": 4
                                },
                                "disabled": {
                                  "type": "boolean",
                                  "x-order": 5
                                },
                                "image_hash": {
                                  "type": "string",
                                  "x-order": 1
                                },
                                "image_path": {
                                  "type": "string",
                                  "x-order": 0
                                },
                                "status": {
                                  "type": "string",
                                  "x-order": 2
                                }
                              }
                            },
                            "x-order": 4
                          },
                          "log_collector": {
                            "type": "object",
                            "additionalProperties": {
                              "description": "Component contains information about component.",
                              "type": "object",
                              "properties": {
                                "critical": {
                                  "type": "boolean",
                                  "x-order": 3
                                },
                                "default": {
                                  "type": "boolean",
                                  "x-order": 4
                                },
                                "disabled": {
                                  "type": "boolean",
                                  "x-order": 5
                                },
                                "image_hash": {
                                  "type": "string",
                                  "x-order": 1
                                },
                                "image_path": {
                                  "type": "string",
                                  "x-order": 0
                                },
                                "status": {
                                  "type": "string",
                                  "x-order": 2
                                }
                              }
                            },
                            "x-order": 7
                          },
                          "mongod": {
                            "type": "object",
                            "additionalProperties": {
                              "description": "Component contains information about component.",
                              "type": "object",
                              "properties": {
                                "critical": {
                                  "type": "boolean",
                                  "x-order": 3
                                },
                                "default": {
                                  "type": "boolean",
                                  "x-order": 4
                                },
                                "disabled": {
                                  "type": "boolean",
                                  "x-order": 5
                                },
                                "image_hash": {
                                  "type": "string",
                                  "x-order": 1
                                },
                                "image_path": {
                                  "type": "string",
                                  "x-order": 0
                                },
                                "status": {
                                  "type": "string",
                                  "x-order": 2
                                }
                              }
                            },
                            "x-order": 0
                          },
                          "operator": {
                            "type": "object",
                            "additionalProperties": {
                              "description": "Component contains information about component.",
                              "type": "object",
                              "properties": {
                                "critical": {
                                  "type": "boolean",
                                  "x-order": 3
                                },
                                "default": {
                                  "type": "boolean",
                                  "x-order": 4
                                },
                                "disabled": {
                                  "type": "boolean",
                                  "x-order": 5
                                },
                                "image_hash": {
                                  "type": "string",
                                  "x-order": 1
                                },
                                "image_path": {
                                  "type": "string",
                                  "x-order": 0
                                },
                                "status": {
                                  "type": "string",
                                  "x-order": 2
                                }
                              }
                            },
                            "x-order": 6
                          },
                          "pmm": {
                            "type": "object",
                            "additionalProperties": {
                              "description": "Component contains information about component.",
                              "type": "object",
                              "properties": {
                                "critical": {
                                  "type": "boolean",
                                  "x-order": 3
                                },
                                "default": {
                                  "type": "boolean",
                                  "x-order": 4
                                },
                                "disabled": {
                                  "type": "boolean",
                                  "x-order": 5
                                },
                                "image_hash": {
                                  "type": "string",
                                  "x-order": 1
                                },
                                "image_path": {
                                  "type": "string",
                                  "x-order": 0
                                },
                                "status": {
                                  "type": "string",
                                  "x-order": 2
                                }
                              }
                            },
                            "x-order": 2
                          },
                          "proxysql": {
                            "type": "object",
                            "additionalProperties": {
                              "description": "Component contains information about component.",
                              "type": "object",
                              "properties": {
                                "critical": {
                                  "type": "boolean",
                                  "x-order": 3
                                },
                                "default": {
                                  "type": "boolean",
                                  "x-order": 4
                                },
                                "disabled": {
                                  "type": "boolean",
                                  "x-order": 5
                                },
                                "image_hash": {
                                  "type": "string",
                                  "x-order": 1
                                },
                                "image_path": {
                                  "type": "string",
                                  "x-order": 0
                                },
                                "status": {
                                  "type": "string",
                                  "x-order": 2
                                }
                              }
                            },
                            "x-order": 3
                          },
                          "pxc": {
                            "type": "object",
                            "additionalProperties": {
                              "description": "Component contains information about component.",
                              "type": "object",
                              "properties": {
                                "critical": {
                                  "type": "boolean",
                                  "x-order": 3
                                },
                                "default": {
                                  "type": "boolean",
                                  "x-order": 4
                                },
                                "disabled": {
                                  "type": "boolean",
                                  "x-order": 5
                                },
                                "image_hash": {
                                  "type": "string",
                                  "x-order": 1
                                },
                                "image_path": {
                                  "type": "string",
                                  "x-order": 0
                                },
                                "status": {
                                  "type": "string",
                                  "x-order": 2
                                }
                              }
                            },
                            "x-order": 1
                          }
                        },
                        "x-order": 2
                      },
                      "operator": {
                        "type": "string",
                        "x-order": 1
                      },
                      "product": {
                        "type": "string",
                        "x-order": 0
                      }
                    }
                  },
                  "x-order": 0
                }
              }
            }
          },
          "default": {
            "description": "An unexpected error response.",
            "schema": {
              "type": "object",
              "properties": {
                "code": {
                  "type": "integer",
                  "format": "int32",
                  "x-order": 0
                },
                "details": {
                  "type": "array",
                  "items": {
                    "type": "object",
                    "properties": {
                      "@type": {
                        "type": "string",
                        "x-order": 0
                      }
                    },
                    "additionalProperties": false
                  },
                  "x-order": 2
                },
                "message": {
                  "type": "string",
                  "x-order": 1
                }
              }
            }
          }
        }
      }
    },
    "/v1/management/DBaaS/Components/GetPXC": {
      "post": {
        "tags": [
          "Components"
        ],
        "summary": "GetPXCComponents returns list of available components for PXC Clusters.",
        "operationId": "GetPXCComponents",
        "parameters": [
          {
            "name": "body",
            "in": "body",
            "required": true,
            "schema": {
              "type": "object",
              "properties": {
                "db_version": {
                  "description": "Version of DB.",
                  "type": "string",
                  "x-order": 1
                },
                "kubernetes_cluster_name": {
                  "description": "Kubernetes cluster name.",
                  "type": "string",
                  "x-order": 0
                }
              }
            }
          }
        ],
        "responses": {
          "200": {
            "description": "A successful response.",
            "schema": {
              "type": "object",
              "properties": {
                "versions": {
                  "type": "array",
                  "items": {
                    "description": "OperatorVersion contains information about operator and components matrix.",
                    "type": "object",
                    "properties": {
                      "matrix": {
                        "description": "Matrix contains all available components.",
                        "type": "object",
                        "properties": {
                          "backup": {
                            "type": "object",
                            "additionalProperties": {
                              "description": "Component contains information about component.",
                              "type": "object",
                              "properties": {
                                "critical": {
                                  "type": "boolean",
                                  "x-order": 3
                                },
                                "default": {
                                  "type": "boolean",
                                  "x-order": 4
                                },
                                "disabled": {
                                  "type": "boolean",
                                  "x-order": 5
                                },
                                "image_hash": {
                                  "type": "string",
                                  "x-order": 1
                                },
                                "image_path": {
                                  "type": "string",
                                  "x-order": 0
                                },
                                "status": {
                                  "type": "string",
                                  "x-order": 2
                                }
                              }
                            },
                            "x-order": 5
                          },
                          "haproxy": {
                            "type": "object",
                            "additionalProperties": {
                              "description": "Component contains information about component.",
                              "type": "object",
                              "properties": {
                                "critical": {
                                  "type": "boolean",
                                  "x-order": 3
                                },
                                "default": {
                                  "type": "boolean",
                                  "x-order": 4
                                },
                                "disabled": {
                                  "type": "boolean",
                                  "x-order": 5
                                },
                                "image_hash": {
                                  "type": "string",
                                  "x-order": 1
                                },
                                "image_path": {
                                  "type": "string",
                                  "x-order": 0
                                },
                                "status": {
                                  "type": "string",
                                  "x-order": 2
                                }
                              }
                            },
                            "x-order": 4
                          },
                          "log_collector": {
                            "type": "object",
                            "additionalProperties": {
                              "description": "Component contains information about component.",
                              "type": "object",
                              "properties": {
                                "critical": {
                                  "type": "boolean",
                                  "x-order": 3
                                },
                                "default": {
                                  "type": "boolean",
                                  "x-order": 4
                                },
                                "disabled": {
                                  "type": "boolean",
                                  "x-order": 5
                                },
                                "image_hash": {
                                  "type": "string",
                                  "x-order": 1
                                },
                                "image_path": {
                                  "type": "string",
                                  "x-order": 0
                                },
                                "status": {
                                  "type": "string",
                                  "x-order": 2
                                }
                              }
                            },
                            "x-order": 7
                          },
                          "mongod": {
                            "type": "object",
                            "additionalProperties": {
                              "description": "Component contains information about component.",
                              "type": "object",
                              "properties": {
                                "critical": {
                                  "type": "boolean",
                                  "x-order": 3
                                },
                                "default": {
                                  "type": "boolean",
                                  "x-order": 4
                                },
                                "disabled": {
                                  "type": "boolean",
                                  "x-order": 5
                                },
                                "image_hash": {
                                  "type": "string",
                                  "x-order": 1
                                },
                                "image_path": {
                                  "type": "string",
                                  "x-order": 0
                                },
                                "status": {
                                  "type": "string",
                                  "x-order": 2
                                }
                              }
                            },
                            "x-order": 0
                          },
                          "operator": {
                            "type": "object",
                            "additionalProperties": {
                              "description": "Component contains information about component.",
                              "type": "object",
                              "properties": {
                                "critical": {
                                  "type": "boolean",
                                  "x-order": 3
                                },
                                "default": {
                                  "type": "boolean",
                                  "x-order": 4
                                },
                                "disabled": {
                                  "type": "boolean",
                                  "x-order": 5
                                },
                                "image_hash": {
                                  "type": "string",
                                  "x-order": 1
                                },
                                "image_path": {
                                  "type": "string",
                                  "x-order": 0
                                },
                                "status": {
                                  "type": "string",
                                  "x-order": 2
                                }
                              }
                            },
                            "x-order": 6
                          },
                          "pmm": {
                            "type": "object",
                            "additionalProperties": {
                              "description": "Component contains information about component.",
                              "type": "object",
                              "properties": {
                                "critical": {
                                  "type": "boolean",
                                  "x-order": 3
                                },
                                "default": {
                                  "type": "boolean",
                                  "x-order": 4
                                },
                                "disabled": {
                                  "type": "boolean",
                                  "x-order": 5
                                },
                                "image_hash": {
                                  "type": "string",
                                  "x-order": 1
                                },
                                "image_path": {
                                  "type": "string",
                                  "x-order": 0
                                },
                                "status": {
                                  "type": "string",
                                  "x-order": 2
                                }
                              }
                            },
                            "x-order": 2
                          },
                          "proxysql": {
                            "type": "object",
                            "additionalProperties": {
                              "description": "Component contains information about component.",
                              "type": "object",
                              "properties": {
                                "critical": {
                                  "type": "boolean",
                                  "x-order": 3
                                },
                                "default": {
                                  "type": "boolean",
                                  "x-order": 4
                                },
                                "disabled": {
                                  "type": "boolean",
                                  "x-order": 5
                                },
                                "image_hash": {
                                  "type": "string",
                                  "x-order": 1
                                },
                                "image_path": {
                                  "type": "string",
                                  "x-order": 0
                                },
                                "status": {
                                  "type": "string",
                                  "x-order": 2
                                }
                              }
                            },
                            "x-order": 3
                          },
                          "pxc": {
                            "type": "object",
                            "additionalProperties": {
                              "description": "Component contains information about component.",
                              "type": "object",
                              "properties": {
                                "critical": {
                                  "type": "boolean",
                                  "x-order": 3
                                },
                                "default": {
                                  "type": "boolean",
                                  "x-order": 4
                                },
                                "disabled": {
                                  "type": "boolean",
                                  "x-order": 5
                                },
                                "image_hash": {
                                  "type": "string",
                                  "x-order": 1
                                },
                                "image_path": {
                                  "type": "string",
                                  "x-order": 0
                                },
                                "status": {
                                  "type": "string",
                                  "x-order": 2
                                }
                              }
                            },
                            "x-order": 1
                          }
                        },
                        "x-order": 2
                      },
                      "operator": {
                        "type": "string",
                        "x-order": 1
                      },
                      "product": {
                        "type": "string",
                        "x-order": 0
                      }
                    }
                  },
                  "x-order": 0
                }
              }
            }
          },
          "default": {
            "description": "An unexpected error response.",
            "schema": {
              "type": "object",
              "properties": {
                "code": {
                  "type": "integer",
                  "format": "int32",
                  "x-order": 0
                },
                "details": {
                  "type": "array",
                  "items": {
                    "type": "object",
                    "properties": {
                      "@type": {
                        "type": "string",
                        "x-order": 0
                      }
                    },
                    "additionalProperties": false
                  },
                  "x-order": 2
                },
                "message": {
                  "type": "string",
                  "x-order": 1
                }
              }
            }
          }
        }
      }
    },
    "/v1/management/DBaaS/Components/InstallOperator": {
      "post": {
        "tags": [
          "Components"
        ],
        "summary": "InstallOperator installs given operator in given version.",
        "operationId": "InstallOperator",
        "parameters": [
          {
            "name": "body",
            "in": "body",
            "required": true,
            "schema": {
              "type": "object",
              "properties": {
                "kubernetes_cluster_name": {
                  "description": "Kubernetes cluster name.",
                  "type": "string",
                  "x-order": 0
                },
                "operator_type": {
                  "description": "operator_type tells what operator we are interested in updating.",
                  "type": "string",
                  "x-order": 1
                },
                "version": {
                  "description": "version tells what version of the operator we should update to.",
                  "type": "string",
                  "x-order": 2
                }
              }
            }
          }
        ],
        "responses": {
          "200": {
            "description": "A successful response.",
            "schema": {
              "type": "object",
              "properties": {
                "status": {
                  "description": "OperatorsStatus defines status of operators installed in Kubernetes cluster.\n\n - OPERATORS_STATUS_INVALID: OPERATORS_STATUS_INVALID represents unknown state.\n - OPERATORS_STATUS_OK: OPERATORS_STATUS_OK represents that operators are installed and have supported API version.\n - OPERATORS_STATUS_UNSUPPORTED: OPERATORS_STATUS_UNSUPPORTED represents that operators are installed, but doesn't have supported API version.\n - OPERATORS_STATUS_NOT_INSTALLED: OPERATORS_STATUS_NOT_INSTALLED represents that operators are not installed.",
                  "type": "string",
                  "default": "OPERATORS_STATUS_INVALID",
                  "enum": [
                    "OPERATORS_STATUS_INVALID",
                    "OPERATORS_STATUS_OK",
                    "OPERATORS_STATUS_UNSUPPORTED",
                    "OPERATORS_STATUS_NOT_INSTALLED"
                  ],
                  "x-order": 0
                }
              }
            }
          },
          "default": {
            "description": "An unexpected error response.",
            "schema": {
              "type": "object",
              "properties": {
                "code": {
                  "type": "integer",
                  "format": "int32",
                  "x-order": 0
                },
                "details": {
                  "type": "array",
                  "items": {
                    "type": "object",
                    "properties": {
                      "@type": {
                        "type": "string",
                        "x-order": 0
                      }
                    },
                    "additionalProperties": false
                  },
                  "x-order": 2
                },
                "message": {
                  "type": "string",
                  "x-order": 1
                }
              }
            }
          }
        }
      }
    },
    "/v1/management/DBaaS/DBClusters/Delete": {
      "post": {
        "tags": [
          "DBClusters"
        ],
        "summary": "DeleteDBCluster deletes DB cluster.",
        "operationId": "DeleteDBCluster",
        "parameters": [
          {
            "name": "body",
            "in": "body",
            "required": true,
            "schema": {
              "type": "object",
              "properties": {
                "cluster_type": {
                  "description": "DBClusterType represents database cluster type.\n\n - DB_CLUSTER_TYPE_INVALID: DB_CLUSTER_TYPE_INVALID represents unknown cluster type.\n - DB_CLUSTER_TYPE_PXC: DB_CLUSTER_TYPE_PXC represents pxc cluster type.\n - DB_CLUSTER_TYPE_PSMDB: DB_CLUSTER_TYPE_PSMDB represents psmdb cluster type.",
                  "type": "string",
                  "default": "DB_CLUSTER_TYPE_INVALID",
                  "enum": [
                    "DB_CLUSTER_TYPE_INVALID",
                    "DB_CLUSTER_TYPE_PXC",
                    "DB_CLUSTER_TYPE_PSMDB"
                  ],
                  "x-order": 2
                },
                "kubernetes_cluster_name": {
                  "description": "Kubernetes cluster name.",
                  "type": "string",
                  "x-order": 0
                },
                "name": {
                  "description": "DB cluster name.",
                  "type": "string",
                  "x-order": 1
                }
              }
            }
          }
        ],
        "responses": {
          "200": {
            "description": "A successful response.",
            "schema": {
              "type": "object"
            }
          },
          "default": {
            "description": "An unexpected error response.",
            "schema": {
              "type": "object",
              "properties": {
                "code": {
                  "type": "integer",
                  "format": "int32",
                  "x-order": 0
                },
                "details": {
                  "type": "array",
                  "items": {
                    "type": "object",
                    "properties": {
                      "@type": {
                        "type": "string",
                        "x-order": 0
                      }
                    },
                    "additionalProperties": false
                  },
                  "x-order": 2
                },
                "message": {
                  "type": "string",
                  "x-order": 1
                }
              }
            }
          }
        }
      }
    },
    "/v1/management/DBaaS/DBClusters/Get": {
      "post": {
        "tags": [
          "DBClusters"
        ],
        "summary": "GetDBCluster returns parameters used to create a database cluster",
        "operationId": "GetDBCluster",
        "parameters": [
          {
            "name": "body",
            "in": "body",
            "required": true,
            "schema": {
              "type": "object",
              "properties": {
                "kubernetes_cluster_name": {
                  "description": "Kubernetes cluster name.",
                  "type": "string",
                  "x-order": 0
                },
                "name": {
                  "description": "DB cluster name.",
                  "type": "string",
                  "x-order": 1
                }
              }
            }
          }
        ],
        "responses": {
          "200": {
            "description": "A successful response.",
            "schema": {
              "type": "object",
              "properties": {
                "psmdb_cluster": {
                  "description": "PSMDBCluster represents PSMDB cluster information.",
                  "type": "object",
                  "properties": {
                    "available_image": {
                      "description": "Available database version user can upgrade cluster to, returned as an image. Image tag contains the version.\nIf it's empty, no upgrade is available.",
                      "type": "string",
                      "x-order": 6
                    },
                    "backup": {
                      "type": "object",
                      "title": "Backup configuration for a database cluster",
                      "properties": {
                        "cron_expression": {
                          "type": "string",
                          "title": "Cron expression represents cron expression",
                          "x-order": 2
                        },
                        "keep_copies": {
                          "description": "Keep copies represents how many copies should retain.",
                          "type": "integer",
                          "format": "int32",
                          "x-order": 1
                        },
                        "location_id": {
                          "description": "Backup Location id of stored backup location in PMM.",
                          "type": "string",
                          "x-order": 0
                        },
                        "service_account": {
                          "type": "string",
                          "title": "Service acccount used for backups",
                          "x-order": 3
                        }
                      },
                      "x-order": 8
                    },
                    "exposed": {
                      "description": "DB cluster accessible outside of K8s cluster.",
                      "type": "boolean",
                      "x-order": 4
                    },
                    "installed_image": {
                      "description": "Installed PSMDB image.",
                      "type": "string",
                      "x-order": 5
                    },
                    "internet_facing": {
                      "description": "Is DB cluster accessible via public internet.",
                      "type": "boolean",
                      "x-order": 7
                    },
                    "name": {
                      "description": "Cluster name.",
                      "type": "string",
                      "x-order": 0
                    },
                    "operation": {
                      "description": "RunningOperation respresents a long-running operation.",
                      "type": "object",
                      "properties": {
                        "finished_steps": {
                          "description": "Finished steps of the operaion; can decrease or increase compared to the previous value.",
                          "type": "integer",
                          "format": "int32",
                          "x-order": 0
                        },
                        "message": {
                          "description": "Text describing the current operation progress step.",
                          "type": "string",
                          "x-order": 1
                        },
                        "total_steps": {
                          "description": "Total steps needed to finish the operation; can decrease or increase compared to the previous value.",
                          "type": "integer",
                          "format": "int32",
                          "x-order": 2
                        }
                      },
                      "x-order": 2
                    },
                    "params": {
                      "description": "PSMDBClusterParams represents PSMDB cluster parameters that can be updated.",
                      "type": "object",
                      "properties": {
                        "backup": {
                          "type": "object",
                          "title": "Backup configuration for a database cluster",
                          "properties": {
                            "cron_expression": {
                              "type": "string",
                              "title": "Cron expression represents cron expression",
                              "x-order": 2
                            },
                            "keep_copies": {
                              "description": "Keep copies represents how many copies should retain.",
                              "type": "integer",
                              "format": "int32",
                              "x-order": 1
                            },
                            "location_id": {
                              "description": "Backup Location id of stored backup location in PMM.",
                              "type": "string",
                              "x-order": 0
                            },
                            "service_account": {
                              "type": "string",
                              "title": "Service acccount used for backups",
                              "x-order": 3
                            }
                          },
                          "x-order": 3
                        },
                        "cluster_size": {
                          "description": "Cluster size.",
                          "type": "integer",
                          "format": "int32",
                          "x-order": 0
                        },
                        "image": {
                          "description": "Docker image used for PSMDB.",
                          "type": "string",
                          "x-order": 2
                        },
                        "replicaset": {
                          "description": "ReplicaSet container parameters.\nTODO Do not use inner messages in all public APIs (for consistency).",
                          "type": "object",
                          "properties": {
                            "compute_resources": {
                              "description": "ComputeResources represents container computer resources requests or limits.",
                              "type": "object",
                              "properties": {
                                "cpu_m": {
                                  "description": "CPUs in milliCPUs; 1000m = 1 vCPU.",
                                  "type": "integer",
                                  "format": "int32",
                                  "x-order": 0
                                },
                                "memory_bytes": {
                                  "description": "Memory in bytes.",
                                  "type": "string",
                                  "format": "int64",
                                  "x-order": 1
                                }
                              },
                              "x-order": 0
                            },
                            "configuration": {
                              "type": "string",
                              "title": "Configuration for PSMDB cluster",
                              "x-order": 2
                            },
                            "disk_size": {
                              "description": "Disk size in bytes.",
                              "type": "string",
                              "format": "int64",
                              "x-order": 1
                            },
                            "storage_class": {
                              "description": "Storage Class for PSMDB cluster.",
                              "type": "string",
                              "x-order": 3
                            }
                          },
                          "x-order": 1
                        },
                        "restore": {
                          "type": "object",
                          "title": "Restore represents restoration payload to restore a database cluster from backup",
                          "properties": {
                            "destination": {
                              "description": "Destination filename.",
                              "type": "string",
                              "x-order": 1
                            },
                            "location_id": {
                              "description": "Backup location in PMM.",
                              "type": "string",
                              "x-order": 0
                            },
                            "secrets_name": {
                              "description": "K8s Secrets name.",
                              "type": "string",
                              "x-order": 2
                            }
                          },
                          "x-order": 4
                        }
                      },
                      "x-order": 3
                    },
                    "restore": {
                      "type": "object",
                      "title": "Restore represents restoration payload to restore a database cluster from backup",
                      "properties": {
                        "destination": {
                          "description": "Destination filename.",
                          "type": "string",
                          "x-order": 1
                        },
                        "location_id": {
                          "description": "Backup location in PMM.",
                          "type": "string",
                          "x-order": 0
                        },
                        "secrets_name": {
                          "description": "K8s Secrets name.",
                          "type": "string",
                          "x-order": 2
                        }
                      },
                      "x-order": 9
                    },
                    "source_ranges": {
                      "description": "Apply IP source ranges against the cluster.",
                      "type": "array",
                      "items": {
                        "type": "string"
                      },
                      "x-order": 10
                    },
                    "state": {
                      "description": "DBClusterState represents DB cluster CR state.\n\n - DB_CLUSTER_STATE_INVALID: DB_CLUSTER_STATE_INVALID represents unknown state.\n - DB_CLUSTER_STATE_CHANGING: DB_CLUSTER_STATE_CHANGING represents a cluster being changed.\n - DB_CLUSTER_STATE_READY: DB_CLUSTER_STATE_READY represents a cluster without pending changes.\n - DB_CLUSTER_STATE_FAILED: DB_CLUSTER_STATE_FAILED represents a failed cluster.\n - DB_CLUSTER_STATE_DELETING: DB_CLUSTER_STATE_DELETING represents a cluster being deleting.\n - DB_CLUSTER_STATE_PAUSED: DB_CLUSTER_STATE_PAUSED represents a cluster is paused.\n - DB_CLUSTER_STATE_UPGRADING: DB_CLUSTER_STATE_UPGRADING is a special case of DB_CLUSTER_STATE_CHANGING.\nIt indicates database cluster upgrade is ongoing.",
                      "type": "string",
                      "default": "DB_CLUSTER_STATE_INVALID",
                      "enum": [
                        "DB_CLUSTER_STATE_INVALID",
                        "DB_CLUSTER_STATE_CHANGING",
                        "DB_CLUSTER_STATE_READY",
                        "DB_CLUSTER_STATE_FAILED",
                        "DB_CLUSTER_STATE_DELETING",
                        "DB_CLUSTER_STATE_PAUSED",
                        "DB_CLUSTER_STATE_UPGRADING"
                      ],
                      "x-order": 1
                    },
                    "template": {
                      "type": "object",
                      "properties": {
                        "kind": {
                          "description": "Template CR kind.",
                          "type": "string",
                          "x-order": 1
                        },
                        "name": {
                          "description": "Template CR name.",
                          "type": "string",
                          "x-order": 0
                        }
                      },
                      "x-order": 10
                    }
                  },
                  "x-order": 1
                },
                "pxc_cluster": {
                  "description": "PXCCluster represents PXC cluster information.",
                  "type": "object",
                  "properties": {
                    "available_image": {
                      "description": "Available database version user can upgrade cluster to, returned as an image. Image tag contains the version.\nIf it's empty, no upgrade is available.",
                      "type": "string",
                      "x-order": 6
                    },
                    "backup": {
                      "type": "object",
                      "title": "Backup configuration for a database cluster",
                      "properties": {
                        "cron_expression": {
                          "type": "string",
                          "title": "Cron expression represents cron expression",
                          "x-order": 2
                        },
                        "keep_copies": {
                          "description": "Keep copies represents how many copies should retain.",
                          "type": "integer",
                          "format": "int32",
                          "x-order": 1
                        },
                        "location_id": {
                          "description": "Backup Location id of stored backup location in PMM.",
                          "type": "string",
                          "x-order": 0
                        },
                        "service_account": {
                          "type": "string",
                          "title": "Service acccount used for backups",
                          "x-order": 3
                        }
                      },
                      "x-order": 8
                    },
                    "exposed": {
                      "description": "DB cluster accessible outside of K8s cluster.",
                      "type": "boolean",
                      "x-order": 4
                    },
                    "installed_image": {
                      "description": "Installed XtraDB image.",
                      "type": "string",
                      "x-order": 5
                    },
                    "internet_facing": {
                      "description": "Is DB cluster accessible via public internet.",
                      "type": "boolean",
                      "x-order": 7
                    },
                    "name": {
                      "description": "Cluster name.",
                      "type": "string",
                      "x-order": 0
                    },
                    "operation": {
                      "description": "RunningOperation respresents a long-running operation.",
                      "type": "object",
                      "properties": {
                        "finished_steps": {
                          "description": "Finished steps of the operaion; can decrease or increase compared to the previous value.",
                          "type": "integer",
                          "format": "int32",
                          "x-order": 0
                        },
                        "message": {
                          "description": "Text describing the current operation progress step.",
                          "type": "string",
                          "x-order": 1
                        },
                        "total_steps": {
                          "description": "Total steps needed to finish the operation; can decrease or increase compared to the previous value.",
                          "type": "integer",
                          "format": "int32",
                          "x-order": 2
                        }
                      },
                      "x-order": 2
                    },
                    "params": {
                      "description": "PXCClusterParams represents PXC cluster parameters that can be updated.",
                      "type": "object",
                      "properties": {
                        "backup": {
                          "type": "object",
                          "title": "Backup configuration for a database cluster",
                          "properties": {
                            "cron_expression": {
                              "type": "string",
                              "title": "Cron expression represents cron expression",
                              "x-order": 2
                            },
                            "keep_copies": {
                              "description": "Keep copies represents how many copies should retain.",
                              "type": "integer",
                              "format": "int32",
                              "x-order": 1
                            },
                            "location_id": {
                              "description": "Backup Location id of stored backup location in PMM.",
                              "type": "string",
                              "x-order": 0
                            },
                            "service_account": {
                              "type": "string",
                              "title": "Service acccount used for backups",
                              "x-order": 3
                            }
                          },
                          "x-order": 4
                        },
                        "cluster_size": {
                          "description": "Cluster size.",
                          "type": "integer",
                          "format": "int32",
                          "x-order": 0
                        },
                        "haproxy": {
                          "description": "HAProxy container parameters.\nNOTE: HAProxy does not need disk size as ProxySQL does because the container does not require it.",
                          "type": "object",
                          "properties": {
                            "compute_resources": {
                              "description": "ComputeResources represents container computer resources requests or limits.",
                              "type": "object",
                              "properties": {
                                "cpu_m": {
                                  "description": "CPUs in milliCPUs; 1000m = 1 vCPU.",
                                  "type": "integer",
                                  "format": "int32",
                                  "x-order": 0
                                },
                                "memory_bytes": {
                                  "description": "Memory in bytes.",
                                  "type": "string",
                                  "format": "int64",
                                  "x-order": 1
                                }
                              },
                              "x-order": 1
                            },
                            "image": {
                              "description": "Docker image used for HAProxy.",
                              "type": "string",
                              "x-order": 0
                            }
                          },
                          "x-order": 3
                        },
                        "proxysql": {
                          "description": "ProxySQL container parameters.\nTODO Do not use inner messages in all public APIs (for consistency).",
                          "type": "object",
                          "properties": {
                            "compute_resources": {
                              "description": "ComputeResources represents container computer resources requests or limits.",
                              "type": "object",
                              "properties": {
                                "cpu_m": {
                                  "description": "CPUs in milliCPUs; 1000m = 1 vCPU.",
                                  "type": "integer",
                                  "format": "int32",
                                  "x-order": 0
                                },
                                "memory_bytes": {
                                  "description": "Memory in bytes.",
                                  "type": "string",
                                  "format": "int64",
                                  "x-order": 1
                                }
                              },
                              "x-order": 1
                            },
                            "disk_size": {
                              "description": "Disk size in bytes.",
                              "type": "string",
                              "format": "int64",
                              "x-order": 2
                            },
                            "image": {
                              "description": "Docker image used for ProxySQL.",
                              "type": "string",
                              "x-order": 0
                            }
                          },
                          "x-order": 2
                        },
                        "pxc": {
                          "description": "PXC container parameters.\nTODO Do not use inner messages in all public APIs (for consistency).",
                          "type": "object",
                          "properties": {
                            "compute_resources": {
                              "description": "ComputeResources represents container computer resources requests or limits.",
                              "type": "object",
                              "properties": {
                                "cpu_m": {
                                  "description": "CPUs in milliCPUs; 1000m = 1 vCPU.",
                                  "type": "integer",
                                  "format": "int32",
                                  "x-order": 0
                                },
                                "memory_bytes": {
                                  "description": "Memory in bytes.",
                                  "type": "string",
                                  "format": "int64",
                                  "x-order": 1
                                }
                              },
                              "x-order": 1
                            },
                            "configuration": {
                              "type": "string",
                              "title": "Configuration for PXC cluster",
                              "x-order": 3
                            },
                            "disk_size": {
                              "description": "Disk size in bytes.",
                              "type": "string",
                              "format": "int64",
                              "x-order": 2
                            },
                            "image": {
                              "description": "Docker image used for PXC.",
                              "type": "string",
                              "x-order": 0
                            },
                            "storage_class": {
                              "description": "Storage Class for PXC cluster.",
                              "type": "string",
                              "x-order": 4
                            }
                          },
                          "x-order": 1
                        },
                        "restore": {
                          "type": "object",
                          "title": "Restore represents restoration payload to restore a database cluster from backup",
                          "properties": {
                            "destination": {
                              "description": "Destination filename.",
                              "type": "string",
                              "x-order": 1
                            },
                            "location_id": {
                              "description": "Backup location in PMM.",
                              "type": "string",
                              "x-order": 0
                            },
                            "secrets_name": {
                              "description": "K8s Secrets name.",
                              "type": "string",
                              "x-order": 2
                            }
                          },
                          "x-order": 5
                        }
                      },
                      "x-order": 3
                    },
                    "restore": {
                      "type": "object",
                      "title": "Restore represents restoration payload to restore a database cluster from backup",
                      "properties": {
                        "destination": {
                          "description": "Destination filename.",
                          "type": "string",
                          "x-order": 1
                        },
                        "location_id": {
                          "description": "Backup location in PMM.",
                          "type": "string",
                          "x-order": 0
                        },
                        "secrets_name": {
                          "description": "K8s Secrets name.",
                          "type": "string",
                          "x-order": 2
                        }
                      },
                      "x-order": 9
                    },
                    "source_ranges": {
                      "description": "Apply IP source ranges against the cluster.",
                      "type": "array",
                      "items": {
                        "type": "string"
                      },
                      "x-order": 10
                    },
                    "state": {
                      "description": "DBClusterState represents DB cluster CR state.\n\n - DB_CLUSTER_STATE_INVALID: DB_CLUSTER_STATE_INVALID represents unknown state.\n - DB_CLUSTER_STATE_CHANGING: DB_CLUSTER_STATE_CHANGING represents a cluster being changed.\n - DB_CLUSTER_STATE_READY: DB_CLUSTER_STATE_READY represents a cluster without pending changes.\n - DB_CLUSTER_STATE_FAILED: DB_CLUSTER_STATE_FAILED represents a failed cluster.\n - DB_CLUSTER_STATE_DELETING: DB_CLUSTER_STATE_DELETING represents a cluster being deleting.\n - DB_CLUSTER_STATE_PAUSED: DB_CLUSTER_STATE_PAUSED represents a cluster is paused.\n - DB_CLUSTER_STATE_UPGRADING: DB_CLUSTER_STATE_UPGRADING is a special case of DB_CLUSTER_STATE_CHANGING.\nIt indicates database cluster upgrade is ongoing.",
                      "type": "string",
                      "default": "DB_CLUSTER_STATE_INVALID",
                      "enum": [
                        "DB_CLUSTER_STATE_INVALID",
                        "DB_CLUSTER_STATE_CHANGING",
                        "DB_CLUSTER_STATE_READY",
                        "DB_CLUSTER_STATE_FAILED",
                        "DB_CLUSTER_STATE_DELETING",
                        "DB_CLUSTER_STATE_PAUSED",
                        "DB_CLUSTER_STATE_UPGRADING"
                      ],
                      "x-order": 1
                    },
                    "template": {
                      "type": "object",
                      "properties": {
                        "kind": {
                          "description": "Template CR kind.",
                          "type": "string",
                          "x-order": 1
                        },
                        "name": {
                          "description": "Template CR name.",
                          "type": "string",
                          "x-order": 0
                        }
                      },
                      "x-order": 10
                    }
                  },
                  "x-order": 0
                }
              }
            }
          },
          "default": {
            "description": "An unexpected error response.",
            "schema": {
              "type": "object",
              "properties": {
                "code": {
                  "type": "integer",
                  "format": "int32",
                  "x-order": 0
                },
                "details": {
                  "type": "array",
                  "items": {
                    "type": "object",
                    "properties": {
                      "@type": {
                        "type": "string",
                        "x-order": 0
                      }
                    },
                    "additionalProperties": false
                  },
                  "x-order": 2
                },
                "message": {
                  "type": "string",
                  "x-order": 1
                }
              }
            }
          }
        }
      }
    },
    "/v1/management/DBaaS/DBClusters/List": {
      "post": {
        "tags": [
          "DBClusters"
        ],
        "summary": "ListDBClusters returns a list of DB clusters.",
        "operationId": "ListDBClusters",
        "parameters": [
          {
            "name": "body",
            "in": "body",
            "required": true,
            "schema": {
              "type": "object",
              "properties": {
                "kubernetes_cluster_name": {
                  "description": "Kubernetes cluster name.",
                  "type": "string",
                  "x-order": 0
                }
              }
            }
          }
        ],
        "responses": {
          "200": {
            "description": "A successful response.",
            "schema": {
              "type": "object",
              "properties": {
                "psmdb_clusters": {
                  "description": "PSMDB clusters information.",
                  "type": "array",
                  "items": {
                    "description": "PSMDBCluster represents PSMDB cluster information.",
                    "type": "object",
                    "properties": {
                      "available_image": {
                        "description": "Available database version user can upgrade cluster to, returned as an image. Image tag contains the version.\nIf it's empty, no upgrade is available.",
                        "type": "string",
                        "x-order": 6
                      },
                      "backup": {
                        "type": "object",
                        "title": "Backup configuration for a database cluster",
                        "properties": {
                          "cron_expression": {
                            "type": "string",
                            "title": "Cron expression represents cron expression",
                            "x-order": 2
                          },
                          "keep_copies": {
                            "description": "Keep copies represents how many copies should retain.",
                            "type": "integer",
                            "format": "int32",
                            "x-order": 1
                          },
                          "location_id": {
                            "description": "Backup Location id of stored backup location in PMM.",
                            "type": "string",
                            "x-order": 0
                          },
                          "service_account": {
                            "type": "string",
                            "title": "Service acccount used for backups",
                            "x-order": 3
                          }
                        },
                        "x-order": 8
                      },
                      "exposed": {
                        "description": "DB cluster accessible outside of K8s cluster.",
                        "type": "boolean",
                        "x-order": 4
                      },
                      "installed_image": {
                        "description": "Installed PSMDB image.",
                        "type": "string",
                        "x-order": 5
                      },
                      "internet_facing": {
                        "description": "Is DB cluster accessible via public internet.",
                        "type": "boolean",
                        "x-order": 7
                      },
                      "name": {
                        "description": "Cluster name.",
                        "type": "string",
                        "x-order": 0
                      },
                      "operation": {
                        "description": "RunningOperation respresents a long-running operation.",
                        "type": "object",
                        "properties": {
                          "finished_steps": {
                            "description": "Finished steps of the operaion; can decrease or increase compared to the previous value.",
                            "type": "integer",
                            "format": "int32",
                            "x-order": 0
                          },
                          "message": {
                            "description": "Text describing the current operation progress step.",
                            "type": "string",
                            "x-order": 1
                          },
                          "total_steps": {
                            "description": "Total steps needed to finish the operation; can decrease or increase compared to the previous value.",
                            "type": "integer",
                            "format": "int32",
                            "x-order": 2
                          }
                        },
                        "x-order": 2
                      },
                      "params": {
                        "description": "PSMDBClusterParams represents PSMDB cluster parameters that can be updated.",
                        "type": "object",
                        "properties": {
                          "backup": {
                            "type": "object",
                            "title": "Backup configuration for a database cluster",
                            "properties": {
                              "cron_expression": {
                                "type": "string",
                                "title": "Cron expression represents cron expression",
                                "x-order": 2
                              },
                              "keep_copies": {
                                "description": "Keep copies represents how many copies should retain.",
                                "type": "integer",
                                "format": "int32",
                                "x-order": 1
                              },
                              "location_id": {
                                "description": "Backup Location id of stored backup location in PMM.",
                                "type": "string",
                                "x-order": 0
                              },
                              "service_account": {
                                "type": "string",
                                "title": "Service acccount used for backups",
                                "x-order": 3
                              }
                            },
                            "x-order": 3
                          },
                          "cluster_size": {
                            "description": "Cluster size.",
                            "type": "integer",
                            "format": "int32",
                            "x-order": 0
                          },
                          "image": {
                            "description": "Docker image used for PSMDB.",
                            "type": "string",
                            "x-order": 2
                          },
                          "replicaset": {
                            "description": "ReplicaSet container parameters.\nTODO Do not use inner messages in all public APIs (for consistency).",
                            "type": "object",
                            "properties": {
                              "compute_resources": {
                                "description": "ComputeResources represents container computer resources requests or limits.",
                                "type": "object",
                                "properties": {
                                  "cpu_m": {
                                    "description": "CPUs in milliCPUs; 1000m = 1 vCPU.",
                                    "type": "integer",
                                    "format": "int32",
                                    "x-order": 0
                                  },
                                  "memory_bytes": {
                                    "description": "Memory in bytes.",
                                    "type": "string",
                                    "format": "int64",
                                    "x-order": 1
                                  }
                                },
                                "x-order": 0
                              },
                              "configuration": {
                                "type": "string",
                                "title": "Configuration for PSMDB cluster",
                                "x-order": 2
                              },
                              "disk_size": {
                                "description": "Disk size in bytes.",
                                "type": "string",
                                "format": "int64",
                                "x-order": 1
                              },
                              "storage_class": {
                                "description": "Storage Class for PSMDB cluster.",
                                "type": "string",
                                "x-order": 3
                              }
                            },
                            "x-order": 1
                          },
                          "restore": {
                            "type": "object",
                            "title": "Restore represents restoration payload to restore a database cluster from backup",
                            "properties": {
                              "destination": {
                                "description": "Destination filename.",
                                "type": "string",
                                "x-order": 1
                              },
                              "location_id": {
                                "description": "Backup location in PMM.",
                                "type": "string",
                                "x-order": 0
                              },
                              "secrets_name": {
                                "description": "K8s Secrets name.",
                                "type": "string",
                                "x-order": 2
                              }
                            },
                            "x-order": 4
                          }
                        },
                        "x-order": 3
                      },
                      "restore": {
                        "type": "object",
                        "title": "Restore represents restoration payload to restore a database cluster from backup",
                        "properties": {
                          "destination": {
                            "description": "Destination filename.",
                            "type": "string",
                            "x-order": 1
                          },
                          "location_id": {
                            "description": "Backup location in PMM.",
                            "type": "string",
                            "x-order": 0
                          },
                          "secrets_name": {
                            "description": "K8s Secrets name.",
                            "type": "string",
                            "x-order": 2
                          }
                        },
                        "x-order": 9
                      },
                      "source_ranges": {
                        "description": "Apply IP source ranges against the cluster.",
                        "type": "array",
                        "items": {
                          "type": "string"
                        },
                        "x-order": 10
                      },
                      "state": {
                        "description": "DBClusterState represents DB cluster CR state.\n\n - DB_CLUSTER_STATE_INVALID: DB_CLUSTER_STATE_INVALID represents unknown state.\n - DB_CLUSTER_STATE_CHANGING: DB_CLUSTER_STATE_CHANGING represents a cluster being changed.\n - DB_CLUSTER_STATE_READY: DB_CLUSTER_STATE_READY represents a cluster without pending changes.\n - DB_CLUSTER_STATE_FAILED: DB_CLUSTER_STATE_FAILED represents a failed cluster.\n - DB_CLUSTER_STATE_DELETING: DB_CLUSTER_STATE_DELETING represents a cluster being deleting.\n - DB_CLUSTER_STATE_PAUSED: DB_CLUSTER_STATE_PAUSED represents a cluster is paused.\n - DB_CLUSTER_STATE_UPGRADING: DB_CLUSTER_STATE_UPGRADING is a special case of DB_CLUSTER_STATE_CHANGING.\nIt indicates database cluster upgrade is ongoing.",
                        "type": "string",
                        "default": "DB_CLUSTER_STATE_INVALID",
                        "enum": [
                          "DB_CLUSTER_STATE_INVALID",
                          "DB_CLUSTER_STATE_CHANGING",
                          "DB_CLUSTER_STATE_READY",
                          "DB_CLUSTER_STATE_FAILED",
                          "DB_CLUSTER_STATE_DELETING",
                          "DB_CLUSTER_STATE_PAUSED",
                          "DB_CLUSTER_STATE_UPGRADING"
                        ],
                        "x-order": 1
                      },
                      "template": {
                        "type": "object",
                        "properties": {
                          "kind": {
                            "description": "Template CR kind.",
                            "type": "string",
                            "x-order": 1
                          },
                          "name": {
                            "description": "Template CR name.",
                            "type": "string",
                            "x-order": 0
                          }
                        },
                        "x-order": 10
                      }
                    }
                  },
                  "x-order": 1
                },
                "pxc_clusters": {
                  "description": "PXC clusters information.",
                  "type": "array",
                  "items": {
                    "description": "PXCCluster represents PXC cluster information.",
                    "type": "object",
                    "properties": {
                      "available_image": {
                        "description": "Available database version user can upgrade cluster to, returned as an image. Image tag contains the version.\nIf it's empty, no upgrade is available.",
                        "type": "string",
                        "x-order": 6
                      },
                      "backup": {
                        "type": "object",
                        "title": "Backup configuration for a database cluster",
                        "properties": {
                          "cron_expression": {
                            "type": "string",
                            "title": "Cron expression represents cron expression",
                            "x-order": 2
                          },
                          "keep_copies": {
                            "description": "Keep copies represents how many copies should retain.",
                            "type": "integer",
                            "format": "int32",
                            "x-order": 1
                          },
                          "location_id": {
                            "description": "Backup Location id of stored backup location in PMM.",
                            "type": "string",
                            "x-order": 0
                          },
                          "service_account": {
                            "type": "string",
                            "title": "Service acccount used for backups",
                            "x-order": 3
                          }
                        },
                        "x-order": 8
                      },
                      "exposed": {
                        "description": "DB cluster accessible outside of K8s cluster.",
                        "type": "boolean",
                        "x-order": 4
                      },
                      "installed_image": {
                        "description": "Installed XtraDB image.",
                        "type": "string",
                        "x-order": 5
                      },
                      "internet_facing": {
                        "description": "Is DB cluster accessible via public internet.",
                        "type": "boolean",
                        "x-order": 7
                      },
                      "name": {
                        "description": "Cluster name.",
                        "type": "string",
                        "x-order": 0
                      },
                      "operation": {
                        "description": "RunningOperation respresents a long-running operation.",
                        "type": "object",
                        "properties": {
                          "finished_steps": {
                            "description": "Finished steps of the operaion; can decrease or increase compared to the previous value.",
                            "type": "integer",
                            "format": "int32",
                            "x-order": 0
                          },
                          "message": {
                            "description": "Text describing the current operation progress step.",
                            "type": "string",
                            "x-order": 1
                          },
                          "total_steps": {
                            "description": "Total steps needed to finish the operation; can decrease or increase compared to the previous value.",
                            "type": "integer",
                            "format": "int32",
                            "x-order": 2
                          }
                        },
                        "x-order": 2
                      },
                      "params": {
                        "description": "PXCClusterParams represents PXC cluster parameters that can be updated.",
                        "type": "object",
                        "properties": {
                          "backup": {
                            "type": "object",
                            "title": "Backup configuration for a database cluster",
                            "properties": {
                              "cron_expression": {
                                "type": "string",
                                "title": "Cron expression represents cron expression",
                                "x-order": 2
                              },
                              "keep_copies": {
                                "description": "Keep copies represents how many copies should retain.",
                                "type": "integer",
                                "format": "int32",
                                "x-order": 1
                              },
                              "location_id": {
                                "description": "Backup Location id of stored backup location in PMM.",
                                "type": "string",
                                "x-order": 0
                              },
                              "service_account": {
                                "type": "string",
                                "title": "Service acccount used for backups",
                                "x-order": 3
                              }
                            },
                            "x-order": 4
                          },
                          "cluster_size": {
                            "description": "Cluster size.",
                            "type": "integer",
                            "format": "int32",
                            "x-order": 0
                          },
                          "haproxy": {
                            "description": "HAProxy container parameters.\nNOTE: HAProxy does not need disk size as ProxySQL does because the container does not require it.",
                            "type": "object",
                            "properties": {
                              "compute_resources": {
                                "description": "ComputeResources represents container computer resources requests or limits.",
                                "type": "object",
                                "properties": {
                                  "cpu_m": {
                                    "description": "CPUs in milliCPUs; 1000m = 1 vCPU.",
                                    "type": "integer",
                                    "format": "int32",
                                    "x-order": 0
                                  },
                                  "memory_bytes": {
                                    "description": "Memory in bytes.",
                                    "type": "string",
                                    "format": "int64",
                                    "x-order": 1
                                  }
                                },
                                "x-order": 1
                              },
                              "image": {
                                "description": "Docker image used for HAProxy.",
                                "type": "string",
                                "x-order": 0
                              }
                            },
                            "x-order": 3
                          },
                          "proxysql": {
                            "description": "ProxySQL container parameters.\nTODO Do not use inner messages in all public APIs (for consistency).",
                            "type": "object",
                            "properties": {
                              "compute_resources": {
                                "description": "ComputeResources represents container computer resources requests or limits.",
                                "type": "object",
                                "properties": {
                                  "cpu_m": {
                                    "description": "CPUs in milliCPUs; 1000m = 1 vCPU.",
                                    "type": "integer",
                                    "format": "int32",
                                    "x-order": 0
                                  },
                                  "memory_bytes": {
                                    "description": "Memory in bytes.",
                                    "type": "string",
                                    "format": "int64",
                                    "x-order": 1
                                  }
                                },
                                "x-order": 1
                              },
                              "disk_size": {
                                "description": "Disk size in bytes.",
                                "type": "string",
                                "format": "int64",
                                "x-order": 2
                              },
                              "image": {
                                "description": "Docker image used for ProxySQL.",
                                "type": "string",
                                "x-order": 0
                              }
                            },
                            "x-order": 2
                          },
                          "pxc": {
                            "description": "PXC container parameters.\nTODO Do not use inner messages in all public APIs (for consistency).",
                            "type": "object",
                            "properties": {
                              "compute_resources": {
                                "description": "ComputeResources represents container computer resources requests or limits.",
                                "type": "object",
                                "properties": {
                                  "cpu_m": {
                                    "description": "CPUs in milliCPUs; 1000m = 1 vCPU.",
                                    "type": "integer",
                                    "format": "int32",
                                    "x-order": 0
                                  },
                                  "memory_bytes": {
                                    "description": "Memory in bytes.",
                                    "type": "string",
                                    "format": "int64",
                                    "x-order": 1
                                  }
                                },
                                "x-order": 1
                              },
                              "configuration": {
                                "type": "string",
                                "title": "Configuration for PXC cluster",
                                "x-order": 3
                              },
                              "disk_size": {
                                "description": "Disk size in bytes.",
                                "type": "string",
                                "format": "int64",
                                "x-order": 2
                              },
                              "image": {
                                "description": "Docker image used for PXC.",
                                "type": "string",
                                "x-order": 0
                              },
                              "storage_class": {
                                "description": "Storage Class for PXC cluster.",
                                "type": "string",
                                "x-order": 4
                              }
                            },
                            "x-order": 1
                          },
                          "restore": {
                            "type": "object",
                            "title": "Restore represents restoration payload to restore a database cluster from backup",
                            "properties": {
                              "destination": {
                                "description": "Destination filename.",
                                "type": "string",
                                "x-order": 1
                              },
                              "location_id": {
                                "description": "Backup location in PMM.",
                                "type": "string",
                                "x-order": 0
                              },
                              "secrets_name": {
                                "description": "K8s Secrets name.",
                                "type": "string",
                                "x-order": 2
                              }
                            },
                            "x-order": 5
                          }
                        },
                        "x-order": 3
                      },
                      "restore": {
                        "type": "object",
                        "title": "Restore represents restoration payload to restore a database cluster from backup",
                        "properties": {
                          "destination": {
                            "description": "Destination filename.",
                            "type": "string",
                            "x-order": 1
                          },
                          "location_id": {
                            "description": "Backup location in PMM.",
                            "type": "string",
                            "x-order": 0
                          },
                          "secrets_name": {
                            "description": "K8s Secrets name.",
                            "type": "string",
                            "x-order": 2
                          }
                        },
                        "x-order": 9
                      },
                      "source_ranges": {
                        "description": "Apply IP source ranges against the cluster.",
                        "type": "array",
                        "items": {
                          "type": "string"
                        },
                        "x-order": 10
                      },
                      "state": {
                        "description": "DBClusterState represents DB cluster CR state.\n\n - DB_CLUSTER_STATE_INVALID: DB_CLUSTER_STATE_INVALID represents unknown state.\n - DB_CLUSTER_STATE_CHANGING: DB_CLUSTER_STATE_CHANGING represents a cluster being changed.\n - DB_CLUSTER_STATE_READY: DB_CLUSTER_STATE_READY represents a cluster without pending changes.\n - DB_CLUSTER_STATE_FAILED: DB_CLUSTER_STATE_FAILED represents a failed cluster.\n - DB_CLUSTER_STATE_DELETING: DB_CLUSTER_STATE_DELETING represents a cluster being deleting.\n - DB_CLUSTER_STATE_PAUSED: DB_CLUSTER_STATE_PAUSED represents a cluster is paused.\n - DB_CLUSTER_STATE_UPGRADING: DB_CLUSTER_STATE_UPGRADING is a special case of DB_CLUSTER_STATE_CHANGING.\nIt indicates database cluster upgrade is ongoing.",
                        "type": "string",
                        "default": "DB_CLUSTER_STATE_INVALID",
                        "enum": [
                          "DB_CLUSTER_STATE_INVALID",
                          "DB_CLUSTER_STATE_CHANGING",
                          "DB_CLUSTER_STATE_READY",
                          "DB_CLUSTER_STATE_FAILED",
                          "DB_CLUSTER_STATE_DELETING",
                          "DB_CLUSTER_STATE_PAUSED",
                          "DB_CLUSTER_STATE_UPGRADING"
                        ],
                        "x-order": 1
                      },
                      "template": {
                        "type": "object",
                        "properties": {
                          "kind": {
                            "description": "Template CR kind.",
                            "type": "string",
                            "x-order": 1
                          },
                          "name": {
                            "description": "Template CR name.",
                            "type": "string",
                            "x-order": 0
                          }
                        },
                        "x-order": 10
                      }
                    }
                  },
                  "x-order": 0
                }
              }
            }
          },
          "default": {
            "description": "An unexpected error response.",
            "schema": {
              "type": "object",
              "properties": {
                "code": {
                  "type": "integer",
                  "format": "int32",
                  "x-order": 0
                },
                "details": {
                  "type": "array",
                  "items": {
                    "type": "object",
                    "properties": {
                      "@type": {
                        "type": "string",
                        "x-order": 0
                      }
                    },
                    "additionalProperties": false
                  },
                  "x-order": 2
                },
                "message": {
                  "type": "string",
                  "x-order": 1
                }
              }
            }
          }
        }
      }
    },
    "/v1/management/DBaaS/DBClusters/Restart": {
      "post": {
        "tags": [
          "DBClusters"
        ],
        "summary": "RestartDBCluster restarts DB cluster.",
        "operationId": "RestartDBCluster",
        "parameters": [
          {
            "name": "body",
            "in": "body",
            "required": true,
            "schema": {
              "type": "object",
              "properties": {
                "cluster_type": {
                  "description": "DBClusterType represents database cluster type.\n\n - DB_CLUSTER_TYPE_INVALID: DB_CLUSTER_TYPE_INVALID represents unknown cluster type.\n - DB_CLUSTER_TYPE_PXC: DB_CLUSTER_TYPE_PXC represents pxc cluster type.\n - DB_CLUSTER_TYPE_PSMDB: DB_CLUSTER_TYPE_PSMDB represents psmdb cluster type.",
                  "type": "string",
                  "default": "DB_CLUSTER_TYPE_INVALID",
                  "enum": [
                    "DB_CLUSTER_TYPE_INVALID",
                    "DB_CLUSTER_TYPE_PXC",
                    "DB_CLUSTER_TYPE_PSMDB"
                  ],
                  "x-order": 2
                },
                "kubernetes_cluster_name": {
                  "description": "Kubernetes cluster name.",
                  "type": "string",
                  "x-order": 0
                },
                "name": {
                  "description": "PXC cluster name.",
                  "type": "string",
                  "x-order": 1
                }
              }
            }
          }
        ],
        "responses": {
          "200": {
            "description": "A successful response.",
            "schema": {
              "type": "object"
            }
          },
          "default": {
            "description": "An unexpected error response.",
            "schema": {
              "type": "object",
              "properties": {
                "code": {
                  "type": "integer",
                  "format": "int32",
                  "x-order": 0
                },
                "details": {
                  "type": "array",
                  "items": {
                    "type": "object",
                    "properties": {
                      "@type": {
                        "type": "string",
                        "x-order": 0
                      }
                    },
                    "additionalProperties": false
                  },
                  "x-order": 2
                },
                "message": {
                  "type": "string",
                  "x-order": 1
                }
              }
            }
          }
        }
      }
    },
    "/v1/management/DBaaS/GetLogs": {
      "post": {
        "tags": [
          "LogsAPI"
        ],
        "summary": "GetLogs gets all logs from db cluster.",
        "operationId": "GetLogs",
        "parameters": [
          {
            "name": "body",
            "in": "body",
            "required": true,
            "schema": {
              "type": "object",
              "properties": {
                "cluster_name": {
                  "description": "DB cluster name.",
                  "type": "string",
                  "x-order": 1
                },
                "kubernetes_cluster_name": {
                  "description": "Kubernetes cluster name.",
                  "type": "string",
                  "x-order": 0
                }
              }
            }
          }
        ],
        "responses": {
          "200": {
            "description": "A successful response.",
            "schema": {
              "type": "object",
              "properties": {
                "logs": {
                  "description": "Log represents list of logs. Each entry contains either container's logs or,\nwhen container field is empty, pod's events.",
                  "type": "array",
                  "items": {
                    "description": "Logs contain logs for certain pod's container. If container is an empty\nstring, logs contain pod's events.",
                    "type": "object",
                    "properties": {
                      "container": {
                        "description": "Container name.",
                        "type": "string",
                        "x-order": 1
                      },
                      "logs": {
                        "description": "Content of container's log or pod's events.",
                        "type": "array",
                        "items": {
                          "type": "string"
                        },
                        "x-order": 2
                      },
                      "pod": {
                        "description": "Pod name.",
                        "type": "string",
                        "x-order": 0
                      }
                    }
                  },
                  "x-order": 0
                }
              }
            }
          },
          "default": {
            "description": "An unexpected error response.",
            "schema": {
              "type": "object",
              "properties": {
                "code": {
                  "type": "integer",
                  "format": "int32",
                  "x-order": 0
                },
                "details": {
                  "type": "array",
                  "items": {
                    "type": "object",
                    "properties": {
                      "@type": {
                        "type": "string",
                        "x-order": 0
                      }
                    },
                    "additionalProperties": false
                  },
                  "x-order": 2
                },
                "message": {
                  "type": "string",
                  "x-order": 1
                }
              }
            }
          }
        }
      }
    },
    "/v1/management/DBaaS/Kubernetes/Get": {
      "post": {
        "tags": [
          "Kubernetes"
        ],
        "summary": "GetKubernetesCluster return KubeAuth with Kubernetes config.",
        "operationId": "GetKubernetesCluster",
        "parameters": [
          {
            "name": "body",
            "in": "body",
            "required": true,
            "schema": {
              "type": "object",
              "properties": {
                "kubernetes_cluster_name": {
                  "description": "Kubernetes cluster name.",
                  "type": "string",
                  "x-order": 0
                }
              }
            }
          }
        ],
        "responses": {
          "200": {
            "description": "A successful response.",
            "schema": {
              "type": "object",
              "properties": {
                "kube_auth": {
                  "description": "KubeAuth represents Kubernetes / kubectl authentication and authorization information.",
                  "type": "object",
                  "properties": {
                    "kubeconfig": {
                      "description": "Kubeconfig file content.",
                      "type": "string",
                      "x-order": 0
                    }
                  },
                  "x-order": 0
                }
              }
            }
          },
          "default": {
            "description": "An unexpected error response.",
            "schema": {
              "type": "object",
              "properties": {
                "code": {
                  "type": "integer",
                  "format": "int32",
                  "x-order": 0
                },
                "details": {
                  "type": "array",
                  "items": {
                    "type": "object",
                    "properties": {
                      "@type": {
                        "type": "string",
                        "x-order": 0
                      }
                    },
                    "additionalProperties": false
                  },
                  "x-order": 2
                },
                "message": {
                  "type": "string",
                  "x-order": 1
                }
              }
            }
          }
        }
      }
    },
    "/v1/management/DBaaS/Kubernetes/List": {
      "post": {
        "tags": [
          "Kubernetes"
        ],
        "summary": "ListKubernetesClusters returns a list of all registered Kubernetes clusters.",
        "operationId": "ListKubernetesClusters",
        "parameters": [
          {
            "name": "body",
            "in": "body",
            "required": true,
            "schema": {
              "type": "object"
            }
          }
        ],
        "responses": {
          "200": {
            "description": "A successful response.",
            "schema": {
              "type": "object",
              "properties": {
                "kubernetes_clusters": {
                  "description": "Kubernetes clusters.",
                  "type": "array",
                  "items": {
                    "description": "Cluster contains public info about Kubernetes cluster.\nTODO Do not use inner messages in all public APIs (for consistency).",
                    "type": "object",
                    "properties": {
                      "kubernetes_cluster_name": {
                        "description": "Kubernetes cluster name.",
                        "type": "string",
                        "x-order": 0
                      },
                      "operators": {
                        "description": "Operators contains list of operators installed in Kubernetes cluster.",
                        "type": "object",
                        "properties": {
                          "dbaas": {
                            "description": "Operator contains all information about operator installed in Kubernetes cluster.",
                            "type": "object",
                            "properties": {
                              "status": {
                                "description": "OperatorsStatus defines status of operators installed in Kubernetes cluster.\n\n - OPERATORS_STATUS_INVALID: OPERATORS_STATUS_INVALID represents unknown state.\n - OPERATORS_STATUS_OK: OPERATORS_STATUS_OK represents that operators are installed and have supported API version.\n - OPERATORS_STATUS_UNSUPPORTED: OPERATORS_STATUS_UNSUPPORTED represents that operators are installed, but doesn't have supported API version.\n - OPERATORS_STATUS_NOT_INSTALLED: OPERATORS_STATUS_NOT_INSTALLED represents that operators are not installed.",
                                "type": "string",
                                "default": "OPERATORS_STATUS_INVALID",
                                "enum": [
                                  "OPERATORS_STATUS_INVALID",
                                  "OPERATORS_STATUS_OK",
                                  "OPERATORS_STATUS_UNSUPPORTED",
                                  "OPERATORS_STATUS_NOT_INSTALLED"
                                ],
                                "x-order": 0
                              },
                              "version": {
                                "type": "string",
                                "x-order": 1
                              }
                            },
                            "x-order": 2
                          },
                          "psmdb": {
                            "description": "Operator contains all information about operator installed in Kubernetes cluster.",
                            "type": "object",
                            "properties": {
                              "status": {
                                "description": "OperatorsStatus defines status of operators installed in Kubernetes cluster.\n\n - OPERATORS_STATUS_INVALID: OPERATORS_STATUS_INVALID represents unknown state.\n - OPERATORS_STATUS_OK: OPERATORS_STATUS_OK represents that operators are installed and have supported API version.\n - OPERATORS_STATUS_UNSUPPORTED: OPERATORS_STATUS_UNSUPPORTED represents that operators are installed, but doesn't have supported API version.\n - OPERATORS_STATUS_NOT_INSTALLED: OPERATORS_STATUS_NOT_INSTALLED represents that operators are not installed.",
                                "type": "string",
                                "default": "OPERATORS_STATUS_INVALID",
                                "enum": [
                                  "OPERATORS_STATUS_INVALID",
                                  "OPERATORS_STATUS_OK",
                                  "OPERATORS_STATUS_UNSUPPORTED",
                                  "OPERATORS_STATUS_NOT_INSTALLED"
                                ],
                                "x-order": 0
                              },
                              "version": {
                                "type": "string",
                                "x-order": 1
                              }
                            },
                            "x-order": 1
                          },
                          "pxc": {
                            "description": "Operator contains all information about operator installed in Kubernetes cluster.",
                            "type": "object",
                            "properties": {
                              "status": {
                                "description": "OperatorsStatus defines status of operators installed in Kubernetes cluster.\n\n - OPERATORS_STATUS_INVALID: OPERATORS_STATUS_INVALID represents unknown state.\n - OPERATORS_STATUS_OK: OPERATORS_STATUS_OK represents that operators are installed and have supported API version.\n - OPERATORS_STATUS_UNSUPPORTED: OPERATORS_STATUS_UNSUPPORTED represents that operators are installed, but doesn't have supported API version.\n - OPERATORS_STATUS_NOT_INSTALLED: OPERATORS_STATUS_NOT_INSTALLED represents that operators are not installed.",
                                "type": "string",
                                "default": "OPERATORS_STATUS_INVALID",
                                "enum": [
                                  "OPERATORS_STATUS_INVALID",
                                  "OPERATORS_STATUS_OK",
                                  "OPERATORS_STATUS_UNSUPPORTED",
                                  "OPERATORS_STATUS_NOT_INSTALLED"
                                ],
                                "x-order": 0
                              },
                              "version": {
                                "type": "string",
                                "x-order": 1
                              }
                            },
                            "x-order": 0
                          }
                        },
                        "x-order": 1
                      },
                      "status": {
                        "description": "KubernetesClusterStatus defines status of Kubernetes cluster.\n\n - KUBERNETES_CLUSTER_STATUS_INVALID: KUBERNETES_CLUSTER_STATUS_INVALID represents unknown state.\n - KUBERNETES_CLUSTER_STATUS_OK: KUBERNETES_CLUSTER_STATUS_OK represents that Kubernetes cluster is accessible.\n - KUBERNETES_CLUSTER_STATUS_UNAVAILABLE: KUBERNETES_CLUSTER_STATUS_UNAVAILABLE represents that Kubernetes cluster is not accessible.\n - KUBERNETES_CLUSTER_STATUS_PROVISIONING: KUBERNETES_CLUSTER_STATUS_PROVISIONING represents that Kubernetes cluster is privisioning.",
                        "type": "string",
                        "default": "KUBERNETES_CLUSTER_STATUS_INVALID",
                        "enum": [
                          "KUBERNETES_CLUSTER_STATUS_INVALID",
                          "KUBERNETES_CLUSTER_STATUS_OK",
                          "KUBERNETES_CLUSTER_STATUS_UNAVAILABLE",
                          "KUBERNETES_CLUSTER_STATUS_PROVISIONING"
                        ],
                        "x-order": 2
                      }
                    }
                  },
                  "x-order": 0
                }
              }
            }
          },
          "default": {
            "description": "An unexpected error response.",
            "schema": {
              "type": "object",
              "properties": {
                "code": {
                  "type": "integer",
                  "format": "int32",
                  "x-order": 0
                },
                "details": {
                  "type": "array",
                  "items": {
                    "type": "object",
                    "properties": {
                      "@type": {
                        "type": "string",
                        "x-order": 0
                      }
                    },
                    "additionalProperties": false
                  },
                  "x-order": 2
                },
                "message": {
                  "type": "string",
                  "x-order": 1
                }
              }
            }
          }
        }
      }
    },
    "/v1/management/DBaaS/Kubernetes/Register": {
      "post": {
        "tags": [
          "Kubernetes"
        ],
        "summary": "RegisterKubernetesCluster registers an existing Kubernetes cluster in PMM.",
        "operationId": "RegisterKubernetesCluster",
        "parameters": [
          {
            "name": "body",
            "in": "body",
            "required": true,
            "schema": {
              "type": "object",
              "properties": {
                "aws_access_key_id": {
                  "description": "AWS access key id, only needed when registering EKS cluster and kubeconfig does not contain it.",
                  "type": "string",
                  "x-order": 2
                },
                "aws_secret_access_key": {
                  "description": "AWS secret access key, only needed when registering EKS cluster and kubeconfig does not contain it.",
                  "type": "string",
                  "x-order": 3
                },
                "kube_auth": {
                  "description": "KubeAuth represents Kubernetes / kubectl authentication and authorization information.",
                  "type": "object",
                  "properties": {
                    "kubeconfig": {
                      "description": "Kubeconfig file content.",
                      "type": "string",
                      "x-order": 0
                    }
                  },
                  "x-order": 1
                },
                "kubernetes_cluster_name": {
                  "description": "Kubernetes cluster name.",
                  "type": "string",
                  "x-order": 0
                }
              }
            }
          }
        ],
        "responses": {
          "200": {
            "description": "A successful response.",
            "schema": {
              "type": "object"
            }
          },
          "default": {
            "description": "An unexpected error response.",
            "schema": {
              "type": "object",
              "properties": {
                "code": {
                  "type": "integer",
                  "format": "int32",
                  "x-order": 0
                },
                "details": {
                  "type": "array",
                  "items": {
                    "type": "object",
                    "properties": {
                      "@type": {
                        "type": "string",
                        "x-order": 0
                      }
                    },
                    "additionalProperties": false
                  },
                  "x-order": 2
                },
                "message": {
                  "type": "string",
                  "x-order": 1
                }
              }
            }
          }
        }
      }
    },
    "/v1/management/DBaaS/Kubernetes/Resources/Get": {
      "post": {
        "tags": [
          "Kubernetes"
        ],
        "summary": "GetResources returns all and available resources of a Kubernetes cluster.\nNOTE: The user defined in kubeconfig for the cluster has to have rights to\n      list and get Pods from all Namespaces. Also getting and listing Nodes\n      has to be allowed.",
        "operationId": "GetResources",
        "parameters": [
          {
            "name": "body",
            "in": "body",
            "required": true,
            "schema": {
              "type": "object",
              "properties": {
                "kubernetes_cluster_name": {
                  "description": "Kubernetes cluster name.",
                  "type": "string",
                  "x-order": 0
                }
              }
            }
          }
        ],
        "responses": {
          "200": {
            "description": "A successful response.",
            "schema": {
              "type": "object",
              "properties": {
                "all": {
                  "description": "Resources contains Kubernetes cluster resources.",
                  "type": "object",
                  "properties": {
                    "cpu_m": {
                      "description": "CPU in millicpus. For example 0.1 of CPU is equivalent to 100 millicpus.\nSee https://kubernetes.io/docs/concepts/configuration/manage-resources-containers/#meaning-of-cpu.",
                      "type": "string",
                      "format": "uint64",
                      "x-order": 1
                    },
                    "disk_size": {
                      "description": "Disk size in bytes.",
                      "type": "string",
                      "format": "uint64",
                      "x-order": 2
                    },
                    "memory_bytes": {
                      "description": "Memory in bytes.",
                      "type": "string",
                      "format": "uint64",
                      "x-order": 0
                    }
                  },
                  "x-order": 0
                },
                "available": {
                  "description": "Resources contains Kubernetes cluster resources.",
                  "type": "object",
                  "properties": {
                    "cpu_m": {
                      "description": "CPU in millicpus. For example 0.1 of CPU is equivalent to 100 millicpus.\nSee https://kubernetes.io/docs/concepts/configuration/manage-resources-containers/#meaning-of-cpu.",
                      "type": "string",
                      "format": "uint64",
                      "x-order": 1
                    },
                    "disk_size": {
                      "description": "Disk size in bytes.",
                      "type": "string",
                      "format": "uint64",
                      "x-order": 2
                    },
                    "memory_bytes": {
                      "description": "Memory in bytes.",
                      "type": "string",
                      "format": "uint64",
                      "x-order": 0
                    }
                  },
                  "x-order": 1
                }
              }
            }
          },
          "default": {
            "description": "An unexpected error response.",
            "schema": {
              "type": "object",
              "properties": {
                "code": {
                  "type": "integer",
                  "format": "int32",
                  "x-order": 0
                },
                "details": {
                  "type": "array",
                  "items": {
                    "type": "object",
                    "properties": {
                      "@type": {
                        "type": "string",
                        "x-order": 0
                      }
                    },
                    "additionalProperties": false
                  },
                  "x-order": 2
                },
                "message": {
                  "type": "string",
                  "x-order": 1
                }
              }
            }
          }
        }
      }
    },
    "/v1/management/DBaaS/Kubernetes/StorageClasses/List": {
      "post": {
        "tags": [
          "Kubernetes"
        ],
        "summary": "ListStorageClasses returns the names of all storage classes available in a Kubernetes cluster.",
        "operationId": "ListStorageClasses",
        "parameters": [
          {
            "name": "body",
            "in": "body",
            "required": true,
            "schema": {
              "type": "object",
              "properties": {
                "kubernetes_cluster_name": {
                  "description": "Kubernetes cluster name.",
                  "type": "string",
                  "x-order": 0
                }
              }
            }
          }
        ],
        "responses": {
          "200": {
            "description": "A successful response.",
            "schema": {
              "type": "object",
              "properties": {
                "storage_classes": {
                  "description": "Kubernetes storage classes names.",
                  "type": "array",
                  "items": {
                    "type": "string"
                  },
                  "x-order": 0
                }
              }
            }
          },
          "default": {
            "description": "An unexpected error response.",
            "schema": {
              "type": "object",
              "properties": {
                "code": {
                  "type": "integer",
                  "format": "int32",
                  "x-order": 0
                },
                "details": {
                  "type": "array",
                  "items": {
                    "type": "object",
                    "properties": {
                      "@type": {
                        "type": "string",
                        "x-order": 0
                      }
                    },
                    "additionalProperties": false
                  },
                  "x-order": 2
                },
                "message": {
                  "type": "string",
                  "x-order": 1
                }
              }
            }
          }
        }
      }
    },
    "/v1/management/DBaaS/Kubernetes/Unregister": {
      "post": {
        "tags": [
          "Kubernetes"
        ],
        "summary": "UnregisterKubernetesCluster removes a registered Kubernetes cluster from PMM.",
        "operationId": "UnregisterKubernetesCluster",
        "parameters": [
          {
            "name": "body",
            "in": "body",
            "required": true,
            "schema": {
              "type": "object",
              "properties": {
                "force": {
                  "description": "If true then Kubernetes cluster will be deleted\neven if it contains database clusters.",
                  "type": "boolean",
                  "x-order": 1
                },
                "kubernetes_cluster_name": {
                  "description": "Kubernetes cluster name.",
                  "type": "string",
                  "x-order": 0
                }
              }
            }
          }
        ],
        "responses": {
          "200": {
            "description": "A successful response.",
            "schema": {
              "type": "object"
            }
          },
          "default": {
            "description": "An unexpected error response.",
            "schema": {
              "type": "object",
              "properties": {
                "code": {
                  "type": "integer",
                  "format": "int32",
                  "x-order": 0
                },
                "details": {
                  "type": "array",
                  "items": {
                    "type": "object",
                    "properties": {
                      "@type": {
                        "type": "string",
                        "x-order": 0
                      }
                    },
                    "additionalProperties": false
                  },
                  "x-order": 2
                },
                "message": {
                  "type": "string",
                  "x-order": 1
                }
              }
            }
          }
        }
      }
    },
    "/v1/management/DBaaS/PSMDBCluster/Create": {
      "post": {
        "tags": [
          "PSMDBClusters"
        ],
        "summary": "CreatePSMDBCluster creates a new PSMDB cluster.",
        "operationId": "CreatePSMDBCluster",
        "parameters": [
          {
            "name": "body",
            "in": "body",
            "required": true,
            "schema": {
              "type": "object",
              "properties": {
                "expose": {
                  "description": "Make DB cluster accessible outside of K8s cluster.",
                  "type": "boolean",
                  "x-order": 3
                },
                "internet_facing": {
                  "description": "Make DB cluster accessible via public internet.",
                  "type": "boolean",
                  "x-order": 4
                },
                "kubernetes_cluster_name": {
                  "description": "Kubernetes cluster name.",
                  "type": "string",
                  "x-order": 0
                },
                "name": {
                  "type": "string",
                  "title": "PSMDB cluster name.\na DNS-1035 label must consist of lower case alphanumeric characters or '-',\nstart with an alphabetic character, and end with an alphanumeric character\n(e.g. 'my-name',  or 'abc-123', regex used for validation is '[a-z]([-a-z0-9]*[a-z0-9])?')",
                  "x-order": 1
                },
                "params": {
                  "description": "PSMDBClusterParams represents PSMDB cluster parameters that can be updated.",
                  "type": "object",
                  "properties": {
                    "backup": {
                      "type": "object",
                      "title": "Backup configuration for a database cluster",
                      "properties": {
                        "cron_expression": {
                          "type": "string",
                          "title": "Cron expression represents cron expression",
                          "x-order": 2
                        },
                        "keep_copies": {
                          "description": "Keep copies represents how many copies should retain.",
                          "type": "integer",
                          "format": "int32",
                          "x-order": 1
                        },
                        "location_id": {
                          "description": "Backup Location id of stored backup location in PMM.",
                          "type": "string",
                          "x-order": 0
                        },
                        "service_account": {
                          "type": "string",
                          "title": "Service acccount used for backups",
                          "x-order": 3
                        }
                      },
                      "x-order": 3
                    },
                    "cluster_size": {
                      "description": "Cluster size.",
                      "type": "integer",
                      "format": "int32",
                      "x-order": 0
                    },
                    "image": {
                      "description": "Docker image used for PSMDB.",
                      "type": "string",
                      "x-order": 2
                    },
                    "replicaset": {
                      "description": "ReplicaSet container parameters.\nTODO Do not use inner messages in all public APIs (for consistency).",
                      "type": "object",
                      "properties": {
                        "compute_resources": {
                          "description": "ComputeResources represents container computer resources requests or limits.",
                          "type": "object",
                          "properties": {
                            "cpu_m": {
                              "description": "CPUs in milliCPUs; 1000m = 1 vCPU.",
                              "type": "integer",
                              "format": "int32",
                              "x-order": 0
                            },
                            "memory_bytes": {
                              "description": "Memory in bytes.",
                              "type": "string",
                              "format": "int64",
                              "x-order": 1
                            }
                          },
                          "x-order": 0
                        },
                        "configuration": {
                          "type": "string",
                          "title": "Configuration for PSMDB cluster",
                          "x-order": 2
                        },
                        "disk_size": {
                          "description": "Disk size in bytes.",
                          "type": "string",
                          "format": "int64",
                          "x-order": 1
                        },
                        "storage_class": {
                          "description": "Storage Class for PSMDB cluster.",
                          "type": "string",
                          "x-order": 3
                        }
                      },
                      "x-order": 1
                    },
                    "restore": {
                      "type": "object",
                      "title": "Restore represents restoration payload to restore a database cluster from backup",
                      "properties": {
                        "destination": {
                          "description": "Destination filename.",
                          "type": "string",
                          "x-order": 1
                        },
                        "location_id": {
                          "description": "Backup location in PMM.",
                          "type": "string",
                          "x-order": 0
                        },
                        "secrets_name": {
                          "description": "K8s Secrets name.",
                          "type": "string",
                          "x-order": 2
                        }
                      },
                      "x-order": 4
                    }
                  },
                  "x-order": 2
                },
                "source_ranges": {
                  "description": "Apply IP source ranges against the cluster.",
                  "type": "array",
                  "items": {
                    "type": "string"
                  },
                  "x-order": 5
                },
                "template": {
                  "type": "object",
                  "properties": {
                    "kind": {
                      "description": "Template CR kind.",
                      "type": "string",
                      "x-order": 1
                    },
                    "name": {
                      "description": "Template CR name.",
                      "type": "string",
                      "x-order": 0
                    }
                  },
                  "x-order": 6
                }
              }
            }
          }
        ],
        "responses": {
          "200": {
            "description": "A successful response.",
            "schema": {
              "type": "object"
            }
          },
          "default": {
            "description": "An unexpected error response.",
            "schema": {
              "type": "object",
              "properties": {
                "code": {
                  "type": "integer",
                  "format": "int32",
                  "x-order": 0
                },
                "details": {
                  "type": "array",
                  "items": {
                    "type": "object",
                    "properties": {
                      "@type": {
                        "type": "string",
                        "x-order": 0
                      }
                    },
                    "additionalProperties": false
                  },
                  "x-order": 2
                },
                "message": {
                  "type": "string",
                  "x-order": 1
                }
              }
            }
          }
        }
      }
    },
    "/v1/management/DBaaS/PSMDBCluster/Resources/Get": {
      "post": {
        "tags": [
          "PSMDBClusters"
        ],
        "summary": "GetPSMDBClusterResources returns expected resources to be consumed by the cluster.",
        "operationId": "GetPSMDBClusterResources",
        "parameters": [
          {
            "name": "body",
            "in": "body",
            "required": true,
            "schema": {
              "type": "object",
              "properties": {
                "params": {
                  "description": "PSMDBClusterParams represents PSMDB cluster parameters that can be updated.",
                  "type": "object",
                  "properties": {
                    "backup": {
                      "type": "object",
                      "title": "Backup configuration for a database cluster",
                      "properties": {
                        "cron_expression": {
                          "type": "string",
                          "title": "Cron expression represents cron expression",
                          "x-order": 2
                        },
                        "keep_copies": {
                          "description": "Keep copies represents how many copies should retain.",
                          "type": "integer",
                          "format": "int32",
                          "x-order": 1
                        },
                        "location_id": {
                          "description": "Backup Location id of stored backup location in PMM.",
                          "type": "string",
                          "x-order": 0
                        },
                        "service_account": {
                          "type": "string",
                          "title": "Service acccount used for backups",
                          "x-order": 3
                        }
                      },
                      "x-order": 3
                    },
                    "cluster_size": {
                      "description": "Cluster size.",
                      "type": "integer",
                      "format": "int32",
                      "x-order": 0
                    },
                    "image": {
                      "description": "Docker image used for PSMDB.",
                      "type": "string",
                      "x-order": 2
                    },
                    "replicaset": {
                      "description": "ReplicaSet container parameters.\nTODO Do not use inner messages in all public APIs (for consistency).",
                      "type": "object",
                      "properties": {
                        "compute_resources": {
                          "description": "ComputeResources represents container computer resources requests or limits.",
                          "type": "object",
                          "properties": {
                            "cpu_m": {
                              "description": "CPUs in milliCPUs; 1000m = 1 vCPU.",
                              "type": "integer",
                              "format": "int32",
                              "x-order": 0
                            },
                            "memory_bytes": {
                              "description": "Memory in bytes.",
                              "type": "string",
                              "format": "int64",
                              "x-order": 1
                            }
                          },
                          "x-order": 0
                        },
                        "configuration": {
                          "type": "string",
                          "title": "Configuration for PSMDB cluster",
                          "x-order": 2
                        },
                        "disk_size": {
                          "description": "Disk size in bytes.",
                          "type": "string",
                          "format": "int64",
                          "x-order": 1
                        },
                        "storage_class": {
                          "description": "Storage Class for PSMDB cluster.",
                          "type": "string",
                          "x-order": 3
                        }
                      },
                      "x-order": 1
                    },
                    "restore": {
                      "type": "object",
                      "title": "Restore represents restoration payload to restore a database cluster from backup",
                      "properties": {
                        "destination": {
                          "description": "Destination filename.",
                          "type": "string",
                          "x-order": 1
                        },
                        "location_id": {
                          "description": "Backup location in PMM.",
                          "type": "string",
                          "x-order": 0
                        },
                        "secrets_name": {
                          "description": "K8s Secrets name.",
                          "type": "string",
                          "x-order": 2
                        }
                      },
                      "x-order": 4
                    }
                  },
                  "x-order": 0
                }
              }
            }
          }
        ],
        "responses": {
          "200": {
            "description": "A successful response.",
            "schema": {
              "type": "object",
              "properties": {
                "expected": {
                  "description": "Resources contains Kubernetes cluster resources.",
                  "type": "object",
                  "properties": {
                    "cpu_m": {
                      "description": "CPU in millicpus. For example 0.1 of CPU is equivalent to 100 millicpus.\nSee https://kubernetes.io/docs/concepts/configuration/manage-resources-containers/#meaning-of-cpu.",
                      "type": "string",
                      "format": "uint64",
                      "x-order": 1
                    },
                    "disk_size": {
                      "description": "Disk size in bytes.",
                      "type": "string",
                      "format": "uint64",
                      "x-order": 2
                    },
                    "memory_bytes": {
                      "description": "Memory in bytes.",
                      "type": "string",
                      "format": "uint64",
                      "x-order": 0
                    }
                  },
                  "x-order": 0
                }
              }
            }
          },
          "default": {
            "description": "An unexpected error response.",
            "schema": {
              "type": "object",
              "properties": {
                "code": {
                  "type": "integer",
                  "format": "int32",
                  "x-order": 0
                },
                "details": {
                  "type": "array",
                  "items": {
                    "type": "object",
                    "properties": {
                      "@type": {
                        "type": "string",
                        "x-order": 0
                      }
                    },
                    "additionalProperties": false
                  },
                  "x-order": 2
                },
                "message": {
                  "type": "string",
                  "x-order": 1
                }
              }
            }
          }
        }
      }
    },
    "/v1/management/DBaaS/PSMDBCluster/Update": {
      "post": {
        "tags": [
          "PSMDBClusters"
        ],
        "summary": "UpdatePSMDBCluster updates existing PSMDB cluster.",
        "operationId": "UpdatePSMDBCluster",
        "parameters": [
          {
            "name": "body",
            "in": "body",
            "required": true,
            "schema": {
              "type": "object",
              "properties": {
                "expose": {
                  "description": "Make DB cluster accessible outside of K8s cluster.",
                  "type": "boolean",
                  "x-order": 3
                },
                "internet_facing": {
                  "description": "Make DB cluster accessible via public internet.",
                  "type": "boolean",
                  "x-order": 4
                },
                "kubernetes_cluster_name": {
                  "description": "Kubernetes cluster name.",
                  "type": "string",
                  "x-order": 0
                },
                "name": {
                  "description": "PSMDB cluster name.",
                  "type": "string",
                  "x-order": 1
                },
                "params": {
                  "description": "UpdatePSMDBClusterParams represents PSMDB cluster parameters that can be updated.",
                  "type": "object",
                  "properties": {
                    "cluster_size": {
                      "description": "Cluster size.",
                      "type": "integer",
                      "format": "int32",
                      "x-order": 0
                    },
                    "image": {
                      "description": "PSMDB image to use. If it's the same image but with different version tag, upgrade of database cluster to version\nin given tag is triggered. If entirely different image is given, error is returned.",
                      "type": "string",
                      "x-order": 4
                    },
                    "replicaset": {
                      "description": "ReplicaSet container parameters.",
                      "type": "object",
                      "properties": {
                        "compute_resources": {
                          "description": "ComputeResources represents container computer resources requests or limits.",
                          "type": "object",
                          "properties": {
                            "cpu_m": {
                              "description": "CPUs in milliCPUs; 1000m = 1 vCPU.",
                              "type": "integer",
                              "format": "int32",
                              "x-order": 0
                            },
                            "memory_bytes": {
                              "description": "Memory in bytes.",
                              "type": "string",
                              "format": "int64",
                              "x-order": 1
                            }
                          },
                          "x-order": 0
                        },
                        "configuration": {
                          "type": "string",
                          "title": "Configuration for PSMDB cluster",
                          "x-order": 1
                        },
                        "storage_class": {
                          "description": "Storage Class for PSMDB cluster.",
                          "type": "string",
                          "x-order": 2
                        }
                      },
                      "x-order": 1
                    },
                    "resume": {
                      "description": "Resume cluster `pause: false`.",
                      "type": "boolean",
                      "x-order": 3
                    },
                    "suspend": {
                      "description": "Suspend cluster `pause: true`.",
                      "type": "boolean",
                      "x-order": 2
                    }
                  },
                  "x-order": 2
                },
<<<<<<< HEAD
                "source_ranges": {
                  "description": "Apply IP source ranges against the cluster.",
                  "type": "array",
                  "items": {
                    "type": "string"
                  },
                  "x-order": 5
=======
                "template": {
                  "type": "object",
                  "properties": {
                    "kind": {
                      "description": "Template CR kind.",
                      "type": "string",
                      "x-order": 1
                    },
                    "name": {
                      "description": "Template CR name.",
                      "type": "string",
                      "x-order": 0
                    }
                  },
                  "x-order": 3
>>>>>>> fdb6686b
                }
              }
            }
          }
        ],
        "responses": {
          "200": {
            "description": "A successful response.",
            "schema": {
              "type": "object"
            }
          },
          "default": {
            "description": "An unexpected error response.",
            "schema": {
              "type": "object",
              "properties": {
                "code": {
                  "type": "integer",
                  "format": "int32",
                  "x-order": 0
                },
                "details": {
                  "type": "array",
                  "items": {
                    "type": "object",
                    "properties": {
                      "@type": {
                        "type": "string",
                        "x-order": 0
                      }
                    },
                    "additionalProperties": false
                  },
                  "x-order": 2
                },
                "message": {
                  "type": "string",
                  "x-order": 1
                }
              }
            }
          }
        }
      }
    },
    "/v1/management/DBaaS/PSMDBClusters/GetCredentials": {
      "post": {
        "tags": [
          "PSMDBClusters"
        ],
        "summary": "GetPSMDBClusterCredentials returns a PSMDB cluster credentials by cluster name.",
        "operationId": "GetPSMDBClusterCredentials",
        "parameters": [
          {
            "name": "body",
            "in": "body",
            "required": true,
            "schema": {
              "type": "object",
              "properties": {
                "kubernetes_cluster_name": {
                  "description": "Kubernetes cluster name.",
                  "type": "string",
                  "x-order": 0
                },
                "name": {
                  "description": "PSMDB cluster name.",
                  "type": "string",
                  "x-order": 1
                }
              }
            }
          }
        ],
        "responses": {
          "200": {
            "description": "A successful response.",
            "schema": {
              "type": "object",
              "properties": {
                "connection_credentials": {
                  "description": "PSMDBCredentials is a credentials to connect to PSMDB.\nTODO Do not use inner messages in all public APIs (for consistency).",
                  "type": "object",
                  "properties": {
                    "host": {
                      "description": "MongoDB host.",
                      "type": "string",
                      "x-order": 2
                    },
                    "password": {
                      "description": "MongoDB password.",
                      "type": "string",
                      "x-order": 1
                    },
                    "port": {
                      "description": "MongoDB port.",
                      "type": "integer",
                      "format": "int32",
                      "x-order": 3
                    },
                    "replicaset": {
                      "description": "Replicaset name.",
                      "type": "string",
                      "x-order": 4
                    },
                    "username": {
                      "description": "MongoDB username.",
                      "type": "string",
                      "x-order": 0
                    }
                  },
                  "x-order": 0
                }
              }
            }
          },
          "default": {
            "description": "An unexpected error response.",
            "schema": {
              "type": "object",
              "properties": {
                "code": {
                  "type": "integer",
                  "format": "int32",
                  "x-order": 0
                },
                "details": {
                  "type": "array",
                  "items": {
                    "type": "object",
                    "properties": {
                      "@type": {
                        "type": "string",
                        "x-order": 0
                      }
                    },
                    "additionalProperties": false
                  },
                  "x-order": 2
                },
                "message": {
                  "type": "string",
                  "x-order": 1
                }
              }
            }
          }
        }
      }
    },
    "/v1/management/DBaaS/PXCCluster/Create": {
      "post": {
        "tags": [
          "PXCClusters"
        ],
        "summary": "CreatePXCCluster creates a new PXC cluster.",
        "operationId": "CreatePXCCluster",
        "parameters": [
          {
            "name": "body",
            "in": "body",
            "required": true,
            "schema": {
              "type": "object",
              "properties": {
                "expose": {
                  "description": "Make DB cluster accessible outside of K8s cluster.",
                  "type": "boolean",
                  "x-order": 3
                },
                "internet_facing": {
                  "description": "Make DB cluster accessible via public internet.",
                  "type": "boolean",
                  "x-order": 4
                },
                "kubernetes_cluster_name": {
                  "description": "Kubernetes cluster name.",
                  "type": "string",
                  "x-order": 0
                },
                "name": {
                  "type": "string",
                  "title": "PXC cluster name.\na DNS-1035 label must consist of lower case alphanumeric characters or '-',\nstart with an alphabetic character, and end with an alphanumeric character\n(e.g. 'my-name',  or 'abc-123', regex used for validation is '[a-z]([-a-z0-9]*[a-z0-9])?')",
                  "x-order": 1
                },
                "params": {
                  "description": "PXCClusterParams represents PXC cluster parameters that can be updated.",
                  "type": "object",
                  "properties": {
                    "backup": {
                      "type": "object",
                      "title": "Backup configuration for a database cluster",
                      "properties": {
                        "cron_expression": {
                          "type": "string",
                          "title": "Cron expression represents cron expression",
                          "x-order": 2
                        },
                        "keep_copies": {
                          "description": "Keep copies represents how many copies should retain.",
                          "type": "integer",
                          "format": "int32",
                          "x-order": 1
                        },
                        "location_id": {
                          "description": "Backup Location id of stored backup location in PMM.",
                          "type": "string",
                          "x-order": 0
                        },
                        "service_account": {
                          "type": "string",
                          "title": "Service acccount used for backups",
                          "x-order": 3
                        }
                      },
                      "x-order": 4
                    },
                    "cluster_size": {
                      "description": "Cluster size.",
                      "type": "integer",
                      "format": "int32",
                      "x-order": 0
                    },
                    "haproxy": {
                      "description": "HAProxy container parameters.\nNOTE: HAProxy does not need disk size as ProxySQL does because the container does not require it.",
                      "type": "object",
                      "properties": {
                        "compute_resources": {
                          "description": "ComputeResources represents container computer resources requests or limits.",
                          "type": "object",
                          "properties": {
                            "cpu_m": {
                              "description": "CPUs in milliCPUs; 1000m = 1 vCPU.",
                              "type": "integer",
                              "format": "int32",
                              "x-order": 0
                            },
                            "memory_bytes": {
                              "description": "Memory in bytes.",
                              "type": "string",
                              "format": "int64",
                              "x-order": 1
                            }
                          },
                          "x-order": 1
                        },
                        "image": {
                          "description": "Docker image used for HAProxy.",
                          "type": "string",
                          "x-order": 0
                        }
                      },
                      "x-order": 3
                    },
                    "proxysql": {
                      "description": "ProxySQL container parameters.\nTODO Do not use inner messages in all public APIs (for consistency).",
                      "type": "object",
                      "properties": {
                        "compute_resources": {
                          "description": "ComputeResources represents container computer resources requests or limits.",
                          "type": "object",
                          "properties": {
                            "cpu_m": {
                              "description": "CPUs in milliCPUs; 1000m = 1 vCPU.",
                              "type": "integer",
                              "format": "int32",
                              "x-order": 0
                            },
                            "memory_bytes": {
                              "description": "Memory in bytes.",
                              "type": "string",
                              "format": "int64",
                              "x-order": 1
                            }
                          },
                          "x-order": 1
                        },
                        "disk_size": {
                          "description": "Disk size in bytes.",
                          "type": "string",
                          "format": "int64",
                          "x-order": 2
                        },
                        "image": {
                          "description": "Docker image used for ProxySQL.",
                          "type": "string",
                          "x-order": 0
                        }
                      },
                      "x-order": 2
                    },
                    "pxc": {
                      "description": "PXC container parameters.\nTODO Do not use inner messages in all public APIs (for consistency).",
                      "type": "object",
                      "properties": {
                        "compute_resources": {
                          "description": "ComputeResources represents container computer resources requests or limits.",
                          "type": "object",
                          "properties": {
                            "cpu_m": {
                              "description": "CPUs in milliCPUs; 1000m = 1 vCPU.",
                              "type": "integer",
                              "format": "int32",
                              "x-order": 0
                            },
                            "memory_bytes": {
                              "description": "Memory in bytes.",
                              "type": "string",
                              "format": "int64",
                              "x-order": 1
                            }
                          },
                          "x-order": 1
                        },
                        "configuration": {
                          "type": "string",
                          "title": "Configuration for PXC cluster",
                          "x-order": 3
                        },
                        "disk_size": {
                          "description": "Disk size in bytes.",
                          "type": "string",
                          "format": "int64",
                          "x-order": 2
                        },
                        "image": {
                          "description": "Docker image used for PXC.",
                          "type": "string",
                          "x-order": 0
                        },
                        "storage_class": {
                          "description": "Storage Class for PXC cluster.",
                          "type": "string",
                          "x-order": 4
                        }
                      },
                      "x-order": 1
                    },
                    "restore": {
                      "type": "object",
                      "title": "Restore represents restoration payload to restore a database cluster from backup",
                      "properties": {
                        "destination": {
                          "description": "Destination filename.",
                          "type": "string",
                          "x-order": 1
                        },
                        "location_id": {
                          "description": "Backup location in PMM.",
                          "type": "string",
                          "x-order": 0
                        },
                        "secrets_name": {
                          "description": "K8s Secrets name.",
                          "type": "string",
                          "x-order": 2
                        }
                      },
                      "x-order": 5
                    }
                  },
                  "x-order": 2
                },
                "source_ranges": {
                  "description": "Apply IP source ranges against the cluster.",
                  "type": "array",
                  "items": {
                    "type": "string"
                  },
                  "x-order": 5
                },
                "template": {
                  "type": "object",
                  "properties": {
                    "kind": {
                      "description": "Template CR kind.",
                      "type": "string",
                      "x-order": 1
                    },
                    "name": {
                      "description": "Template CR name.",
                      "type": "string",
                      "x-order": 0
                    }
                  },
                  "x-order": 6
                }
              }
            }
          }
        ],
        "responses": {
          "200": {
            "description": "A successful response.",
            "schema": {
              "type": "object"
            }
          },
          "default": {
            "description": "An unexpected error response.",
            "schema": {
              "type": "object",
              "properties": {
                "code": {
                  "type": "integer",
                  "format": "int32",
                  "x-order": 0
                },
                "details": {
                  "type": "array",
                  "items": {
                    "type": "object",
                    "properties": {
                      "@type": {
                        "type": "string",
                        "x-order": 0
                      }
                    },
                    "additionalProperties": false
                  },
                  "x-order": 2
                },
                "message": {
                  "type": "string",
                  "x-order": 1
                }
              }
            }
          }
        }
      }
    },
    "/v1/management/DBaaS/PXCCluster/Resources/Get": {
      "post": {
        "tags": [
          "PXCClusters"
        ],
        "summary": "GetPXCClusterResources returns expected resources to be consumed by the cluster.",
        "operationId": "GetPXCClusterResources",
        "parameters": [
          {
            "name": "body",
            "in": "body",
            "required": true,
            "schema": {
              "type": "object",
              "properties": {
                "params": {
                  "description": "PXCClusterParams represents PXC cluster parameters that can be updated.",
                  "type": "object",
                  "properties": {
                    "backup": {
                      "type": "object",
                      "title": "Backup configuration for a database cluster",
                      "properties": {
                        "cron_expression": {
                          "type": "string",
                          "title": "Cron expression represents cron expression",
                          "x-order": 2
                        },
                        "keep_copies": {
                          "description": "Keep copies represents how many copies should retain.",
                          "type": "integer",
                          "format": "int32",
                          "x-order": 1
                        },
                        "location_id": {
                          "description": "Backup Location id of stored backup location in PMM.",
                          "type": "string",
                          "x-order": 0
                        },
                        "service_account": {
                          "type": "string",
                          "title": "Service acccount used for backups",
                          "x-order": 3
                        }
                      },
                      "x-order": 4
                    },
                    "cluster_size": {
                      "description": "Cluster size.",
                      "type": "integer",
                      "format": "int32",
                      "x-order": 0
                    },
                    "haproxy": {
                      "description": "HAProxy container parameters.\nNOTE: HAProxy does not need disk size as ProxySQL does because the container does not require it.",
                      "type": "object",
                      "properties": {
                        "compute_resources": {
                          "description": "ComputeResources represents container computer resources requests or limits.",
                          "type": "object",
                          "properties": {
                            "cpu_m": {
                              "description": "CPUs in milliCPUs; 1000m = 1 vCPU.",
                              "type": "integer",
                              "format": "int32",
                              "x-order": 0
                            },
                            "memory_bytes": {
                              "description": "Memory in bytes.",
                              "type": "string",
                              "format": "int64",
                              "x-order": 1
                            }
                          },
                          "x-order": 1
                        },
                        "image": {
                          "description": "Docker image used for HAProxy.",
                          "type": "string",
                          "x-order": 0
                        }
                      },
                      "x-order": 3
                    },
                    "proxysql": {
                      "description": "ProxySQL container parameters.\nTODO Do not use inner messages in all public APIs (for consistency).",
                      "type": "object",
                      "properties": {
                        "compute_resources": {
                          "description": "ComputeResources represents container computer resources requests or limits.",
                          "type": "object",
                          "properties": {
                            "cpu_m": {
                              "description": "CPUs in milliCPUs; 1000m = 1 vCPU.",
                              "type": "integer",
                              "format": "int32",
                              "x-order": 0
                            },
                            "memory_bytes": {
                              "description": "Memory in bytes.",
                              "type": "string",
                              "format": "int64",
                              "x-order": 1
                            }
                          },
                          "x-order": 1
                        },
                        "disk_size": {
                          "description": "Disk size in bytes.",
                          "type": "string",
                          "format": "int64",
                          "x-order": 2
                        },
                        "image": {
                          "description": "Docker image used for ProxySQL.",
                          "type": "string",
                          "x-order": 0
                        }
                      },
                      "x-order": 2
                    },
                    "pxc": {
                      "description": "PXC container parameters.\nTODO Do not use inner messages in all public APIs (for consistency).",
                      "type": "object",
                      "properties": {
                        "compute_resources": {
                          "description": "ComputeResources represents container computer resources requests or limits.",
                          "type": "object",
                          "properties": {
                            "cpu_m": {
                              "description": "CPUs in milliCPUs; 1000m = 1 vCPU.",
                              "type": "integer",
                              "format": "int32",
                              "x-order": 0
                            },
                            "memory_bytes": {
                              "description": "Memory in bytes.",
                              "type": "string",
                              "format": "int64",
                              "x-order": 1
                            }
                          },
                          "x-order": 1
                        },
                        "configuration": {
                          "type": "string",
                          "title": "Configuration for PXC cluster",
                          "x-order": 3
                        },
                        "disk_size": {
                          "description": "Disk size in bytes.",
                          "type": "string",
                          "format": "int64",
                          "x-order": 2
                        },
                        "image": {
                          "description": "Docker image used for PXC.",
                          "type": "string",
                          "x-order": 0
                        },
                        "storage_class": {
                          "description": "Storage Class for PXC cluster.",
                          "type": "string",
                          "x-order": 4
                        }
                      },
                      "x-order": 1
                    },
                    "restore": {
                      "type": "object",
                      "title": "Restore represents restoration payload to restore a database cluster from backup",
                      "properties": {
                        "destination": {
                          "description": "Destination filename.",
                          "type": "string",
                          "x-order": 1
                        },
                        "location_id": {
                          "description": "Backup location in PMM.",
                          "type": "string",
                          "x-order": 0
                        },
                        "secrets_name": {
                          "description": "K8s Secrets name.",
                          "type": "string",
                          "x-order": 2
                        }
                      },
                      "x-order": 5
                    }
                  },
                  "x-order": 0
                }
              }
            }
          }
        ],
        "responses": {
          "200": {
            "description": "A successful response.",
            "schema": {
              "type": "object",
              "properties": {
                "expected": {
                  "description": "Resources contains Kubernetes cluster resources.",
                  "type": "object",
                  "properties": {
                    "cpu_m": {
                      "description": "CPU in millicpus. For example 0.1 of CPU is equivalent to 100 millicpus.\nSee https://kubernetes.io/docs/concepts/configuration/manage-resources-containers/#meaning-of-cpu.",
                      "type": "string",
                      "format": "uint64",
                      "x-order": 1
                    },
                    "disk_size": {
                      "description": "Disk size in bytes.",
                      "type": "string",
                      "format": "uint64",
                      "x-order": 2
                    },
                    "memory_bytes": {
                      "description": "Memory in bytes.",
                      "type": "string",
                      "format": "uint64",
                      "x-order": 0
                    }
                  },
                  "x-order": 0
                }
              }
            }
          },
          "default": {
            "description": "An unexpected error response.",
            "schema": {
              "type": "object",
              "properties": {
                "code": {
                  "type": "integer",
                  "format": "int32",
                  "x-order": 0
                },
                "details": {
                  "type": "array",
                  "items": {
                    "type": "object",
                    "properties": {
                      "@type": {
                        "type": "string",
                        "x-order": 0
                      }
                    },
                    "additionalProperties": false
                  },
                  "x-order": 2
                },
                "message": {
                  "type": "string",
                  "x-order": 1
                }
              }
            }
          }
        }
      }
    },
    "/v1/management/DBaaS/PXCCluster/Update": {
      "post": {
        "tags": [
          "PXCClusters"
        ],
        "summary": "UpdatePXCCluster updates existing PXC cluster.",
        "operationId": "UpdatePXCCluster",
        "parameters": [
          {
            "name": "body",
            "in": "body",
            "required": true,
            "schema": {
              "type": "object",
              "properties": {
                "expose": {
                  "description": "Make DB cluster accessible outside of K8s cluster.",
                  "type": "boolean",
                  "x-order": 3
                },
                "internet_facing": {
                  "description": "Make DB cluster accessible via public internet.",
                  "type": "boolean",
                  "x-order": 4
                },
                "kubernetes_cluster_name": {
                  "description": "Kubernetes cluster name.",
                  "type": "string",
                  "x-order": 0
                },
                "name": {
                  "description": "PXC cluster name.",
                  "type": "string",
                  "x-order": 1
                },
                "params": {
                  "description": "UpdatePXCClusterParams represents PXC cluster parameters that can be updated.",
                  "type": "object",
                  "properties": {
                    "cluster_size": {
                      "description": "Cluster size.",
                      "type": "integer",
                      "format": "int32",
                      "x-order": 0
                    },
                    "haproxy": {
                      "description": "HAProxy container parameters.",
                      "type": "object",
                      "properties": {
                        "compute_resources": {
                          "description": "ComputeResources represents container computer resources requests or limits.",
                          "type": "object",
                          "properties": {
                            "cpu_m": {
                              "description": "CPUs in milliCPUs; 1000m = 1 vCPU.",
                              "type": "integer",
                              "format": "int32",
                              "x-order": 0
                            },
                            "memory_bytes": {
                              "description": "Memory in bytes.",
                              "type": "string",
                              "format": "int64",
                              "x-order": 1
                            }
                          },
                          "x-order": 0
                        }
                      },
                      "x-order": 5
                    },
                    "proxysql": {
                      "description": "ProxySQL container parameters.",
                      "type": "object",
                      "properties": {
                        "compute_resources": {
                          "description": "ComputeResources represents container computer resources requests or limits.",
                          "type": "object",
                          "properties": {
                            "cpu_m": {
                              "description": "CPUs in milliCPUs; 1000m = 1 vCPU.",
                              "type": "integer",
                              "format": "int32",
                              "x-order": 0
                            },
                            "memory_bytes": {
                              "description": "Memory in bytes.",
                              "type": "string",
                              "format": "int64",
                              "x-order": 1
                            }
                          },
                          "x-order": 0
                        }
                      },
                      "x-order": 2
                    },
                    "pxc": {
                      "description": "PXC container parameters.",
                      "type": "object",
                      "properties": {
                        "compute_resources": {
                          "description": "ComputeResources represents container computer resources requests or limits.",
                          "type": "object",
                          "properties": {
                            "cpu_m": {
                              "description": "CPUs in milliCPUs; 1000m = 1 vCPU.",
                              "type": "integer",
                              "format": "int32",
                              "x-order": 0
                            },
                            "memory_bytes": {
                              "description": "Memory in bytes.",
                              "type": "string",
                              "format": "int64",
                              "x-order": 1
                            }
                          },
                          "x-order": 0
                        },
                        "configuration": {
                          "type": "string",
                          "title": "Configuration for PXC cluster",
                          "x-order": 2
                        },
                        "image": {
                          "description": "Image to use. If it's the same image but with different version tag, upgrade of database cluster to version\nin given tag is triggered. If entirely different image is given, error is returned.",
                          "type": "string",
                          "x-order": 1
                        },
                        "storage_class": {
                          "description": "Storage Class for PXC cluster.",
                          "type": "string",
                          "x-order": 3
                        }
                      },
                      "x-order": 1
                    },
                    "resume": {
                      "description": "Resume cluster `pause: false`.",
                      "type": "boolean",
                      "x-order": 4
                    },
                    "suspend": {
                      "description": "Suspend cluster `pause: true`.",
                      "type": "boolean",
                      "x-order": 3
                    }
                  },
                  "x-order": 2
                },
                "source_ranges": {
                  "description": "Apply IP source ranges against the cluster.",
                  "type": "array",
                  "items": {
                    "type": "string"
                  },
                  "x-order": 5
                },
                "template": {
                  "type": "object",
                  "properties": {
                    "kind": {
                      "description": "Template CR kind.",
                      "type": "string",
                      "x-order": 1
                    },
                    "name": {
                      "description": "Template CR name.",
                      "type": "string",
                      "x-order": 0
                    }
                  },
                  "x-order": 6
                }
              }
            }
          }
        ],
        "responses": {
          "200": {
            "description": "A successful response.",
            "schema": {
              "type": "object"
            }
          },
          "default": {
            "description": "An unexpected error response.",
            "schema": {
              "type": "object",
              "properties": {
                "code": {
                  "type": "integer",
                  "format": "int32",
                  "x-order": 0
                },
                "details": {
                  "type": "array",
                  "items": {
                    "type": "object",
                    "properties": {
                      "@type": {
                        "type": "string",
                        "x-order": 0
                      }
                    },
                    "additionalProperties": false
                  },
                  "x-order": 2
                },
                "message": {
                  "type": "string",
                  "x-order": 1
                }
              }
            }
          }
        }
      }
    },
    "/v1/management/DBaaS/PXCClusters/GetCredentials": {
      "post": {
        "tags": [
          "PXCClusters"
        ],
        "summary": "GetPXCClusterCredentials returns a PXC cluster credentials by cluster name.",
        "operationId": "GetPXCClusterCredentials",
        "parameters": [
          {
            "name": "body",
            "in": "body",
            "required": true,
            "schema": {
              "type": "object",
              "properties": {
                "kubernetes_cluster_name": {
                  "description": "Kubernetes cluster name.",
                  "type": "string",
                  "x-order": 0
                },
                "name": {
                  "description": "PXC cluster name.",
                  "type": "string",
                  "x-order": 1
                }
              }
            }
          }
        ],
        "responses": {
          "200": {
            "description": "A successful response.",
            "schema": {
              "type": "object",
              "properties": {
                "connection_credentials": {
                  "description": "PXCClusterConnectionCredentials is cluster connection credentials.",
                  "type": "object",
                  "properties": {
                    "host": {
                      "description": "PXC host.",
                      "type": "string",
                      "x-order": 2
                    },
                    "password": {
                      "description": "PXC password.",
                      "type": "string",
                      "x-order": 1
                    },
                    "port": {
                      "description": "PXC port.",
                      "type": "integer",
                      "format": "int32",
                      "x-order": 3
                    },
                    "username": {
                      "description": "PXC username.",
                      "type": "string",
                      "x-order": 0
                    }
                  },
                  "x-order": 0
                }
              }
            }
          },
          "default": {
            "description": "An unexpected error response.",
            "schema": {
              "type": "object",
              "properties": {
                "code": {
                  "type": "integer",
                  "format": "int32",
                  "x-order": 0
                },
                "details": {
                  "type": "array",
                  "items": {
                    "type": "object",
                    "properties": {
                      "@type": {
                        "type": "string",
                        "x-order": 0
                      }
                    },
                    "additionalProperties": false
                  },
                  "x-order": 2
                },
                "message": {
                  "type": "string",
                  "x-order": 1
                }
              }
            }
          }
        }
      }
    },
    "/v1/management/DBaaS/Secrets/List": {
      "post": {
        "tags": [
          "DBClusters"
        ],
        "summary": "ListSecrets returns a list of secrets from k8s",
        "operationId": "ListSecrets",
        "parameters": [
          {
            "name": "body",
            "in": "body",
            "required": true,
            "schema": {
              "type": "object",
              "properties": {
                "kubernetes_cluster_name": {
                  "description": "Kubernetes cluster name.",
                  "type": "string",
                  "x-order": 0
                }
              }
            }
          }
        ],
        "responses": {
          "200": {
            "description": "A successful response.",
            "schema": {
              "type": "object",
              "properties": {
                "secrets": {
                  "description": "Secret list.",
                  "type": "array",
                  "items": {
                    "type": "object",
                    "properties": {
                      "name": {
                        "type": "string",
                        "title": "Name of a secret",
                        "x-order": 0
                      }
                    }
                  },
                  "x-order": 0
                }
              }
            }
          },
          "default": {
            "description": "An unexpected error response.",
            "schema": {
              "type": "object",
              "properties": {
                "code": {
                  "type": "integer",
                  "format": "int32",
                  "x-order": 0
                },
                "details": {
                  "type": "array",
                  "items": {
                    "type": "object",
                    "properties": {
                      "@type": {
                        "type": "string",
                        "x-order": 0
                      }
                    },
                    "additionalProperties": false
                  },
                  "x-order": 2
                },
                "message": {
                  "type": "string",
                  "x-order": 1
                }
              }
            }
          }
        }
      }
    },
    "/v1/management/DBaaS/Templates/List": {
      "post": {
        "tags": [
          "Templates"
        ],
        "summary": "ListTemplates returns a list of all registered templates.",
        "operationId": "ListTemplates",
        "parameters": [
          {
            "name": "body",
            "in": "body",
            "required": true,
            "schema": {
              "type": "object",
              "properties": {
                "cluster_type": {
                  "description": "DBClusterType represents database cluster type.\n\n - DB_CLUSTER_TYPE_INVALID: DB_CLUSTER_TYPE_INVALID represents unknown cluster type.\n - DB_CLUSTER_TYPE_PXC: DB_CLUSTER_TYPE_PXC represents pxc cluster type.\n - DB_CLUSTER_TYPE_PSMDB: DB_CLUSTER_TYPE_PSMDB represents psmdb cluster type.",
                  "type": "string",
                  "default": "DB_CLUSTER_TYPE_INVALID",
                  "enum": [
                    "DB_CLUSTER_TYPE_INVALID",
                    "DB_CLUSTER_TYPE_PXC",
                    "DB_CLUSTER_TYPE_PSMDB"
                  ],
                  "x-order": 1
                },
                "kubernetes_cluster_name": {
                  "description": "Kubernetes cluster name.",
                  "type": "string",
                  "x-order": 0
                }
              }
            }
          }
        ],
        "responses": {
          "200": {
            "description": "A successful response.",
            "schema": {
              "type": "object",
              "properties": {
                "templates": {
                  "type": "array",
                  "items": {
                    "type": "object",
                    "properties": {
                      "kind": {
                        "description": "Template CR kind.",
                        "type": "string",
                        "x-order": 1
                      },
                      "name": {
                        "description": "Template CR name.",
                        "type": "string",
                        "x-order": 0
                      }
                    }
                  },
                  "x-order": 0
                }
              }
            }
          },
          "default": {
            "description": "An unexpected error response.",
            "schema": {
              "type": "object",
              "properties": {
                "code": {
                  "type": "integer",
                  "format": "int32",
                  "x-order": 0
                },
                "details": {
                  "type": "array",
                  "items": {
                    "type": "object",
                    "properties": {
                      "@type": {
                        "type": "string",
                        "x-order": 0
                      }
                    },
                    "additionalProperties": false
                  },
                  "x-order": 2
                },
                "message": {
                  "type": "string",
                  "x-order": 1
                }
              }
            }
          }
        }
      }
    }
  },
  "tags": [
    {
      "name": "Components"
    },
    {
      "name": "DBClusters"
    },
    {
      "name": "Kubernetes"
    },
    {
      "name": "LogsAPI"
    },
    {
      "name": "PSMDBClusters"
    },
    {
      "name": "PXCClusters"
    },
    {
      "name": "Templates"
    }
  ]
}<|MERGE_RESOLUTION|>--- conflicted
+++ resolved
@@ -1638,7 +1638,7 @@
                           "x-order": 0
                         }
                       },
-                      "x-order": 10
+                      "x-order": 11
                     }
                   },
                   "x-order": 1
@@ -1961,7 +1961,7 @@
                           "x-order": 0
                         }
                       },
-                      "x-order": 10
+                      "x-order": 11
                     }
                   },
                   "x-order": 0
@@ -2286,7 +2286,7 @@
                             "x-order": 0
                           }
                         },
-                        "x-order": 10
+                        "x-order": 11
                       }
                     }
                   },
@@ -2613,7 +2613,7 @@
                             "x-order": 0
                           }
                         },
-                        "x-order": 10
+                        "x-order": 11
                       }
                     }
                   },
@@ -3940,7 +3940,6 @@
                   },
                   "x-order": 2
                 },
-<<<<<<< HEAD
                 "source_ranges": {
                   "description": "Apply IP source ranges against the cluster.",
                   "type": "array",
@@ -3948,7 +3947,7 @@
                     "type": "string"
                   },
                   "x-order": 5
-=======
+                },
                 "template": {
                   "type": "object",
                   "properties": {
@@ -3963,8 +3962,7 @@
                       "x-order": 0
                     }
                   },
-                  "x-order": 3
->>>>>>> fdb6686b
+                  "x-order": 6
                 }
               }
             }
