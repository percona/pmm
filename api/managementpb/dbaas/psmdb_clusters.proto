--- conflicted
+++ resolved
@@ -112,17 +112,14 @@
   }
   // Cluster parameters.
   UpdatePSMDBClusterParams params = 3;
-<<<<<<< HEAD
   // Make DB cluster accessible outside of K8s cluster.
   bool expose = 4;
   // Make DB cluster accessible via public internet.
   bool internet_facing = 5;
   // Apply IP source ranges against the cluster.
   repeated string source_ranges = 6;
-=======
   // Configuration template.
   Template template = 7;
->>>>>>> fdb6686b
 }
 
 message UpdatePSMDBClusterResponse {}
