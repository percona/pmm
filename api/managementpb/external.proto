syntax = "proto3";

package management;

import "github.com/mwitkow/go-proto-validators/validator.proto";
import "google/api/annotations.proto";
import "inventorypb/agents.proto";
import "inventorypb/services.proto";
import "managementpb/metrics.proto";
import "managementpb/service.proto";
import "protoc-gen-openapiv2/options/annotations.proto";

option go_package = "api/managementpb;managementpb";

// Add External

message AddExternalRequest {
  // Node identifier on which an external exporter is running.
  // runs_on_node_id always should be passed with node_id.
  // Exactly one of these parameters should be present: node_id, node_name, add_node.
  string runs_on_node_id = 1;
  // Node name on which a service and node is running.
  // Exactly one of these parameters should be present: node_id, node_name, add_node.
  string node_name = 18;
  // Create a new Node with those parameters.
  // add_node always should be passed with address.
  // Exactly one of these parameters should be present: node_id, node_name, add_node.
  AddNodeParams add_node = 19;
  // Node and Exporter access address (DNS name or IP).
  // address always should be passed with add_node.
  string address = 20;
  // Unique across all Services user-defined name. Required.
  string service_name = 2 [(validator.field) = {string_not_empty: true}];
  // HTTP basic auth username for collecting metrics.
  string username = 3;
  // HTTP basic auth password for collecting metrics.
  string password = 4;
  // Scheme to generate URI to exporter metrics endpoints.
  string scheme = 5;
  // Path under which metrics are exposed, used to generate URI.
  string metrics_path = 6;
  // Listen port for scraping metrics.
<<<<<<< HEAD
  uint32 listen_port = 7 [
    (validator.field) = {
      int_gt: 0
      int_lt: 65536
    }
  ];
  // Node identifier on which an external service is running.
=======
  uint32 listen_port = 7 [(validator.field) = {
    int_gt: 0
    int_lt: 65536
  }];
  // Node identifier on which an external service is been running.
>>>>>>> 9f4d620a
  // node_id always should be passed with runs_on_node_id.
  string node_id = 8;
  // Environment name.
  string environment = 9;
  // Cluster name.
  string cluster = 10;
  // Replication set name.
  string replication_set = 11;
  // Custom user-assigned labels for Service.
  map<string, string> custom_labels = 15;
  // Group name of external service.
  string group = 16;
  // Defines metrics flow model for this exporter.
  // Metrics could be pushed to the server with vmagent,
  // pulled by the server, or the server could choose behavior automatically.
  // Node with registered pmm_agent_id must present at pmm-server
  // in case of push metrics_mode.
  MetricsMode metrics_mode = 17;
  // Skip connection check.
  bool skip_connection_check = 21;
}

message AddExternalResponse {
  inventory.ExternalService service = 1;
  inventory.ExternalExporter external_exporter = 2;
}

// External service provides public Management API methods for External Service.
service External {
  // AddExternal adds external service and adds external exporter.
  // It automatically adds a service to inventory, which is running on provided "node_id",
  // then adds an "external exporter" agent to inventory, which is running on provided "runs_on_node_id".
  rpc AddExternal(AddExternalRequest) returns (AddExternalResponse) {
    option (google.api.http) = {
      post: "/v1/management/External/Add"
      body: "*"
    };
    option (grpc.gateway.protoc_gen_openapiv2.options.openapiv2_operation) = {
      summary: "Add External Service"
      description: "Adds external service and adds external exporter. It automatically adds a service to inventory, which is running on provided \"node_id\", then adds an \"external exporter\" agent to inventory, which is running on provided \"runs_on_node_id\"."
    };
  }
}<|MERGE_RESOLUTION|>--- conflicted
+++ resolved
@@ -40,21 +40,11 @@
   // Path under which metrics are exposed, used to generate URI.
   string metrics_path = 6;
   // Listen port for scraping metrics.
-<<<<<<< HEAD
-  uint32 listen_port = 7 [
-    (validator.field) = {
-      int_gt: 0
-      int_lt: 65536
-    }
-  ];
-  // Node identifier on which an external service is running.
-=======
   uint32 listen_port = 7 [(validator.field) = {
     int_gt: 0
     int_lt: 65536
   }];
   // Node identifier on which an external service is been running.
->>>>>>> 9f4d620a
   // node_id always should be passed with runs_on_node_id.
   string node_id = 8;
   // Environment name.
