syntax = "proto3";

package backup.v1beta1;

option go_package = "api/managementpb/backup;backupv1beta1";

import "github.com/mwitkow/go-proto-validators/validator.proto";
import "google/api/annotations.proto";

// PMMServerLocationConfig represents file system config inside pmm-server.
message PMMServerLocationConfig {
  string path = 1 [
    (validator.field) = {
      string_not_empty: true
    }
  ];
}

// PMMClientLocationConfig represents file system config inside pmm-client.
message PMMClientLocationConfig {
  string path = 1 [
    (validator.field) = {
      string_not_empty: true
    }
  ];
}

// S3LocationConfig represents S3 bucket configuration.
message S3LocationConfig {
  string endpoint = 1 [
    (validator.field) = {
      string_not_empty: true
    }
  ];
  string access_key = 2 [
    (validator.field) = {
      string_not_empty: true
    }
  ];
  string secret_key = 3 [
    (validator.field) = {
      string_not_empty: true
    }
  ];
}

// Location represents single Backup Location.
message Location {
  // Machine-readable ID.
  string location_id = 1;
  // Location name
  string name = 2;
  // Short description
  string description = 3;
  oneof config {
    PMMClientLocationConfig pmm_client_config = 4;
    PMMServerLocationConfig pmm_server_config = 5;
    S3LocationConfig s3_config = 6;
  }
}

message ListLocationsRequest {}

message ListLocationsResponse {
  repeated Location locations = 1;
}

message AddLocationRequest {
  // Location name
  string name = 1 [
    (validator.field) = {
      string_not_empty: true
    }
  ];
  string description = 2;
  // PMM-client file system configuration. Exactly one config should be set.
  PMMClientLocationConfig pmm_client_config = 3;
  // PMM-server file system configuration. Exactly one config should be set.
  PMMServerLocationConfig pmm_server_config = 4;
  // S3 Bucket configuration. Exactly one config should be set.
  S3LocationConfig s3_config = 5;
}

message AddLocationResponse {
  // Machine-readable ID.
  string location_id = 1;
}

<<<<<<< HEAD
message RemoveLocationRequest {
  // Machine-readable ID.
  string location_id = 1;
  // Force mode
  bool force = 2;
}

message RemoveLocationResponse {}
=======
message ChangeLocationRequest {
  // Machine-readable ID.
  string location_id = 1 [
    (validator.field) = {
      string_not_empty: true
    }
  ];
  // Location name
  string name = 2;
  string description = 3;
  // PMM-client file system configuration. Exactly one config should be set.
  PMMClientLocationConfig pmm_client_config = 4;
  // PMM-server file system configuration. Exactly one config should be set.
  PMMServerLocationConfig pmm_server_config = 5;
  // S3 Bucket configuration. Exactly one config should be set.
  S3LocationConfig s3_config = 6;
}

message ChangeLocationResponse {}
>>>>>>> 1a7db704

// Locations service provides access to Backup Locations.
service Locations {
  // ListLocations returns a list of all backup locations.
  rpc ListLocations(ListLocationsRequest) returns (ListLocationsResponse) {
    option (google.api.http) = {
      post: "/v1/management/backup/Locations/List"
      body: "*"
    };
  }
  // AddLocation adds backup location.
  rpc AddLocation(AddLocationRequest) returns (AddLocationResponse) {
    option (google.api.http) = {
      post: "/v1/management/backup/Locations/Add"
      body: "*"
    };
  }
<<<<<<< HEAD
  // RemoveLocation removes existing backup location.
  rpc RemoveLocation(RemoveLocationRequest) returns (RemoveLocationResponse) {
    option (google.api.http) = {
      post: "/v1/management/backup/Locations/Remove"
=======
  // ChangeLocation changes backup location.
  rpc ChangeLocation(ChangeLocationRequest) returns (ChangeLocationResponse) {
    option (google.api.http) = {
      post: "/v1/management/backup/Locations/Change"
>>>>>>> 1a7db704
      body: "*"
    };
  }
}<|MERGE_RESOLUTION|>--- conflicted
+++ resolved
@@ -86,16 +86,6 @@
   string location_id = 1;
 }
 
-<<<<<<< HEAD
-message RemoveLocationRequest {
-  // Machine-readable ID.
-  string location_id = 1;
-  // Force mode
-  bool force = 2;
-}
-
-message RemoveLocationResponse {}
-=======
 message ChangeLocationRequest {
   // Machine-readable ID.
   string location_id = 1 [
@@ -115,7 +105,15 @@
 }
 
 message ChangeLocationResponse {}
->>>>>>> 1a7db704
+
+message RemoveLocationRequest {
+  // Machine-readable ID.
+  string location_id = 1;
+  // Force mode
+  bool force = 2;
+}
+
+message RemoveLocationResponse {}
 
 // Locations service provides access to Backup Locations.
 service Locations {
@@ -133,17 +131,17 @@
       body: "*"
     };
   }
-<<<<<<< HEAD
+  // ChangeLocation changes backup location.
+  rpc ChangeLocation(ChangeLocationRequest) returns (ChangeLocationResponse) {
+    option (google.api.http) = {
+      post: "/v1/management/backup/Locations/Change"
+      body: "*"
+    };
+  }
   // RemoveLocation removes existing backup location.
   rpc RemoveLocation(RemoveLocationRequest) returns (RemoveLocationResponse) {
     option (google.api.http) = {
       post: "/v1/management/backup/Locations/Remove"
-=======
-  // ChangeLocation changes backup location.
-  rpc ChangeLocation(ChangeLocationRequest) returns (ChangeLocationResponse) {
-    option (google.api.http) = {
-      post: "/v1/management/backup/Locations/Change"
->>>>>>> 1a7db704
       body: "*"
     };
   }
