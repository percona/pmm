--- conflicted
+++ resolved
@@ -25,15 +25,13 @@
 
 // ClientService is the interface for Client methods
 type ClientService interface {
-<<<<<<< HEAD
+	ChangeScheduledBackup(params *ChangeScheduledBackupParams) (*ChangeScheduledBackupOK, error)
+
+	ListScheduledBackups(params *ListScheduledBackupsParams) (*ListScheduledBackupsOK, error)
+
 	ListServicesForRestore(params *ListServicesForRestoreParams) (*ListServicesForRestoreOK, error)
-=======
-	ChangeScheduledBackup(params *ChangeScheduledBackupParams) (*ChangeScheduledBackupOK, error)
-
-	ListScheduledBackups(params *ListScheduledBackupsParams) (*ListScheduledBackupsOK, error)
 
 	RemoveScheduledBackup(params *RemoveScheduledBackupParams) (*RemoveScheduledBackupOK, error)
->>>>>>> 154612d1
 
 	RestoreBackup(params *RestoreBackupParams) (*RestoreBackupOK, error)
 
@@ -45,7 +43,72 @@
 }
 
 /*
-<<<<<<< HEAD
+  ChangeScheduledBackup changes scheduled backup changes existing scheduled backup
+*/
+func (a *Client) ChangeScheduledBackup(params *ChangeScheduledBackupParams) (*ChangeScheduledBackupOK, error) {
+	// TODO: Validate the params before sending
+	if params == nil {
+		params = NewChangeScheduledBackupParams()
+	}
+
+	result, err := a.transport.Submit(&runtime.ClientOperation{
+		ID:                 "ChangeScheduledBackup",
+		Method:             "POST",
+		PathPattern:        "/v1/management/backup/Backups/ChangeScheduled",
+		ProducesMediaTypes: []string{"application/json"},
+		ConsumesMediaTypes: []string{"application/json"},
+		Schemes:            []string{"http", "https"},
+		Params:             params,
+		Reader:             &ChangeScheduledBackupReader{formats: a.formats},
+		Context:            params.Context,
+		Client:             params.HTTPClient,
+	})
+	if err != nil {
+		return nil, err
+	}
+	success, ok := result.(*ChangeScheduledBackupOK)
+	if ok {
+		return success, nil
+	}
+	// unexpected success response
+	unexpectedSuccess := result.(*ChangeScheduledBackupDefault)
+	return nil, runtime.NewAPIError("unexpected success response: content available as default response in error", unexpectedSuccess, unexpectedSuccess.Code())
+}
+
+/*
+  ListScheduledBackups lists scheduled backups returns all scheduled backups
+*/
+func (a *Client) ListScheduledBackups(params *ListScheduledBackupsParams) (*ListScheduledBackupsOK, error) {
+	// TODO: Validate the params before sending
+	if params == nil {
+		params = NewListScheduledBackupsParams()
+	}
+
+	result, err := a.transport.Submit(&runtime.ClientOperation{
+		ID:                 "ListScheduledBackups",
+		Method:             "POST",
+		PathPattern:        "/v1/management/backup/Backups/ListScheduled",
+		ProducesMediaTypes: []string{"application/json"},
+		ConsumesMediaTypes: []string{"application/json"},
+		Schemes:            []string{"http", "https"},
+		Params:             params,
+		Reader:             &ListScheduledBackupsReader{formats: a.formats},
+		Context:            params.Context,
+		Client:             params.HTTPClient,
+	})
+	if err != nil {
+		return nil, err
+	}
+	success, ok := result.(*ListScheduledBackupsOK)
+	if ok {
+		return success, nil
+	}
+	// unexpected success response
+	unexpectedSuccess := result.(*ListScheduledBackupsDefault)
+	return nil, runtime.NewAPIError("unexpected success response: content available as default response in error", unexpectedSuccess, unexpectedSuccess.Code())
+}
+
+/*
   ListServicesForRestore lists services for restore lists compatible services for restoring a backup
 */
 func (a *Client) ListServicesForRestore(params *ListServicesForRestoreParams) (*ListServicesForRestoreOK, error) {
@@ -58,81 +121,23 @@
 		ID:                 "ListServicesForRestore",
 		Method:             "POST",
 		PathPattern:        "/v1/management/backup/Backups/ListServicesForRestore",
-=======
-  ChangeScheduledBackup changes scheduled backup changes existing scheduled backup
-*/
-func (a *Client) ChangeScheduledBackup(params *ChangeScheduledBackupParams) (*ChangeScheduledBackupOK, error) {
-	// TODO: Validate the params before sending
-	if params == nil {
-		params = NewChangeScheduledBackupParams()
-	}
-
-	result, err := a.transport.Submit(&runtime.ClientOperation{
-		ID:                 "ChangeScheduledBackup",
-		Method:             "POST",
-		PathPattern:        "/v1/management/backup/Backups/ChangeScheduled",
->>>>>>> 154612d1
-		ProducesMediaTypes: []string{"application/json"},
-		ConsumesMediaTypes: []string{"application/json"},
-		Schemes:            []string{"http", "https"},
-		Params:             params,
-<<<<<<< HEAD
+		ProducesMediaTypes: []string{"application/json"},
+		ConsumesMediaTypes: []string{"application/json"},
+		Schemes:            []string{"http", "https"},
+		Params:             params,
 		Reader:             &ListServicesForRestoreReader{formats: a.formats},
-=======
-		Reader:             &ChangeScheduledBackupReader{formats: a.formats},
->>>>>>> 154612d1
-		Context:            params.Context,
-		Client:             params.HTTPClient,
-	})
-	if err != nil {
-		return nil, err
-	}
-<<<<<<< HEAD
+		Context:            params.Context,
+		Client:             params.HTTPClient,
+	})
+	if err != nil {
+		return nil, err
+	}
 	success, ok := result.(*ListServicesForRestoreOK)
-=======
-	success, ok := result.(*ChangeScheduledBackupOK)
->>>>>>> 154612d1
-	if ok {
-		return success, nil
-	}
-	// unexpected success response
-<<<<<<< HEAD
+	if ok {
+		return success, nil
+	}
+	// unexpected success response
 	unexpectedSuccess := result.(*ListServicesForRestoreDefault)
-=======
-	unexpectedSuccess := result.(*ChangeScheduledBackupDefault)
-	return nil, runtime.NewAPIError("unexpected success response: content available as default response in error", unexpectedSuccess, unexpectedSuccess.Code())
-}
-
-/*
-  ListScheduledBackups lists scheduled backups returns all scheduled backups
-*/
-func (a *Client) ListScheduledBackups(params *ListScheduledBackupsParams) (*ListScheduledBackupsOK, error) {
-	// TODO: Validate the params before sending
-	if params == nil {
-		params = NewListScheduledBackupsParams()
-	}
-
-	result, err := a.transport.Submit(&runtime.ClientOperation{
-		ID:                 "ListScheduledBackups",
-		Method:             "POST",
-		PathPattern:        "/v1/management/backup/Backups/ListScheduled",
-		ProducesMediaTypes: []string{"application/json"},
-		ConsumesMediaTypes: []string{"application/json"},
-		Schemes:            []string{"http", "https"},
-		Params:             params,
-		Reader:             &ListScheduledBackupsReader{formats: a.formats},
-		Context:            params.Context,
-		Client:             params.HTTPClient,
-	})
-	if err != nil {
-		return nil, err
-	}
-	success, ok := result.(*ListScheduledBackupsOK)
-	if ok {
-		return success, nil
-	}
-	// unexpected success response
-	unexpectedSuccess := result.(*ListScheduledBackupsDefault)
 	return nil, runtime.NewAPIError("unexpected success response: content available as default response in error", unexpectedSuccess, unexpectedSuccess.Code())
 }
 
@@ -166,7 +171,6 @@
 	}
 	// unexpected success response
 	unexpectedSuccess := result.(*RemoveScheduledBackupDefault)
->>>>>>> 154612d1
 	return nil, runtime.NewAPIError("unexpected success response: content available as default response in error", unexpectedSuccess, unexpectedSuccess.Code())
 }
 
