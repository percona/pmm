// Code generated by go-swagger; DO NOT EDIT.

package artifacts

// This file was generated by the swagger tool.
// Editing this file might prove futile when you re-run the swagger generate command

import (
	"context"
	"fmt"
	"io"
	"strconv"

	"github.com/go-openapi/errors"
	"github.com/go-openapi/runtime"
	"github.com/go-openapi/strfmt"
	"github.com/go-openapi/swag"
)

// DeleteArtifactReader is a Reader for the DeleteArtifact structure.
type DeleteArtifactReader struct {
	formats strfmt.Registry
}

// ReadResponse reads a server response into the received o.
func (o *DeleteArtifactReader) ReadResponse(response runtime.ClientResponse, consumer runtime.Consumer) (interface{}, error) {
	switch response.Code() {
	case 200:
		result := NewDeleteArtifactOK()
		if err := result.readResponse(response, consumer, o.formats); err != nil {
			return nil, err
		}
		return result, nil
	default:
		result := NewDeleteArtifactDefault(response.Code())
		if err := result.readResponse(response, consumer, o.formats); err != nil {
			return nil, err
		}
		if response.Code()/100 == 2 {
			return result, nil
		}
		return nil, result
	}
}

// NewDeleteArtifactOK creates a DeleteArtifactOK with default headers values
func NewDeleteArtifactOK() *DeleteArtifactOK {
	return &DeleteArtifactOK{}
}

/* DeleteArtifactOK describes a response with status code 200, with default header values.

A successful response.
*/
type DeleteArtifactOK struct {
	Payload interface{}
}

func (o *DeleteArtifactOK) Error() string {
	return fmt.Sprintf("[POST /v1/management/backup/Artifacts/Delete][%d] deleteArtifactOk  %+v", 200, o.Payload)
}

func (o *DeleteArtifactOK) GetPayload() interface{} {
	return o.Payload
}

func (o *DeleteArtifactOK) readResponse(response runtime.ClientResponse, consumer runtime.Consumer, formats strfmt.Registry) error {
	// response payload
	if err := consumer.Consume(response.Body(), &o.Payload); err != nil && err != io.EOF {
		return err
	}

	return nil
}

// NewDeleteArtifactDefault creates a DeleteArtifactDefault with default headers values
func NewDeleteArtifactDefault(code int) *DeleteArtifactDefault {
	return &DeleteArtifactDefault{
		_statusCode: code,
	}
}

/* DeleteArtifactDefault describes a response with status code -1, with default header values.

An unexpected error response.
*/
type DeleteArtifactDefault struct {
	_statusCode int

	Payload *DeleteArtifactDefaultBody
}

// Code gets the status code for the delete artifact default response
func (o *DeleteArtifactDefault) Code() int {
	return o._statusCode
}

func (o *DeleteArtifactDefault) Error() string {
	return fmt.Sprintf("[POST /v1/management/backup/Artifacts/Delete][%d] DeleteArtifact default  %+v", o._statusCode, o.Payload)
}

func (o *DeleteArtifactDefault) GetPayload() *DeleteArtifactDefaultBody {
	return o.Payload
}

func (o *DeleteArtifactDefault) readResponse(response runtime.ClientResponse, consumer runtime.Consumer, formats strfmt.Registry) error {
	o.Payload = new(DeleteArtifactDefaultBody)

	// response payload
	if err := consumer.Consume(response.Body(), o.Payload); err != nil && err != io.EOF {
		return err
	}

	return nil
}

/*DeleteArtifactBody delete artifact body
swagger:model DeleteArtifactBody
*/
type DeleteArtifactBody struct {
	// Machine-readable artifact ID.
	ArtifactID string `json:"artifact_id,omitempty"`

	// Removes all the backup files associated with artifact if flag is set.
	RemoveFiles bool `json:"remove_files,omitempty"`
}

// Validate validates this delete artifact body
func (o *DeleteArtifactBody) Validate(formats strfmt.Registry) error {
	return nil
}

// ContextValidate validates this delete artifact body based on context it is used
func (o *DeleteArtifactBody) ContextValidate(ctx context.Context, formats strfmt.Registry) error {
	return nil
}

// MarshalBinary interface implementation
func (o *DeleteArtifactBody) MarshalBinary() ([]byte, error) {
	if o == nil {
		return nil, nil
	}
	return swag.WriteJSON(o)
}

// UnmarshalBinary interface implementation
func (o *DeleteArtifactBody) UnmarshalBinary(b []byte) error {
	var res DeleteArtifactBody
	if err := swag.ReadJSON(b, &res); err != nil {
		return err
	}
	*o = res
	return nil
}

/*DeleteArtifactDefaultBody delete artifact default body
swagger:model DeleteArtifactDefaultBody
*/
type DeleteArtifactDefaultBody struct {
<<<<<<< HEAD
=======
	// error
	Error string `json:"error,omitempty"`
>>>>>>> 81b12113

	// code
	Code int32 `json:"code,omitempty"`

	// message
	Message string `json:"message,omitempty"`

	// details
	Details []*DeleteArtifactDefaultBodyDetailsItems0 `json:"details"`
}

// Validate validates this delete artifact default body
func (o *DeleteArtifactDefaultBody) Validate(formats strfmt.Registry) error {
	var res []error

	if err := o.validateDetails(formats); err != nil {
		res = append(res, err)
	}

	if len(res) > 0 {
		return errors.CompositeValidationError(res...)
	}
	return nil
}

func (o *DeleteArtifactDefaultBody) validateDetails(formats strfmt.Registry) error {
	if swag.IsZero(o.Details) { // not required
		return nil
	}

	for i := 0; i < len(o.Details); i++ {
		if swag.IsZero(o.Details[i]) { // not required
			continue
		}

		if o.Details[i] != nil {
			if err := o.Details[i].Validate(formats); err != nil {
				if ve, ok := err.(*errors.Validation); ok {
					return ve.ValidateName("DeleteArtifact default" + "." + "details" + "." + strconv.Itoa(i))
				} else if ce, ok := err.(*errors.CompositeError); ok {
					return ce.ValidateName("DeleteArtifact default" + "." + "details" + "." + strconv.Itoa(i))
				}
				return err
			}
		}

	}

	return nil
}

// ContextValidate validate this delete artifact default body based on the context it is used
func (o *DeleteArtifactDefaultBody) ContextValidate(ctx context.Context, formats strfmt.Registry) error {
	var res []error

	if err := o.contextValidateDetails(ctx, formats); err != nil {
		res = append(res, err)
	}

	if len(res) > 0 {
		return errors.CompositeValidationError(res...)
	}
	return nil
}

func (o *DeleteArtifactDefaultBody) contextValidateDetails(ctx context.Context, formats strfmt.Registry) error {
	for i := 0; i < len(o.Details); i++ {
		if o.Details[i] != nil {
			if err := o.Details[i].ContextValidate(ctx, formats); err != nil {
				if ve, ok := err.(*errors.Validation); ok {
					return ve.ValidateName("DeleteArtifact default" + "." + "details" + "." + strconv.Itoa(i))
				} else if ce, ok := err.(*errors.CompositeError); ok {
					return ce.ValidateName("DeleteArtifact default" + "." + "details" + "." + strconv.Itoa(i))
				}
				return err
			}
		}
	}

	return nil
}

// MarshalBinary interface implementation
func (o *DeleteArtifactDefaultBody) MarshalBinary() ([]byte, error) {
	if o == nil {
		return nil, nil
	}
	return swag.WriteJSON(o)
}

// UnmarshalBinary interface implementation
func (o *DeleteArtifactDefaultBody) UnmarshalBinary(b []byte) error {
	var res DeleteArtifactDefaultBody
	if err := swag.ReadJSON(b, &res); err != nil {
		return err
	}
	*o = res
	return nil
}

/*DeleteArtifactDefaultBodyDetailsItems0 delete artifact default body details items0
swagger:model DeleteArtifactDefaultBodyDetailsItems0
*/
type DeleteArtifactDefaultBodyDetailsItems0 struct {
<<<<<<< HEAD

	// at type
	AtType string `json:"@type,omitempty"`
=======
	// type url
	TypeURL string `json:"type_url,omitempty"`

	// value
	// Format: byte
	Value strfmt.Base64 `json:"value,omitempty"`
>>>>>>> 81b12113
}

// Validate validates this delete artifact default body details items0
func (o *DeleteArtifactDefaultBodyDetailsItems0) Validate(formats strfmt.Registry) error {
	return nil
}

// ContextValidate validates this delete artifact default body details items0 based on context it is used
func (o *DeleteArtifactDefaultBodyDetailsItems0) ContextValidate(ctx context.Context, formats strfmt.Registry) error {
	return nil
}

// MarshalBinary interface implementation
func (o *DeleteArtifactDefaultBodyDetailsItems0) MarshalBinary() ([]byte, error) {
	if o == nil {
		return nil, nil
	}
	return swag.WriteJSON(o)
}

// UnmarshalBinary interface implementation
func (o *DeleteArtifactDefaultBodyDetailsItems0) UnmarshalBinary(b []byte) error {
	var res DeleteArtifactDefaultBodyDetailsItems0
	if err := swag.ReadJSON(b, &res); err != nil {
		return err
	}
	*o = res
	return nil
}<|MERGE_RESOLUTION|>--- conflicted
+++ resolved
@@ -157,12 +157,6 @@
 swagger:model DeleteArtifactDefaultBody
 */
 type DeleteArtifactDefaultBody struct {
-<<<<<<< HEAD
-=======
-	// error
-	Error string `json:"error,omitempty"`
->>>>>>> 81b12113
-
 	// code
 	Code int32 `json:"code,omitempty"`
 
@@ -266,18 +260,8 @@
 swagger:model DeleteArtifactDefaultBodyDetailsItems0
 */
 type DeleteArtifactDefaultBodyDetailsItems0 struct {
-<<<<<<< HEAD
-
 	// at type
 	AtType string `json:"@type,omitempty"`
-=======
-	// type url
-	TypeURL string `json:"type_url,omitempty"`
-
-	// value
-	// Format: byte
-	Value strfmt.Base64 `json:"value,omitempty"`
->>>>>>> 81b12113
 }
 
 // Validate validates this delete artifact default body details items0
