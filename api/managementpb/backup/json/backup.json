--- conflicted
+++ resolved
@@ -353,22 +353,13 @@
         }
       }
     },
-<<<<<<< HEAD
     "/v1/management/backup/Backups/GetLogs": {
-=======
-    "/v1/management/backup/Backups/ListArtifactCompatibleServices": {
->>>>>>> 0b785f0b
       "post": {
         "tags": [
           "Backups"
         ],
-<<<<<<< HEAD
         "summary": "GetLogs returns logs for provided artifact.",
         "operationId": "GetLogs",
-=======
-        "summary": "ListArtifactCompatibleServices lists compatible services for restoring a backup.",
-        "operationId": "ListArtifactCompatibleServices",
->>>>>>> 0b785f0b
         "parameters": [
           {
             "name": "body",
@@ -378,7 +369,6 @@
               "type": "object",
               "properties": {
                 "artifact_id": {
-<<<<<<< HEAD
                   "type": "string",
                   "x-order": 0
                 },
@@ -391,11 +381,6 @@
                   "type": "integer",
                   "format": "int64",
                   "x-order": 1
-=======
-                  "description": "Artifact id used to determine restore compatibility.",
-                  "type": "string",
-                  "x-order": 0
->>>>>>> 0b785f0b
                 }
               }
             }
@@ -407,7 +392,6 @@
             "schema": {
               "type": "object",
               "properties": {
-<<<<<<< HEAD
                 "end": {
                   "type": "boolean",
                   "x-order": 1
@@ -426,7 +410,86 @@
                       "data": {
                         "type": "string",
                         "x-order": 1
-=======
+                      }
+                    }
+                  },
+                  "x-order": 0
+                }
+              }
+            }
+          },
+          "default": {
+            "description": "An unexpected error response.",
+            "schema": {
+              "type": "object",
+              "properties": {
+                "code": {
+                  "type": "integer",
+                  "format": "int32",
+                  "x-order": 1
+                },
+                "details": {
+                  "type": "array",
+                  "items": {
+                    "type": "object",
+                    "properties": {
+                      "type_url": {
+                        "type": "string",
+                        "x-order": 0
+                      },
+                      "value": {
+                        "type": "string",
+                        "format": "byte",
+                        "x-order": 1
+                      }
+                    }
+                  },
+                  "x-order": 3
+                },
+                "error": {
+                  "type": "string",
+                  "x-order": 0
+                },
+                "message": {
+                  "type": "string",
+                  "x-order": 2
+                }
+              }
+            }
+          }
+        }
+      }
+    },
+    "/v1/management/backup/Backups/ListArtifactCompatibleServices": {
+      "post": {
+        "tags": [
+          "Backups"
+        ],
+        "summary": "ListArtifactCompatibleServices lists compatible services for restoring a backup.",
+        "operationId": "ListArtifactCompatibleServices",
+        "parameters": [
+          {
+            "name": "body",
+            "in": "body",
+            "required": true,
+            "schema": {
+              "type": "object",
+              "properties": {
+                "artifact_id": {
+                  "description": "Artifact id used to determine restore compatibility.",
+                  "type": "string",
+                  "x-order": 0
+                }
+              }
+            }
+          }
+        ],
+        "responses": {
+          "200": {
+            "description": "A successful response.",
+            "schema": {
+              "type": "object",
+              "properties": {
                 "mongodb": {
                   "type": "array",
                   "items": {
@@ -550,7 +613,6 @@
                         "description": "Access unix socket.\nAddress (and port) or socket is required.",
                         "type": "string",
                         "x-order": 5
->>>>>>> 0b785f0b
                       }
                     }
                   },
