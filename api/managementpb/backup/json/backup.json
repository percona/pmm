{
  "consumes": [
    "application/json"
  ],
  "produces": [
    "application/json"
  ],
  "schemes": [
    "https",
    "http"
  ],
  "swagger": "2.0",
  "info": {
    "title": "PMM Backup Management API",
    "version": "v1beta1"
  },
  "paths": {
    "/v1/management/backup/Artifacts/Delete": {
      "post": {
        "tags": [
          "Artifacts"
        ],
        "summary": "DeleteArtifact deletes specified artifact.",
        "operationId": "DeleteArtifact",
        "parameters": [
          {
            "name": "body",
            "in": "body",
            "required": true,
            "schema": {
              "type": "object",
              "properties": {
                "artifact_id": {
                  "description": "Machine-readable artifact ID.",
                  "type": "string",
                  "x-order": 0
                },
                "remove_files": {
                  "description": "Removes all the backup files associated with artifact if flag is set.",
                  "type": "boolean",
                  "x-order": 1
                }
              }
            }
          }
        ],
        "responses": {
          "200": {
            "description": "A successful response.",
            "schema": {
              "type": "object"
            }
          },
          "default": {
            "description": "An unexpected error response.",
            "schema": {
              "type": "object",
              "properties": {
                "code": {
                  "type": "integer",
                  "format": "int32",
                  "x-order": 0
                },
                "details": {
                  "type": "array",
                  "items": {
                    "type": "object",
                    "properties": {
                      "@type": {
                        "type": "string",
                        "x-order": 0
                      }
                    },
                    "additionalProperties": false
                  },
                  "x-order": 2
                },
                "message": {
                  "type": "string",
                  "x-order": 1
                }
              }
            }
          }
        }
      }
    },
    "/v1/management/backup/Artifacts/List": {
      "post": {
        "tags": [
          "Artifacts"
        ],
        "summary": "ListArtifacts returns a list of all backup artifacts.",
        "operationId": "ListArtifacts",
        "parameters": [
          {
            "name": "body",
            "in": "body",
            "required": true,
            "schema": {
              "type": "object"
            }
          }
        ],
        "responses": {
          "200": {
            "description": "A successful response.",
            "schema": {
              "type": "object",
              "properties": {
                "artifacts": {
                  "type": "array",
                  "items": {
                    "description": "Artifact represents single backup artifact.",
                    "type": "object",
                    "properties": {
                      "artifact_id": {
                        "description": "Machine-readable artifact ID.",
                        "type": "string",
                        "x-order": 0
                      },
                      "created_at": {
                        "description": "Artifact creation time.",
                        "type": "string",
                        "format": "date-time",
                        "x-order": 9
                      },
                      "data_model": {
                        "description": "DataModel is a model used for performing a backup.",
                        "type": "string",
                        "default": "DATA_MODEL_INVALID",
                        "enum": [
                          "DATA_MODEL_INVALID",
                          "PHYSICAL",
                          "LOGICAL"
                        ],
                        "x-order": 7
                      },
<<<<<<< HEAD
                      "folder": {
                        "description": "Folder to store artifact on a storage.",
                        "type": "string",
=======
                      "is_sharded_cluster": {
                        "description": "Source database setup type.",
                        "type": "boolean",
>>>>>>> e7af40aa
                        "x-order": 11
                      },
                      "location_id": {
                        "description": "Machine-readable location ID.",
                        "type": "string",
                        "x-order": 3
                      },
                      "location_name": {
                        "description": "Location name.",
                        "type": "string",
                        "x-order": 4
                      },
                      "metadata_list": {
                        "description": "List of artifact metadata.",
                        "type": "array",
                        "items": {
                          "description": "Metadata contains extra artifact data like files it consists of, tool specific data, etc.",
                          "type": "object",
                          "properties": {
                            "file_list": {
                              "description": "List of files backup consists of.",
                              "type": "array",
                              "items": {
                                "description": "File represents file or folder on a storage.",
                                "type": "object",
                                "properties": {
                                  "is_directory": {
                                    "type": "boolean",
                                    "x-order": 1
                                  },
                                  "name": {
                                    "type": "string",
                                    "x-order": 0
                                  }
                                }
                              },
                              "x-order": 0
                            },
                            "pbm_metadata": {
                              "description": "PbmMetadata contains additional data for pbm cli tools.",
                              "type": "object",
                              "properties": {
                                "name": {
                                  "description": "Name of backup in backup tool representation.",
                                  "type": "string",
                                  "x-order": 0
                                }
                              },
                              "x-order": 2
                            },
                            "restore_to": {
                              "description": "Exact time DB can be restored to.",
                              "type": "string",
                              "format": "date-time",
                              "x-order": 1
                            }
                          }
                        },
                        "x-order": 12
                      },
                      "mode": {
                        "description": "BackupMode specifies backup mode.",
                        "type": "string",
                        "default": "BACKUP_MODE_INVALID",
                        "enum": [
                          "BACKUP_MODE_INVALID",
                          "SNAPSHOT",
                          "INCREMENTAL",
                          "PITR"
                        ],
                        "x-order": 10
                      },
                      "name": {
                        "type": "string",
                        "title": "Artifact name",
                        "x-order": 1
                      },
                      "service_id": {
                        "description": "Machine-readable service ID.",
                        "type": "string",
                        "x-order": 5
                      },
                      "service_name": {
                        "description": "Service name.",
                        "type": "string",
                        "x-order": 6
                      },
                      "status": {
                        "description": "BackupStatus shows the current status of execution of backup.",
                        "type": "string",
                        "default": "BACKUP_STATUS_INVALID",
                        "enum": [
                          "BACKUP_STATUS_INVALID",
                          "BACKUP_STATUS_PENDING",
                          "BACKUP_STATUS_IN_PROGRESS",
                          "BACKUP_STATUS_PAUSED",
                          "BACKUP_STATUS_SUCCESS",
                          "BACKUP_STATUS_ERROR",
                          "BACKUP_STATUS_DELETING",
                          "BACKUP_STATUS_FAILED_TO_DELETE",
                          "BACKUP_STATUS_CLEANUP_IN_PROGRESS"
                        ],
                        "x-order": 8
                      },
                      "vendor": {
                        "description": "Database vendor e.g. PostgreSQL, MongoDB, MySQL.",
                        "type": "string",
                        "x-order": 2
                      }
                    }
                  },
                  "x-order": 0
                }
              }
            }
          },
          "default": {
            "description": "An unexpected error response.",
            "schema": {
              "type": "object",
              "properties": {
                "code": {
                  "type": "integer",
                  "format": "int32",
                  "x-order": 0
                },
                "details": {
                  "type": "array",
                  "items": {
                    "type": "object",
                    "properties": {
                      "@type": {
                        "type": "string",
                        "x-order": 0
                      }
                    },
                    "additionalProperties": false
                  },
                  "x-order": 2
                },
                "message": {
                  "type": "string",
                  "x-order": 1
                }
              }
            }
          }
        }
      }
    },
    "/v1/management/backup/Artifacts/ListPITRTimeranges": {
      "post": {
        "tags": [
          "Artifacts"
        ],
        "summary": "ListPitrTimeranges list the available MongoDB PITR timeranges in a given backup location",
        "operationId": "ListPitrTimeranges",
        "parameters": [
          {
            "name": "body",
            "in": "body",
            "required": true,
            "schema": {
              "type": "object",
              "properties": {
                "artifact_id": {
                  "description": "Artifact ID represents artifact whose location has PITR timeranges to be retrieved.",
                  "type": "string",
                  "x-order": 0
                }
              }
            }
          }
        ],
        "responses": {
          "200": {
            "description": "A successful response.",
            "schema": {
              "type": "object",
              "properties": {
                "timeranges": {
                  "type": "array",
                  "items": {
                    "type": "object",
                    "properties": {
                      "end_timestamp": {
                        "description": "end_timestamp is the time of the last event in the PITR chunk.",
                        "type": "string",
                        "format": "date-time",
                        "x-order": 1
                      },
                      "start_timestamp": {
                        "description": "start_timestamp is the time of the first event in the PITR chunk.",
                        "type": "string",
                        "format": "date-time",
                        "x-order": 0
                      }
                    }
                  },
                  "x-order": 0
                }
              }
            }
          },
          "default": {
            "description": "An unexpected error response.",
            "schema": {
              "type": "object",
              "properties": {
                "code": {
                  "type": "integer",
                  "format": "int32",
                  "x-order": 0
                },
                "details": {
                  "type": "array",
                  "items": {
                    "type": "object",
                    "properties": {
                      "@type": {
                        "type": "string",
                        "x-order": 0
                      }
                    },
                    "additionalProperties": false
                  },
                  "x-order": 2
                },
                "message": {
                  "type": "string",
                  "x-order": 1
                }
              }
            }
          }
        }
      }
    },
    "/v1/management/backup/Backups/ChangeScheduled": {
      "post": {
        "tags": [
          "Backups"
        ],
        "summary": "ChangeScheduledBackup changes existing scheduled backup.",
        "operationId": "ChangeScheduledBackup",
        "parameters": [
          {
            "name": "body",
            "in": "body",
            "required": true,
            "schema": {
              "type": "object",
              "properties": {
                "cron_expression": {
                  "description": "How often backup should be run in cron format.",
                  "type": "string",
                  "x-order": 2
                },
                "description": {
                  "description": "Human-readable description.",
                  "type": "string",
                  "x-order": 5
                },
                "enabled": {
                  "type": "boolean",
                  "x-order": 1
                },
                "name": {
                  "description": "Name of backup.",
                  "type": "string",
                  "x-order": 4
                },
                "retention": {
                  "description": "How many artifacts keep. 0 - unlimited.",
                  "type": "integer",
                  "format": "int64",
                  "x-order": 8
                },
                "retries": {
                  "description": "How many times to retry a failed backup before giving up.",
                  "type": "integer",
                  "format": "int64",
                  "x-order": 7
                },
                "retry_interval": {
                  "description": "Delay between each retry. Should have a suffix in JSON: 1s, 1m, 1h.",
                  "type": "string",
                  "x-order": 6
                },
                "scheduled_backup_id": {
                  "type": "string",
                  "x-order": 0
                },
                "start_time": {
                  "description": "First backup wouldn't happen before this time.",
                  "type": "string",
                  "format": "date-time",
                  "x-order": 3
                }
              }
            }
          }
        ],
        "responses": {
          "200": {
            "description": "A successful response.",
            "schema": {
              "type": "object"
            }
          },
          "default": {
            "description": "An unexpected error response.",
            "schema": {
              "type": "object",
              "properties": {
                "code": {
                  "type": "integer",
                  "format": "int32",
                  "x-order": 0
                },
                "details": {
                  "type": "array",
                  "items": {
                    "type": "object",
                    "properties": {
                      "@type": {
                        "type": "string",
                        "x-order": 0
                      }
                    },
                    "additionalProperties": false
                  },
                  "x-order": 2
                },
                "message": {
                  "type": "string",
                  "x-order": 1
                }
              }
            }
          }
        }
      }
    },
    "/v1/management/backup/Backups/GetLogs": {
      "post": {
        "tags": [
          "Backups"
        ],
        "summary": "GetLogs returns logs from the underlying tools for a backup/restore job.",
        "operationId": "GetLogs",
        "parameters": [
          {
            "name": "body",
            "in": "body",
            "required": true,
            "schema": {
              "type": "object",
              "properties": {
                "artifact_id": {
                  "type": "string",
                  "x-order": 0
                },
                "limit": {
                  "type": "integer",
                  "format": "int64",
                  "x-order": 2
                },
                "offset": {
                  "type": "integer",
                  "format": "int64",
                  "x-order": 1
                },
                "restore_id": {
                  "type": "string",
                  "x-order": 3
                }
              }
            }
          }
        ],
        "responses": {
          "200": {
            "description": "A successful response.",
            "schema": {
              "type": "object",
              "properties": {
                "end": {
                  "type": "boolean",
                  "x-order": 1
                },
                "logs": {
                  "type": "array",
                  "items": {
                    "description": "LogChunk represent one chunk of logs.",
                    "type": "object",
                    "properties": {
                      "chunk_id": {
                        "type": "integer",
                        "format": "int64",
                        "x-order": 0
                      },
                      "data": {
                        "type": "string",
                        "x-order": 1
                      }
                    }
                  },
                  "x-order": 0
                }
              }
            }
          },
          "default": {
            "description": "An unexpected error response.",
            "schema": {
              "type": "object",
              "properties": {
                "code": {
                  "type": "integer",
                  "format": "int32",
                  "x-order": 0
                },
                "details": {
                  "type": "array",
                  "items": {
                    "type": "object",
                    "properties": {
                      "@type": {
                        "type": "string",
                        "x-order": 0
                      }
                    },
                    "additionalProperties": false
                  },
                  "x-order": 2
                },
                "message": {
                  "type": "string",
                  "x-order": 1
                }
              }
            }
          }
        }
      }
    },
    "/v1/management/backup/Backups/ListArtifactCompatibleServices": {
      "post": {
        "tags": [
          "Backups"
        ],
        "summary": "ListArtifactCompatibleServices lists compatible services for restoring a backup.",
        "operationId": "ListArtifactCompatibleServices",
        "parameters": [
          {
            "name": "body",
            "in": "body",
            "required": true,
            "schema": {
              "type": "object",
              "properties": {
                "artifact_id": {
                  "description": "Artifact id used to determine restore compatibility.",
                  "type": "string",
                  "x-order": 0
                }
              }
            }
          }
        ],
        "responses": {
          "200": {
            "description": "A successful response.",
            "schema": {
              "type": "object",
              "properties": {
                "mongodb": {
                  "type": "array",
                  "items": {
                    "description": "MongoDBService represents a generic MongoDB instance.",
                    "type": "object",
                    "properties": {
                      "address": {
                        "description": "Access address (DNS name or IP).\nAddress (and port) or socket is required.",
                        "type": "string",
                        "x-order": 3
                      },
                      "cluster": {
                        "description": "Cluster name.",
                        "type": "string",
                        "x-order": 7
                      },
                      "custom_labels": {
                        "description": "Custom user-assigned labels.",
                        "type": "object",
                        "additionalProperties": {
                          "type": "string"
                        },
                        "x-order": 9
                      },
                      "environment": {
                        "description": "Environment name.",
                        "type": "string",
                        "x-order": 6
                      },
                      "node_id": {
                        "description": "Node identifier where this instance runs.",
                        "type": "string",
                        "x-order": 2
                      },
                      "port": {
                        "description": "Access port.\nPort is required when the address present.",
                        "type": "integer",
                        "format": "int64",
                        "x-order": 4
                      },
                      "replication_set": {
                        "description": "Replication set name.",
                        "type": "string",
                        "x-order": 8
                      },
                      "service_id": {
                        "description": "Unique randomly generated instance identifier.",
                        "type": "string",
                        "x-order": 0
                      },
                      "service_name": {
                        "description": "Unique across all Services user-defined name.",
                        "type": "string",
                        "x-order": 1
                      },
                      "socket": {
                        "description": "Access unix socket.\nAddress (and port) or socket is required.",
                        "type": "string",
                        "x-order": 5
                      }
                    }
                  },
                  "x-order": 1
                },
                "mysql": {
                  "type": "array",
                  "items": {
                    "description": "MySQLService represents a generic MySQL instance.",
                    "type": "object",
                    "properties": {
                      "address": {
                        "description": "Access address (DNS name or IP).\nAddress (and port) or socket is required.",
                        "type": "string",
                        "x-order": 3
                      },
                      "cluster": {
                        "description": "Cluster name.",
                        "type": "string",
                        "x-order": 7
                      },
                      "custom_labels": {
                        "description": "Custom user-assigned labels.",
                        "type": "object",
                        "additionalProperties": {
                          "type": "string"
                        },
                        "x-order": 9
                      },
                      "environment": {
                        "description": "Environment name.",
                        "type": "string",
                        "x-order": 6
                      },
                      "node_id": {
                        "description": "Node identifier where this instance runs.",
                        "type": "string",
                        "x-order": 2
                      },
                      "port": {
                        "description": "Access port.\nPort is required when the address present.",
                        "type": "integer",
                        "format": "int64",
                        "x-order": 4
                      },
                      "replication_set": {
                        "description": "Replication set name.",
                        "type": "string",
                        "x-order": 8
                      },
                      "service_id": {
                        "description": "Unique randomly generated instance identifier.",
                        "type": "string",
                        "x-order": 0
                      },
                      "service_name": {
                        "description": "Unique across all Services user-defined name.",
                        "type": "string",
                        "x-order": 1
                      },
                      "socket": {
                        "description": "Access unix socket.\nAddress (and port) or socket is required.",
                        "type": "string",
                        "x-order": 5
                      }
                    }
                  },
                  "x-order": 0
                }
              }
            }
          },
          "default": {
            "description": "An unexpected error response.",
            "schema": {
              "type": "object",
              "properties": {
                "code": {
                  "type": "integer",
                  "format": "int32",
                  "x-order": 0
                },
                "details": {
                  "type": "array",
                  "items": {
                    "type": "object",
                    "properties": {
                      "@type": {
                        "type": "string",
                        "x-order": 0
                      }
                    },
                    "additionalProperties": false
                  },
                  "x-order": 2
                },
                "message": {
                  "type": "string",
                  "x-order": 1
                }
              }
            }
          }
        }
      }
    },
    "/v1/management/backup/Backups/ListScheduled": {
      "post": {
        "tags": [
          "Backups"
        ],
        "summary": "ListScheduledBackups returns all scheduled backups.",
        "operationId": "ListScheduledBackups",
        "parameters": [
          {
            "name": "body",
            "in": "body",
            "required": true,
            "schema": {
              "type": "object"
            }
          }
        ],
        "responses": {
          "200": {
            "description": "A successful response.",
            "schema": {
              "type": "object",
              "properties": {
                "scheduled_backups": {
                  "type": "array",
                  "items": {
                    "description": "ScheduledBackup represents scheduled task for backup.",
                    "type": "object",
                    "properties": {
                      "cron_expression": {
                        "description": "How often backup will be run in cron format.",
                        "type": "string",
                        "x-order": 5
                      },
                      "data_model": {
                        "description": "DataModel is a model used for performing a backup.",
                        "type": "string",
                        "default": "DATA_MODEL_INVALID",
                        "enum": [
                          "DATA_MODEL_INVALID",
                          "PHYSICAL",
                          "LOGICAL"
                        ],
                        "x-order": 12
                      },
                      "description": {
                        "description": "Description.",
                        "type": "string",
                        "x-order": 8
                      },
                      "enabled": {
                        "description": "If scheduling is enabled.",
                        "type": "boolean",
                        "x-order": 11
                      },
                      "folder": {
                        "description": "Folder on storage for artifact.",
                        "type": "string",
                        "x-order": 18
                      },
                      "last_run": {
                        "description": "Last run.",
                        "type": "string",
                        "format": "date-time",
                        "x-order": 14
                      },
                      "location_id": {
                        "description": "Machine-readable location ID.",
                        "type": "string",
                        "x-order": 3
                      },
                      "location_name": {
                        "description": "Location name.",
                        "type": "string",
                        "x-order": 4
                      },
                      "mode": {
                        "description": "BackupMode specifies backup mode.",
                        "type": "string",
                        "default": "BACKUP_MODE_INVALID",
                        "enum": [
                          "BACKUP_MODE_INVALID",
                          "SNAPSHOT",
                          "INCREMENTAL",
                          "PITR"
                        ],
                        "x-order": 17
                      },
                      "name": {
                        "description": "Artifact name.",
                        "type": "string",
                        "x-order": 7
                      },
                      "next_run": {
                        "description": "Next run.",
                        "type": "string",
                        "format": "date-time",
                        "x-order": 15
                      },
                      "retention": {
                        "description": "How many artifacts keep. 0 - unlimited.",
                        "type": "integer",
                        "format": "int64",
                        "x-order": 16
                      },
                      "retries": {
                        "description": "How many times to retry a failed backup before giving up.",
                        "type": "integer",
                        "format": "int64",
                        "x-order": 10
                      },
                      "retry_interval": {
                        "description": "Delay between each retry. Should have a suffix in JSON: 1s, 1m, 1h.",
                        "type": "string",
                        "x-order": 9
                      },
                      "scheduled_backup_id": {
                        "description": "Machine-readable ID.",
                        "type": "string",
                        "x-order": 0
                      },
                      "service_id": {
                        "description": "Machine-readable service ID.",
                        "type": "string",
                        "x-order": 1
                      },
                      "service_name": {
                        "description": "Service name.",
                        "type": "string",
                        "x-order": 2
                      },
                      "start_time": {
                        "description": "First backup wouldn't happen before this time.",
                        "type": "string",
                        "format": "date-time",
                        "x-order": 6
                      },
                      "vendor": {
                        "description": "Database vendor e.g. PostgreSQL, MongoDB, MySQL.",
                        "type": "string",
                        "x-order": 13
                      }
                    }
                  },
                  "x-order": 0
                }
              }
            }
          },
          "default": {
            "description": "An unexpected error response.",
            "schema": {
              "type": "object",
              "properties": {
                "code": {
                  "type": "integer",
                  "format": "int32",
                  "x-order": 0
                },
                "details": {
                  "type": "array",
                  "items": {
                    "type": "object",
                    "properties": {
                      "@type": {
                        "type": "string",
                        "x-order": 0
                      }
                    },
                    "additionalProperties": false
                  },
                  "x-order": 2
                },
                "message": {
                  "type": "string",
                  "x-order": 1
                }
              }
            }
          }
        }
      }
    },
    "/v1/management/backup/Backups/RemoveScheduled": {
      "post": {
        "tags": [
          "Backups"
        ],
        "summary": "RemoveScheduledBackup removes existing scheduled backup.",
        "operationId": "RemoveScheduledBackup",
        "parameters": [
          {
            "name": "body",
            "in": "body",
            "required": true,
            "schema": {
              "type": "object",
              "properties": {
                "scheduled_backup_id": {
                  "type": "string",
                  "x-order": 0
                }
              }
            }
          }
        ],
        "responses": {
          "200": {
            "description": "A successful response.",
            "schema": {
              "type": "object"
            }
          },
          "default": {
            "description": "An unexpected error response.",
            "schema": {
              "type": "object",
              "properties": {
                "code": {
                  "type": "integer",
                  "format": "int32",
                  "x-order": 0
                },
                "details": {
                  "type": "array",
                  "items": {
                    "type": "object",
                    "properties": {
                      "@type": {
                        "type": "string",
                        "x-order": 0
                      }
                    },
                    "additionalProperties": false
                  },
                  "x-order": 2
                },
                "message": {
                  "type": "string",
                  "x-order": 1
                }
              }
            }
          }
        }
      }
    },
    "/v1/management/backup/Backups/Restore": {
      "post": {
        "description": "Could return the Error message in the details containing specific ErrorCode indicating failure reason:\nERROR_CODE_XTRABACKUP_NOT_INSTALLED - xtrabackup is not installed on the service\nERROR_CODE_INVALID_XTRABACKUP - different versions of xtrabackup and xbcloud\nERROR_CODE_INCOMPATIBLE_XTRABACKUP - xtrabackup is not compatible with MySQL for taking a backup\nERROR_CODE_INCOMPATIBLE_TARGET_MYSQL - target MySQL version is not compatible with the artifact for performing a restore of the backup",
        "tags": [
          "Backups"
        ],
        "summary": "RestoreBackup requests the backup restore.",
        "operationId": "RestoreBackup",
        "parameters": [
          {
            "name": "body",
            "in": "body",
            "required": true,
            "schema": {
              "type": "object",
              "properties": {
                "artifact_id": {
                  "description": "Artifact id to restore.",
                  "type": "string",
                  "x-order": 1
                },
                "pitr_timestamp": {
                  "type": "string",
                  "format": "date-time",
                  "title": "Timestamp of PITR to restore to",
                  "x-order": 2
                },
                "service_id": {
                  "description": "Service identifier where backup should be restored.",
                  "type": "string",
                  "x-order": 0
                }
              }
            }
          }
        ],
        "responses": {
          "200": {
            "description": "A successful response.",
            "schema": {
              "type": "object",
              "properties": {
                "restore_id": {
                  "description": "Unique restore identifier.",
                  "type": "string",
                  "x-order": 0
                }
              }
            }
          },
          "default": {
            "description": "An unexpected error response.",
            "schema": {
              "type": "object",
              "properties": {
                "code": {
                  "type": "integer",
                  "format": "int32",
                  "x-order": 0
                },
                "details": {
                  "type": "array",
                  "items": {
                    "type": "object",
                    "properties": {
                      "@type": {
                        "type": "string",
                        "x-order": 0
                      }
                    },
                    "additionalProperties": false
                  },
                  "x-order": 2
                },
                "message": {
                  "type": "string",
                  "x-order": 1
                }
              }
            }
          }
        }
      }
    },
    "/v1/management/backup/Backups/Schedule": {
      "post": {
        "tags": [
          "Backups"
        ],
        "summary": "ScheduleBackup schedules repeated backup.",
        "operationId": "ScheduleBackup",
        "parameters": [
          {
            "name": "body",
            "in": "body",
            "required": true,
            "schema": {
              "type": "object",
              "properties": {
                "cron_expression": {
                  "description": "How often backup should be run in cron format.",
                  "type": "string",
                  "x-order": 2
                },
                "data_model": {
                  "description": "DataModel is a model used for performing a backup.",
                  "type": "string",
                  "default": "DATA_MODEL_INVALID",
                  "enum": [
                    "DATA_MODEL_INVALID",
                    "PHYSICAL",
                    "LOGICAL"
                  ],
                  "x-order": 11
                },
                "description": {
                  "description": "Human-readable description.",
                  "type": "string",
                  "x-order": 5
                },
                "enabled": {
                  "description": "If scheduling is enabled.",
                  "type": "boolean",
                  "x-order": 8
                },
                "folder": {
                  "description": "Folder on storage for artifact.",
                  "type": "string",
                  "x-order": 12
                },
                "location_id": {
                  "description": "Machine-readable location ID.",
                  "type": "string",
                  "x-order": 1
                },
                "mode": {
                  "description": "BackupMode specifies backup mode.",
                  "type": "string",
                  "default": "BACKUP_MODE_INVALID",
                  "enum": [
                    "BACKUP_MODE_INVALID",
                    "SNAPSHOT",
                    "INCREMENTAL",
                    "PITR"
                  ],
                  "x-order": 10
                },
                "name": {
                  "description": "Name of backup.",
                  "type": "string",
                  "x-order": 4
                },
                "retention": {
                  "description": "How many artifacts keep. 0 - unlimited.",
                  "type": "integer",
                  "format": "int64",
                  "x-order": 9
                },
                "retries": {
                  "description": "How many times to retry a failed backup before giving up.",
                  "type": "integer",
                  "format": "int64",
                  "x-order": 7
                },
                "retry_interval": {
                  "description": "Delay between each retry. Should have a suffix in JSON: 1s, 1m, 1h.",
                  "type": "string",
                  "x-order": 6
                },
                "service_id": {
                  "description": "Service identifier where backup should be performed.",
                  "type": "string",
                  "x-order": 0
                },
                "start_time": {
                  "description": "First backup wouldn't happen before this time.",
                  "type": "string",
                  "format": "date-time",
                  "x-order": 3
                }
              }
            }
          }
        ],
        "responses": {
          "200": {
            "description": "A successful response.",
            "schema": {
              "type": "object",
              "properties": {
                "scheduled_backup_id": {
                  "type": "string",
                  "x-order": 0
                }
              }
            }
          },
          "default": {
            "description": "An unexpected error response.",
            "schema": {
              "type": "object",
              "properties": {
                "code": {
                  "type": "integer",
                  "format": "int32",
                  "x-order": 0
                },
                "details": {
                  "type": "array",
                  "items": {
                    "type": "object",
                    "properties": {
                      "@type": {
                        "type": "string",
                        "x-order": 0
                      }
                    },
                    "additionalProperties": false
                  },
                  "x-order": 2
                },
                "message": {
                  "type": "string",
                  "x-order": 1
                }
              }
            }
          }
        }
      }
    },
    "/v1/management/backup/Backups/Start": {
      "post": {
        "description": "Could return the Error message in the details containing specific ErrorCode indicating failure reason:\nERROR_CODE_XTRABACKUP_NOT_INSTALLED - xtrabackup is not installed on the service\nERROR_CODE_INVALID_XTRABACKUP - different versions of xtrabackup and xbcloud\nERROR_CODE_INCOMPATIBLE_XTRABACKUP - xtrabackup is not compatible with MySQL for taking a backup",
        "tags": [
          "Backups"
        ],
        "summary": "StartBackup request backup specified service to location.",
        "operationId": "StartBackup",
        "parameters": [
          {
            "name": "body",
            "in": "body",
            "required": true,
            "schema": {
              "type": "object",
              "properties": {
                "data_model": {
                  "description": "DataModel is a model used for performing a backup.",
                  "type": "string",
                  "default": "DATA_MODEL_INVALID",
                  "enum": [
                    "DATA_MODEL_INVALID",
                    "PHYSICAL",
                    "LOGICAL"
                  ],
                  "x-order": 6
                },
                "description": {
                  "description": "Human-readable description.",
                  "type": "string",
                  "x-order": 3
                },
                "folder": {
                  "description": "Folder on storage for artifact.",
                  "type": "string",
                  "x-order": 7
                },
                "location_id": {
                  "description": "Machine-readable location ID.",
                  "type": "string",
                  "x-order": 1
                },
                "name": {
                  "description": "If empty then name is auto-generated.",
                  "type": "string",
                  "x-order": 2
                },
                "retries": {
                  "description": "How many times to retry a failed backup before giving up.",
                  "type": "integer",
                  "format": "int64",
                  "x-order": 5
                },
                "retry_interval": {
                  "description": "Delay between each retry. Should have a suffix in JSON: 1s, 1m, 1h.",
                  "type": "string",
                  "x-order": 4
                },
                "service_id": {
                  "description": "Service identifier.",
                  "type": "string",
                  "x-order": 0
                }
              }
            }
          }
        ],
        "responses": {
          "200": {
            "description": "A successful response.",
            "schema": {
              "type": "object",
              "properties": {
                "artifact_id": {
                  "description": "Unique identifier.",
                  "type": "string",
                  "x-order": 0
                }
              }
            }
          },
          "default": {
            "description": "An unexpected error response.",
            "schema": {
              "type": "object",
              "properties": {
                "code": {
                  "type": "integer",
                  "format": "int32",
                  "x-order": 0
                },
                "details": {
                  "type": "array",
                  "items": {
                    "type": "object",
                    "properties": {
                      "@type": {
                        "type": "string",
                        "x-order": 0
                      }
                    },
                    "additionalProperties": false
                  },
                  "x-order": 2
                },
                "message": {
                  "type": "string",
                  "x-order": 1
                }
              }
            }
          }
        }
      }
    },
    "/v1/management/backup/Locations/Add": {
      "post": {
        "tags": [
          "Locations"
        ],
        "summary": "AddLocation adds backup location.",
        "operationId": "AddLocation",
        "parameters": [
          {
            "name": "body",
            "in": "body",
            "required": true,
            "schema": {
              "type": "object",
              "properties": {
                "description": {
                  "type": "string",
                  "x-order": 1
                },
                "filesystem_config": {
                  "description": "FilesystemLocationConfig represents file system location config.",
                  "type": "object",
                  "properties": {
                    "path": {
                      "type": "string",
                      "x-order": 0
                    }
                  },
                  "x-order": 2
                },
                "name": {
                  "type": "string",
                  "title": "Location name",
                  "x-order": 0
                },
                "s3_config": {
                  "description": "S3LocationConfig represents S3 bucket configuration.",
                  "type": "object",
                  "properties": {
                    "access_key": {
                      "type": "string",
                      "x-order": 1
                    },
                    "bucket_name": {
                      "type": "string",
                      "x-order": 3
                    },
                    "endpoint": {
                      "type": "string",
                      "x-order": 0
                    },
                    "secret_key": {
                      "type": "string",
                      "x-order": 2
                    }
                  },
                  "x-order": 3
                }
              }
            }
          }
        ],
        "responses": {
          "200": {
            "description": "A successful response.",
            "schema": {
              "type": "object",
              "properties": {
                "location_id": {
                  "description": "Machine-readable ID.",
                  "type": "string",
                  "x-order": 0
                }
              }
            }
          },
          "default": {
            "description": "An unexpected error response.",
            "schema": {
              "type": "object",
              "properties": {
                "code": {
                  "type": "integer",
                  "format": "int32",
                  "x-order": 0
                },
                "details": {
                  "type": "array",
                  "items": {
                    "type": "object",
                    "properties": {
                      "@type": {
                        "type": "string",
                        "x-order": 0
                      }
                    },
                    "additionalProperties": false
                  },
                  "x-order": 2
                },
                "message": {
                  "type": "string",
                  "x-order": 1
                }
              }
            }
          }
        }
      }
    },
    "/v1/management/backup/Locations/Change": {
      "post": {
        "tags": [
          "Locations"
        ],
        "summary": "ChangeLocation changes backup location.",
        "operationId": "ChangeLocation",
        "parameters": [
          {
            "name": "body",
            "in": "body",
            "required": true,
            "schema": {
              "type": "object",
              "properties": {
                "description": {
                  "type": "string",
                  "x-order": 2
                },
                "filesystem_config": {
                  "description": "FilesystemLocationConfig represents file system location config.",
                  "type": "object",
                  "properties": {
                    "path": {
                      "type": "string",
                      "x-order": 0
                    }
                  },
                  "x-order": 3
                },
                "location_id": {
                  "description": "Machine-readable ID.",
                  "type": "string",
                  "x-order": 0
                },
                "name": {
                  "type": "string",
                  "title": "Location name",
                  "x-order": 1
                },
                "s3_config": {
                  "description": "S3LocationConfig represents S3 bucket configuration.",
                  "type": "object",
                  "properties": {
                    "access_key": {
                      "type": "string",
                      "x-order": 1
                    },
                    "bucket_name": {
                      "type": "string",
                      "x-order": 3
                    },
                    "endpoint": {
                      "type": "string",
                      "x-order": 0
                    },
                    "secret_key": {
                      "type": "string",
                      "x-order": 2
                    }
                  },
                  "x-order": 4
                }
              }
            }
          }
        ],
        "responses": {
          "200": {
            "description": "A successful response.",
            "schema": {
              "type": "object"
            }
          },
          "default": {
            "description": "An unexpected error response.",
            "schema": {
              "type": "object",
              "properties": {
                "code": {
                  "type": "integer",
                  "format": "int32",
                  "x-order": 0
                },
                "details": {
                  "type": "array",
                  "items": {
                    "type": "object",
                    "properties": {
                      "@type": {
                        "type": "string",
                        "x-order": 0
                      }
                    },
                    "additionalProperties": false
                  },
                  "x-order": 2
                },
                "message": {
                  "type": "string",
                  "x-order": 1
                }
              }
            }
          }
        }
      }
    },
    "/v1/management/backup/Locations/List": {
      "post": {
        "tags": [
          "Locations"
        ],
        "summary": "ListLocations returns a list of all backup locations.",
        "operationId": "ListLocations",
        "parameters": [
          {
            "name": "body",
            "in": "body",
            "required": true,
            "schema": {
              "type": "object"
            }
          }
        ],
        "responses": {
          "200": {
            "description": "A successful response.",
            "schema": {
              "type": "object",
              "properties": {
                "locations": {
                  "type": "array",
                  "items": {
                    "description": "Location represents single Backup Location.",
                    "type": "object",
                    "properties": {
                      "description": {
                        "type": "string",
                        "title": "Short description",
                        "x-order": 2
                      },
                      "filesystem_config": {
                        "description": "FilesystemLocationConfig represents file system location config.",
                        "type": "object",
                        "properties": {
                          "path": {
                            "type": "string",
                            "x-order": 0
                          }
                        },
                        "x-order": 3
                      },
                      "location_id": {
                        "description": "Machine-readable ID.",
                        "type": "string",
                        "x-order": 0
                      },
                      "name": {
                        "type": "string",
                        "title": "Location name",
                        "x-order": 1
                      },
                      "s3_config": {
                        "description": "S3LocationConfig represents S3 bucket configuration.",
                        "type": "object",
                        "properties": {
                          "access_key": {
                            "type": "string",
                            "x-order": 1
                          },
                          "bucket_name": {
                            "type": "string",
                            "x-order": 3
                          },
                          "endpoint": {
                            "type": "string",
                            "x-order": 0
                          },
                          "secret_key": {
                            "type": "string",
                            "x-order": 2
                          }
                        },
                        "x-order": 4
                      }
                    }
                  },
                  "x-order": 0
                }
              }
            }
          },
          "default": {
            "description": "An unexpected error response.",
            "schema": {
              "type": "object",
              "properties": {
                "code": {
                  "type": "integer",
                  "format": "int32",
                  "x-order": 0
                },
                "details": {
                  "type": "array",
                  "items": {
                    "type": "object",
                    "properties": {
                      "@type": {
                        "type": "string",
                        "x-order": 0
                      }
                    },
                    "additionalProperties": false
                  },
                  "x-order": 2
                },
                "message": {
                  "type": "string",
                  "x-order": 1
                }
              }
            }
          }
        }
      }
    },
    "/v1/management/backup/Locations/Remove": {
      "post": {
        "tags": [
          "Locations"
        ],
        "summary": "RemoveLocation removes existing backup location.",
        "operationId": "RemoveLocation",
        "parameters": [
          {
            "name": "body",
            "in": "body",
            "required": true,
            "schema": {
              "type": "object",
              "properties": {
                "force": {
                  "type": "boolean",
                  "title": "Force mode",
                  "x-order": 1
                },
                "location_id": {
                  "description": "Machine-readable ID.",
                  "type": "string",
                  "x-order": 0
                }
              }
            }
          }
        ],
        "responses": {
          "200": {
            "description": "A successful response.",
            "schema": {
              "type": "object"
            }
          },
          "default": {
            "description": "An unexpected error response.",
            "schema": {
              "type": "object",
              "properties": {
                "code": {
                  "type": "integer",
                  "format": "int32",
                  "x-order": 0
                },
                "details": {
                  "type": "array",
                  "items": {
                    "type": "object",
                    "properties": {
                      "@type": {
                        "type": "string",
                        "x-order": 0
                      }
                    },
                    "additionalProperties": false
                  },
                  "x-order": 2
                },
                "message": {
                  "type": "string",
                  "x-order": 1
                }
              }
            }
          }
        }
      }
    },
    "/v1/management/backup/Locations/TestConfig": {
      "post": {
        "tags": [
          "Locations"
        ],
        "summary": "TestLocationConfig tests backup location and credentials.",
        "operationId": "TestLocationConfig",
        "parameters": [
          {
            "name": "body",
            "in": "body",
            "required": true,
            "schema": {
              "type": "object",
              "properties": {
                "filesystem_config": {
                  "description": "FilesystemLocationConfig represents file system location config.",
                  "type": "object",
                  "properties": {
                    "path": {
                      "type": "string",
                      "x-order": 0
                    }
                  },
                  "x-order": 0
                },
                "s3_config": {
                  "description": "S3LocationConfig represents S3 bucket configuration.",
                  "type": "object",
                  "properties": {
                    "access_key": {
                      "type": "string",
                      "x-order": 1
                    },
                    "bucket_name": {
                      "type": "string",
                      "x-order": 3
                    },
                    "endpoint": {
                      "type": "string",
                      "x-order": 0
                    },
                    "secret_key": {
                      "type": "string",
                      "x-order": 2
                    }
                  },
                  "x-order": 1
                }
              }
            }
          }
        ],
        "responses": {
          "200": {
            "description": "A successful response.",
            "schema": {
              "type": "object"
            }
          },
          "default": {
            "description": "An unexpected error response.",
            "schema": {
              "type": "object",
              "properties": {
                "code": {
                  "type": "integer",
                  "format": "int32",
                  "x-order": 0
                },
                "details": {
                  "type": "array",
                  "items": {
                    "type": "object",
                    "properties": {
                      "@type": {
                        "type": "string",
                        "x-order": 0
                      }
                    },
                    "additionalProperties": false
                  },
                  "x-order": 2
                },
                "message": {
                  "type": "string",
                  "x-order": 1
                }
              }
            }
          }
        }
      }
    },
    "/v1/management/backup/RestoreHistory/List": {
      "post": {
        "tags": [
          "RestoreHistory"
        ],
        "summary": "ListRestoreHistory returns a list of all backup restore history items.",
        "operationId": "ListRestoreHistory",
        "parameters": [
          {
            "name": "body",
            "in": "body",
            "required": true,
            "schema": {
              "type": "object"
            }
          }
        ],
        "responses": {
          "200": {
            "description": "A successful response.",
            "schema": {
              "type": "object",
              "properties": {
                "items": {
                  "type": "array",
                  "items": {
                    "description": "RestoreHistoryItem represents single backup restore item.",
                    "type": "object",
                    "properties": {
                      "artifact_id": {
                        "description": "ID of the artifact used for restore.",
                        "type": "string",
                        "x-order": 1
                      },
                      "data_model": {
                        "description": "DataModel is a model used for performing a backup.",
                        "type": "string",
                        "default": "DATA_MODEL_INVALID",
                        "enum": [
                          "DATA_MODEL_INVALID",
                          "PHYSICAL",
                          "LOGICAL"
                        ],
                        "x-order": 8
                      },
                      "finished_at": {
                        "description": "Restore finish time.",
                        "type": "string",
                        "format": "date-time",
                        "x-order": 11
                      },
                      "location_id": {
                        "description": "Machine-readable location ID.",
                        "type": "string",
                        "x-order": 4
                      },
                      "location_name": {
                        "description": "Location name.",
                        "type": "string",
                        "x-order": 5
                      },
                      "name": {
                        "description": "Artifact name used for restore.",
                        "type": "string",
                        "x-order": 2
                      },
                      "pitr_timestamp": {
                        "description": "PITR timestamp is filled for PITR restores, empty otherwise.",
                        "type": "string",
                        "format": "date-time",
                        "x-order": 12
                      },
                      "restore_id": {
                        "description": "Machine-readable restore id.",
                        "type": "string",
                        "x-order": 0
                      },
                      "service_id": {
                        "description": "Machine-readable service ID.",
                        "type": "string",
                        "x-order": 6
                      },
                      "service_name": {
                        "description": "Service name.",
                        "type": "string",
                        "x-order": 7
                      },
                      "started_at": {
                        "description": "Restore start time.",
                        "type": "string",
                        "format": "date-time",
                        "x-order": 10
                      },
                      "status": {
                        "description": "RestoreStatus shows the current status of execution of restore.",
                        "type": "string",
                        "default": "RESTORE_STATUS_INVALID",
                        "enum": [
                          "RESTORE_STATUS_INVALID",
                          "RESTORE_STATUS_IN_PROGRESS",
                          "RESTORE_STATUS_SUCCESS",
                          "RESTORE_STATUS_ERROR"
                        ],
                        "x-order": 9
                      },
                      "vendor": {
                        "description": "Database vendor e.g. PostgreSQL, MongoDB, MySQL.",
                        "type": "string",
                        "x-order": 3
                      }
                    }
                  },
                  "x-order": 0
                }
              }
            }
          },
          "default": {
            "description": "An unexpected error response.",
            "schema": {
              "type": "object",
              "properties": {
                "code": {
                  "type": "integer",
                  "format": "int32",
                  "x-order": 0
                },
                "details": {
                  "type": "array",
                  "items": {
                    "type": "object",
                    "properties": {
                      "@type": {
                        "type": "string",
                        "x-order": 0
                      }
                    },
                    "additionalProperties": false
                  },
                  "x-order": 2
                },
                "message": {
                  "type": "string",
                  "x-order": 1
                }
              }
            }
          }
        }
      }
    }
  },
  "tags": [
    {
      "name": "Artifacts"
    },
    {
      "name": "Backups"
    },
    {
      "name": "Locations"
    },
    {
      "name": "RestoreHistory"
    }
  ]
}<|MERGE_RESOLUTION|>--- conflicted
+++ resolved
@@ -136,15 +136,9 @@
                         ],
                         "x-order": 7
                       },
-<<<<<<< HEAD
-                      "folder": {
-                        "description": "Folder to store artifact on a storage.",
-                        "type": "string",
-=======
                       "is_sharded_cluster": {
                         "description": "Source database setup type.",
                         "type": "boolean",
->>>>>>> e7af40aa
                         "x-order": 11
                       },
                       "location_id": {
@@ -156,54 +150,6 @@
                         "description": "Location name.",
                         "type": "string",
                         "x-order": 4
-                      },
-                      "metadata_list": {
-                        "description": "List of artifact metadata.",
-                        "type": "array",
-                        "items": {
-                          "description": "Metadata contains extra artifact data like files it consists of, tool specific data, etc.",
-                          "type": "object",
-                          "properties": {
-                            "file_list": {
-                              "description": "List of files backup consists of.",
-                              "type": "array",
-                              "items": {
-                                "description": "File represents file or folder on a storage.",
-                                "type": "object",
-                                "properties": {
-                                  "is_directory": {
-                                    "type": "boolean",
-                                    "x-order": 1
-                                  },
-                                  "name": {
-                                    "type": "string",
-                                    "x-order": 0
-                                  }
-                                }
-                              },
-                              "x-order": 0
-                            },
-                            "pbm_metadata": {
-                              "description": "PbmMetadata contains additional data for pbm cli tools.",
-                              "type": "object",
-                              "properties": {
-                                "name": {
-                                  "description": "Name of backup in backup tool representation.",
-                                  "type": "string",
-                                  "x-order": 0
-                                }
-                              },
-                              "x-order": 2
-                            },
-                            "restore_to": {
-                              "description": "Exact time DB can be restored to.",
-                              "type": "string",
-                              "format": "date-time",
-                              "x-order": 1
-                            }
-                          }
-                        },
-                        "x-order": 12
                       },
                       "mode": {
                         "description": "BackupMode specifies backup mode.",
@@ -244,8 +190,7 @@
                           "BACKUP_STATUS_SUCCESS",
                           "BACKUP_STATUS_ERROR",
                           "BACKUP_STATUS_DELETING",
-                          "BACKUP_STATUS_FAILED_TO_DELETE",
-                          "BACKUP_STATUS_CLEANUP_IN_PROGRESS"
+                          "BACKUP_STATUS_FAILED_TO_DELETE"
                         ],
                         "x-order": 8
                       },
@@ -841,11 +786,6 @@
                         "description": "If scheduling is enabled.",
                         "type": "boolean",
                         "x-order": 11
-                      },
-                      "folder": {
-                        "description": "Folder on storage for artifact.",
-                        "type": "string",
-                        "x-order": 18
                       },
                       "last_run": {
                         "description": "Last run.",
@@ -1159,11 +1099,6 @@
                   "type": "boolean",
                   "x-order": 8
                 },
-                "folder": {
-                  "description": "Folder on storage for artifact.",
-                  "type": "string",
-                  "x-order": 12
-                },
                 "location_id": {
                   "description": "Machine-readable location ID.",
                   "type": "string",
@@ -1296,11 +1231,6 @@
                   "description": "Human-readable description.",
                   "type": "string",
                   "x-order": 3
-                },
-                "folder": {
-                  "description": "Folder on storage for artifact.",
-                  "type": "string",
-                  "x-order": 7
                 },
                 "location_id": {
                   "description": "Machine-readable location ID.",
