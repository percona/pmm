{
  "consumes": [
    "application/json"
  ],
  "produces": [
    "application/json"
  ],
  "schemes": [
    "https",
    "http"
  ],
  "swagger": "2.0",
  "info": {
    "title": "PMM Backup Management API",
    "version": "v1beta1"
  },
  "paths": {
<<<<<<< HEAD
    "/v1/management/backup/Backups/PerformBackup": {
      "post": {
        "tags": [
          "Backups"
        ],
        "summary": "PerformBackup request backup specified service to location.",
        "operationId": "PerformBackup",
=======
    "/v1/management/backup/Artifacts/List": {
      "post": {
        "tags": [
          "Artifacts"
        ],
        "summary": "ListArtifacts returns a list of all backup artifacts.",
        "operationId": "ListArtifacts",
>>>>>>> a23a0bdf
        "parameters": [
          {
            "name": "body",
            "in": "body",
            "required": true,
            "schema": {
<<<<<<< HEAD
              "type": "object",
              "properties": {
                "description": {
                  "description": "Human-readable description.",
                  "type": "string",
                  "x-order": 3
                },
                "location_id": {
                  "description": "Machine-readable location ID.",
                  "type": "string",
                  "x-order": 1
                },
                "name": {
                  "description": "Database names to backup, If empty then each database is backed up.\nrepeated string database_names = 3;\nIf empty then name is auto-generated.",
                  "type": "string",
                  "x-order": 2
                },
                "service_id": {
                  "description": "Service identifier.",
                  "type": "string",
                  "x-order": 0
                }
              }
=======
              "type": "object"
>>>>>>> a23a0bdf
            }
          }
        ],
        "responses": {
          "200": {
            "description": "A successful response.",
            "schema": {
              "type": "object",
              "properties": {
<<<<<<< HEAD
                "backup_id": {
                  "description": "Unique identifier.",
                  "type": "string",
=======
                "artifacts": {
                  "type": "array",
                  "items": {
                    "description": "Artifact represents single backup artifact.",
                    "type": "object",
                    "properties": {
                      "artifact_id": {
                        "description": "Machine-readable artifact ID.",
                        "type": "string",
                        "x-order": 0
                      },
                      "created_at": {
                        "description": "Artifact creation time.",
                        "type": "string",
                        "format": "date-time",
                        "x-order": 9
                      },
                      "data_model": {
                        "description": "DataModel is a model used for performing a backup.",
                        "type": "string",
                        "default": "DATA_MODEL_INVALID",
                        "enum": [
                          "DATA_MODEL_INVALID",
                          "PHYSICAL",
                          "LOGICAL"
                        ],
                        "x-order": 7
                      },
                      "location_id": {
                        "description": "Machine-readable location ID.",
                        "type": "string",
                        "x-order": 3
                      },
                      "location_name": {
                        "description": "Location name.",
                        "type": "string",
                        "x-order": 4
                      },
                      "name": {
                        "type": "string",
                        "title": "Artifact name",
                        "x-order": 1
                      },
                      "service_id": {
                        "description": "Machine-readable service ID.",
                        "type": "string",
                        "x-order": 5
                      },
                      "service_name": {
                        "description": "Service name.",
                        "type": "string",
                        "x-order": 6
                      },
                      "status": {
                        "description": "Status shows current status of backup.",
                        "type": "string",
                        "default": "STATUS_INVALID",
                        "enum": [
                          "STATUS_INVALID",
                          "PENDING",
                          "IN_PROGRESS",
                          "PAUSED",
                          "SUCCESS",
                          "ERROR"
                        ],
                        "x-order": 8
                      },
                      "vendor": {
                        "description": "Database vendor e.g. PostgreSQL, MongoDB, MySQL.",
                        "type": "string",
                        "x-order": 2
                      }
                    }
                  },
>>>>>>> a23a0bdf
                  "x-order": 0
                }
              }
            }
          },
          "default": {
            "description": "An unexpected error response.",
            "schema": {
              "type": "object",
              "properties": {
                "code": {
                  "type": "integer",
                  "format": "int32",
                  "x-order": 1
                },
                "details": {
                  "type": "array",
                  "items": {
                    "type": "object",
                    "properties": {
                      "type_url": {
                        "type": "string",
                        "x-order": 0
                      },
                      "value": {
                        "type": "string",
                        "format": "byte",
                        "x-order": 1
                      }
                    }
                  },
                  "x-order": 3
                },
                "error": {
                  "type": "string",
                  "x-order": 0
                },
                "message": {
                  "type": "string",
                  "x-order": 2
                }
              }
            }
          }
        }
      }
    },
    "/v1/management/backup/Locations/Add": {
      "post": {
        "tags": [
          "Locations"
        ],
        "summary": "AddLocation adds backup location.",
        "operationId": "AddLocation",
        "parameters": [
          {
            "name": "body",
            "in": "body",
            "required": true,
            "schema": {
              "type": "object",
              "properties": {
                "description": {
                  "type": "string",
                  "x-order": 1
                },
                "name": {
                  "type": "string",
                  "title": "Location name",
                  "x-order": 0
                },
                "pmm_client_config": {
                  "description": "PMMClientLocationConfig represents file system config inside pmm-client.",
                  "type": "object",
                  "properties": {
                    "path": {
                      "type": "string",
                      "x-order": 0
                    }
                  },
                  "x-order": 2
                },
                "pmm_server_config": {
                  "description": "PMMServerLocationConfig represents file system config inside pmm-server.",
                  "type": "object",
                  "properties": {
                    "path": {
                      "type": "string",
                      "x-order": 0
                    }
                  },
                  "x-order": 3
                },
                "s3_config": {
                  "description": "S3LocationConfig represents S3 bucket configuration.",
                  "type": "object",
                  "properties": {
                    "access_key": {
                      "type": "string",
                      "x-order": 1
                    },
                    "bucket_name": {
                      "type": "string",
                      "x-order": 3
                    },
                    "endpoint": {
                      "type": "string",
                      "x-order": 0
                    },
                    "secret_key": {
                      "type": "string",
                      "x-order": 2
                    }
                  },
                  "x-order": 4
                }
              }
            }
          }
        ],
        "responses": {
          "200": {
            "description": "A successful response.",
            "schema": {
              "type": "object",
              "properties": {
                "location_id": {
                  "description": "Machine-readable ID.",
                  "type": "string",
                  "x-order": 0
                }
              }
            }
          },
          "default": {
            "description": "An unexpected error response.",
            "schema": {
              "type": "object",
              "properties": {
                "code": {
                  "type": "integer",
                  "format": "int32",
                  "x-order": 1
                },
                "details": {
                  "type": "array",
                  "items": {
                    "type": "object",
                    "properties": {
                      "type_url": {
                        "type": "string",
                        "x-order": 0
                      },
                      "value": {
                        "type": "string",
                        "format": "byte",
                        "x-order": 1
                      }
                    }
                  },
                  "x-order": 3
                },
                "error": {
                  "type": "string",
                  "x-order": 0
                },
                "message": {
                  "type": "string",
                  "x-order": 2
                }
              }
            }
          }
        }
      }
    },
    "/v1/management/backup/Locations/Change": {
      "post": {
        "tags": [
          "Locations"
        ],
        "summary": "ChangeLocation changes backup location.",
        "operationId": "ChangeLocation",
        "parameters": [
          {
            "name": "body",
            "in": "body",
            "required": true,
            "schema": {
              "type": "object",
              "properties": {
                "description": {
                  "type": "string",
                  "x-order": 2
                },
                "location_id": {
                  "description": "Machine-readable ID.",
                  "type": "string",
                  "x-order": 0
                },
                "name": {
                  "type": "string",
                  "title": "Location name",
                  "x-order": 1
                },
                "pmm_client_config": {
                  "description": "PMMClientLocationConfig represents file system config inside pmm-client.",
                  "type": "object",
                  "properties": {
                    "path": {
                      "type": "string",
                      "x-order": 0
                    }
                  },
                  "x-order": 3
                },
                "pmm_server_config": {
                  "description": "PMMServerLocationConfig represents file system config inside pmm-server.",
                  "type": "object",
                  "properties": {
                    "path": {
                      "type": "string",
                      "x-order": 0
                    }
                  },
                  "x-order": 4
                },
                "s3_config": {
                  "description": "S3LocationConfig represents S3 bucket configuration.",
                  "type": "object",
                  "properties": {
                    "access_key": {
                      "type": "string",
                      "x-order": 1
                    },
                    "bucket_name": {
                      "type": "string",
                      "x-order": 3
                    },
                    "endpoint": {
                      "type": "string",
                      "x-order": 0
                    },
                    "secret_key": {
                      "type": "string",
                      "x-order": 2
                    }
                  },
                  "x-order": 5
                }
              }
            }
          }
        ],
        "responses": {
          "200": {
            "description": "A successful response.",
            "schema": {
              "type": "object"
            }
          },
          "default": {
            "description": "An unexpected error response.",
            "schema": {
              "type": "object",
              "properties": {
                "code": {
                  "type": "integer",
                  "format": "int32",
                  "x-order": 1
                },
                "details": {
                  "type": "array",
                  "items": {
                    "type": "object",
                    "properties": {
                      "type_url": {
                        "type": "string",
                        "x-order": 0
                      },
                      "value": {
                        "type": "string",
                        "format": "byte",
                        "x-order": 1
                      }
                    }
                  },
                  "x-order": 3
                },
                "error": {
                  "type": "string",
                  "x-order": 0
                },
                "message": {
                  "type": "string",
                  "x-order": 2
                }
              }
            }
          }
        }
      }
    },
    "/v1/management/backup/Locations/List": {
      "post": {
        "tags": [
          "Locations"
        ],
        "summary": "ListLocations returns a list of all backup locations.",
        "operationId": "ListLocations",
        "parameters": [
          {
            "name": "body",
            "in": "body",
            "required": true,
            "schema": {
              "type": "object"
            }
          }
        ],
        "responses": {
          "200": {
            "description": "A successful response.",
            "schema": {
              "type": "object",
              "properties": {
                "locations": {
                  "type": "array",
                  "items": {
                    "description": "Location represents single Backup Location.",
                    "type": "object",
                    "properties": {
                      "description": {
                        "type": "string",
                        "title": "Short description",
                        "x-order": 2
                      },
                      "location_id": {
                        "description": "Machine-readable ID.",
                        "type": "string",
                        "x-order": 0
                      },
                      "name": {
                        "type": "string",
                        "title": "Location name",
                        "x-order": 1
                      },
                      "pmm_client_config": {
                        "description": "PMMClientLocationConfig represents file system config inside pmm-client.",
                        "type": "object",
                        "properties": {
                          "path": {
                            "type": "string",
                            "x-order": 0
                          }
                        },
                        "x-order": 3
                      },
                      "pmm_server_config": {
                        "description": "PMMServerLocationConfig represents file system config inside pmm-server.",
                        "type": "object",
                        "properties": {
                          "path": {
                            "type": "string",
                            "x-order": 0
                          }
                        },
                        "x-order": 4
                      },
                      "s3_config": {
                        "description": "S3LocationConfig represents S3 bucket configuration.",
                        "type": "object",
                        "properties": {
                          "access_key": {
                            "type": "string",
                            "x-order": 1
                          },
                          "bucket_name": {
                            "type": "string",
                            "x-order": 3
                          },
                          "endpoint": {
                            "type": "string",
                            "x-order": 0
                          },
                          "secret_key": {
                            "type": "string",
                            "x-order": 2
                          }
                        },
                        "x-order": 5
                      }
                    }
                  },
                  "x-order": 0
                }
              }
            }
          },
          "default": {
            "description": "An unexpected error response.",
            "schema": {
              "type": "object",
              "properties": {
                "code": {
                  "type": "integer",
                  "format": "int32",
                  "x-order": 1
                },
                "details": {
                  "type": "array",
                  "items": {
                    "type": "object",
                    "properties": {
                      "type_url": {
                        "type": "string",
                        "x-order": 0
                      },
                      "value": {
                        "type": "string",
                        "format": "byte",
                        "x-order": 1
                      }
                    }
                  },
                  "x-order": 3
                },
                "error": {
                  "type": "string",
                  "x-order": 0
                },
                "message": {
                  "type": "string",
                  "x-order": 2
                }
              }
            }
          }
        }
      }
    },
    "/v1/management/backup/Locations/Remove": {
      "post": {
        "tags": [
          "Locations"
        ],
        "summary": "RemoveLocation removes existing backup location.",
        "operationId": "RemoveLocation",
        "parameters": [
          {
            "name": "body",
            "in": "body",
            "required": true,
            "schema": {
              "type": "object",
              "properties": {
                "force": {
                  "type": "boolean",
                  "title": "Force mode",
                  "x-order": 1
                },
                "location_id": {
                  "description": "Machine-readable ID.",
                  "type": "string",
                  "x-order": 0
                }
              }
            }
          }
        ],
        "responses": {
          "200": {
            "description": "A successful response.",
            "schema": {
              "type": "object"
            }
          },
          "default": {
            "description": "An unexpected error response.",
            "schema": {
              "type": "object",
              "properties": {
                "code": {
                  "type": "integer",
                  "format": "int32",
                  "x-order": 1
                },
                "details": {
                  "type": "array",
                  "items": {
                    "type": "object",
                    "properties": {
                      "type_url": {
                        "type": "string",
                        "x-order": 0
                      },
                      "value": {
                        "type": "string",
                        "format": "byte",
                        "x-order": 1
                      }
                    }
                  },
                  "x-order": 3
                },
                "error": {
                  "type": "string",
                  "x-order": 0
                },
                "message": {
                  "type": "string",
                  "x-order": 2
                }
              }
            }
          }
        }
      }
    },
    "/v1/management/backup/Locations/TestConfig": {
      "post": {
        "tags": [
          "Locations"
        ],
        "summary": "TestLocationConfig tests backup location and credentials.",
        "operationId": "TestLocationConfig",
        "parameters": [
          {
            "name": "body",
            "in": "body",
            "required": true,
            "schema": {
              "type": "object",
              "properties": {
                "pmm_client_config": {
                  "description": "PMMClientLocationConfig represents file system config inside pmm-client.",
                  "type": "object",
                  "properties": {
                    "path": {
                      "type": "string",
                      "x-order": 0
                    }
                  },
                  "x-order": 0
                },
                "pmm_server_config": {
                  "description": "PMMServerLocationConfig represents file system config inside pmm-server.",
                  "type": "object",
                  "properties": {
                    "path": {
                      "type": "string",
                      "x-order": 0
                    }
                  },
                  "x-order": 1
                },
                "s3_config": {
                  "description": "S3LocationConfig represents S3 bucket configuration.",
                  "type": "object",
                  "properties": {
                    "access_key": {
                      "type": "string",
                      "x-order": 1
                    },
                    "bucket_name": {
                      "type": "string",
                      "x-order": 3
                    },
                    "endpoint": {
                      "type": "string",
                      "x-order": 0
                    },
                    "secret_key": {
                      "type": "string",
                      "x-order": 2
                    }
                  },
                  "x-order": 2
                }
              }
            }
          }
        ],
        "responses": {
          "200": {
            "description": "A successful response.",
            "schema": {
              "type": "object"
            }
          },
          "default": {
            "description": "An unexpected error response.",
            "schema": {
              "type": "object",
              "properties": {
                "code": {
                  "type": "integer",
                  "format": "int32",
                  "x-order": 1
                },
                "details": {
                  "type": "array",
                  "items": {
                    "type": "object",
                    "properties": {
                      "type_url": {
                        "type": "string",
                        "x-order": 0
                      },
                      "value": {
                        "type": "string",
                        "format": "byte",
                        "x-order": 1
                      }
                    }
                  },
                  "x-order": 3
                },
                "error": {
                  "type": "string",
                  "x-order": 0
                },
                "message": {
                  "type": "string",
                  "x-order": 2
                }
              }
            }
          }
        }
      }
    }
  }
}<|MERGE_RESOLUTION|>--- conflicted
+++ resolved
@@ -15,15 +15,6 @@
     "version": "v1beta1"
   },
   "paths": {
-<<<<<<< HEAD
-    "/v1/management/backup/Backups/PerformBackup": {
-      "post": {
-        "tags": [
-          "Backups"
-        ],
-        "summary": "PerformBackup request backup specified service to location.",
-        "operationId": "PerformBackup",
-=======
     "/v1/management/backup/Artifacts/List": {
       "post": {
         "tags": [
@@ -31,40 +22,13 @@
         ],
         "summary": "ListArtifacts returns a list of all backup artifacts.",
         "operationId": "ListArtifacts",
->>>>>>> a23a0bdf
         "parameters": [
           {
             "name": "body",
             "in": "body",
             "required": true,
             "schema": {
-<<<<<<< HEAD
-              "type": "object",
-              "properties": {
-                "description": {
-                  "description": "Human-readable description.",
-                  "type": "string",
-                  "x-order": 3
-                },
-                "location_id": {
-                  "description": "Machine-readable location ID.",
-                  "type": "string",
-                  "x-order": 1
-                },
-                "name": {
-                  "description": "Database names to backup, If empty then each database is backed up.\nrepeated string database_names = 3;\nIf empty then name is auto-generated.",
-                  "type": "string",
-                  "x-order": 2
-                },
-                "service_id": {
-                  "description": "Service identifier.",
-                  "type": "string",
-                  "x-order": 0
-                }
-              }
-=======
               "type": "object"
->>>>>>> a23a0bdf
             }
           }
         ],
@@ -74,11 +38,6 @@
             "schema": {
               "type": "object",
               "properties": {
-<<<<<<< HEAD
-                "backup_id": {
-                  "description": "Unique identifier.",
-                  "type": "string",
-=======
                 "artifacts": {
                   "type": "array",
                   "items": {
@@ -153,7 +112,101 @@
                       }
                     }
                   },
->>>>>>> a23a0bdf
+                  "x-order": 0
+                }
+              }
+            }
+          },
+          "default": {
+            "description": "An unexpected error response.",
+            "schema": {
+              "type": "object",
+              "properties": {
+                "code": {
+                  "type": "integer",
+                  "format": "int32",
+                  "x-order": 1
+                },
+                "details": {
+                  "type": "array",
+                  "items": {
+                    "type": "object",
+                    "properties": {
+                      "type_url": {
+                        "type": "string",
+                        "x-order": 0
+                      },
+                      "value": {
+                        "type": "string",
+                        "format": "byte",
+                        "x-order": 1
+                      }
+                    }
+                  },
+                  "x-order": 3
+                },
+                "error": {
+                  "type": "string",
+                  "x-order": 0
+                },
+                "message": {
+                  "type": "string",
+                  "x-order": 2
+                }
+              }
+            }
+          }
+        }
+      }
+    },
+    "/v1/management/backup/Backups/PerformBackup": {
+      "post": {
+        "tags": [
+          "Backups"
+        ],
+        "summary": "PerformBackup request backup specified service to location.",
+        "operationId": "PerformBackup",
+        "parameters": [
+          {
+            "name": "body",
+            "in": "body",
+            "required": true,
+            "schema": {
+              "type": "object",
+              "properties": {
+                "description": {
+                  "description": "Human-readable description.",
+                  "type": "string",
+                  "x-order": 3
+                },
+                "location_id": {
+                  "description": "Machine-readable location ID.",
+                  "type": "string",
+                  "x-order": 1
+                },
+                "name": {
+                  "description": "Database names to backup, If empty then each database is backed up.\nrepeated string database_names = 3;\nIf empty then name is auto-generated.",
+                  "type": "string",
+                  "x-order": 2
+                },
+                "service_id": {
+                  "description": "Service identifier.",
+                  "type": "string",
+                  "x-order": 0
+                }
+              }
+            }
+          }
+        ],
+        "responses": {
+          "200": {
+            "description": "A successful response.",
+            "schema": {
+              "type": "object",
+              "properties": {
+                "backup_id": {
+                  "description": "Unique identifier.",
+                  "type": "string",
                   "x-order": 0
                 }
               }
