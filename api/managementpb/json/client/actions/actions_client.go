// Code generated by go-swagger; DO NOT EDIT.

package actions

// This file was generated by the swagger tool.
// Editing this file might prove futile when you re-run the swagger generate command

import (
	"github.com/go-openapi/runtime"
	"github.com/go-openapi/strfmt"
)

// New creates a new actions API client.
func New(transport runtime.ClientTransport, formats strfmt.Registry) ClientService {
	return &Client{transport: transport, formats: formats}
}

/*
Client for actions API
*/
type Client struct {
	transport runtime.ClientTransport
	formats   strfmt.Registry
}

// ClientService is the interface for Client methods
type ClientService interface {
	CancelAction(params *CancelActionParams) (*CancelActionOK, error)

	GetAction(params *GetActionParams) (*GetActionOK, error)

	StartMongoDBExplainAction(params *StartMongoDBExplainActionParams) (*StartMongoDBExplainActionOK, error)

	StartMySQLExplainAction(params *StartMySQLExplainActionParams) (*StartMySQLExplainActionOK, error)

	StartMySQLExplainJSONAction(params *StartMySQLExplainJSONActionParams) (*StartMySQLExplainJSONActionOK, error)

	StartMySQLExplainTraditionalJSONAction(params *StartMySQLExplainTraditionalJSONActionParams) (*StartMySQLExplainTraditionalJSONActionOK, error)

	StartMySQLShowCreateTableAction(params *StartMySQLShowCreateTableActionParams) (*StartMySQLShowCreateTableActionOK, error)

	StartMySQLShowIndexAction(params *StartMySQLShowIndexActionParams) (*StartMySQLShowIndexActionOK, error)

	StartMySQLShowTableStatusAction(params *StartMySQLShowTableStatusActionParams) (*StartMySQLShowTableStatusActionOK, error)

	StartPTMySQLSummaryAction(params *StartPTMySQLSummaryActionParams) (*StartPTMySQLSummaryActionOK, error)

	StartPTPgSQLSummaryAction(params *StartPTPgSQLSummaryActionParams) (*StartPTPgSQLSummaryActionOK, error)

	StartPTSummaryAction(params *StartPTSummaryActionParams) (*StartPTSummaryActionOK, error)

	StartPostgreSQLShowCreateTableAction(params *StartPostgreSQLShowCreateTableActionParams) (*StartPostgreSQLShowCreateTableActionOK, error)

	StartPostgreSQLShowIndexAction(params *StartPostgreSQLShowIndexActionParams) (*StartPostgreSQLShowIndexActionOK, error)

	SetTransport(transport runtime.ClientTransport)
}

/*
  CancelAction cancels action stops an action
*/
func (a *Client) CancelAction(params *CancelActionParams) (*CancelActionOK, error) {
	// TODO: Validate the params before sending
	if params == nil {
		params = NewCancelActionParams()
	}

	result, err := a.transport.Submit(&runtime.ClientOperation{
		ID:                 "CancelAction",
		Method:             "POST",
		PathPattern:        "/v1/management/Actions/Cancel",
		ProducesMediaTypes: []string{"application/json"},
		ConsumesMediaTypes: []string{"application/json"},
		Schemes:            []string{"http", "https"},
		Params:             params,
		Reader:             &CancelActionReader{formats: a.formats},
		Context:            params.Context,
		Client:             params.HTTPClient,
	})
	if err != nil {
		return nil, err
	}
	success, ok := result.(*CancelActionOK)
	if ok {
		return success, nil
	}
	// unexpected success response
	unexpectedSuccess := result.(*CancelActionDefault)
	return nil, runtime.NewAPIError("unexpected success response: content available as default response in error", unexpectedSuccess, unexpectedSuccess.Code())
}

/*
  GetAction gets action gets an result of given action
*/
func (a *Client) GetAction(params *GetActionParams) (*GetActionOK, error) {
	// TODO: Validate the params before sending
	if params == nil {
		params = NewGetActionParams()
	}

	result, err := a.transport.Submit(&runtime.ClientOperation{
		ID:                 "GetAction",
		Method:             "POST",
		PathPattern:        "/v1/management/Actions/Get",
		ProducesMediaTypes: []string{"application/json"},
		ConsumesMediaTypes: []string{"application/json"},
		Schemes:            []string{"http", "https"},
		Params:             params,
		Reader:             &GetActionReader{formats: a.formats},
		Context:            params.Context,
		Client:             params.HTTPClient,
	})
	if err != nil {
		return nil, err
	}
	success, ok := result.(*GetActionOK)
	if ok {
		return success, nil
	}
	// unexpected success response
	unexpectedSuccess := result.(*GetActionDefault)
	return nil, runtime.NewAPIError("unexpected success response: content available as default response in error", unexpectedSuccess, unexpectedSuccess.Code())
}

/*
  StartMongoDBExplainAction starts mongo DB explain action starts mongo DB e x p l a i n action
*/
func (a *Client) StartMongoDBExplainAction(params *StartMongoDBExplainActionParams) (*StartMongoDBExplainActionOK, error) {
	// TODO: Validate the params before sending
	if params == nil {
		params = NewStartMongoDBExplainActionParams()
	}

	result, err := a.transport.Submit(&runtime.ClientOperation{
		ID:                 "StartMongoDBExplainAction",
		Method:             "POST",
		PathPattern:        "/v1/management/Actions/StartMongoDBExplain",
		ProducesMediaTypes: []string{"application/json"},
		ConsumesMediaTypes: []string{"application/json"},
		Schemes:            []string{"http", "https"},
		Params:             params,
		Reader:             &StartMongoDBExplainActionReader{formats: a.formats},
		Context:            params.Context,
		Client:             params.HTTPClient,
	})
	if err != nil {
		return nil, err
	}
	success, ok := result.(*StartMongoDBExplainActionOK)
	if ok {
		return success, nil
	}
	// unexpected success response
	unexpectedSuccess := result.(*StartMongoDBExplainActionDefault)
	return nil, runtime.NewAPIError("unexpected success response: content available as default response in error", unexpectedSuccess, unexpectedSuccess.Code())
}

/*
  StartMySQLExplainAction starts my SQL explain action starts my SQL e x p l a i n action with traditional output
*/
func (a *Client) StartMySQLExplainAction(params *StartMySQLExplainActionParams) (*StartMySQLExplainActionOK, error) {
	// TODO: Validate the params before sending
	if params == nil {
		params = NewStartMySQLExplainActionParams()
	}

	result, err := a.transport.Submit(&runtime.ClientOperation{
		ID:                 "StartMySQLExplainAction",
		Method:             "POST",
		PathPattern:        "/v1/management/Actions/StartMySQLExplain",
		ProducesMediaTypes: []string{"application/json"},
		ConsumesMediaTypes: []string{"application/json"},
		Schemes:            []string{"http", "https"},
		Params:             params,
		Reader:             &StartMySQLExplainActionReader{formats: a.formats},
		Context:            params.Context,
		Client:             params.HTTPClient,
	})
	if err != nil {
		return nil, err
	}
	success, ok := result.(*StartMySQLExplainActionOK)
	if ok {
		return success, nil
	}
	// unexpected success response
	unexpectedSuccess := result.(*StartMySQLExplainActionDefault)
	return nil, runtime.NewAPIError("unexpected success response: content available as default response in error", unexpectedSuccess, unexpectedSuccess.Code())
}

/*
  StartMySQLExplainJSONAction starts my SQL explain JSON action starts my SQL e x p l a i n action with JSON output
*/
func (a *Client) StartMySQLExplainJSONAction(params *StartMySQLExplainJSONActionParams) (*StartMySQLExplainJSONActionOK, error) {
	// TODO: Validate the params before sending
	if params == nil {
		params = NewStartMySQLExplainJSONActionParams()
	}

	result, err := a.transport.Submit(&runtime.ClientOperation{
		ID:                 "StartMySQLExplainJSONAction",
		Method:             "POST",
		PathPattern:        "/v1/management/Actions/StartMySQLExplainJSON",
		ProducesMediaTypes: []string{"application/json"},
		ConsumesMediaTypes: []string{"application/json"},
		Schemes:            []string{"http", "https"},
		Params:             params,
		Reader:             &StartMySQLExplainJSONActionReader{formats: a.formats},
		Context:            params.Context,
		Client:             params.HTTPClient,
	})
	if err != nil {
		return nil, err
	}
	success, ok := result.(*StartMySQLExplainJSONActionOK)
	if ok {
		return success, nil
	}
	// unexpected success response
	unexpectedSuccess := result.(*StartMySQLExplainJSONActionDefault)
	return nil, runtime.NewAPIError("unexpected success response: content available as default response in error", unexpectedSuccess, unexpectedSuccess.Code())
}

/*
  StartMySQLExplainTraditionalJSONAction starts my SQL explain traditional JSON action starts my SQL e x p l a i n action with traditional JSON output
*/
func (a *Client) StartMySQLExplainTraditionalJSONAction(params *StartMySQLExplainTraditionalJSONActionParams) (*StartMySQLExplainTraditionalJSONActionOK, error) {
	// TODO: Validate the params before sending
	if params == nil {
		params = NewStartMySQLExplainTraditionalJSONActionParams()
	}

	result, err := a.transport.Submit(&runtime.ClientOperation{
		ID:                 "StartMySQLExplainTraditionalJSONAction",
		Method:             "POST",
		PathPattern:        "/v1/management/Actions/StartMySQLExplainTraditionalJSON",
		ProducesMediaTypes: []string{"application/json"},
		ConsumesMediaTypes: []string{"application/json"},
		Schemes:            []string{"http", "https"},
		Params:             params,
		Reader:             &StartMySQLExplainTraditionalJSONActionReader{formats: a.formats},
		Context:            params.Context,
		Client:             params.HTTPClient,
	})
	if err != nil {
		return nil, err
	}
	success, ok := result.(*StartMySQLExplainTraditionalJSONActionOK)
	if ok {
		return success, nil
	}
	// unexpected success response
	unexpectedSuccess := result.(*StartMySQLExplainTraditionalJSONActionDefault)
	return nil, runtime.NewAPIError("unexpected success response: content available as default response in error", unexpectedSuccess, unexpectedSuccess.Code())
}

/*
  StartMySQLShowCreateTableAction starts my SQL show create table action starts my SQL s h o w c r e a t e t a b l e action
*/
func (a *Client) StartMySQLShowCreateTableAction(params *StartMySQLShowCreateTableActionParams) (*StartMySQLShowCreateTableActionOK, error) {
	// TODO: Validate the params before sending
	if params == nil {
		params = NewStartMySQLShowCreateTableActionParams()
	}

	result, err := a.transport.Submit(&runtime.ClientOperation{
		ID:                 "StartMySQLShowCreateTableAction",
		Method:             "POST",
		PathPattern:        "/v1/management/Actions/StartMySQLShowCreateTable",
		ProducesMediaTypes: []string{"application/json"},
		ConsumesMediaTypes: []string{"application/json"},
		Schemes:            []string{"http", "https"},
		Params:             params,
		Reader:             &StartMySQLShowCreateTableActionReader{formats: a.formats},
		Context:            params.Context,
		Client:             params.HTTPClient,
	})
	if err != nil {
		return nil, err
	}
	success, ok := result.(*StartMySQLShowCreateTableActionOK)
	if ok {
		return success, nil
	}
	// unexpected success response
	unexpectedSuccess := result.(*StartMySQLShowCreateTableActionDefault)
	return nil, runtime.NewAPIError("unexpected success response: content available as default response in error", unexpectedSuccess, unexpectedSuccess.Code())
}

/*
  StartMySQLShowIndexAction starts my SQL show index action starts my SQL s h o w i n d e x action
*/
func (a *Client) StartMySQLShowIndexAction(params *StartMySQLShowIndexActionParams) (*StartMySQLShowIndexActionOK, error) {
	// TODO: Validate the params before sending
	if params == nil {
		params = NewStartMySQLShowIndexActionParams()
	}

	result, err := a.transport.Submit(&runtime.ClientOperation{
		ID:                 "StartMySQLShowIndexAction",
		Method:             "POST",
		PathPattern:        "/v1/management/Actions/StartMySQLShowIndex",
		ProducesMediaTypes: []string{"application/json"},
		ConsumesMediaTypes: []string{"application/json"},
		Schemes:            []string{"http", "https"},
		Params:             params,
		Reader:             &StartMySQLShowIndexActionReader{formats: a.formats},
		Context:            params.Context,
		Client:             params.HTTPClient,
	})
	if err != nil {
		return nil, err
	}
	success, ok := result.(*StartMySQLShowIndexActionOK)
	if ok {
		return success, nil
	}
	// unexpected success response
	unexpectedSuccess := result.(*StartMySQLShowIndexActionDefault)
	return nil, runtime.NewAPIError("unexpected success response: content available as default response in error", unexpectedSuccess, unexpectedSuccess.Code())
}

/*
  StartMySQLShowTableStatusAction starts my SQL show table status action starts my SQL s h o w t a b l e s t a t u s action
*/
func (a *Client) StartMySQLShowTableStatusAction(params *StartMySQLShowTableStatusActionParams) (*StartMySQLShowTableStatusActionOK, error) {
	// TODO: Validate the params before sending
	if params == nil {
		params = NewStartMySQLShowTableStatusActionParams()
	}

	result, err := a.transport.Submit(&runtime.ClientOperation{
		ID:                 "StartMySQLShowTableStatusAction",
		Method:             "POST",
		PathPattern:        "/v1/management/Actions/StartMySQLShowTableStatus",
		ProducesMediaTypes: []string{"application/json"},
		ConsumesMediaTypes: []string{"application/json"},
		Schemes:            []string{"http", "https"},
		Params:             params,
		Reader:             &StartMySQLShowTableStatusActionReader{formats: a.formats},
		Context:            params.Context,
		Client:             params.HTTPClient,
	})
	if err != nil {
		return nil, err
	}
	success, ok := result.(*StartMySQLShowTableStatusActionOK)
	if ok {
		return success, nil
	}
	// unexpected success response
	unexpectedSuccess := result.(*StartMySQLShowTableStatusActionDefault)
	return nil, runtime.NewAPIError("unexpected success response: content available as default response in error", unexpectedSuccess, unexpectedSuccess.Code())
}

/*
<<<<<<< HEAD
  StartPTMySQLSummaryAction starts p t my SQL summary action starts pt mysql summary action
*/
func (a *Client) StartPTMySQLSummaryAction(params *StartPTMySQLSummaryActionParams) (*StartPTMySQLSummaryActionOK, error) {
	// TODO: Validate the params before sending
	if params == nil {
		params = NewStartPTMySQLSummaryActionParams()
	}

	result, err := a.transport.Submit(&runtime.ClientOperation{
		ID:                 "StartPTMySQLSummaryAction",
		Method:             "POST",
		PathPattern:        "/v1/management/Actions/StartPTMySQLSummary",
		ProducesMediaTypes: []string{"application/json"},
		ConsumesMediaTypes: []string{"application/json"},
		Schemes:            []string{"http", "https"},
		Params:             params,
		Reader:             &StartPTMySQLSummaryActionReader{formats: a.formats},
		Context:            params.Context,
		Client:             params.HTTPClient,
	})
	if err != nil {
		return nil, err
	}
	success, ok := result.(*StartPTMySQLSummaryActionOK)
	if ok {
		return success, nil
	}
	// unexpected success response
	unexpectedSuccess := result.(*StartPTMySQLSummaryActionDefault)
	return nil, runtime.NewAPIError("unexpected success response: content available as default response in error", unexpectedSuccess, unexpectedSuccess.Code())
}

/*
  StartPTPgSQLSummaryAction starts p t pg SQL summary action starts pt pg summary action
*/
func (a *Client) StartPTPgSQLSummaryAction(params *StartPTPgSQLSummaryActionParams) (*StartPTPgSQLSummaryActionOK, error) {
	// TODO: Validate the params before sending
	if params == nil {
		params = NewStartPTPgSQLSummaryActionParams()
	}

	result, err := a.transport.Submit(&runtime.ClientOperation{
		ID:                 "StartPTPgSQLSummaryAction",
		Method:             "POST",
		PathPattern:        "/v1/management/Actions/StartPTPgSQLSummary",
		ProducesMediaTypes: []string{"application/json"},
		ConsumesMediaTypes: []string{"application/json"},
		Schemes:            []string{"http", "https"},
		Params:             params,
		Reader:             &StartPTPgSQLSummaryActionReader{formats: a.formats},
		Context:            params.Context,
		Client:             params.HTTPClient,
	})
	if err != nil {
		return nil, err
	}
	success, ok := result.(*StartPTPgSQLSummaryActionOK)
	if ok {
		return success, nil
	}
	// unexpected success response
	unexpectedSuccess := result.(*StartPTPgSQLSummaryActionDefault)
	return nil, runtime.NewAPIError("unexpected success response: content available as default response in error", unexpectedSuccess, unexpectedSuccess.Code())
}

/*
  StartPTSummaryAction starts p t summary action starts pt summary action
=======
  StartPTSummaryAction starts PT summary action starts pt summary action
>>>>>>> 01f35368
*/
func (a *Client) StartPTSummaryAction(params *StartPTSummaryActionParams) (*StartPTSummaryActionOK, error) {
	// TODO: Validate the params before sending
	if params == nil {
		params = NewStartPTSummaryActionParams()
	}

	result, err := a.transport.Submit(&runtime.ClientOperation{
		ID:                 "StartPTSummaryAction",
		Method:             "POST",
		PathPattern:        "/v1/management/Actions/StartPTSummary",
		ProducesMediaTypes: []string{"application/json"},
		ConsumesMediaTypes: []string{"application/json"},
		Schemes:            []string{"http", "https"},
		Params:             params,
		Reader:             &StartPTSummaryActionReader{formats: a.formats},
		Context:            params.Context,
		Client:             params.HTTPClient,
	})
	if err != nil {
		return nil, err
	}
	success, ok := result.(*StartPTSummaryActionOK)
	if ok {
		return success, nil
	}
	// unexpected success response
	unexpectedSuccess := result.(*StartPTSummaryActionDefault)
	return nil, runtime.NewAPIError("unexpected success response: content available as default response in error", unexpectedSuccess, unexpectedSuccess.Code())
}

/*
  StartPostgreSQLShowCreateTableAction starts postgre SQL show create table action starts postgre SQL s h o w c r e a t e t a b l e action
*/
func (a *Client) StartPostgreSQLShowCreateTableAction(params *StartPostgreSQLShowCreateTableActionParams) (*StartPostgreSQLShowCreateTableActionOK, error) {
	// TODO: Validate the params before sending
	if params == nil {
		params = NewStartPostgreSQLShowCreateTableActionParams()
	}

	result, err := a.transport.Submit(&runtime.ClientOperation{
		ID:                 "StartPostgreSQLShowCreateTableAction",
		Method:             "POST",
		PathPattern:        "/v1/management/Actions/StartPostgreSQLShowCreateTable",
		ProducesMediaTypes: []string{"application/json"},
		ConsumesMediaTypes: []string{"application/json"},
		Schemes:            []string{"http", "https"},
		Params:             params,
		Reader:             &StartPostgreSQLShowCreateTableActionReader{formats: a.formats},
		Context:            params.Context,
		Client:             params.HTTPClient,
	})
	if err != nil {
		return nil, err
	}
	success, ok := result.(*StartPostgreSQLShowCreateTableActionOK)
	if ok {
		return success, nil
	}
	// unexpected success response
	unexpectedSuccess := result.(*StartPostgreSQLShowCreateTableActionDefault)
	return nil, runtime.NewAPIError("unexpected success response: content available as default response in error", unexpectedSuccess, unexpectedSuccess.Code())
}

/*
  StartPostgreSQLShowIndexAction starts postgre SQL show index action starts postgre SQL s h o w i n d e x action
*/
func (a *Client) StartPostgreSQLShowIndexAction(params *StartPostgreSQLShowIndexActionParams) (*StartPostgreSQLShowIndexActionOK, error) {
	// TODO: Validate the params before sending
	if params == nil {
		params = NewStartPostgreSQLShowIndexActionParams()
	}

	result, err := a.transport.Submit(&runtime.ClientOperation{
		ID:                 "StartPostgreSQLShowIndexAction",
		Method:             "POST",
		PathPattern:        "/v1/management/Actions/StartPostgreSQLShowIndex",
		ProducesMediaTypes: []string{"application/json"},
		ConsumesMediaTypes: []string{"application/json"},
		Schemes:            []string{"http", "https"},
		Params:             params,
		Reader:             &StartPostgreSQLShowIndexActionReader{formats: a.formats},
		Context:            params.Context,
		Client:             params.HTTPClient,
	})
	if err != nil {
		return nil, err
	}
	success, ok := result.(*StartPostgreSQLShowIndexActionOK)
	if ok {
		return success, nil
	}
	// unexpected success response
	unexpectedSuccess := result.(*StartPostgreSQLShowIndexActionDefault)
	return nil, runtime.NewAPIError("unexpected success response: content available as default response in error", unexpectedSuccess, unexpectedSuccess.Code())
}

// SetTransport changes the transport on the client
func (a *Client) SetTransport(transport runtime.ClientTransport) {
	a.transport = transport
}<|MERGE_RESOLUTION|>--- conflicted
+++ resolved
@@ -354,8 +354,7 @@
 }
 
 /*
-<<<<<<< HEAD
-  StartPTMySQLSummaryAction starts p t my SQL summary action starts pt mysql summary action
+  StartPTMySQLSummaryAction starts PT my SQL summary action starts pt mysql summary action
 */
 func (a *Client) StartPTMySQLSummaryAction(params *StartPTMySQLSummaryActionParams) (*StartPTMySQLSummaryActionOK, error) {
 	// TODO: Validate the params before sending
@@ -388,7 +387,7 @@
 }
 
 /*
-  StartPTPgSQLSummaryAction starts p t pg SQL summary action starts pt pg summary action
+  StartPTPgSQLSummaryAction starts PT pg SQL summary action starts pt pg summary action
 */
 func (a *Client) StartPTPgSQLSummaryAction(params *StartPTPgSQLSummaryActionParams) (*StartPTPgSQLSummaryActionOK, error) {
 	// TODO: Validate the params before sending
@@ -421,10 +420,7 @@
 }
 
 /*
-  StartPTSummaryAction starts p t summary action starts pt summary action
-=======
   StartPTSummaryAction starts PT summary action starts pt summary action
->>>>>>> 01f35368
 */
 func (a *Client) StartPTSummaryAction(params *StartPTSummaryActionParams) (*StartPTSummaryActionOK, error) {
 	// TODO: Validate the params before sending
