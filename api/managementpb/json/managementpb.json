{
  "consumes": [
    "application/json"
  ],
  "produces": [
    "application/json"
  ],
  "schemes": [
    "https",
    "http"
  ],
  "swagger": "2.0",
  "info": {
    "title": "PMM Management API",
    "version": "v1"
  },
  "paths": {
    "/v1/management/Actions/Cancel": {
      "post": {
        "tags": [
          "Actions"
        ],
        "summary": "CancelAction stops an Action.",
        "operationId": "CancelAction",
        "parameters": [
          {
            "name": "body",
            "in": "body",
            "required": true,
            "schema": {
              "type": "object",
              "properties": {
                "action_id": {
                  "description": "Unique Action ID. Required.",
                  "type": "string",
                  "x-order": 0
                }
              }
            }
          }
        ],
        "responses": {
          "200": {
            "description": "A successful response.",
            "schema": {
              "type": "object"
            }
          },
          "default": {
            "description": "An unexpected error response.",
            "schema": {
              "type": "object",
              "properties": {
                "code": {
                  "type": "integer",
                  "format": "int32",
                  "x-order": 1
                },
                "details": {
                  "type": "array",
                  "items": {
                    "type": "object",
                    "properties": {
                      "type_url": {
                        "type": "string",
                        "x-order": 0
                      },
                      "value": {
                        "type": "string",
                        "format": "byte",
                        "x-order": 1
                      }
                    }
                  },
                  "x-order": 3
                },
                "error": {
                  "type": "string",
                  "x-order": 0
                },
                "message": {
                  "type": "string",
                  "x-order": 2
                }
              }
            }
          }
        }
      }
    },
    "/v1/management/Actions/Get": {
      "post": {
        "tags": [
          "Actions"
        ],
        "summary": "GetAction gets an result of given Action.",
        "operationId": "GetAction",
        "parameters": [
          {
            "name": "body",
            "in": "body",
            "required": true,
            "schema": {
              "type": "object",
              "properties": {
                "action_id": {
                  "description": "Unique Action ID.",
                  "type": "string",
                  "x-order": 0
                }
              }
            }
          }
        ],
        "responses": {
          "200": {
            "description": "A successful response.",
            "schema": {
              "type": "object",
              "properties": {
                "action_id": {
                  "description": "Unique Action ID.",
                  "type": "string",
                  "x-order": 0
                },
                "done": {
                  "description": "True if Action is finished.",
                  "type": "boolean",
                  "x-order": 3
                },
                "error": {
                  "description": "Error message if Action failed.",
                  "type": "string",
                  "x-order": 4
                },
                "output": {
                  "description": "Current Action output; may be partial if Action is still running.",
                  "type": "string",
                  "x-order": 2
                },
                "pmm_agent_id": {
                  "description": "pmm-agent ID where this Action is running / was run.",
                  "type": "string",
                  "x-order": 1
                }
              }
            }
          },
          "default": {
            "description": "An unexpected error response.",
            "schema": {
              "type": "object",
              "properties": {
                "code": {
                  "type": "integer",
                  "format": "int32",
                  "x-order": 1
                },
                "details": {
                  "type": "array",
                  "items": {
                    "type": "object",
                    "properties": {
                      "type_url": {
                        "type": "string",
                        "x-order": 0
                      },
                      "value": {
                        "type": "string",
                        "format": "byte",
                        "x-order": 1
                      }
                    }
                  },
                  "x-order": 3
                },
                "error": {
                  "type": "string",
                  "x-order": 0
                },
                "message": {
                  "type": "string",
                  "x-order": 2
                }
              }
            }
          }
        }
      }
    },
    "/v1/management/Actions/StartMongoDBExplain": {
      "post": {
        "tags": [
          "Actions"
        ],
        "summary": "StartMongoDBExplainAction starts MongoDB EXPLAIN Action.",
        "operationId": "StartMongoDBExplainAction",
        "parameters": [
          {
            "name": "body",
            "in": "body",
            "required": true,
            "schema": {
              "type": "object",
              "properties": {
                "pmm_agent_id": {
                  "description": "pmm-agent ID where to run this Action.",
                  "type": "string",
                  "x-order": 0
                },
                "query": {
                  "description": "Query. Required.",
                  "type": "string",
                  "x-order": 2
                },
                "service_id": {
                  "description": "Service ID for this Action. Required.",
                  "type": "string",
                  "x-order": 1
                }
              }
            }
          }
        ],
        "responses": {
          "200": {
            "description": "A successful response.",
            "schema": {
              "type": "object",
              "properties": {
                "action_id": {
                  "description": "Unique Action ID.",
                  "type": "string",
                  "x-order": 0
                },
                "pmm_agent_id": {
                  "description": "pmm-agent ID where to this Action was started.",
                  "type": "string",
                  "x-order": 1
                }
              }
            }
          },
          "default": {
            "description": "An unexpected error response.",
            "schema": {
              "type": "object",
              "properties": {
                "code": {
                  "type": "integer",
                  "format": "int32",
                  "x-order": 1
                },
                "details": {
                  "type": "array",
                  "items": {
                    "type": "object",
                    "properties": {
                      "type_url": {
                        "type": "string",
                        "x-order": 0
                      },
                      "value": {
                        "type": "string",
                        "format": "byte",
                        "x-order": 1
                      }
                    }
                  },
                  "x-order": 3
                },
                "error": {
                  "type": "string",
                  "x-order": 0
                },
                "message": {
                  "type": "string",
                  "x-order": 2
                }
              }
            }
          }
        }
      }
    },
    "/v1/management/Actions/StartMySQLExplain": {
      "post": {
        "tags": [
          "Actions"
        ],
        "summary": "StartMySQLExplainAction starts MySQL EXPLAIN Action with traditional output.",
        "operationId": "StartMySQLExplainAction",
        "parameters": [
          {
            "name": "body",
            "in": "body",
            "required": true,
            "schema": {
              "type": "object",
              "properties": {
                "database": {
                  "description": "Database name. Required if it can't be deduced from the query.",
                  "type": "string",
                  "x-order": 3
                },
                "pmm_agent_id": {
                  "description": "pmm-agent ID where to run this Action.",
                  "type": "string",
                  "x-order": 0
                },
                "query": {
                  "description": "SQL query. Required.",
                  "type": "string",
                  "x-order": 2
                },
                "service_id": {
                  "description": "Service ID for this Action. Required.",
                  "type": "string",
                  "x-order": 1
                }
              }
            }
          }
        ],
        "responses": {
          "200": {
            "description": "A successful response.",
            "schema": {
              "type": "object",
              "properties": {
                "action_id": {
                  "description": "Unique Action ID.",
                  "type": "string",
                  "x-order": 0
                },
                "pmm_agent_id": {
                  "description": "pmm-agent ID where to this Action was started.",
                  "type": "string",
                  "x-order": 1
                }
              }
            }
          },
          "default": {
            "description": "An unexpected error response.",
            "schema": {
              "type": "object",
              "properties": {
                "code": {
                  "type": "integer",
                  "format": "int32",
                  "x-order": 1
                },
                "details": {
                  "type": "array",
                  "items": {
                    "type": "object",
                    "properties": {
                      "type_url": {
                        "type": "string",
                        "x-order": 0
                      },
                      "value": {
                        "type": "string",
                        "format": "byte",
                        "x-order": 1
                      }
                    }
                  },
                  "x-order": 3
                },
                "error": {
                  "type": "string",
                  "x-order": 0
                },
                "message": {
                  "type": "string",
                  "x-order": 2
                }
              }
            }
          }
        }
      }
    },
    "/v1/management/Actions/StartMySQLExplainJSON": {
      "post": {
        "tags": [
          "Actions"
        ],
        "summary": "StartMySQLExplainJSONAction starts MySQL EXPLAIN Action with JSON output.",
        "operationId": "StartMySQLExplainJSONAction",
        "parameters": [
          {
            "name": "body",
            "in": "body",
            "required": true,
            "schema": {
              "type": "object",
              "properties": {
                "database": {
                  "description": "Database name. Required if it can't be deduced from the query.",
                  "type": "string",
                  "x-order": 3
                },
                "pmm_agent_id": {
                  "description": "pmm-agent ID where to run this Action.",
                  "type": "string",
                  "x-order": 0
                },
                "query": {
                  "description": "SQL query. Required.",
                  "type": "string",
                  "x-order": 2
                },
                "service_id": {
                  "description": "Service ID for this Action. Required.",
                  "type": "string",
                  "x-order": 1
                }
              }
            }
          }
        ],
        "responses": {
          "200": {
            "description": "A successful response.",
            "schema": {
              "type": "object",
              "properties": {
                "action_id": {
                  "description": "Unique Action ID.",
                  "type": "string",
                  "x-order": 0
                },
                "pmm_agent_id": {
                  "description": "pmm-agent ID where to this Action was started.",
                  "type": "string",
                  "x-order": 1
                }
              }
            }
          },
          "default": {
            "description": "An unexpected error response.",
            "schema": {
              "type": "object",
              "properties": {
                "code": {
                  "type": "integer",
                  "format": "int32",
                  "x-order": 1
                },
                "details": {
                  "type": "array",
                  "items": {
                    "type": "object",
                    "properties": {
                      "type_url": {
                        "type": "string",
                        "x-order": 0
                      },
                      "value": {
                        "type": "string",
                        "format": "byte",
                        "x-order": 1
                      }
                    }
                  },
                  "x-order": 3
                },
                "error": {
                  "type": "string",
                  "x-order": 0
                },
                "message": {
                  "type": "string",
                  "x-order": 2
                }
              }
            }
          }
        }
      }
    },
    "/v1/management/Actions/StartMySQLExplainTraditionalJSON": {
      "post": {
        "tags": [
          "Actions"
        ],
        "summary": "StartMySQLExplainTraditionalJSONAction starts MySQL EXPLAIN Action with traditional JSON output.",
        "operationId": "StartMySQLExplainTraditionalJSONAction",
        "parameters": [
          {
            "name": "body",
            "in": "body",
            "required": true,
            "schema": {
              "type": "object",
              "properties": {
                "database": {
                  "description": "Database name. Required if it can't be deduced from the query.",
                  "type": "string",
                  "x-order": 3
                },
                "pmm_agent_id": {
                  "description": "pmm-agent ID where to run this Action.",
                  "type": "string",
                  "x-order": 0
                },
                "query": {
                  "description": "SQL query. Required.",
                  "type": "string",
                  "x-order": 2
                },
                "service_id": {
                  "description": "Service ID for this Action. Required.",
                  "type": "string",
                  "x-order": 1
                }
              }
            }
          }
        ],
        "responses": {
          "200": {
            "description": "A successful response.",
            "schema": {
              "type": "object",
              "properties": {
                "action_id": {
                  "description": "Unique Action ID.",
                  "type": "string",
                  "x-order": 0
                },
                "pmm_agent_id": {
                  "description": "pmm-agent ID where to this Action was started.",
                  "type": "string",
                  "x-order": 1
                }
              }
            }
          },
          "default": {
            "description": "An unexpected error response.",
            "schema": {
              "type": "object",
              "properties": {
                "code": {
                  "type": "integer",
                  "format": "int32",
                  "x-order": 1
                },
                "details": {
                  "type": "array",
                  "items": {
                    "type": "object",
                    "properties": {
                      "type_url": {
                        "type": "string",
                        "x-order": 0
                      },
                      "value": {
                        "type": "string",
                        "format": "byte",
                        "x-order": 1
                      }
                    }
                  },
                  "x-order": 3
                },
                "error": {
                  "type": "string",
                  "x-order": 0
                },
                "message": {
                  "type": "string",
                  "x-order": 2
                }
              }
            }
          }
        }
      }
    },
    "/v1/management/Actions/StartMySQLShowCreateTable": {
      "post": {
        "tags": [
          "Actions"
        ],
        "summary": "StartMySQLShowCreateTableAction starts MySQL SHOW CREATE TABLE Action.",
        "operationId": "StartMySQLShowCreateTableAction",
        "parameters": [
          {
            "name": "body",
            "in": "body",
            "required": true,
            "schema": {
              "type": "object",
              "properties": {
                "database": {
                  "description": "Database name. Required if not given in the table_name field.",
                  "type": "string",
                  "x-order": 3
                },
                "pmm_agent_id": {
                  "description": "pmm-agent ID where to run this Action.",
                  "type": "string",
                  "x-order": 0
                },
                "service_id": {
                  "description": "Service ID for this Action. Required.",
                  "type": "string",
                  "x-order": 1
                },
                "table_name": {
                  "description": "Table name. Required. May additionally contain a database name.",
                  "type": "string",
                  "x-order": 2
                }
              }
            }
          }
        ],
        "responses": {
          "200": {
            "description": "A successful response.",
            "schema": {
              "type": "object",
              "properties": {
                "action_id": {
                  "description": "Unique Action ID.",
                  "type": "string",
                  "x-order": 0
                },
                "pmm_agent_id": {
                  "description": "pmm-agent ID where to this Action was started.",
                  "type": "string",
                  "x-order": 1
                }
              }
            }
          },
          "default": {
            "description": "An unexpected error response.",
            "schema": {
              "type": "object",
              "properties": {
                "code": {
                  "type": "integer",
                  "format": "int32",
                  "x-order": 1
                },
                "details": {
                  "type": "array",
                  "items": {
                    "type": "object",
                    "properties": {
                      "type_url": {
                        "type": "string",
                        "x-order": 0
                      },
                      "value": {
                        "type": "string",
                        "format": "byte",
                        "x-order": 1
                      }
                    }
                  },
                  "x-order": 3
                },
                "error": {
                  "type": "string",
                  "x-order": 0
                },
                "message": {
                  "type": "string",
                  "x-order": 2
                }
              }
            }
          }
        }
      }
    },
    "/v1/management/Actions/StartMySQLShowIndex": {
      "post": {
        "tags": [
          "Actions"
        ],
        "summary": "StartMySQLShowIndexAction starts MySQL SHOW INDEX Action.",
        "operationId": "StartMySQLShowIndexAction",
        "parameters": [
          {
            "name": "body",
            "in": "body",
            "required": true,
            "schema": {
              "type": "object",
              "properties": {
                "database": {
                  "description": "Database name. Required if not given in the table_name field.",
                  "type": "string",
                  "x-order": 3
                },
                "pmm_agent_id": {
                  "description": "pmm-agent ID where to run this Action.",
                  "type": "string",
                  "x-order": 0
                },
                "service_id": {
                  "description": "Service ID for this Action. Required.",
                  "type": "string",
                  "x-order": 1
                },
                "table_name": {
                  "description": "Table name. Required. May additionally contain a database name.",
                  "type": "string",
                  "x-order": 2
                }
              }
            }
          }
        ],
        "responses": {
          "200": {
            "description": "A successful response.",
            "schema": {
              "type": "object",
              "properties": {
                "action_id": {
                  "description": "Unique Action ID.",
                  "type": "string",
                  "x-order": 0
                },
                "pmm_agent_id": {
                  "description": "pmm-agent ID where to this Action was started.",
                  "type": "string",
                  "x-order": 1
                }
              }
            }
          },
          "default": {
            "description": "An unexpected error response.",
            "schema": {
              "type": "object",
              "properties": {
                "code": {
                  "type": "integer",
                  "format": "int32",
                  "x-order": 1
                },
                "details": {
                  "type": "array",
                  "items": {
                    "type": "object",
                    "properties": {
                      "type_url": {
                        "type": "string",
                        "x-order": 0
                      },
                      "value": {
                        "type": "string",
                        "format": "byte",
                        "x-order": 1
                      }
                    }
                  },
                  "x-order": 3
                },
                "error": {
                  "type": "string",
                  "x-order": 0
                },
                "message": {
                  "type": "string",
                  "x-order": 2
                }
              }
            }
          }
        }
      }
    },
    "/v1/management/Actions/StartMySQLShowTableStatus": {
      "post": {
        "tags": [
          "Actions"
        ],
        "summary": "StartMySQLShowTableStatusAction starts MySQL SHOW TABLE STATUS Action.",
        "operationId": "StartMySQLShowTableStatusAction",
        "parameters": [
          {
            "name": "body",
            "in": "body",
            "required": true,
            "schema": {
              "type": "object",
              "properties": {
                "database": {
                  "description": "Database name. Required if not given in the table_name field.",
                  "type": "string",
                  "x-order": 3
                },
                "pmm_agent_id": {
                  "description": "pmm-agent ID where to run this Action.",
                  "type": "string",
                  "x-order": 0
                },
                "service_id": {
                  "description": "Service ID for this Action. Required.",
                  "type": "string",
                  "x-order": 1
                },
                "table_name": {
                  "description": "Table name. Required. May additionally contain a database name.",
                  "type": "string",
                  "x-order": 2
                }
              }
            }
          }
        ],
        "responses": {
          "200": {
            "description": "A successful response.",
            "schema": {
              "type": "object",
              "properties": {
                "action_id": {
                  "description": "Unique Action ID.",
                  "type": "string",
                  "x-order": 0
                },
                "pmm_agent_id": {
                  "description": "pmm-agent ID where to this Action was started.",
                  "type": "string",
                  "x-order": 1
                }
              }
            }
          },
          "default": {
            "description": "An unexpected error response.",
            "schema": {
              "type": "object",
              "properties": {
                "code": {
                  "type": "integer",
                  "format": "int32",
                  "x-order": 1
                },
                "details": {
                  "type": "array",
                  "items": {
                    "type": "object",
                    "properties": {
                      "type_url": {
                        "type": "string",
                        "x-order": 0
                      },
                      "value": {
                        "type": "string",
                        "format": "byte",
                        "x-order": 1
                      }
                    }
                  },
                  "x-order": 3
                },
                "error": {
                  "type": "string",
                  "x-order": 0
                },
                "message": {
                  "type": "string",
                  "x-order": 2
                }
              }
            }
          }
        }
      }
    },
    "/v1/management/Actions/StartPTMongoDBSummary": {
      "post": {
        "tags": [
          "Actions"
        ],
        "summary": "StartPTMongoDBSummaryAction starts pt-mongodb-summary Action.",
        "operationId": "StartPTMongoDBSummaryAction",
        "parameters": [
          {
            "name": "body",
            "in": "body",
            "required": true,
            "schema": {
              "type": "object",
              "title": "Message to prepare pt-mongodb-summary data",
              "properties": {
                "pmm_agent_id": {
                  "description": "pmm-agent ID where to run this Action.",
                  "type": "string",
                  "x-order": 0
                },
                "service_id": {
                  "description": "Service ID for this Action.",
                  "type": "string",
                  "x-order": 1
                }
              }
            }
          }
        ],
        "responses": {
          "200": {
            "description": "A successful response.",
            "schema": {
              "type": "object",
              "title": "Message to retrieve the prepared pt-mongodb-summary data",
              "properties": {
                "action_id": {
                  "description": "Unique Action ID.",
                  "type": "string",
                  "x-order": 0
                },
                "pmm_agent_id": {
                  "description": "pmm-agent ID where to this Action was started.",
                  "type": "string",
                  "x-order": 1
                }
              }
            }
          },
          "default": {
            "description": "An unexpected error response.",
            "schema": {
              "type": "object",
              "properties": {
                "code": {
                  "type": "integer",
                  "format": "int32",
                  "x-order": 1
                },
                "details": {
                  "type": "array",
                  "items": {
                    "type": "object",
                    "properties": {
                      "type_url": {
                        "type": "string",
                        "x-order": 0
                      },
                      "value": {
                        "type": "string",
                        "format": "byte",
                        "x-order": 1
                      }
                    }
                  },
                  "x-order": 3
                },
                "error": {
                  "type": "string",
                  "x-order": 0
                },
                "message": {
                  "type": "string",
                  "x-order": 2
                }
              }
            }
          }
        }
      }
    },
<<<<<<< HEAD
    "/v1/management/Actions/StartPTPgSummary": {
=======
    "/v1/management/Actions/StartPTMySQLSummary": {
>>>>>>> 62478d7e
      "post": {
        "tags": [
          "Actions"
        ],
<<<<<<< HEAD
        "summary": "StartPTPgSummaryAction starts pt-pg-summary Action.",
        "operationId": "StartPTPgSummaryAction",
=======
        "summary": "StartPTMySQLSummaryAction starts pt--mysql-summary Action.",
        "operationId": "StartPTMySQLSummaryAction",
>>>>>>> 62478d7e
        "parameters": [
          {
            "name": "body",
            "in": "body",
            "required": true,
            "schema": {
              "type": "object",
<<<<<<< HEAD
              "title": "Message to prepare pt-pg-summary data",
=======
              "title": "Message to prepare pt-mysql-summary data",
>>>>>>> 62478d7e
              "properties": {
                "pmm_agent_id": {
                  "description": "pmm-agent ID where to run this Action.",
                  "type": "string",
                  "x-order": 0
                },
                "service_id": {
                  "description": "Service ID for this Action.",
                  "type": "string",
                  "x-order": 1
                }
              }
            }
          }
        ],
        "responses": {
          "200": {
            "description": "A successful response.",
            "schema": {
              "type": "object",
<<<<<<< HEAD
              "title": "Message to retrieve the prepared pt-pg-summary data",
=======
              "title": "Message to retrieve the prepared pt-mysql-summary data",
>>>>>>> 62478d7e
              "properties": {
                "action_id": {
                  "description": "Unique Action ID.",
                  "type": "string",
                  "x-order": 0
                },
                "pmm_agent_id": {
                  "description": "pmm-agent ID where to this Action was started.",
                  "type": "string",
                  "x-order": 1
                }
              }
            }
          },
          "default": {
            "description": "An unexpected error response.",
            "schema": {
              "type": "object",
              "properties": {
                "code": {
                  "type": "integer",
                  "format": "int32",
                  "x-order": 1
                },
                "details": {
                  "type": "array",
                  "items": {
                    "type": "object",
                    "properties": {
                      "type_url": {
                        "type": "string",
                        "x-order": 0
                      },
                      "value": {
                        "type": "string",
                        "format": "byte",
                        "x-order": 1
                      }
                    }
                  },
                  "x-order": 3
                },
                "error": {
                  "type": "string",
                  "x-order": 0
                },
                "message": {
                  "type": "string",
                  "x-order": 2
                }
              }
            }
          }
        }
      }
    },
    "/v1/management/Actions/StartPTSummary": {
      "post": {
        "tags": [
          "Actions"
        ],
        "summary": "StartPTSummaryAction starts pt-summary Action.",
        "operationId": "StartPTSummaryAction",
        "parameters": [
          {
            "name": "body",
            "in": "body",
            "required": true,
            "schema": {
              "type": "object",
              "properties": {
                "node_id": {
                  "description": "Node ID for this Action.",
                  "type": "string",
                  "x-order": 1
                },
                "pmm_agent_id": {
                  "description": "pmm-agent ID where to run this Action.",
                  "type": "string",
                  "x-order": 0
                }
              }
            }
          }
        ],
        "responses": {
          "200": {
            "description": "A successful response.",
            "schema": {
              "type": "object",
              "properties": {
                "action_id": {
                  "description": "Unique Action ID.",
                  "type": "string",
                  "x-order": 0
                },
                "pmm_agent_id": {
                  "description": "pmm-agent ID where to this Action was started.",
                  "type": "string",
                  "x-order": 1
                }
              }
            }
          },
          "default": {
            "description": "An unexpected error response.",
            "schema": {
              "type": "object",
              "properties": {
                "code": {
                  "type": "integer",
                  "format": "int32",
                  "x-order": 1
                },
                "details": {
                  "type": "array",
                  "items": {
                    "type": "object",
                    "properties": {
                      "type_url": {
                        "type": "string",
                        "x-order": 0
                      },
                      "value": {
                        "type": "string",
                        "format": "byte",
                        "x-order": 1
                      }
                    }
                  },
                  "x-order": 3
                },
                "error": {
                  "type": "string",
                  "x-order": 0
                },
                "message": {
                  "type": "string",
                  "x-order": 2
                }
              }
            }
          }
        }
      }
    },
    "/v1/management/Actions/StartPostgreSQLShowCreateTable": {
      "post": {
        "tags": [
          "Actions"
        ],
        "summary": "StartPostgreSQLShowCreateTableAction starts PostgreSQL SHOW CREATE TABLE Action.",
        "operationId": "StartPostgreSQLShowCreateTableAction",
        "parameters": [
          {
            "name": "body",
            "in": "body",
            "required": true,
            "schema": {
              "type": "object",
              "properties": {
                "database": {
                  "description": "Database name. Required if not given in the table_name field.",
                  "type": "string",
                  "x-order": 3
                },
                "pmm_agent_id": {
                  "description": "pmm-agent ID where to run this Action.",
                  "type": "string",
                  "x-order": 0
                },
                "service_id": {
                  "description": "Service ID for this Action. Required.",
                  "type": "string",
                  "x-order": 1
                },
                "table_name": {
                  "description": "Table name. Required. May additionally contain a database name.",
                  "type": "string",
                  "x-order": 2
                }
              }
            }
          }
        ],
        "responses": {
          "200": {
            "description": "A successful response.",
            "schema": {
              "type": "object",
              "properties": {
                "action_id": {
                  "description": "Unique Action ID.",
                  "type": "string",
                  "x-order": 0
                },
                "pmm_agent_id": {
                  "description": "pmm-agent ID where to this Action was started.",
                  "type": "string",
                  "x-order": 1
                }
              }
            }
          },
          "default": {
            "description": "An unexpected error response.",
            "schema": {
              "type": "object",
              "properties": {
                "code": {
                  "type": "integer",
                  "format": "int32",
                  "x-order": 1
                },
                "details": {
                  "type": "array",
                  "items": {
                    "type": "object",
                    "properties": {
                      "type_url": {
                        "type": "string",
                        "x-order": 0
                      },
                      "value": {
                        "type": "string",
                        "format": "byte",
                        "x-order": 1
                      }
                    }
                  },
                  "x-order": 3
                },
                "error": {
                  "type": "string",
                  "x-order": 0
                },
                "message": {
                  "type": "string",
                  "x-order": 2
                }
              }
            }
          }
        }
      }
    },
    "/v1/management/Actions/StartPostgreSQLShowIndex": {
      "post": {
        "tags": [
          "Actions"
        ],
        "summary": "StartPostgreSQLShowIndexAction starts PostgreSQL SHOW INDEX Action.",
        "operationId": "StartPostgreSQLShowIndexAction",
        "parameters": [
          {
            "name": "body",
            "in": "body",
            "required": true,
            "schema": {
              "type": "object",
              "properties": {
                "database": {
                  "description": "Database name. Required if not given in the table_name field.",
                  "type": "string",
                  "x-order": 3
                },
                "pmm_agent_id": {
                  "description": "pmm-agent ID where to run this Action.",
                  "type": "string",
                  "x-order": 0
                },
                "service_id": {
                  "description": "Service ID for this Action. Required.",
                  "type": "string",
                  "x-order": 1
                },
                "table_name": {
                  "description": "Table name. Required. May additionally contain a database name.",
                  "type": "string",
                  "x-order": 2
                }
              }
            }
          }
        ],
        "responses": {
          "200": {
            "description": "A successful response.",
            "schema": {
              "type": "object",
              "properties": {
                "action_id": {
                  "description": "Unique Action ID.",
                  "type": "string",
                  "x-order": 0
                },
                "pmm_agent_id": {
                  "description": "pmm-agent ID where to this Action was started.",
                  "type": "string",
                  "x-order": 1
                }
              }
            }
          },
          "default": {
            "description": "An unexpected error response.",
            "schema": {
              "type": "object",
              "properties": {
                "code": {
                  "type": "integer",
                  "format": "int32",
                  "x-order": 1
                },
                "details": {
                  "type": "array",
                  "items": {
                    "type": "object",
                    "properties": {
                      "type_url": {
                        "type": "string",
                        "x-order": 0
                      },
                      "value": {
                        "type": "string",
                        "format": "byte",
                        "x-order": 1
                      }
                    }
                  },
                  "x-order": 3
                },
                "error": {
                  "type": "string",
                  "x-order": 0
                },
                "message": {
                  "type": "string",
                  "x-order": 2
                }
              }
            }
          }
        }
      }
    },
    "/v1/management/Annotations/Add": {
      "post": {
        "tags": [
          "Annotation"
        ],
        "summary": "AddAnnotation adds annotation.",
        "operationId": "AddAnnotation",
        "parameters": [
          {
            "name": "body",
            "in": "body",
            "required": true,
            "schema": {
              "description": "AddAnnotationRequest is a params to add new annotation.",
              "type": "object",
              "properties": {
                "node_name": {
                  "description": "Used for annotate node.",
                  "type": "string",
                  "x-order": 2
                },
                "service_names": {
                  "description": "Used for annotate services.",
                  "type": "array",
                  "items": {
                    "type": "string"
                  },
                  "x-order": 3
                },
                "tags": {
                  "description": "Tags are used to filter annotations.",
                  "type": "array",
                  "items": {
                    "type": "string"
                  },
                  "x-order": 1
                },
                "text": {
                  "description": "An annotation description. Required.",
                  "type": "string",
                  "x-order": 0
                }
              }
            }
          }
        ],
        "responses": {
          "200": {
            "description": "A successful response.",
            "schema": {
              "type": "object"
            }
          },
          "default": {
            "description": "An unexpected error response.",
            "schema": {
              "type": "object",
              "properties": {
                "code": {
                  "type": "integer",
                  "format": "int32",
                  "x-order": 1
                },
                "details": {
                  "type": "array",
                  "items": {
                    "type": "object",
                    "properties": {
                      "type_url": {
                        "type": "string",
                        "x-order": 0
                      },
                      "value": {
                        "type": "string",
                        "format": "byte",
                        "x-order": 1
                      }
                    }
                  },
                  "x-order": 3
                },
                "error": {
                  "type": "string",
                  "x-order": 0
                },
                "message": {
                  "type": "string",
                  "x-order": 2
                }
              }
            }
          }
        }
      }
    },
    "/v1/management/External/Add": {
      "post": {
        "tags": [
          "External"
        ],
        "summary": "AddExternal adds external service and adds external exporter.\nIt automatically adds a service to inventory, which is running on provided \"node_id\",\nthen adds an \"external exporter\" agent to inventory, which is running on provided \"runs_on_node_id\".",
        "operationId": "AddExternal",
        "parameters": [
          {
            "name": "body",
            "in": "body",
            "required": true,
            "schema": {
              "type": "object",
              "properties": {
                "add_node": {
                  "description": "AddNodeParams is a params to add new node to inventory while adding new service.",
                  "type": "object",
                  "properties": {
                    "az": {
                      "description": "Node availability zone.",
                      "type": "string",
                      "x-order": 8
                    },
                    "container_id": {
                      "description": "Container identifier. If specified, must be a unique Docker container identifier.",
                      "type": "string",
                      "x-order": 4
                    },
                    "container_name": {
                      "description": "Container name.",
                      "type": "string",
                      "x-order": 5
                    },
                    "custom_labels": {
                      "description": "Custom user-assigned labels for Node.",
                      "type": "object",
                      "additionalProperties": {
                        "type": "string"
                      },
                      "x-order": 9
                    },
                    "distro": {
                      "description": "Linux distribution name and version.",
                      "type": "string",
                      "x-order": 3
                    },
                    "machine_id": {
                      "description": "Linux machine-id.",
                      "type": "string",
                      "x-order": 2
                    },
                    "node_model": {
                      "description": "Node model.",
                      "type": "string",
                      "x-order": 6
                    },
                    "node_name": {
                      "description": "Unique across all Nodes user-defined name.",
                      "type": "string",
                      "x-order": 1
                    },
                    "node_type": {
                      "description": "NodeType describes supported Node types.",
                      "type": "string",
                      "default": "NODE_TYPE_INVALID",
                      "enum": [
                        "NODE_TYPE_INVALID",
                        "GENERIC_NODE",
                        "CONTAINER_NODE",
                        "REMOTE_NODE",
                        "REMOTE_RDS_NODE"
                      ],
                      "x-order": 0
                    },
                    "region": {
                      "description": "Node region.",
                      "type": "string",
                      "x-order": 7
                    }
                  },
                  "x-order": 2
                },
                "address": {
                  "description": "Node and Exporter access address (DNS name or IP).\naddress always should be passed with add_node.",
                  "type": "string",
                  "x-order": 3
                },
                "cluster": {
                  "description": "Cluster name.",
                  "type": "string",
                  "x-order": 12
                },
                "custom_labels": {
                  "description": "Custom user-assigned labels for Service.",
                  "type": "object",
                  "additionalProperties": {
                    "type": "string"
                  },
                  "x-order": 14
                },
                "environment": {
                  "description": "Environment name.",
                  "type": "string",
                  "x-order": 11
                },
                "group": {
                  "description": "Group name of external service.",
                  "type": "string",
                  "x-order": 15
                },
                "listen_port": {
                  "description": "Listen port for scraping metrics.",
                  "type": "integer",
                  "format": "int64",
                  "x-order": 9
                },
                "metrics_mode": {
                  "description": "MetricsMode defines desired metrics mode for agent,\nit can be pull, push or auto mode chosen by server.",
                  "type": "string",
                  "default": "AUTO",
                  "enum": [
                    "AUTO",
                    "PULL",
                    "PUSH"
                  ],
                  "x-order": 16
                },
                "metrics_path": {
                  "description": "Path under which metrics are exposed, used to generate URI.",
                  "type": "string",
                  "x-order": 8
                },
                "node_id": {
                  "description": "Node identifier on which an external service is been running.\nnode_id always should be passed with runs_on_node_id.",
                  "type": "string",
                  "x-order": 10
                },
                "node_name": {
                  "description": "Node name on which a service and node is been running.\nExactly one of these parameters should be present: node_id, node_name, add_node.",
                  "type": "string",
                  "x-order": 1
                },
                "password": {
                  "description": "HTTP basic auth password for collecting metrics.",
                  "type": "string",
                  "x-order": 6
                },
                "replication_set": {
                  "description": "Replication set name.",
                  "type": "string",
                  "x-order": 13
                },
                "runs_on_node_id": {
                  "description": "Node identifier on which an external exporter is been running.\nruns_on_node_id always should be passed with node_id.\nExactly one of these parameters should be present: node_id, node_name, add_node.",
                  "type": "string",
                  "x-order": 0
                },
                "scheme": {
                  "description": "Scheme to generate URI to exporter metrics endpoints.",
                  "type": "string",
                  "x-order": 7
                },
                "service_name": {
                  "description": "Unique across all Services user-defined name. Required.",
                  "type": "string",
                  "x-order": 4
                },
                "skip_connection_check": {
                  "description": "Skip connection check.",
                  "type": "boolean",
                  "x-order": 17
                },
                "username": {
                  "description": "HTTP basic auth username for collecting metrics.",
                  "type": "string",
                  "x-order": 5
                }
              }
            }
          }
        ],
        "responses": {
          "200": {
            "description": "A successful response.",
            "schema": {
              "type": "object",
              "properties": {
                "external_exporter": {
                  "description": "ExternalExporter runs on any Node type, including Remote Node.",
                  "type": "object",
                  "properties": {
                    "agent_id": {
                      "description": "Unique randomly generated instance identifier.",
                      "type": "string",
                      "x-order": 0
                    },
                    "custom_labels": {
                      "description": "Custom user-assigned labels.",
                      "type": "object",
                      "additionalProperties": {
                        "type": "string"
                      },
                      "x-order": 7
                    },
                    "disabled": {
                      "description": "If disabled, metrics from this exporter will not be collected.",
                      "type": "boolean",
                      "x-order": 2
                    },
                    "listen_port": {
                      "description": "Listen port for scraping metrics.",
                      "type": "integer",
                      "format": "int64",
                      "x-order": 8
                    },
                    "metrics_path": {
                      "description": "Path under which metrics are exposed, used to generate URI.",
                      "type": "string",
                      "x-order": 6
                    },
                    "push_metrics_enabled": {
                      "description": "True if exporter uses push metrics mode.",
                      "type": "boolean",
                      "x-order": 9
                    },
                    "runs_on_node_id": {
                      "description": "Node identifier where this instance runs.",
                      "type": "string",
                      "x-order": 1
                    },
                    "scheme": {
                      "description": "Scheme to generate URI to exporter metrics endpoints.",
                      "type": "string",
                      "x-order": 5
                    },
                    "service_id": {
                      "description": "Service identifier.",
                      "type": "string",
                      "x-order": 3
                    },
                    "username": {
                      "description": "HTTP basic auth username for collecting metrics.",
                      "type": "string",
                      "x-order": 4
                    }
                  },
                  "x-order": 1
                },
                "service": {
                  "description": "ExternalService represents a generic External service instance.",
                  "type": "object",
                  "properties": {
                    "cluster": {
                      "description": "Cluster name.",
                      "type": "string",
                      "x-order": 4
                    },
                    "custom_labels": {
                      "description": "Custom user-assigned labels.",
                      "type": "object",
                      "additionalProperties": {
                        "type": "string"
                      },
                      "x-order": 6
                    },
                    "environment": {
                      "description": "Environment name.",
                      "type": "string",
                      "x-order": 3
                    },
                    "group": {
                      "description": "Group name of external service.",
                      "type": "string",
                      "x-order": 7
                    },
                    "node_id": {
                      "description": "Node identifier where this service instance runs.",
                      "type": "string",
                      "x-order": 2
                    },
                    "replication_set": {
                      "description": "Replication set name.",
                      "type": "string",
                      "x-order": 5
                    },
                    "service_id": {
                      "description": "Unique randomly generated instance identifier.",
                      "type": "string",
                      "x-order": 0
                    },
                    "service_name": {
                      "description": "Unique across all Services user-defined name.",
                      "type": "string",
                      "x-order": 1
                    }
                  },
                  "x-order": 0
                }
              }
            }
          },
          "default": {
            "description": "An unexpected error response.",
            "schema": {
              "type": "object",
              "properties": {
                "code": {
                  "type": "integer",
                  "format": "int32",
                  "x-order": 1
                },
                "details": {
                  "type": "array",
                  "items": {
                    "type": "object",
                    "properties": {
                      "type_url": {
                        "type": "string",
                        "x-order": 0
                      },
                      "value": {
                        "type": "string",
                        "format": "byte",
                        "x-order": 1
                      }
                    }
                  },
                  "x-order": 3
                },
                "error": {
                  "type": "string",
                  "x-order": 0
                },
                "message": {
                  "type": "string",
                  "x-order": 2
                }
              }
            }
          }
        }
      }
    },
    "/v1/management/HAProxy/Add": {
      "post": {
        "tags": [
          "HAProxy"
        ],
        "summary": "AddHAProxy adds HAProxy service and adds external exporter.\nIt automatically adds a service to inventory, which is running on provided \"node_id\",\nthen adds an \"external exporter\" agent to inventory.",
        "operationId": "AddHAProxy",
        "parameters": [
          {
            "name": "body",
            "in": "body",
            "required": true,
            "schema": {
              "type": "object",
              "properties": {
                "add_node": {
                  "description": "AddNodeParams is a params to add new node to inventory while adding new service.",
                  "type": "object",
                  "properties": {
                    "az": {
                      "description": "Node availability zone.",
                      "type": "string",
                      "x-order": 8
                    },
                    "container_id": {
                      "description": "Container identifier. If specified, must be a unique Docker container identifier.",
                      "type": "string",
                      "x-order": 4
                    },
                    "container_name": {
                      "description": "Container name.",
                      "type": "string",
                      "x-order": 5
                    },
                    "custom_labels": {
                      "description": "Custom user-assigned labels for Node.",
                      "type": "object",
                      "additionalProperties": {
                        "type": "string"
                      },
                      "x-order": 9
                    },
                    "distro": {
                      "description": "Linux distribution name and version.",
                      "type": "string",
                      "x-order": 3
                    },
                    "machine_id": {
                      "description": "Linux machine-id.",
                      "type": "string",
                      "x-order": 2
                    },
                    "node_model": {
                      "description": "Node model.",
                      "type": "string",
                      "x-order": 6
                    },
                    "node_name": {
                      "description": "Unique across all Nodes user-defined name.",
                      "type": "string",
                      "x-order": 1
                    },
                    "node_type": {
                      "description": "NodeType describes supported Node types.",
                      "type": "string",
                      "default": "NODE_TYPE_INVALID",
                      "enum": [
                        "NODE_TYPE_INVALID",
                        "GENERIC_NODE",
                        "CONTAINER_NODE",
                        "REMOTE_NODE",
                        "REMOTE_RDS_NODE"
                      ],
                      "x-order": 0
                    },
                    "region": {
                      "description": "Node region.",
                      "type": "string",
                      "x-order": 7
                    }
                  },
                  "x-order": 2
                },
                "address": {
                  "description": "Node and Exporter access address (DNS name or IP).\naddress always should be passed with add_node.",
                  "type": "string",
                  "x-order": 3
                },
                "cluster": {
                  "description": "Cluster name.",
                  "type": "string",
                  "x-order": 11
                },
                "custom_labels": {
                  "description": "Custom user-assigned labels for Service.",
                  "type": "object",
                  "additionalProperties": {
                    "type": "string"
                  },
                  "x-order": 13
                },
                "environment": {
                  "description": "Environment name.",
                  "type": "string",
                  "x-order": 10
                },
                "listen_port": {
                  "description": "Listen port for scraping metrics.",
                  "type": "integer",
                  "format": "int64",
                  "x-order": 9
                },
                "metrics_mode": {
                  "description": "MetricsMode defines desired metrics mode for agent,\nit can be pull, push or auto mode chosen by server.",
                  "type": "string",
                  "default": "AUTO",
                  "enum": [
                    "AUTO",
                    "PULL",
                    "PUSH"
                  ],
                  "x-order": 14
                },
                "metrics_path": {
                  "description": "Path under which metrics are exposed, used to generate URI.",
                  "type": "string",
                  "x-order": 8
                },
                "node_id": {
                  "description": "Node identifier on which an external exporter is been running.\nExactly one of these parameters should be present: node_id, node_name, add_node.",
                  "type": "string",
                  "x-order": 0
                },
                "node_name": {
                  "description": "Node name on which a service and node is been running.\nExactly one of these parameters should be present: node_id, node_name, add_node.",
                  "type": "string",
                  "x-order": 1
                },
                "password": {
                  "description": "HTTP basic auth password for collecting metrics.",
                  "type": "string",
                  "x-order": 6
                },
                "replication_set": {
                  "description": "Replication set name.",
                  "type": "string",
                  "x-order": 12
                },
                "scheme": {
                  "description": "Scheme to generate URI to exporter metrics endpoints.",
                  "type": "string",
                  "x-order": 7
                },
                "service_name": {
                  "description": "Unique across all Services user-defined name. Required.",
                  "type": "string",
                  "x-order": 4
                },
                "skip_connection_check": {
                  "description": "Skip connection check.",
                  "type": "boolean",
                  "x-order": 15
                },
                "username": {
                  "description": "HTTP basic auth username for collecting metrics.",
                  "type": "string",
                  "x-order": 5
                }
              }
            }
          }
        ],
        "responses": {
          "200": {
            "description": "A successful response.",
            "schema": {
              "type": "object",
              "properties": {
                "external_exporter": {
                  "description": "ExternalExporter runs on any Node type, including Remote Node.",
                  "type": "object",
                  "properties": {
                    "agent_id": {
                      "description": "Unique randomly generated instance identifier.",
                      "type": "string",
                      "x-order": 0
                    },
                    "custom_labels": {
                      "description": "Custom user-assigned labels.",
                      "type": "object",
                      "additionalProperties": {
                        "type": "string"
                      },
                      "x-order": 7
                    },
                    "disabled": {
                      "description": "If disabled, metrics from this exporter will not be collected.",
                      "type": "boolean",
                      "x-order": 2
                    },
                    "listen_port": {
                      "description": "Listen port for scraping metrics.",
                      "type": "integer",
                      "format": "int64",
                      "x-order": 8
                    },
                    "metrics_path": {
                      "description": "Path under which metrics are exposed, used to generate URI.",
                      "type": "string",
                      "x-order": 6
                    },
                    "push_metrics_enabled": {
                      "description": "True if exporter uses push metrics mode.",
                      "type": "boolean",
                      "x-order": 9
                    },
                    "runs_on_node_id": {
                      "description": "Node identifier where this instance runs.",
                      "type": "string",
                      "x-order": 1
                    },
                    "scheme": {
                      "description": "Scheme to generate URI to exporter metrics endpoints.",
                      "type": "string",
                      "x-order": 5
                    },
                    "service_id": {
                      "description": "Service identifier.",
                      "type": "string",
                      "x-order": 3
                    },
                    "username": {
                      "description": "HTTP basic auth username for collecting metrics.",
                      "type": "string",
                      "x-order": 4
                    }
                  },
                  "x-order": 1
                },
                "service": {
                  "description": "HAProxyService represents a generic HAProxy service instance.",
                  "type": "object",
                  "properties": {
                    "cluster": {
                      "description": "Cluster name.",
                      "type": "string",
                      "x-order": 4
                    },
                    "custom_labels": {
                      "description": "Custom user-assigned labels.",
                      "type": "object",
                      "additionalProperties": {
                        "type": "string"
                      },
                      "x-order": 6
                    },
                    "environment": {
                      "description": "Environment name.",
                      "type": "string",
                      "x-order": 3
                    },
                    "node_id": {
                      "description": "Node identifier where this service instance runs.",
                      "type": "string",
                      "x-order": 2
                    },
                    "replication_set": {
                      "description": "Replication set name.",
                      "type": "string",
                      "x-order": 5
                    },
                    "service_id": {
                      "description": "Unique randomly generated instance identifier.",
                      "type": "string",
                      "x-order": 0
                    },
                    "service_name": {
                      "description": "Unique across all Services user-defined name.",
                      "type": "string",
                      "x-order": 1
                    }
                  },
                  "x-order": 0
                }
              }
            }
          },
          "default": {
            "description": "An unexpected error response.",
            "schema": {
              "type": "object",
              "properties": {
                "code": {
                  "type": "integer",
                  "format": "int32",
                  "x-order": 1
                },
                "details": {
                  "type": "array",
                  "items": {
                    "type": "object",
                    "properties": {
                      "type_url": {
                        "type": "string",
                        "x-order": 0
                      },
                      "value": {
                        "type": "string",
                        "format": "byte",
                        "x-order": 1
                      }
                    }
                  },
                  "x-order": 3
                },
                "error": {
                  "type": "string",
                  "x-order": 0
                },
                "message": {
                  "type": "string",
                  "x-order": 2
                }
              }
            }
          }
        }
      }
    },
    "/v1/management/MongoDB/Add": {
      "post": {
        "tags": [
          "MongoDB"
        ],
        "summary": "AddMongoDB adds MongoDB Service and starts several Agents.\nIt automatically adds a service to inventory, which is running on provided \"node_id\",\nthen adds \"mongodb_exporter\", and \"qan_mongodb_profiler\" agents\nwith provided \"pmm_agent_id\" and other parameters.",
        "operationId": "AddMongoDB",
        "parameters": [
          {
            "name": "body",
            "in": "body",
            "required": true,
            "schema": {
              "type": "object",
              "properties": {
                "add_node": {
                  "description": "AddNodeParams is a params to add new node to inventory while adding new service.",
                  "type": "object",
                  "properties": {
                    "az": {
                      "description": "Node availability zone.",
                      "type": "string",
                      "x-order": 8
                    },
                    "container_id": {
                      "description": "Container identifier. If specified, must be a unique Docker container identifier.",
                      "type": "string",
                      "x-order": 4
                    },
                    "container_name": {
                      "description": "Container name.",
                      "type": "string",
                      "x-order": 5
                    },
                    "custom_labels": {
                      "description": "Custom user-assigned labels for Node.",
                      "type": "object",
                      "additionalProperties": {
                        "type": "string"
                      },
                      "x-order": 9
                    },
                    "distro": {
                      "description": "Linux distribution name and version.",
                      "type": "string",
                      "x-order": 3
                    },
                    "machine_id": {
                      "description": "Linux machine-id.",
                      "type": "string",
                      "x-order": 2
                    },
                    "node_model": {
                      "description": "Node model.",
                      "type": "string",
                      "x-order": 6
                    },
                    "node_name": {
                      "description": "Unique across all Nodes user-defined name.",
                      "type": "string",
                      "x-order": 1
                    },
                    "node_type": {
                      "description": "NodeType describes supported Node types.",
                      "type": "string",
                      "default": "NODE_TYPE_INVALID",
                      "enum": [
                        "NODE_TYPE_INVALID",
                        "GENERIC_NODE",
                        "CONTAINER_NODE",
                        "REMOTE_NODE",
                        "REMOTE_RDS_NODE"
                      ],
                      "x-order": 0
                    },
                    "region": {
                      "description": "Node region.",
                      "type": "string",
                      "x-order": 7
                    }
                  },
                  "x-order": 2
                },
                "address": {
                  "description": "Node and Service access address (DNS name or IP).\nAddress (and port) or socket is required.",
                  "type": "string",
                  "x-order": 4
                },
                "cluster": {
                  "description": "Cluster name.",
                  "type": "string",
                  "x-order": 9
                },
                "custom_labels": {
                  "description": "Custom user-assigned labels for Service.",
                  "type": "object",
                  "additionalProperties": {
                    "type": "string"
                  },
                  "x-order": 14
                },
                "disable_collectors": {
                  "description": "List of collector names to disable in this exporter.",
                  "type": "array",
                  "items": {
                    "type": "string"
                  },
                  "x-order": 22
                },
                "environment": {
                  "description": "Environment name.",
                  "type": "string",
                  "x-order": 8
                },
                "metrics_mode": {
                  "description": "MetricsMode defines desired metrics mode for agent,\nit can be pull, push or auto mode chosen by server.",
                  "type": "string",
                  "default": "AUTO",
                  "enum": [
                    "AUTO",
                    "PULL",
                    "PUSH"
                  ],
                  "x-order": 21
                },
                "node_id": {
                  "description": "Node identifier on which a service is been running.\nExactly one of these parameters should be present: node_id, node_name, add_node.",
                  "type": "string",
                  "x-order": 0
                },
                "node_name": {
                  "description": "Node name on which a service is been running.\nExactly one of these parameters should be present: node_id, node_name, add_node.",
                  "type": "string",
                  "x-order": 1
                },
                "password": {
                  "description": "MongoDB password for exporter and QAN agent access.",
                  "type": "string",
                  "x-order": 12
                },
                "pmm_agent_id": {
                  "description": "The \"pmm-agent\" identifier which should run agents. Required.",
                  "type": "string",
                  "x-order": 7
                },
                "port": {
                  "description": "Service Access port.\nPort is required when the address present.",
                  "type": "integer",
                  "format": "int64",
                  "x-order": 5
                },
                "qan_mongodb_profiler": {
                  "description": "If true, adds qan-mongodb-profiler-agent for provided service.",
                  "type": "boolean",
                  "x-order": 13
                },
                "replication_set": {
                  "description": "Replication set name.",
                  "type": "string",
                  "x-order": 10
                },
                "service_name": {
                  "description": "Unique across all Services user-defined name. Required.",
                  "type": "string",
                  "x-order": 3
                },
                "skip_connection_check": {
                  "description": "Skip connection check.",
                  "type": "boolean",
                  "x-order": 15
                },
                "socket": {
                  "description": "Service Access socket.\nAddress (and port) or socket is required.",
                  "type": "string",
                  "x-order": 6
                },
                "tls": {
                  "description": "Use TLS for database connections.",
                  "type": "boolean",
                  "x-order": 16
                },
                "tls_ca": {
                  "description": "Certificate Authority certificate chain.",
                  "type": "string",
                  "x-order": 20
                },
                "tls_certificate_key": {
                  "description": "Client certificate and key.",
                  "type": "string",
                  "x-order": 18
                },
                "tls_certificate_key_file_password": {
                  "description": "Password for decrypting tls_certificate_key.",
                  "type": "string",
                  "x-order": 19
                },
                "tls_skip_verify": {
                  "description": "Skip TLS certificate and hostname validation.",
                  "type": "boolean",
                  "x-order": 17
                },
                "username": {
                  "description": "MongoDB username for exporter and QAN agent access.",
                  "type": "string",
                  "x-order": 11
                }
              }
            }
          }
        ],
        "responses": {
          "200": {
            "description": "A successful response.",
            "schema": {
              "type": "object",
              "properties": {
                "mongodb_exporter": {
                  "description": "MongoDBExporter runs on Generic or Container Node and exposes MongoDB Service metrics.",
                  "type": "object",
                  "properties": {
                    "agent_id": {
                      "description": "Unique randomly generated instance identifier.",
                      "type": "string",
                      "x-order": 0
                    },
                    "custom_labels": {
                      "description": "Custom user-assigned labels.",
                      "type": "object",
                      "additionalProperties": {
                        "type": "string"
                      },
                      "x-order": 7
                    },
                    "disabled": {
                      "description": "Desired Agent status: enabled (false) or disabled (true).",
                      "type": "boolean",
                      "x-order": 2
                    },
                    "disabled_collectors": {
                      "description": "List of disabled collector names.",
                      "type": "array",
                      "items": {
                        "type": "string"
                      },
                      "x-order": 9
                    },
                    "listen_port": {
                      "description": "Listen port for scraping metrics.",
                      "type": "integer",
                      "format": "int64",
                      "x-order": 11
                    },
                    "pmm_agent_id": {
                      "description": "The pmm-agent identifier which runs this instance.",
                      "type": "string",
                      "x-order": 1
                    },
                    "push_metrics_enabled": {
                      "description": "True if exporter uses push metrics mode.",
                      "type": "boolean",
                      "x-order": 8
                    },
                    "service_id": {
                      "description": "Service identifier.",
                      "type": "string",
                      "x-order": 3
                    },
                    "status": {
                      "description": "AgentStatus represents actual Agent status.\n\n - STARTING: Agent is starting.\n - RUNNING: Agent is running.\n - WAITING: Agent encountered error and will be restarted automatically soon.\n - STOPPING: Agent is stopping.\n - DONE: Agent finished.",
                      "type": "string",
                      "default": "AGENT_STATUS_INVALID",
                      "enum": [
                        "AGENT_STATUS_INVALID",
                        "STARTING",
                        "RUNNING",
                        "WAITING",
                        "STOPPING",
                        "DONE"
                      ],
                      "x-order": 10
                    },
                    "tls": {
                      "description": "Use TLS for database connections.",
                      "type": "boolean",
                      "x-order": 5
                    },
                    "tls_skip_verify": {
                      "description": "Skip TLS certificate and hostname validation.",
                      "type": "boolean",
                      "x-order": 6
                    },
                    "username": {
                      "description": "MongoDB username for scraping metrics.",
                      "type": "string",
                      "x-order": 4
                    }
                  },
                  "x-order": 1
                },
                "qan_mongodb_profiler": {
                  "description": "QANMongoDBProfilerAgent runs within pmm-agent and sends MongoDB Query Analytics data to the PMM Server.",
                  "type": "object",
                  "properties": {
                    "agent_id": {
                      "description": "Unique randomly generated instance identifier.",
                      "type": "string",
                      "x-order": 0
                    },
                    "custom_labels": {
                      "description": "Custom user-assigned labels.",
                      "type": "object",
                      "additionalProperties": {
                        "type": "string"
                      },
                      "x-order": 7
                    },
                    "disabled": {
                      "description": "Desired Agent status: enabled (false) or disabled (true).",
                      "type": "boolean",
                      "x-order": 2
                    },
                    "pmm_agent_id": {
                      "description": "The pmm-agent identifier which runs this instance.",
                      "type": "string",
                      "x-order": 1
                    },
                    "service_id": {
                      "description": "Service identifier.",
                      "type": "string",
                      "x-order": 3
                    },
                    "status": {
                      "description": "AgentStatus represents actual Agent status.\n\n - STARTING: Agent is starting.\n - RUNNING: Agent is running.\n - WAITING: Agent encountered error and will be restarted automatically soon.\n - STOPPING: Agent is stopping.\n - DONE: Agent finished.",
                      "type": "string",
                      "default": "AGENT_STATUS_INVALID",
                      "enum": [
                        "AGENT_STATUS_INVALID",
                        "STARTING",
                        "RUNNING",
                        "WAITING",
                        "STOPPING",
                        "DONE"
                      ],
                      "x-order": 8
                    },
                    "tls": {
                      "description": "Use TLS for database connections.",
                      "type": "boolean",
                      "x-order": 5
                    },
                    "tls_skip_verify": {
                      "description": "Skip TLS certificate and hostname validation.",
                      "type": "boolean",
                      "x-order": 6
                    },
                    "username": {
                      "description": "MongoDB username for getting profiler data.",
                      "type": "string",
                      "x-order": 4
                    }
                  },
                  "x-order": 2
                },
                "service": {
                  "description": "MongoDBService represents a generic MongoDB instance.",
                  "type": "object",
                  "properties": {
                    "address": {
                      "description": "Access address (DNS name or IP).\nAddress (and port) or socket is required.",
                      "type": "string",
                      "x-order": 3
                    },
                    "cluster": {
                      "description": "Cluster name.",
                      "type": "string",
                      "x-order": 7
                    },
                    "custom_labels": {
                      "description": "Custom user-assigned labels.",
                      "type": "object",
                      "additionalProperties": {
                        "type": "string"
                      },
                      "x-order": 9
                    },
                    "environment": {
                      "description": "Environment name.",
                      "type": "string",
                      "x-order": 6
                    },
                    "node_id": {
                      "description": "Node identifier where this instance runs.",
                      "type": "string",
                      "x-order": 2
                    },
                    "port": {
                      "description": "Access port.\nPort is required when the address present.",
                      "type": "integer",
                      "format": "int64",
                      "x-order": 4
                    },
                    "replication_set": {
                      "description": "Replication set name.",
                      "type": "string",
                      "x-order": 8
                    },
                    "service_id": {
                      "description": "Unique randomly generated instance identifier.",
                      "type": "string",
                      "x-order": 0
                    },
                    "service_name": {
                      "description": "Unique across all Services user-defined name.",
                      "type": "string",
                      "x-order": 1
                    },
                    "socket": {
                      "description": "Access unix socket.\nAddress (and port) or socket is required.",
                      "type": "string",
                      "x-order": 5
                    }
                  },
                  "x-order": 0
                }
              }
            }
          },
          "default": {
            "description": "An unexpected error response.",
            "schema": {
              "type": "object",
              "properties": {
                "code": {
                  "type": "integer",
                  "format": "int32",
                  "x-order": 1
                },
                "details": {
                  "type": "array",
                  "items": {
                    "type": "object",
                    "properties": {
                      "type_url": {
                        "type": "string",
                        "x-order": 0
                      },
                      "value": {
                        "type": "string",
                        "format": "byte",
                        "x-order": 1
                      }
                    }
                  },
                  "x-order": 3
                },
                "error": {
                  "type": "string",
                  "x-order": 0
                },
                "message": {
                  "type": "string",
                  "x-order": 2
                }
              }
            }
          }
        }
      }
    },
    "/v1/management/MySQL/Add": {
      "post": {
        "tags": [
          "MySQL"
        ],
        "summary": "AddMySQL adds MySQL Service and starts several Agents.\nIt automatically adds a service to inventory, which is running on provided \"node_id\",\nthen adds \"mysqld_exporter\", and \"qan_mysql_perfschema\" agents\nwith provided \"pmm_agent_id\" and other parameters.",
        "operationId": "AddMySQL",
        "parameters": [
          {
            "name": "body",
            "in": "body",
            "required": true,
            "schema": {
              "type": "object",
              "properties": {
                "add_node": {
                  "description": "AddNodeParams is a params to add new node to inventory while adding new service.",
                  "type": "object",
                  "properties": {
                    "az": {
                      "description": "Node availability zone.",
                      "type": "string",
                      "x-order": 8
                    },
                    "container_id": {
                      "description": "Container identifier. If specified, must be a unique Docker container identifier.",
                      "type": "string",
                      "x-order": 4
                    },
                    "container_name": {
                      "description": "Container name.",
                      "type": "string",
                      "x-order": 5
                    },
                    "custom_labels": {
                      "description": "Custom user-assigned labels for Node.",
                      "type": "object",
                      "additionalProperties": {
                        "type": "string"
                      },
                      "x-order": 9
                    },
                    "distro": {
                      "description": "Linux distribution name and version.",
                      "type": "string",
                      "x-order": 3
                    },
                    "machine_id": {
                      "description": "Linux machine-id.",
                      "type": "string",
                      "x-order": 2
                    },
                    "node_model": {
                      "description": "Node model.",
                      "type": "string",
                      "x-order": 6
                    },
                    "node_name": {
                      "description": "Unique across all Nodes user-defined name.",
                      "type": "string",
                      "x-order": 1
                    },
                    "node_type": {
                      "description": "NodeType describes supported Node types.",
                      "type": "string",
                      "default": "NODE_TYPE_INVALID",
                      "enum": [
                        "NODE_TYPE_INVALID",
                        "GENERIC_NODE",
                        "CONTAINER_NODE",
                        "REMOTE_NODE",
                        "REMOTE_RDS_NODE"
                      ],
                      "x-order": 0
                    },
                    "region": {
                      "description": "Node region.",
                      "type": "string",
                      "x-order": 7
                    }
                  },
                  "x-order": 2
                },
                "address": {
                  "description": "Node and Service access address (DNS name or IP).\nAddress (and port) or socket is required.",
                  "type": "string",
                  "x-order": 4
                },
                "cluster": {
                  "description": "Cluster name.",
                  "type": "string",
                  "x-order": 9
                },
                "custom_labels": {
                  "description": "Custom user-assigned labels for Service.",
                  "type": "object",
                  "additionalProperties": {
                    "type": "string"
                  },
                  "x-order": 15
                },
                "disable_collectors": {
                  "description": "List of collector names to disable in this exporter.",
                  "type": "array",
                  "items": {
                    "type": "string"
                  },
                  "x-order": 23
                },
                "disable_query_examples": {
                  "description": "Disable query examples.",
                  "type": "boolean",
                  "x-order": 17
                },
                "environment": {
                  "description": "Environment name.",
                  "type": "string",
                  "x-order": 8
                },
                "max_slowlog_file_size": {
                  "description": "If qan-mysql-slowlog-agent is added, slowlog file is rotated at this size if \u003e 0.\nIf zero, server's default value is used.\nUse negative value to disable rotation.",
                  "type": "string",
                  "format": "int64",
                  "x-order": 18
                },
                "metrics_mode": {
                  "description": "MetricsMode defines desired metrics mode for agent,\nit can be pull, push or auto mode chosen by server.",
                  "type": "string",
                  "default": "AUTO",
                  "enum": [
                    "AUTO",
                    "PULL",
                    "PUSH"
                  ],
                  "x-order": 22
                },
                "node_id": {
                  "description": "Node identifier on which a service is been running.\nExactly one of these parameters should be present: node_id, node_name, add_node.",
                  "type": "string",
                  "x-order": 0
                },
                "node_name": {
                  "description": "Node name on which a service is been running.\nExactly one of these parameters should be present: node_id, node_name, add_node.",
                  "type": "string",
                  "x-order": 1
                },
                "password": {
                  "description": "MySQL password for scraping metrics.",
                  "type": "string",
                  "x-order": 12
                },
                "pmm_agent_id": {
                  "description": "The \"pmm-agent\" identifier which should run agents. Required.",
                  "type": "string",
                  "x-order": 7
                },
                "port": {
                  "description": "Service Access port.\nPort is required when the address present.",
                  "type": "integer",
                  "format": "int64",
                  "x-order": 5
                },
                "qan_mysql_perfschema": {
                  "description": "If true, adds qan-mysql-perfschema-agent for provided service.",
                  "type": "boolean",
                  "x-order": 13
                },
                "qan_mysql_slowlog": {
                  "description": "If true, adds qan-mysql-slowlog-agent for provided service.",
                  "type": "boolean",
                  "x-order": 14
                },
                "replication_set": {
                  "description": "Replication set name.",
                  "type": "string",
                  "x-order": 10
                },
                "service_name": {
                  "description": "Unique across all Services user-defined name. Required.",
                  "type": "string",
                  "x-order": 3
                },
                "skip_connection_check": {
                  "description": "Skip connection check.",
                  "type": "boolean",
                  "x-order": 16
                },
                "socket": {
                  "description": "Service Access socket.\nAddress (and port) or socket is required.",
                  "type": "string",
                  "x-order": 6
                },
                "tablestats_group_table_limit": {
                  "description": "Tablestats group collectors will be disabled if there are more than that number of tables.\nIf zero, server's default value is used.\nUse negative value to disable them.",
                  "type": "integer",
                  "format": "int32",
                  "x-order": 21
                },
                "tls": {
                  "description": "Use TLS for database connections.",
                  "type": "boolean",
                  "x-order": 19
                },
                "tls_skip_verify": {
                  "description": "Skip TLS certificate and hostname validation.",
                  "type": "boolean",
                  "x-order": 20
                },
                "username": {
                  "description": "MySQL username for scraping metrics.",
                  "type": "string",
                  "x-order": 11
                }
              }
            }
          }
        ],
        "responses": {
          "200": {
            "description": "A successful response.",
            "schema": {
              "type": "object",
              "properties": {
                "mysqld_exporter": {
                  "description": "MySQLdExporter runs on Generic or Container Node and exposes MySQL Service metrics.",
                  "type": "object",
                  "properties": {
                    "agent_id": {
                      "description": "Unique randomly generated instance identifier.",
                      "type": "string",
                      "x-order": 0
                    },
                    "custom_labels": {
                      "description": "Custom user-assigned labels.",
                      "type": "object",
                      "additionalProperties": {
                        "type": "string"
                      },
                      "x-order": 8
                    },
                    "disabled": {
                      "description": "Desired Agent status: enabled (false) or disabled (true).",
                      "type": "boolean",
                      "x-order": 2
                    },
                    "disabled_collectors": {
                      "description": "List of disabled collector names.",
                      "type": "array",
                      "items": {
                        "type": "string"
                      },
                      "x-order": 10
                    },
                    "listen_port": {
                      "description": "Listen port for scraping metrics.",
                      "type": "integer",
                      "format": "int64",
                      "x-order": 12
                    },
                    "pmm_agent_id": {
                      "description": "The pmm-agent identifier which runs this instance.",
                      "type": "string",
                      "x-order": 1
                    },
                    "push_metrics_enabled": {
                      "description": "True if exporter uses push metrics mode.",
                      "type": "boolean",
                      "x-order": 9
                    },
                    "service_id": {
                      "description": "Service identifier.",
                      "type": "string",
                      "x-order": 3
                    },
                    "status": {
                      "description": "AgentStatus represents actual Agent status.\n\n - STARTING: Agent is starting.\n - RUNNING: Agent is running.\n - WAITING: Agent encountered error and will be restarted automatically soon.\n - STOPPING: Agent is stopping.\n - DONE: Agent finished.",
                      "type": "string",
                      "default": "AGENT_STATUS_INVALID",
                      "enum": [
                        "AGENT_STATUS_INVALID",
                        "STARTING",
                        "RUNNING",
                        "WAITING",
                        "STOPPING",
                        "DONE"
                      ],
                      "x-order": 11
                    },
                    "tablestats_group_disabled": {
                      "description": "True if tablestats group collectors are currently disabled.",
                      "type": "boolean",
                      "x-order": 13
                    },
                    "tablestats_group_table_limit": {
                      "description": "Tablestats group collectors are disabled if there are more than that number of tables.\n0 means tablestats group collectors are always enabled (no limit).\nNegative value means tablestats group collectors are always disabled.",
                      "type": "integer",
                      "format": "int32",
                      "x-order": 7
                    },
                    "tls": {
                      "description": "Use TLS for database connections.",
                      "type": "boolean",
                      "x-order": 5
                    },
                    "tls_skip_verify": {
                      "description": "Skip TLS certificate and hostname validation.",
                      "type": "boolean",
                      "x-order": 6
                    },
                    "username": {
                      "description": "MySQL username for scraping metrics.",
                      "type": "string",
                      "x-order": 4
                    }
                  },
                  "x-order": 1
                },
                "qan_mysql_perfschema": {
                  "description": "QANMySQLPerfSchemaAgent runs within pmm-agent and sends MySQL Query Analytics data to the PMM Server.",
                  "type": "object",
                  "properties": {
                    "agent_id": {
                      "description": "Unique randomly generated instance identifier.",
                      "type": "string",
                      "x-order": 0
                    },
                    "custom_labels": {
                      "description": "Custom user-assigned labels.",
                      "type": "object",
                      "additionalProperties": {
                        "type": "string"
                      },
                      "x-order": 8
                    },
                    "disabled": {
                      "description": "Desired Agent status: enabled (false) or disabled (true).",
                      "type": "boolean",
                      "x-order": 2
                    },
                    "pmm_agent_id": {
                      "description": "The pmm-agent identifier which runs this instance.",
                      "type": "string",
                      "x-order": 1
                    },
                    "query_examples_disabled": {
                      "description": "True if query examples are disabled.",
                      "type": "boolean",
                      "x-order": 7
                    },
                    "service_id": {
                      "description": "Service identifier.",
                      "type": "string",
                      "x-order": 3
                    },
                    "status": {
                      "description": "AgentStatus represents actual Agent status.\n\n - STARTING: Agent is starting.\n - RUNNING: Agent is running.\n - WAITING: Agent encountered error and will be restarted automatically soon.\n - STOPPING: Agent is stopping.\n - DONE: Agent finished.",
                      "type": "string",
                      "default": "AGENT_STATUS_INVALID",
                      "enum": [
                        "AGENT_STATUS_INVALID",
                        "STARTING",
                        "RUNNING",
                        "WAITING",
                        "STOPPING",
                        "DONE"
                      ],
                      "x-order": 9
                    },
                    "tls": {
                      "description": "Use TLS for database connections.",
                      "type": "boolean",
                      "x-order": 5
                    },
                    "tls_skip_verify": {
                      "description": "Skip TLS certificate and hostname validation.",
                      "type": "boolean",
                      "x-order": 6
                    },
                    "username": {
                      "description": "MySQL username for getting performance data.",
                      "type": "string",
                      "x-order": 4
                    }
                  },
                  "x-order": 2
                },
                "qan_mysql_slowlog": {
                  "description": "QANMySQLSlowlogAgent runs within pmm-agent and sends MySQL Query Analytics data to the PMM Server.",
                  "type": "object",
                  "properties": {
                    "agent_id": {
                      "description": "Unique randomly generated instance identifier.",
                      "type": "string",
                      "x-order": 0
                    },
                    "custom_labels": {
                      "description": "Custom user-assigned labels.",
                      "type": "object",
                      "additionalProperties": {
                        "type": "string"
                      },
                      "x-order": 9
                    },
                    "disabled": {
                      "description": "Desired Agent status: enabled (false) or disabled (true).",
                      "type": "boolean",
                      "x-order": 2
                    },
                    "max_slowlog_file_size": {
                      "description": "Slowlog file is rotated at this size if \u003e 0.",
                      "type": "string",
                      "format": "int64",
                      "x-order": 8
                    },
                    "pmm_agent_id": {
                      "description": "The pmm-agent identifier which runs this instance.",
                      "type": "string",
                      "x-order": 1
                    },
                    "query_examples_disabled": {
                      "description": "True if query examples are disabled.",
                      "type": "boolean",
                      "x-order": 7
                    },
                    "service_id": {
                      "description": "Service identifier.",
                      "type": "string",
                      "x-order": 3
                    },
                    "status": {
                      "description": "AgentStatus represents actual Agent status.\n\n - STARTING: Agent is starting.\n - RUNNING: Agent is running.\n - WAITING: Agent encountered error and will be restarted automatically soon.\n - STOPPING: Agent is stopping.\n - DONE: Agent finished.",
                      "type": "string",
                      "default": "AGENT_STATUS_INVALID",
                      "enum": [
                        "AGENT_STATUS_INVALID",
                        "STARTING",
                        "RUNNING",
                        "WAITING",
                        "STOPPING",
                        "DONE"
                      ],
                      "x-order": 10
                    },
                    "tls": {
                      "description": "Use TLS for database connections.",
                      "type": "boolean",
                      "x-order": 5
                    },
                    "tls_skip_verify": {
                      "description": "Skip TLS certificate and hostname validation.",
                      "type": "boolean",
                      "x-order": 6
                    },
                    "username": {
                      "description": "MySQL username for getting performance data.",
                      "type": "string",
                      "x-order": 4
                    }
                  },
                  "x-order": 3
                },
                "service": {
                  "description": "MySQLService represents a generic MySQL instance.",
                  "type": "object",
                  "properties": {
                    "address": {
                      "description": "Access address (DNS name or IP).\nAddress (and port) or socket is required.",
                      "type": "string",
                      "x-order": 3
                    },
                    "cluster": {
                      "description": "Cluster name.",
                      "type": "string",
                      "x-order": 7
                    },
                    "custom_labels": {
                      "description": "Custom user-assigned labels.",
                      "type": "object",
                      "additionalProperties": {
                        "type": "string"
                      },
                      "x-order": 9
                    },
                    "environment": {
                      "description": "Environment name.",
                      "type": "string",
                      "x-order": 6
                    },
                    "node_id": {
                      "description": "Node identifier where this instance runs.",
                      "type": "string",
                      "x-order": 2
                    },
                    "port": {
                      "description": "Access port.\nPort is required when the address present.",
                      "type": "integer",
                      "format": "int64",
                      "x-order": 4
                    },
                    "replication_set": {
                      "description": "Replication set name.",
                      "type": "string",
                      "x-order": 8
                    },
                    "service_id": {
                      "description": "Unique randomly generated instance identifier.",
                      "type": "string",
                      "x-order": 0
                    },
                    "service_name": {
                      "description": "Unique across all Services user-defined name.",
                      "type": "string",
                      "x-order": 1
                    },
                    "socket": {
                      "description": "Access unix socket.\nAddress (and port) or socket is required.",
                      "type": "string",
                      "x-order": 5
                    }
                  },
                  "x-order": 0
                },
                "table_count": {
                  "description": "Actual table count at the moment of adding.",
                  "type": "integer",
                  "format": "int32",
                  "x-order": 4
                }
              }
            }
          },
          "default": {
            "description": "An unexpected error response.",
            "schema": {
              "type": "object",
              "properties": {
                "code": {
                  "type": "integer",
                  "format": "int32",
                  "x-order": 1
                },
                "details": {
                  "type": "array",
                  "items": {
                    "type": "object",
                    "properties": {
                      "type_url": {
                        "type": "string",
                        "x-order": 0
                      },
                      "value": {
                        "type": "string",
                        "format": "byte",
                        "x-order": 1
                      }
                    }
                  },
                  "x-order": 3
                },
                "error": {
                  "type": "string",
                  "x-order": 0
                },
                "message": {
                  "type": "string",
                  "x-order": 2
                }
              }
            }
          }
        }
      }
    },
    "/v1/management/Node/Register": {
      "post": {
        "tags": [
          "Node"
        ],
        "summary": "RegisterNode registers a new Node and pmm-agent.",
        "operationId": "RegisterNode",
        "parameters": [
          {
            "name": "body",
            "in": "body",
            "required": true,
            "schema": {
              "type": "object",
              "properties": {
                "address": {
                  "description": "Node address (DNS name or IP).",
                  "type": "string",
                  "x-order": 2
                },
                "az": {
                  "description": "Node availability zone.",
                  "type": "string",
                  "x-order": 9
                },
                "container_id": {
                  "description": "Container identifier. If specified, must be a unique Docker container identifier.",
                  "type": "string",
                  "x-order": 5
                },
                "container_name": {
                  "description": "Container name.",
                  "type": "string",
                  "x-order": 6
                },
                "custom_labels": {
                  "description": "Custom user-assigned labels for Node.",
                  "type": "object",
                  "additionalProperties": {
                    "type": "string"
                  },
                  "x-order": 10
                },
                "disable_collectors": {
                  "description": "List of collector names to disable in this exporter.",
                  "type": "array",
                  "items": {
                    "type": "string"
                  },
                  "x-order": 13
                },
                "distro": {
                  "description": "Linux distribution name and version.",
                  "type": "string",
                  "x-order": 4
                },
                "machine_id": {
                  "description": "Linux machine-id.",
                  "type": "string",
                  "x-order": 3
                },
                "metrics_mode": {
                  "description": "MetricsMode defines desired metrics mode for agent,\nit can be pull, push or auto mode chosen by server.",
                  "type": "string",
                  "default": "AUTO",
                  "enum": [
                    "AUTO",
                    "PULL",
                    "PUSH"
                  ],
                  "x-order": 12
                },
                "node_model": {
                  "description": "Node model.",
                  "type": "string",
                  "x-order": 7
                },
                "node_name": {
                  "description": "Unique across all Nodes user-defined name.",
                  "type": "string",
                  "x-order": 1
                },
                "node_type": {
                  "description": "NodeType describes supported Node types.",
                  "type": "string",
                  "default": "NODE_TYPE_INVALID",
                  "enum": [
                    "NODE_TYPE_INVALID",
                    "GENERIC_NODE",
                    "CONTAINER_NODE",
                    "REMOTE_NODE",
                    "REMOTE_RDS_NODE"
                  ],
                  "x-order": 0
                },
                "region": {
                  "description": "Node region.",
                  "type": "string",
                  "x-order": 8
                },
                "reregister": {
                  "description": "If true, and Node with that name already exist, it will be removed with all dependent Services and Agents.",
                  "type": "boolean",
                  "x-order": 11
                }
              }
            }
          }
        ],
        "responses": {
          "200": {
            "description": "A successful response.",
            "schema": {
              "type": "object",
              "properties": {
                "container_node": {
                  "description": "ContainerNode represents a Docker container.",
                  "type": "object",
                  "properties": {
                    "address": {
                      "description": "Node address (DNS name or IP).",
                      "type": "string",
                      "x-order": 2
                    },
                    "az": {
                      "description": "Node availability zone.",
                      "type": "string",
                      "x-order": 8
                    },
                    "container_id": {
                      "description": "Container identifier. If specified, must be a unique Docker container identifier.",
                      "type": "string",
                      "x-order": 4
                    },
                    "container_name": {
                      "description": "Container name.",
                      "type": "string",
                      "x-order": 5
                    },
                    "custom_labels": {
                      "description": "Custom user-assigned labels.",
                      "type": "object",
                      "additionalProperties": {
                        "type": "string"
                      },
                      "x-order": 9
                    },
                    "machine_id": {
                      "description": "Linux machine-id of the Generic Node where this Container Node runs.",
                      "type": "string",
                      "x-order": 3
                    },
                    "node_id": {
                      "description": "Unique randomly generated instance identifier.",
                      "type": "string",
                      "x-order": 0
                    },
                    "node_model": {
                      "description": "Node model.",
                      "type": "string",
                      "x-order": 6
                    },
                    "node_name": {
                      "description": "Unique across all Nodes user-defined name.",
                      "type": "string",
                      "x-order": 1
                    },
                    "region": {
                      "description": "Node region.",
                      "type": "string",
                      "x-order": 7
                    }
                  },
                  "x-order": 1
                },
                "generic_node": {
                  "description": "GenericNode represents a bare metal server or virtual machine.",
                  "type": "object",
                  "properties": {
                    "address": {
                      "description": "Node address (DNS name or IP).",
                      "type": "string",
                      "x-order": 2
                    },
                    "az": {
                      "description": "Node availability zone.",
                      "type": "string",
                      "x-order": 7
                    },
                    "custom_labels": {
                      "description": "Custom user-assigned labels.",
                      "type": "object",
                      "additionalProperties": {
                        "type": "string"
                      },
                      "x-order": 8
                    },
                    "distro": {
                      "description": "Linux distribution name and version.",
                      "type": "string",
                      "x-order": 4
                    },
                    "machine_id": {
                      "description": "Linux machine-id.",
                      "type": "string",
                      "x-order": 3
                    },
                    "node_id": {
                      "description": "Unique randomly generated instance identifier.",
                      "type": "string",
                      "x-order": 0
                    },
                    "node_model": {
                      "description": "Node model.",
                      "type": "string",
                      "x-order": 5
                    },
                    "node_name": {
                      "description": "Unique across all Nodes user-defined name.",
                      "type": "string",
                      "x-order": 1
                    },
                    "region": {
                      "description": "Node region.",
                      "type": "string",
                      "x-order": 6
                    }
                  },
                  "x-order": 0
                },
                "pmm_agent": {
                  "description": "PMMAgent runs on Generic or Container Node.",
                  "type": "object",
                  "properties": {
                    "agent_id": {
                      "description": "Unique randomly generated instance identifier.",
                      "type": "string",
                      "x-order": 0
                    },
                    "connected": {
                      "description": "True if Agent is running and connected to pmm-managed.",
                      "type": "boolean",
                      "x-order": 3
                    },
                    "custom_labels": {
                      "description": "Custom user-assigned labels.",
                      "type": "object",
                      "additionalProperties": {
                        "type": "string"
                      },
                      "x-order": 2
                    },
                    "runs_on_node_id": {
                      "description": "Node identifier where this instance runs.",
                      "type": "string",
                      "x-order": 1
                    }
                  },
                  "x-order": 2
                }
              }
            }
          },
          "default": {
            "description": "An unexpected error response.",
            "schema": {
              "type": "object",
              "properties": {
                "code": {
                  "type": "integer",
                  "format": "int32",
                  "x-order": 1
                },
                "details": {
                  "type": "array",
                  "items": {
                    "type": "object",
                    "properties": {
                      "type_url": {
                        "type": "string",
                        "x-order": 0
                      },
                      "value": {
                        "type": "string",
                        "format": "byte",
                        "x-order": 1
                      }
                    }
                  },
                  "x-order": 3
                },
                "error": {
                  "type": "string",
                  "x-order": 0
                },
                "message": {
                  "type": "string",
                  "x-order": 2
                }
              }
            }
          }
        }
      }
    },
    "/v1/management/PostgreSQL/Add": {
      "post": {
        "tags": [
          "PostgreSQL"
        ],
        "summary": "AddPostgreSQL adds PostgreSQL Service and starts postgres exporter.\nIt automatically adds a service to inventory, which is running on provided \"node_id\",\nthen adds \"postgres_exporter\" with provided \"pmm_agent_id\" and other parameters.",
        "operationId": "AddPostgreSQL",
        "parameters": [
          {
            "name": "body",
            "in": "body",
            "required": true,
            "schema": {
              "type": "object",
              "properties": {
                "add_node": {
                  "description": "AddNodeParams is a params to add new node to inventory while adding new service.",
                  "type": "object",
                  "properties": {
                    "az": {
                      "description": "Node availability zone.",
                      "type": "string",
                      "x-order": 8
                    },
                    "container_id": {
                      "description": "Container identifier. If specified, must be a unique Docker container identifier.",
                      "type": "string",
                      "x-order": 4
                    },
                    "container_name": {
                      "description": "Container name.",
                      "type": "string",
                      "x-order": 5
                    },
                    "custom_labels": {
                      "description": "Custom user-assigned labels for Node.",
                      "type": "object",
                      "additionalProperties": {
                        "type": "string"
                      },
                      "x-order": 9
                    },
                    "distro": {
                      "description": "Linux distribution name and version.",
                      "type": "string",
                      "x-order": 3
                    },
                    "machine_id": {
                      "description": "Linux machine-id.",
                      "type": "string",
                      "x-order": 2
                    },
                    "node_model": {
                      "description": "Node model.",
                      "type": "string",
                      "x-order": 6
                    },
                    "node_name": {
                      "description": "Unique across all Nodes user-defined name.",
                      "type": "string",
                      "x-order": 1
                    },
                    "node_type": {
                      "description": "NodeType describes supported Node types.",
                      "type": "string",
                      "default": "NODE_TYPE_INVALID",
                      "enum": [
                        "NODE_TYPE_INVALID",
                        "GENERIC_NODE",
                        "CONTAINER_NODE",
                        "REMOTE_NODE",
                        "REMOTE_RDS_NODE"
                      ],
                      "x-order": 0
                    },
                    "region": {
                      "description": "Node region.",
                      "type": "string",
                      "x-order": 7
                    }
                  },
                  "x-order": 2
                },
                "address": {
                  "description": "Node and Service access address (DNS name or IP).\nAddress (and port) or socket is required.",
                  "type": "string",
                  "x-order": 4
                },
                "cluster": {
                  "description": "Cluster name.",
                  "type": "string",
                  "x-order": 9
                },
                "custom_labels": {
                  "description": "Custom user-assigned labels for Service.",
                  "type": "object",
                  "additionalProperties": {
                    "type": "string"
                  },
                  "x-order": 16
                },
                "disable_collectors": {
                  "description": "List of collector names to disable in this exporter.",
                  "type": "array",
                  "items": {
                    "type": "string"
                  },
                  "x-order": 21
                },
                "disable_query_examples": {
                  "description": "Disable query examples.",
                  "type": "boolean",
                  "x-order": 15
                },
                "environment": {
                  "description": "Environment name.",
                  "type": "string",
                  "x-order": 8
                },
                "metrics_mode": {
                  "description": "MetricsMode defines desired metrics mode for agent,\nit can be pull, push or auto mode chosen by server.",
                  "type": "string",
                  "default": "AUTO",
                  "enum": [
                    "AUTO",
                    "PULL",
                    "PUSH"
                  ],
                  "x-order": 20
                },
                "node_id": {
                  "description": "Node identifier on which a service is been running.\nExactly one of these parameters should be present: node_id, node_name, add_node.",
                  "type": "string",
                  "x-order": 0
                },
                "node_name": {
                  "description": "Node name on which a service is been running.\nExactly one of these parameters should be present: node_id, node_name, add_node.",
                  "type": "string",
                  "x-order": 1
                },
                "password": {
                  "description": "PostgreSQL password for scraping metrics.",
                  "type": "string",
                  "x-order": 12
                },
                "pmm_agent_id": {
                  "description": "The \"pmm-agent\" identifier which should run agents. Required.",
                  "type": "string",
                  "x-order": 7
                },
                "port": {
                  "description": "Service Access port.\nPort is required when the address present.",
                  "type": "integer",
                  "format": "int64",
                  "x-order": 5
                },
                "qan_postgresql_pgstatements_agent": {
                  "description": "If true, adds qan-postgresql-pgstatements-agent for provided service.",
                  "type": "boolean",
                  "x-order": 13
                },
                "qan_postgresql_pgstatmonitor_agent": {
                  "description": "If true, adds qan-postgresql-pgstatmonitor-agent for provided service.",
                  "type": "boolean",
                  "x-order": 14
                },
                "replication_set": {
                  "description": "Replication set name.",
                  "type": "string",
                  "x-order": 10
                },
                "service_name": {
                  "description": "Unique across all Services user-defined name. Required.",
                  "type": "string",
                  "x-order": 3
                },
                "skip_connection_check": {
                  "description": "Skip connection check.",
                  "type": "boolean",
                  "x-order": 17
                },
                "socket": {
                  "description": "Service Access socket.\nAddress (and port) or socket is required.",
                  "type": "string",
                  "x-order": 6
                },
                "tls": {
                  "description": "Use TLS for database connections.",
                  "type": "boolean",
                  "x-order": 18
                },
                "tls_skip_verify": {
                  "description": "Skip TLS certificate and hostname validation. Uses sslmode=required instead of verify-full.",
                  "type": "boolean",
                  "x-order": 19
                },
                "username": {
                  "description": "PostgreSQL username for scraping metrics.",
                  "type": "string",
                  "x-order": 11
                }
              }
            }
          }
        ],
        "responses": {
          "200": {
            "description": "A successful response.",
            "schema": {
              "type": "object",
              "properties": {
                "postgres_exporter": {
                  "description": "PostgresExporter runs on Generic or Container Node and exposes PostgreSQL Service metrics.",
                  "type": "object",
                  "properties": {
                    "agent_id": {
                      "description": "Unique randomly generated instance identifier.",
                      "type": "string",
                      "x-order": 0
                    },
                    "custom_labels": {
                      "description": "Custom user-assigned labels.",
                      "type": "object",
                      "additionalProperties": {
                        "type": "string"
                      },
                      "x-order": 7
                    },
                    "disabled": {
                      "description": "Desired Agent status: enabled (false) or disabled (true).",
                      "type": "boolean",
                      "x-order": 2
                    },
                    "disabled_collectors": {
                      "description": "List of disabled collector names.",
                      "type": "array",
                      "items": {
                        "type": "string"
                      },
                      "x-order": 9
                    },
                    "listen_port": {
                      "description": "Listen port for scraping metrics.",
                      "type": "integer",
                      "format": "int64",
                      "x-order": 11
                    },
                    "pmm_agent_id": {
                      "description": "The pmm-agent identifier which runs this instance.",
                      "type": "string",
                      "x-order": 1
                    },
                    "push_metrics_enabled": {
                      "description": "True if exporter uses push metrics mode.",
                      "type": "boolean",
                      "x-order": 8
                    },
                    "service_id": {
                      "description": "Service identifier.",
                      "type": "string",
                      "x-order": 3
                    },
                    "status": {
                      "description": "AgentStatus represents actual Agent status.\n\n - STARTING: Agent is starting.\n - RUNNING: Agent is running.\n - WAITING: Agent encountered error and will be restarted automatically soon.\n - STOPPING: Agent is stopping.\n - DONE: Agent finished.",
                      "type": "string",
                      "default": "AGENT_STATUS_INVALID",
                      "enum": [
                        "AGENT_STATUS_INVALID",
                        "STARTING",
                        "RUNNING",
                        "WAITING",
                        "STOPPING",
                        "DONE"
                      ],
                      "x-order": 10
                    },
                    "tls": {
                      "description": "Use TLS for database connections.",
                      "type": "boolean",
                      "x-order": 5
                    },
                    "tls_skip_verify": {
                      "description": "Skip TLS certificate and hostname validation. Uses sslmode=required instead of verify-full.",
                      "type": "boolean",
                      "x-order": 6
                    },
                    "username": {
                      "description": "PostgreSQL username for scraping metrics.",
                      "type": "string",
                      "x-order": 4
                    }
                  },
                  "x-order": 1
                },
                "qan_postgresql_pgstatements_agent": {
                  "description": "QANPostgreSQLPgStatementsAgent runs within pmm-agent and sends PostgreSQL Query Analytics data to the PMM Server.",
                  "type": "object",
                  "properties": {
                    "agent_id": {
                      "description": "Unique randomly generated instance identifier.",
                      "type": "string",
                      "x-order": 0
                    },
                    "custom_labels": {
                      "description": "Custom user-assigned labels.",
                      "type": "object",
                      "additionalProperties": {
                        "type": "string"
                      },
                      "x-order": 7
                    },
                    "disabled": {
                      "description": "Desired Agent status: enabled (false) or disabled (true).",
                      "type": "boolean",
                      "x-order": 2
                    },
                    "pmm_agent_id": {
                      "description": "The pmm-agent identifier which runs this instance.",
                      "type": "string",
                      "x-order": 1
                    },
                    "service_id": {
                      "description": "Service identifier.",
                      "type": "string",
                      "x-order": 3
                    },
                    "status": {
                      "description": "AgentStatus represents actual Agent status.\n\n - STARTING: Agent is starting.\n - RUNNING: Agent is running.\n - WAITING: Agent encountered error and will be restarted automatically soon.\n - STOPPING: Agent is stopping.\n - DONE: Agent finished.",
                      "type": "string",
                      "default": "AGENT_STATUS_INVALID",
                      "enum": [
                        "AGENT_STATUS_INVALID",
                        "STARTING",
                        "RUNNING",
                        "WAITING",
                        "STOPPING",
                        "DONE"
                      ],
                      "x-order": 8
                    },
                    "tls": {
                      "description": "Use TLS for database connections.",
                      "type": "boolean",
                      "x-order": 5
                    },
                    "tls_skip_verify": {
                      "description": "Skip TLS certificate and hostname validation.",
                      "type": "boolean",
                      "x-order": 6
                    },
                    "username": {
                      "description": "PostgreSQL username for getting pg stat statements data.",
                      "type": "string",
                      "x-order": 4
                    }
                  },
                  "x-order": 2
                },
                "qan_postgresql_pgstatmonitor_agent": {
                  "description": "QANPostgreSQLPgStatMonitorAgent runs within pmm-agent and sends PostgreSQL Query Analytics data to the PMM Server.",
                  "type": "object",
                  "properties": {
                    "agent_id": {
                      "description": "Unique randomly generated instance identifier.",
                      "type": "string",
                      "x-order": 0
                    },
                    "custom_labels": {
                      "description": "Custom user-assigned labels.",
                      "type": "object",
                      "additionalProperties": {
                        "type": "string"
                      },
                      "x-order": 8
                    },
                    "disabled": {
                      "description": "Desired Agent status: enabled (false) or disabled (true).",
                      "type": "boolean",
                      "x-order": 2
                    },
                    "pmm_agent_id": {
                      "description": "The pmm-agent identifier which runs this instance.",
                      "type": "string",
                      "x-order": 1
                    },
                    "query_examples_disabled": {
                      "description": "True if query examples are disabled.",
                      "type": "boolean",
                      "x-order": 7
                    },
                    "service_id": {
                      "description": "Service identifier.",
                      "type": "string",
                      "x-order": 3
                    },
                    "status": {
                      "description": "AgentStatus represents actual Agent status.\n\n - STARTING: Agent is starting.\n - RUNNING: Agent is running.\n - WAITING: Agent encountered error and will be restarted automatically soon.\n - STOPPING: Agent is stopping.\n - DONE: Agent finished.",
                      "type": "string",
                      "default": "AGENT_STATUS_INVALID",
                      "enum": [
                        "AGENT_STATUS_INVALID",
                        "STARTING",
                        "RUNNING",
                        "WAITING",
                        "STOPPING",
                        "DONE"
                      ],
                      "x-order": 9
                    },
                    "tls": {
                      "description": "Use TLS for database connections.",
                      "type": "boolean",
                      "x-order": 5
                    },
                    "tls_skip_verify": {
                      "description": "Skip TLS certificate and hostname validation.",
                      "type": "boolean",
                      "x-order": 6
                    },
                    "username": {
                      "description": "PostgreSQL username for getting pg stat monitor data.",
                      "type": "string",
                      "x-order": 4
                    }
                  },
                  "x-order": 3
                },
                "service": {
                  "description": "PostgreSQLService represents a generic PostgreSQL instance.",
                  "type": "object",
                  "properties": {
                    "address": {
                      "description": "Access address (DNS name or IP).\nAddress (and port) or socket is required.",
                      "type": "string",
                      "x-order": 3
                    },
                    "cluster": {
                      "description": "Cluster name.",
                      "type": "string",
                      "x-order": 7
                    },
                    "custom_labels": {
                      "description": "Custom user-assigned labels.",
                      "type": "object",
                      "additionalProperties": {
                        "type": "string"
                      },
                      "x-order": 9
                    },
                    "environment": {
                      "description": "Environment name.",
                      "type": "string",
                      "x-order": 6
                    },
                    "node_id": {
                      "description": "Node identifier where this instance runs.",
                      "type": "string",
                      "x-order": 2
                    },
                    "port": {
                      "description": "Access port.\nPort is required when the address present.",
                      "type": "integer",
                      "format": "int64",
                      "x-order": 4
                    },
                    "replication_set": {
                      "description": "Replication set name.",
                      "type": "string",
                      "x-order": 8
                    },
                    "service_id": {
                      "description": "Unique randomly generated instance identifier.",
                      "type": "string",
                      "x-order": 0
                    },
                    "service_name": {
                      "description": "Unique across all Services user-defined name.",
                      "type": "string",
                      "x-order": 1
                    },
                    "socket": {
                      "description": "Access unix socket.\nAddress (and port) or socket is required.",
                      "type": "string",
                      "x-order": 5
                    }
                  },
                  "x-order": 0
                }
              }
            }
          },
          "default": {
            "description": "An unexpected error response.",
            "schema": {
              "type": "object",
              "properties": {
                "code": {
                  "type": "integer",
                  "format": "int32",
                  "x-order": 1
                },
                "details": {
                  "type": "array",
                  "items": {
                    "type": "object",
                    "properties": {
                      "type_url": {
                        "type": "string",
                        "x-order": 0
                      },
                      "value": {
                        "type": "string",
                        "format": "byte",
                        "x-order": 1
                      }
                    }
                  },
                  "x-order": 3
                },
                "error": {
                  "type": "string",
                  "x-order": 0
                },
                "message": {
                  "type": "string",
                  "x-order": 2
                }
              }
            }
          }
        }
      }
    },
    "/v1/management/ProxySQL/Add": {
      "post": {
        "tags": [
          "ProxySQL"
        ],
        "summary": "AddProxySQL adds ProxySQL Service and starts several Agents.\nIt automatically adds a service to inventory, which is running on provided \"node_id\",\nthen adds \"proxysql_exporter\" with provided \"pmm_agent_id\" and other parameters.",
        "operationId": "AddProxySQL",
        "parameters": [
          {
            "name": "body",
            "in": "body",
            "required": true,
            "schema": {
              "type": "object",
              "properties": {
                "add_node": {
                  "description": "AddNodeParams is a params to add new node to inventory while adding new service.",
                  "type": "object",
                  "properties": {
                    "az": {
                      "description": "Node availability zone.",
                      "type": "string",
                      "x-order": 8
                    },
                    "container_id": {
                      "description": "Container identifier. If specified, must be a unique Docker container identifier.",
                      "type": "string",
                      "x-order": 4
                    },
                    "container_name": {
                      "description": "Container name.",
                      "type": "string",
                      "x-order": 5
                    },
                    "custom_labels": {
                      "description": "Custom user-assigned labels for Node.",
                      "type": "object",
                      "additionalProperties": {
                        "type": "string"
                      },
                      "x-order": 9
                    },
                    "distro": {
                      "description": "Linux distribution name and version.",
                      "type": "string",
                      "x-order": 3
                    },
                    "machine_id": {
                      "description": "Linux machine-id.",
                      "type": "string",
                      "x-order": 2
                    },
                    "node_model": {
                      "description": "Node model.",
                      "type": "string",
                      "x-order": 6
                    },
                    "node_name": {
                      "description": "Unique across all Nodes user-defined name.",
                      "type": "string",
                      "x-order": 1
                    },
                    "node_type": {
                      "description": "NodeType describes supported Node types.",
                      "type": "string",
                      "default": "NODE_TYPE_INVALID",
                      "enum": [
                        "NODE_TYPE_INVALID",
                        "GENERIC_NODE",
                        "CONTAINER_NODE",
                        "REMOTE_NODE",
                        "REMOTE_RDS_NODE"
                      ],
                      "x-order": 0
                    },
                    "region": {
                      "description": "Node region.",
                      "type": "string",
                      "x-order": 7
                    }
                  },
                  "x-order": 2
                },
                "address": {
                  "description": "Node and Service access address (DNS name or IP).\nAddress (and port) or socket is required.",
                  "type": "string",
                  "x-order": 4
                },
                "cluster": {
                  "description": "Cluster name.",
                  "type": "string",
                  "x-order": 9
                },
                "custom_labels": {
                  "description": "Custom user-assigned labels for Service.",
                  "type": "object",
                  "additionalProperties": {
                    "type": "string"
                  },
                  "x-order": 13
                },
                "disable_collectors": {
                  "description": "List of collector names to disable in this exporter.",
                  "type": "array",
                  "items": {
                    "type": "string"
                  },
                  "x-order": 18
                },
                "environment": {
                  "description": "Environment name.",
                  "type": "string",
                  "x-order": 8
                },
                "metrics_mode": {
                  "description": "MetricsMode defines desired metrics mode for agent,\nit can be pull, push or auto mode chosen by server.",
                  "type": "string",
                  "default": "AUTO",
                  "enum": [
                    "AUTO",
                    "PULL",
                    "PUSH"
                  ],
                  "x-order": 17
                },
                "node_id": {
                  "description": "Node identifier on which a service is been running.\nExactly one of these parameters should be present: node_id, node_name, add_node.",
                  "type": "string",
                  "x-order": 0
                },
                "node_name": {
                  "description": "Node name on which a service is been running.\nExactly one of these parameters should be present: node_id, node_name, add_node.",
                  "type": "string",
                  "x-order": 1
                },
                "password": {
                  "description": "ProxySQL password for scraping metrics.",
                  "type": "string",
                  "x-order": 12
                },
                "pmm_agent_id": {
                  "description": "The \"pmm-agent\" identifier which should run agents. Required.",
                  "type": "string",
                  "x-order": 7
                },
                "port": {
                  "description": "Service Access port.\nPort is required when the address present.",
                  "type": "integer",
                  "format": "int64",
                  "x-order": 5
                },
                "replication_set": {
                  "description": "Replication set name.",
                  "type": "string",
                  "x-order": 10
                },
                "service_name": {
                  "description": "Unique across all Services user-defined name. Required.",
                  "type": "string",
                  "x-order": 3
                },
                "skip_connection_check": {
                  "description": "Skip connection check.",
                  "type": "boolean",
                  "x-order": 14
                },
                "socket": {
                  "description": "Service Access socket.\nAddress (and port) or socket is required.",
                  "type": "string",
                  "x-order": 6
                },
                "tls": {
                  "description": "Use TLS for database connections.",
                  "type": "boolean",
                  "x-order": 15
                },
                "tls_skip_verify": {
                  "description": "Skip TLS certificate and hostname validation.",
                  "type": "boolean",
                  "x-order": 16
                },
                "username": {
                  "description": "ProxySQL username for scraping metrics.",
                  "type": "string",
                  "x-order": 11
                }
              }
            }
          }
        ],
        "responses": {
          "200": {
            "description": "A successful response.",
            "schema": {
              "type": "object",
              "properties": {
                "proxysql_exporter": {
                  "description": "ProxySQLExporter runs on Generic or Container Node and exposes ProxySQL Service metrics.",
                  "type": "object",
                  "properties": {
                    "agent_id": {
                      "description": "Unique randomly generated instance identifier.",
                      "type": "string",
                      "x-order": 0
                    },
                    "custom_labels": {
                      "description": "Custom user-assigned labels.",
                      "type": "object",
                      "additionalProperties": {
                        "type": "string"
                      },
                      "x-order": 7
                    },
                    "disabled": {
                      "description": "Desired Agent status: enabled (false) or disabled (true).",
                      "type": "boolean",
                      "x-order": 2
                    },
                    "disabled_collectors": {
                      "description": "List of disabled collector names.",
                      "type": "array",
                      "items": {
                        "type": "string"
                      },
                      "x-order": 9
                    },
                    "listen_port": {
                      "description": "Listen port for scraping metrics.",
                      "type": "integer",
                      "format": "int64",
                      "x-order": 11
                    },
                    "pmm_agent_id": {
                      "description": "The pmm-agent identifier which runs this instance.",
                      "type": "string",
                      "x-order": 1
                    },
                    "push_metrics_enabled": {
                      "description": "True if exporter uses push metrics mode.",
                      "type": "boolean",
                      "x-order": 8
                    },
                    "service_id": {
                      "description": "Service identifier.",
                      "type": "string",
                      "x-order": 3
                    },
                    "status": {
                      "description": "AgentStatus represents actual Agent status.\n\n - STARTING: Agent is starting.\n - RUNNING: Agent is running.\n - WAITING: Agent encountered error and will be restarted automatically soon.\n - STOPPING: Agent is stopping.\n - DONE: Agent finished.",
                      "type": "string",
                      "default": "AGENT_STATUS_INVALID",
                      "enum": [
                        "AGENT_STATUS_INVALID",
                        "STARTING",
                        "RUNNING",
                        "WAITING",
                        "STOPPING",
                        "DONE"
                      ],
                      "x-order": 10
                    },
                    "tls": {
                      "description": "Use TLS for database connections.",
                      "type": "boolean",
                      "x-order": 5
                    },
                    "tls_skip_verify": {
                      "description": "Skip TLS certificate and hostname validation.",
                      "type": "boolean",
                      "x-order": 6
                    },
                    "username": {
                      "description": "ProxySQL username for scraping metrics.",
                      "type": "string",
                      "x-order": 4
                    }
                  },
                  "x-order": 1
                },
                "service": {
                  "description": "ProxySQLService represents a generic ProxySQL instance.",
                  "type": "object",
                  "properties": {
                    "address": {
                      "description": "Access address (DNS name or IP).\nAddress (and port) or socket is required.",
                      "type": "string",
                      "x-order": 3
                    },
                    "cluster": {
                      "description": "Cluster name.",
                      "type": "string",
                      "x-order": 7
                    },
                    "custom_labels": {
                      "description": "Custom user-assigned labels.",
                      "type": "object",
                      "additionalProperties": {
                        "type": "string"
                      },
                      "x-order": 9
                    },
                    "environment": {
                      "description": "Environment name.",
                      "type": "string",
                      "x-order": 6
                    },
                    "node_id": {
                      "description": "Node identifier where this instance runs.",
                      "type": "string",
                      "x-order": 2
                    },
                    "port": {
                      "description": "Access port.\nPort is required when the address present.",
                      "type": "integer",
                      "format": "int64",
                      "x-order": 4
                    },
                    "replication_set": {
                      "description": "Replication set name.",
                      "type": "string",
                      "x-order": 8
                    },
                    "service_id": {
                      "description": "Unique randomly generated instance identifier.",
                      "type": "string",
                      "x-order": 0
                    },
                    "service_name": {
                      "description": "Unique across all Services user-defined name.",
                      "type": "string",
                      "x-order": 1
                    },
                    "socket": {
                      "description": "Access unix socket.\nAddress (and port) or socket is required.",
                      "type": "string",
                      "x-order": 5
                    }
                  },
                  "x-order": 0
                }
              }
            }
          },
          "default": {
            "description": "An unexpected error response.",
            "schema": {
              "type": "object",
              "properties": {
                "code": {
                  "type": "integer",
                  "format": "int32",
                  "x-order": 1
                },
                "details": {
                  "type": "array",
                  "items": {
                    "type": "object",
                    "properties": {
                      "type_url": {
                        "type": "string",
                        "x-order": 0
                      },
                      "value": {
                        "type": "string",
                        "format": "byte",
                        "x-order": 1
                      }
                    }
                  },
                  "x-order": 3
                },
                "error": {
                  "type": "string",
                  "x-order": 0
                },
                "message": {
                  "type": "string",
                  "x-order": 2
                }
              }
            }
          }
        }
      }
    },
    "/v1/management/RDS/Add": {
      "post": {
        "tags": [
          "RDS"
        ],
        "summary": "AddRDS adds RDS instance.",
        "operationId": "AddRDS",
        "parameters": [
          {
            "name": "body",
            "in": "body",
            "required": true,
            "schema": {
              "type": "object",
              "properties": {
                "address": {
                  "description": "Address used to connect to it.",
                  "type": "string",
                  "x-order": 4
                },
                "aws_access_key": {
                  "description": "AWS Access key.",
                  "type": "string",
                  "x-order": 14
                },
                "aws_secret_key": {
                  "description": "AWS Secret key.",
                  "type": "string",
                  "x-order": 15
                },
                "az": {
                  "description": "AWS availability zone.",
                  "type": "string",
                  "x-order": 1
                },
                "cluster": {
                  "description": "Cluster name.",
                  "type": "string",
                  "x-order": 10
                },
                "custom_labels": {
                  "description": "Custom user-assigned labels for Node and Service.",
                  "type": "object",
                  "additionalProperties": {
                    "type": "string"
                  },
                  "x-order": 18
                },
                "disable_basic_metrics": {
                  "description": "Disable basic metrics.",
                  "type": "boolean",
                  "x-order": 24
                },
                "disable_enhanced_metrics": {
                  "description": "Disable enhanced metrics.",
                  "type": "boolean",
                  "x-order": 25
                },
                "disable_query_examples": {
                  "description": "Disable query examples.",
                  "type": "boolean",
                  "x-order": 22
                },
                "engine": {
                  "description": "DiscoverRDSEngine describes supported RDS instance engines.",
                  "type": "string",
                  "default": "DISCOVER_RDS_ENGINE_INVALID",
                  "enum": [
                    "DISCOVER_RDS_ENGINE_INVALID",
                    "DISCOVER_RDS_MYSQL"
                  ],
                  "x-order": 6
                },
                "environment": {
                  "description": "Environment name.",
                  "type": "string",
                  "x-order": 9
                },
                "instance_id": {
                  "description": "AWS instance ID.",
                  "type": "string",
                  "x-order": 2
                },
                "metrics_mode": {
                  "description": "MetricsMode defines desired metrics mode for agent,\nit can be pull, push or auto mode chosen by server.",
                  "type": "string",
                  "default": "AUTO",
                  "enum": [
                    "AUTO",
                    "PULL",
                    "PUSH"
                  ],
                  "x-order": 26
                },
                "node_model": {
                  "description": "AWS instance class.",
                  "type": "string",
                  "x-order": 3
                },
                "node_name": {
                  "description": "Unique across all Nodes user-defined name. Defaults to AWS instance ID.",
                  "type": "string",
                  "x-order": 7
                },
                "password": {
                  "description": "Password for scraping metrics.",
                  "type": "string",
                  "x-order": 13
                },
                "port": {
                  "description": "Access port.",
                  "type": "integer",
                  "format": "int64",
                  "x-order": 5
                },
                "qan_mysql_perfschema": {
                  "description": "If true, adds qan-mysql-perfschema-agent.",
                  "type": "boolean",
                  "x-order": 17
                },
                "rds_exporter": {
                  "description": "If true, adds rds_exporter.",
                  "type": "boolean",
                  "x-order": 16
                },
                "region": {
                  "description": "AWS region.",
                  "type": "string",
                  "x-order": 0
                },
                "replication_set": {
                  "description": "Replication set name.",
                  "type": "string",
                  "x-order": 11
                },
                "service_name": {
                  "description": "Unique across all Services user-defined name. Defaults to AWS instance ID.",
                  "type": "string",
                  "x-order": 8
                },
                "skip_connection_check": {
                  "description": "Skip connection check.",
                  "type": "boolean",
                  "x-order": 19
                },
                "tablestats_group_table_limit": {
                  "description": "Tablestats group collectors will be disabled if there are more than that number of tables.\nIf zero, server's default value is used.\nUse negative value to disable them.",
                  "type": "integer",
                  "format": "int32",
                  "x-order": 23
                },
                "tls": {
                  "description": "Use TLS for database connections.",
                  "type": "boolean",
                  "x-order": 20
                },
                "tls_skip_verify": {
                  "description": "Skip TLS certificate and hostname validation.",
                  "type": "boolean",
                  "x-order": 21
                },
                "username": {
                  "description": "Username for scraping metrics.",
                  "type": "string",
                  "x-order": 12
                }
              }
            }
          }
        ],
        "responses": {
          "200": {
            "description": "A successful response.",
            "schema": {
              "type": "object",
              "properties": {
                "mysql": {
                  "description": "MySQLService represents a generic MySQL instance.",
                  "type": "object",
                  "properties": {
                    "address": {
                      "description": "Access address (DNS name or IP).\nAddress (and port) or socket is required.",
                      "type": "string",
                      "x-order": 3
                    },
                    "cluster": {
                      "description": "Cluster name.",
                      "type": "string",
                      "x-order": 7
                    },
                    "custom_labels": {
                      "description": "Custom user-assigned labels.",
                      "type": "object",
                      "additionalProperties": {
                        "type": "string"
                      },
                      "x-order": 9
                    },
                    "environment": {
                      "description": "Environment name.",
                      "type": "string",
                      "x-order": 6
                    },
                    "node_id": {
                      "description": "Node identifier where this instance runs.",
                      "type": "string",
                      "x-order": 2
                    },
                    "port": {
                      "description": "Access port.\nPort is required when the address present.",
                      "type": "integer",
                      "format": "int64",
                      "x-order": 4
                    },
                    "replication_set": {
                      "description": "Replication set name.",
                      "type": "string",
                      "x-order": 8
                    },
                    "service_id": {
                      "description": "Unique randomly generated instance identifier.",
                      "type": "string",
                      "x-order": 0
                    },
                    "service_name": {
                      "description": "Unique across all Services user-defined name.",
                      "type": "string",
                      "x-order": 1
                    },
                    "socket": {
                      "description": "Access unix socket.\nAddress (and port) or socket is required.",
                      "type": "string",
                      "x-order": 5
                    }
                  },
                  "x-order": 2
                },
                "mysqld_exporter": {
                  "description": "MySQLdExporter runs on Generic or Container Node and exposes MySQL Service metrics.",
                  "type": "object",
                  "properties": {
                    "agent_id": {
                      "description": "Unique randomly generated instance identifier.",
                      "type": "string",
                      "x-order": 0
                    },
                    "custom_labels": {
                      "description": "Custom user-assigned labels.",
                      "type": "object",
                      "additionalProperties": {
                        "type": "string"
                      },
                      "x-order": 8
                    },
                    "disabled": {
                      "description": "Desired Agent status: enabled (false) or disabled (true).",
                      "type": "boolean",
                      "x-order": 2
                    },
                    "disabled_collectors": {
                      "description": "List of disabled collector names.",
                      "type": "array",
                      "items": {
                        "type": "string"
                      },
                      "x-order": 10
                    },
                    "listen_port": {
                      "description": "Listen port for scraping metrics.",
                      "type": "integer",
                      "format": "int64",
                      "x-order": 12
                    },
                    "pmm_agent_id": {
                      "description": "The pmm-agent identifier which runs this instance.",
                      "type": "string",
                      "x-order": 1
                    },
                    "push_metrics_enabled": {
                      "description": "True if exporter uses push metrics mode.",
                      "type": "boolean",
                      "x-order": 9
                    },
                    "service_id": {
                      "description": "Service identifier.",
                      "type": "string",
                      "x-order": 3
                    },
                    "status": {
                      "description": "AgentStatus represents actual Agent status.\n\n - STARTING: Agent is starting.\n - RUNNING: Agent is running.\n - WAITING: Agent encountered error and will be restarted automatically soon.\n - STOPPING: Agent is stopping.\n - DONE: Agent finished.",
                      "type": "string",
                      "default": "AGENT_STATUS_INVALID",
                      "enum": [
                        "AGENT_STATUS_INVALID",
                        "STARTING",
                        "RUNNING",
                        "WAITING",
                        "STOPPING",
                        "DONE"
                      ],
                      "x-order": 11
                    },
                    "tablestats_group_disabled": {
                      "description": "True if tablestats group collectors are currently disabled.",
                      "type": "boolean",
                      "x-order": 13
                    },
                    "tablestats_group_table_limit": {
                      "description": "Tablestats group collectors are disabled if there are more than that number of tables.\n0 means tablestats group collectors are always enabled (no limit).\nNegative value means tablestats group collectors are always disabled.",
                      "type": "integer",
                      "format": "int32",
                      "x-order": 7
                    },
                    "tls": {
                      "description": "Use TLS for database connections.",
                      "type": "boolean",
                      "x-order": 5
                    },
                    "tls_skip_verify": {
                      "description": "Skip TLS certificate and hostname validation.",
                      "type": "boolean",
                      "x-order": 6
                    },
                    "username": {
                      "description": "MySQL username for scraping metrics.",
                      "type": "string",
                      "x-order": 4
                    }
                  },
                  "x-order": 3
                },
                "node": {
                  "description": "RemoteRDSNode represents remote RDS Node. Agents can't run on Remote RDS Nodes.",
                  "type": "object",
                  "properties": {
                    "address": {
                      "description": "DB instance identifier.",
                      "type": "string",
                      "x-order": 2
                    },
                    "az": {
                      "description": "Node availability zone.",
                      "type": "string",
                      "x-order": 5
                    },
                    "custom_labels": {
                      "description": "Custom user-assigned labels.",
                      "type": "object",
                      "additionalProperties": {
                        "type": "string"
                      },
                      "x-order": 6
                    },
                    "node_id": {
                      "description": "Unique randomly generated instance identifier.",
                      "type": "string",
                      "x-order": 0
                    },
                    "node_model": {
                      "description": "Node model.",
                      "type": "string",
                      "x-order": 3
                    },
                    "node_name": {
                      "description": "Unique across all Nodes user-defined name.",
                      "type": "string",
                      "x-order": 1
                    },
                    "region": {
                      "description": "Node region.",
                      "type": "string",
                      "x-order": 4
                    }
                  },
                  "x-order": 0
                },
                "qan_mysql_perfschema": {
                  "description": "QANMySQLPerfSchemaAgent runs within pmm-agent and sends MySQL Query Analytics data to the PMM Server.",
                  "type": "object",
                  "properties": {
                    "agent_id": {
                      "description": "Unique randomly generated instance identifier.",
                      "type": "string",
                      "x-order": 0
                    },
                    "custom_labels": {
                      "description": "Custom user-assigned labels.",
                      "type": "object",
                      "additionalProperties": {
                        "type": "string"
                      },
                      "x-order": 8
                    },
                    "disabled": {
                      "description": "Desired Agent status: enabled (false) or disabled (true).",
                      "type": "boolean",
                      "x-order": 2
                    },
                    "pmm_agent_id": {
                      "description": "The pmm-agent identifier which runs this instance.",
                      "type": "string",
                      "x-order": 1
                    },
                    "query_examples_disabled": {
                      "description": "True if query examples are disabled.",
                      "type": "boolean",
                      "x-order": 7
                    },
                    "service_id": {
                      "description": "Service identifier.",
                      "type": "string",
                      "x-order": 3
                    },
                    "status": {
                      "description": "AgentStatus represents actual Agent status.\n\n - STARTING: Agent is starting.\n - RUNNING: Agent is running.\n - WAITING: Agent encountered error and will be restarted automatically soon.\n - STOPPING: Agent is stopping.\n - DONE: Agent finished.",
                      "type": "string",
                      "default": "AGENT_STATUS_INVALID",
                      "enum": [
                        "AGENT_STATUS_INVALID",
                        "STARTING",
                        "RUNNING",
                        "WAITING",
                        "STOPPING",
                        "DONE"
                      ],
                      "x-order": 9
                    },
                    "tls": {
                      "description": "Use TLS for database connections.",
                      "type": "boolean",
                      "x-order": 5
                    },
                    "tls_skip_verify": {
                      "description": "Skip TLS certificate and hostname validation.",
                      "type": "boolean",
                      "x-order": 6
                    },
                    "username": {
                      "description": "MySQL username for getting performance data.",
                      "type": "string",
                      "x-order": 4
                    }
                  },
                  "x-order": 4
                },
                "rds_exporter": {
                  "description": "RDSExporter runs on Generic or Container Node and exposes RemoteRDS Node metrics.",
                  "type": "object",
                  "properties": {
                    "agent_id": {
                      "description": "Unique randomly generated instance identifier.",
                      "type": "string",
                      "x-order": 0
                    },
                    "aws_access_key": {
                      "description": "AWS Access Key.",
                      "type": "string",
                      "x-order": 4
                    },
                    "basic_metrics_disabled": {
                      "description": "Basic metrics are disabled.",
                      "type": "boolean",
                      "x-order": 8
                    },
                    "custom_labels": {
                      "description": "Custom user-assigned labels.",
                      "type": "object",
                      "additionalProperties": {
                        "type": "string"
                      },
                      "x-order": 5
                    },
                    "disabled": {
                      "description": "Desired Agent status: enabled (false) or disabled (true).",
                      "type": "boolean",
                      "x-order": 2
                    },
                    "enhanced_metrics_disabled": {
                      "description": "Enhanced metrics are disabled.",
                      "type": "boolean",
                      "x-order": 9
                    },
                    "listen_port": {
                      "description": "Listen port for scraping metrics (the same for several configurations).",
                      "type": "integer",
                      "format": "int64",
                      "x-order": 7
                    },
                    "node_id": {
                      "description": "Node identifier.",
                      "type": "string",
                      "x-order": 3
                    },
                    "pmm_agent_id": {
                      "description": "The pmm-agent identifier which runs this instance.",
                      "type": "string",
                      "x-order": 1
                    },
                    "push_metrics_enabled": {
                      "description": "True if exporter uses push metrics mode.",
                      "type": "boolean",
                      "x-order": 10
                    },
                    "status": {
                      "description": "AgentStatus represents actual Agent status.\n\n - STARTING: Agent is starting.\n - RUNNING: Agent is running.\n - WAITING: Agent encountered error and will be restarted automatically soon.\n - STOPPING: Agent is stopping.\n - DONE: Agent finished.",
                      "type": "string",
                      "default": "AGENT_STATUS_INVALID",
                      "enum": [
                        "AGENT_STATUS_INVALID",
                        "STARTING",
                        "RUNNING",
                        "WAITING",
                        "STOPPING",
                        "DONE"
                      ],
                      "x-order": 6
                    }
                  },
                  "x-order": 1
                },
                "table_count": {
                  "description": "Actual table count at the moment of adding.",
                  "type": "integer",
                  "format": "int32",
                  "x-order": 5
                }
              }
            }
          },
          "default": {
            "description": "An unexpected error response.",
            "schema": {
              "type": "object",
              "properties": {
                "code": {
                  "type": "integer",
                  "format": "int32",
                  "x-order": 1
                },
                "details": {
                  "type": "array",
                  "items": {
                    "type": "object",
                    "properties": {
                      "type_url": {
                        "type": "string",
                        "x-order": 0
                      },
                      "value": {
                        "type": "string",
                        "format": "byte",
                        "x-order": 1
                      }
                    }
                  },
                  "x-order": 3
                },
                "error": {
                  "type": "string",
                  "x-order": 0
                },
                "message": {
                  "type": "string",
                  "x-order": 2
                }
              }
            }
          }
        }
      }
    },
    "/v1/management/RDS/Discover": {
      "post": {
        "tags": [
          "RDS"
        ],
        "summary": "DiscoverRDS discovers RDS instances.",
        "operationId": "DiscoverRDS",
        "parameters": [
          {
            "name": "body",
            "in": "body",
            "required": true,
            "schema": {
              "type": "object",
              "properties": {
                "aws_access_key": {
                  "description": "AWS Access key. Optional.",
                  "type": "string",
                  "x-order": 0
                },
                "aws_secret_key": {
                  "description": "AWS Secret key. Optional.",
                  "type": "string",
                  "x-order": 1
                }
              }
            }
          }
        ],
        "responses": {
          "200": {
            "description": "A successful response.",
            "schema": {
              "type": "object",
              "properties": {
                "rds_instances": {
                  "type": "array",
                  "items": {
                    "description": "DiscoverRDSInstance models an unique RDS instance for the list of instances returned by Discovery.",
                    "type": "object",
                    "properties": {
                      "address": {
                        "description": "Address used to connect to it.",
                        "type": "string",
                        "x-order": 4
                      },
                      "az": {
                        "description": "AWS availability zone.",
                        "type": "string",
                        "x-order": 1
                      },
                      "engine": {
                        "description": "DiscoverRDSEngine describes supported RDS instance engines.",
                        "type": "string",
                        "default": "DISCOVER_RDS_ENGINE_INVALID",
                        "enum": [
                          "DISCOVER_RDS_ENGINE_INVALID",
                          "DISCOVER_RDS_MYSQL"
                        ],
                        "x-order": 6
                      },
                      "engine_version": {
                        "description": "Engine version.",
                        "type": "string",
                        "x-order": 7
                      },
                      "instance_id": {
                        "description": "AWS instance ID.",
                        "type": "string",
                        "x-order": 2
                      },
                      "node_model": {
                        "description": "AWS instance class.",
                        "type": "string",
                        "x-order": 3
                      },
                      "port": {
                        "description": "Access port.",
                        "type": "integer",
                        "format": "int64",
                        "x-order": 5
                      },
                      "region": {
                        "description": "AWS region.",
                        "type": "string",
                        "x-order": 0
                      }
                    }
                  },
                  "x-order": 0
                }
              }
            }
          },
          "default": {
            "description": "An unexpected error response.",
            "schema": {
              "type": "object",
              "properties": {
                "code": {
                  "type": "integer",
                  "format": "int32",
                  "x-order": 1
                },
                "details": {
                  "type": "array",
                  "items": {
                    "type": "object",
                    "properties": {
                      "type_url": {
                        "type": "string",
                        "x-order": 0
                      },
                      "value": {
                        "type": "string",
                        "format": "byte",
                        "x-order": 1
                      }
                    }
                  },
                  "x-order": 3
                },
                "error": {
                  "type": "string",
                  "x-order": 0
                },
                "message": {
                  "type": "string",
                  "x-order": 2
                }
              }
            }
          }
        }
      }
    },
    "/v1/management/SecurityChecks/Change": {
      "post": {
        "tags": [
          "SecurityChecks"
        ],
        "summary": "ChangeSecurityChecks enables/disables Security Thread Tool checks by names.",
        "operationId": "ChangeSecurityChecks",
        "parameters": [
          {
            "name": "body",
            "in": "body",
            "required": true,
            "schema": {
              "type": "object",
              "properties": {
                "params": {
                  "type": "array",
                  "items": {
                    "description": "ChangeSecurityCheckParams specifies a single check parameters.",
                    "type": "object",
                    "properties": {
                      "disable": {
                        "type": "boolean",
                        "x-order": 2
                      },
                      "enable": {
                        "type": "boolean",
                        "x-order": 1
                      },
                      "name": {
                        "description": "The name of the check to change.",
                        "type": "string",
                        "x-order": 0
                      }
                    }
                  },
                  "x-order": 0
                }
              }
            }
          }
        ],
        "responses": {
          "200": {
            "description": "A successful response.",
            "schema": {
              "type": "object"
            }
          },
          "default": {
            "description": "An unexpected error response.",
            "schema": {
              "type": "object",
              "properties": {
                "code": {
                  "type": "integer",
                  "format": "int32",
                  "x-order": 1
                },
                "details": {
                  "type": "array",
                  "items": {
                    "type": "object",
                    "properties": {
                      "type_url": {
                        "type": "string",
                        "x-order": 0
                      },
                      "value": {
                        "type": "string",
                        "format": "byte",
                        "x-order": 1
                      }
                    }
                  },
                  "x-order": 3
                },
                "error": {
                  "type": "string",
                  "x-order": 0
                },
                "message": {
                  "type": "string",
                  "x-order": 2
                }
              }
            }
          }
        }
      }
    },
    "/v1/management/SecurityChecks/GetCheckResults": {
      "post": {
        "tags": [
          "SecurityChecks"
        ],
        "summary": "GetSecurityCheckResults returns Security Thread Tool's latest checks results.",
        "operationId": "GetSecurityCheckResults",
        "parameters": [
          {
            "name": "body",
            "in": "body",
            "required": true,
            "schema": {
              "type": "object"
            }
          }
        ],
        "responses": {
          "200": {
            "description": "A successful response.",
            "schema": {
              "type": "object",
              "properties": {
                "results": {
                  "type": "array",
                  "items": {
                    "description": "SecurityCheckResult represents the check result returned from pmm-managed after running the check.",
                    "type": "object",
                    "properties": {
                      "description": {
                        "type": "string",
                        "x-order": 1
                      },
                      "labels": {
                        "type": "object",
                        "additionalProperties": {
                          "type": "string"
                        },
                        "x-order": 3
                      },
                      "read_more_url": {
                        "description": "URL containing information on how to resolve an issue detected by an STT check.",
                        "type": "string",
                        "x-order": 4
                      },
                      "severity": {
                        "description": "Severity represents severity level of the check result or alert.",
                        "type": "string",
                        "default": "SEVERITY_INVALID",
                        "enum": [
                          "SEVERITY_INVALID",
                          "SEVERITY_EMERGENCY",
                          "SEVERITY_ALERT",
                          "SEVERITY_CRITICAL",
                          "SEVERITY_ERROR",
                          "SEVERITY_WARNING",
                          "SEVERITY_NOTICE",
                          "SEVERITY_INFO",
                          "SEVERITY_DEBUG"
                        ],
                        "x-order": 2
                      },
                      "summary": {
                        "type": "string",
                        "x-order": 0
                      }
                    }
                  },
                  "x-order": 0
                }
              }
            }
          },
          "default": {
            "description": "An unexpected error response.",
            "schema": {
              "type": "object",
              "properties": {
                "code": {
                  "type": "integer",
                  "format": "int32",
                  "x-order": 1
                },
                "details": {
                  "type": "array",
                  "items": {
                    "type": "object",
                    "properties": {
                      "type_url": {
                        "type": "string",
                        "x-order": 0
                      },
                      "value": {
                        "type": "string",
                        "format": "byte",
                        "x-order": 1
                      }
                    }
                  },
                  "x-order": 3
                },
                "error": {
                  "type": "string",
                  "x-order": 0
                },
                "message": {
                  "type": "string",
                  "x-order": 2
                }
              }
            }
          }
        }
      }
    },
    "/v1/management/SecurityChecks/List": {
      "post": {
        "tags": [
          "SecurityChecks"
        ],
        "summary": "ListSecurityChecks returns a list of available Security Thread Tool checks.",
        "operationId": "ListSecurityChecks",
        "parameters": [
          {
            "name": "body",
            "in": "body",
            "required": true,
            "schema": {
              "type": "object"
            }
          }
        ],
        "responses": {
          "200": {
            "description": "A successful response.",
            "schema": {
              "type": "object",
              "properties": {
                "checks": {
                  "type": "array",
                  "items": {
                    "description": "SecurityCheck contains check name and status.",
                    "type": "object",
                    "properties": {
                      "description": {
                        "description": "Long human-readable description.",
                        "type": "string",
                        "x-order": 2
                      },
                      "disabled": {
                        "description": "True if that check is disabled.",
                        "type": "boolean",
                        "x-order": 1
                      },
                      "name": {
                        "description": "Machine-readable name (ID) that is used in expression.",
                        "type": "string",
                        "x-order": 0
                      },
                      "summary": {
                        "description": "Short human-readable summary.",
                        "type": "string",
                        "x-order": 3
                      }
                    }
                  },
                  "x-order": 0
                }
              }
            }
          },
          "default": {
            "description": "An unexpected error response.",
            "schema": {
              "type": "object",
              "properties": {
                "code": {
                  "type": "integer",
                  "format": "int32",
                  "x-order": 1
                },
                "details": {
                  "type": "array",
                  "items": {
                    "type": "object",
                    "properties": {
                      "type_url": {
                        "type": "string",
                        "x-order": 0
                      },
                      "value": {
                        "type": "string",
                        "format": "byte",
                        "x-order": 1
                      }
                    }
                  },
                  "x-order": 3
                },
                "error": {
                  "type": "string",
                  "x-order": 0
                },
                "message": {
                  "type": "string",
                  "x-order": 2
                }
              }
            }
          }
        }
      }
    },
    "/v1/management/SecurityChecks/Start": {
      "post": {
        "tags": [
          "SecurityChecks"
        ],
        "summary": "StartSecurityChecks executes Security Thread Tool checks and returns when all checks are executed.",
        "operationId": "StartSecurityChecks",
        "parameters": [
          {
            "name": "body",
            "in": "body",
            "required": true,
            "schema": {
              "type": "object"
            }
          }
        ],
        "responses": {
          "200": {
            "description": "A successful response.",
            "schema": {
              "type": "object"
            }
          },
          "default": {
            "description": "An unexpected error response.",
            "schema": {
              "type": "object",
              "properties": {
                "code": {
                  "type": "integer",
                  "format": "int32",
                  "x-order": 1
                },
                "details": {
                  "type": "array",
                  "items": {
                    "type": "object",
                    "properties": {
                      "type_url": {
                        "type": "string",
                        "x-order": 0
                      },
                      "value": {
                        "type": "string",
                        "format": "byte",
                        "x-order": 1
                      }
                    }
                  },
                  "x-order": 3
                },
                "error": {
                  "type": "string",
                  "x-order": 0
                },
                "message": {
                  "type": "string",
                  "x-order": 2
                }
              }
            }
          }
        }
      }
    },
    "/v1/management/Service/Remove": {
      "post": {
        "tags": [
          "Service"
        ],
        "summary": "RemoveService removes Service with Agents.",
        "operationId": "RemoveService",
        "parameters": [
          {
            "name": "body",
            "in": "body",
            "required": true,
            "schema": {
              "type": "object",
              "properties": {
                "service_id": {
                  "description": "Service ID or Service Name is required.\nUnique randomly generated instance identifier.",
                  "type": "string",
                  "x-order": 1
                },
                "service_name": {
                  "description": "Unique across all Services user-defined name.",
                  "type": "string",
                  "x-order": 2
                },
                "service_type": {
                  "description": "ServiceType describes supported Service types.",
                  "type": "string",
                  "default": "SERVICE_TYPE_INVALID",
                  "enum": [
                    "SERVICE_TYPE_INVALID",
                    "MYSQL_SERVICE",
                    "MONGODB_SERVICE",
                    "POSTGRESQL_SERVICE",
                    "PROXYSQL_SERVICE",
                    "HAPROXY_SERVICE",
                    "EXTERNAL_SERVICE"
                  ],
                  "x-order": 0
                }
              }
            }
          }
        ],
        "responses": {
          "200": {
            "description": "A successful response.",
            "schema": {
              "type": "object"
            }
          },
          "default": {
            "description": "An unexpected error response.",
            "schema": {
              "type": "object",
              "properties": {
                "code": {
                  "type": "integer",
                  "format": "int32",
                  "x-order": 1
                },
                "details": {
                  "type": "array",
                  "items": {
                    "type": "object",
                    "properties": {
                      "type_url": {
                        "type": "string",
                        "x-order": 0
                      },
                      "value": {
                        "type": "string",
                        "format": "byte",
                        "x-order": 1
                      }
                    }
                  },
                  "x-order": 3
                },
                "error": {
                  "type": "string",
                  "x-order": 0
                },
                "message": {
                  "type": "string",
                  "x-order": 2
                }
              }
            }
          }
        }
      }
    }
  }
}<|MERGE_RESOLUTION|>--- conflicted
+++ resolved
@@ -975,22 +975,13 @@
         }
       }
     },
-<<<<<<< HEAD
-    "/v1/management/Actions/StartPTPgSummary": {
-=======
     "/v1/management/Actions/StartPTMySQLSummary": {
->>>>>>> 62478d7e
       "post": {
         "tags": [
           "Actions"
         ],
-<<<<<<< HEAD
-        "summary": "StartPTPgSummaryAction starts pt-pg-summary Action.",
-        "operationId": "StartPTPgSummaryAction",
-=======
         "summary": "StartPTMySQLSummaryAction starts pt--mysql-summary Action.",
         "operationId": "StartPTMySQLSummaryAction",
->>>>>>> 62478d7e
         "parameters": [
           {
             "name": "body",
@@ -998,11 +989,7 @@
             "required": true,
             "schema": {
               "type": "object",
-<<<<<<< HEAD
-              "title": "Message to prepare pt-pg-summary data",
-=======
               "title": "Message to prepare pt-mysql-summary data",
->>>>>>> 62478d7e
               "properties": {
                 "pmm_agent_id": {
                   "description": "pmm-agent ID where to run this Action.",
@@ -1023,11 +1010,99 @@
             "description": "A successful response.",
             "schema": {
               "type": "object",
-<<<<<<< HEAD
+              "title": "Message to retrieve the prepared pt-mysql-summary data",
+              "properties": {
+                "action_id": {
+                  "description": "Unique Action ID.",
+                  "type": "string",
+                  "x-order": 0
+                },
+                "pmm_agent_id": {
+                  "description": "pmm-agent ID where to this Action was started.",
+                  "type": "string",
+                  "x-order": 1
+                }
+              }
+            }
+          },
+          "default": {
+            "description": "An unexpected error response.",
+            "schema": {
+              "type": "object",
+              "properties": {
+                "code": {
+                  "type": "integer",
+                  "format": "int32",
+                  "x-order": 1
+                },
+                "details": {
+                  "type": "array",
+                  "items": {
+                    "type": "object",
+                    "properties": {
+                      "type_url": {
+                        "type": "string",
+                        "x-order": 0
+                      },
+                      "value": {
+                        "type": "string",
+                        "format": "byte",
+                        "x-order": 1
+                      }
+                    }
+                  },
+                  "x-order": 3
+                },
+                "error": {
+                  "type": "string",
+                  "x-order": 0
+                },
+                "message": {
+                  "type": "string",
+                  "x-order": 2
+                }
+              }
+            }
+          }
+        }
+      }
+    },
+    "/v1/management/Actions/StartPTPgSummary": {
+      "post": {
+        "tags": [
+          "Actions"
+        ],
+        "summary": "StartPTPgSummaryAction starts pt-pg-summary Action.",
+        "operationId": "StartPTPgSummaryAction",
+        "parameters": [
+          {
+            "name": "body",
+            "in": "body",
+            "required": true,
+            "schema": {
+              "type": "object",
+              "title": "Message to prepare pt-pg-summary data",
+              "properties": {
+                "pmm_agent_id": {
+                  "description": "pmm-agent ID where to run this Action.",
+                  "type": "string",
+                  "x-order": 0
+                },
+                "service_id": {
+                  "description": "Service ID for this Action.",
+                  "type": "string",
+                  "x-order": 1
+                }
+              }
+            }
+          }
+        ],
+        "responses": {
+          "200": {
+            "description": "A successful response.",
+            "schema": {
+              "type": "object",
               "title": "Message to retrieve the prepared pt-pg-summary data",
-=======
-              "title": "Message to retrieve the prepared pt-mysql-summary data",
->>>>>>> 62478d7e
               "properties": {
                 "action_id": {
                   "description": "Unique Action ID.",
