{
  "consumes": [
    "application/json"
  ],
  "produces": [
    "application/json"
  ],
  "schemes": [
    "https",
    "http"
  ],
  "swagger": "2.0",
  "info": {
    "title": "PMM Management API",
    "version": "v1"
  },
  "paths": {
    "/v1/management/Actions/Cancel": {
      "post": {
        "tags": [
          "Actions"
        ],
        "summary": "CancelAction stops an Action.",
        "operationId": "CancelAction",
        "parameters": [
          {
            "name": "body",
            "in": "body",
            "required": true,
            "schema": {
              "type": "object",
              "properties": {
                "action_id": {
                  "description": "Unique Action ID. Required.",
                  "type": "string",
                  "x-order": 0
                }
              }
            }
          }
        ],
        "responses": {
          "200": {
            "description": "A successful response.",
            "schema": {
              "type": "object"
            }
          },
          "default": {
            "description": "An unexpected error response.",
            "schema": {
              "type": "object",
              "properties": {
                "code": {
                  "type": "integer",
                  "format": "int32",
                  "x-order": 1
                },
                "details": {
                  "type": "array",
                  "items": {
                    "type": "object",
                    "properties": {
                      "type_url": {
                        "type": "string",
                        "x-order": 0
                      },
                      "value": {
                        "type": "string",
                        "format": "byte",
                        "x-order": 1
                      }
                    }
                  },
                  "x-order": 3
                },
                "error": {
                  "type": "string",
                  "x-order": 0
                },
                "message": {
                  "type": "string",
                  "x-order": 2
                }
              }
            }
          }
        }
      }
    },
    "/v1/management/Actions/Get": {
      "post": {
        "tags": [
          "Actions"
        ],
        "summary": "GetAction gets an result of given Action.",
        "operationId": "GetAction",
        "parameters": [
          {
            "name": "body",
            "in": "body",
            "required": true,
            "schema": {
              "type": "object",
              "properties": {
                "action_id": {
                  "description": "Unique Action ID.",
                  "type": "string",
                  "x-order": 0
                }
              }
            }
          }
        ],
        "responses": {
          "200": {
            "description": "A successful response.",
            "schema": {
              "type": "object",
              "properties": {
                "action_id": {
                  "description": "Unique Action ID.",
                  "type": "string",
                  "x-order": 0
                },
                "done": {
                  "description": "True if Action is finished.",
                  "type": "boolean",
                  "x-order": 3
                },
                "error": {
                  "description": "Error message if Action failed.",
                  "type": "string",
                  "x-order": 4
                },
                "output": {
                  "description": "Current Action output; may be partial if Action is still running.",
                  "type": "string",
                  "x-order": 2
                },
                "pmm_agent_id": {
                  "description": "pmm-agent ID where this Action is running / was run.",
                  "type": "string",
                  "x-order": 1
                }
              }
            }
          },
          "default": {
            "description": "An unexpected error response.",
            "schema": {
              "type": "object",
              "properties": {
                "code": {
                  "type": "integer",
                  "format": "int32",
                  "x-order": 1
                },
                "details": {
                  "type": "array",
                  "items": {
                    "type": "object",
                    "properties": {
                      "type_url": {
                        "type": "string",
                        "x-order": 0
                      },
                      "value": {
                        "type": "string",
                        "format": "byte",
                        "x-order": 1
                      }
                    }
                  },
                  "x-order": 3
                },
                "error": {
                  "type": "string",
                  "x-order": 0
                },
                "message": {
                  "type": "string",
                  "x-order": 2
                }
              }
            }
          }
        }
      }
    },
    "/v1/management/Actions/StartMongoDBExplain": {
      "post": {
        "tags": [
          "Actions"
        ],
        "summary": "StartMongoDBExplainAction starts MongoDB EXPLAIN Action.",
        "operationId": "StartMongoDBExplainAction",
        "parameters": [
          {
            "name": "body",
            "in": "body",
            "required": true,
            "schema": {
              "type": "object",
              "properties": {
                "pmm_agent_id": {
                  "description": "pmm-agent ID where to run this Action.",
                  "type": "string",
                  "x-order": 0
                },
                "query": {
                  "description": "Query. Required.",
                  "type": "string",
                  "x-order": 2
                },
                "service_id": {
                  "description": "Service ID for this Action. Required.",
                  "type": "string",
                  "x-order": 1
                }
              }
            }
          }
        ],
        "responses": {
          "200": {
            "description": "A successful response.",
            "schema": {
              "type": "object",
              "properties": {
                "action_id": {
                  "description": "Unique Action ID.",
                  "type": "string",
                  "x-order": 0
                },
                "pmm_agent_id": {
                  "description": "pmm-agent ID where to this Action was started.",
                  "type": "string",
                  "x-order": 1
                }
              }
            }
          },
          "default": {
            "description": "An unexpected error response.",
            "schema": {
              "type": "object",
              "properties": {
                "code": {
                  "type": "integer",
                  "format": "int32",
                  "x-order": 1
                },
                "details": {
                  "type": "array",
                  "items": {
                    "type": "object",
                    "properties": {
                      "type_url": {
                        "type": "string",
                        "x-order": 0
                      },
                      "value": {
                        "type": "string",
                        "format": "byte",
                        "x-order": 1
                      }
                    }
                  },
                  "x-order": 3
                },
                "error": {
                  "type": "string",
                  "x-order": 0
                },
                "message": {
                  "type": "string",
                  "x-order": 2
                }
              }
            }
          }
        }
      }
    },
    "/v1/management/Actions/StartMySQLExplain": {
      "post": {
        "tags": [
          "Actions"
        ],
        "summary": "StartMySQLExplainAction starts MySQL EXPLAIN Action with traditional output.",
        "operationId": "StartMySQLExplainAction",
        "parameters": [
          {
            "name": "body",
            "in": "body",
            "required": true,
            "schema": {
              "type": "object",
              "properties": {
                "database": {
                  "description": "Database name. Required if it can't be deduced from the query.",
                  "type": "string",
                  "x-order": 3
                },
                "pmm_agent_id": {
                  "description": "pmm-agent ID where to run this Action.",
                  "type": "string",
                  "x-order": 0
                },
                "query": {
                  "description": "SQL query. Required.",
                  "type": "string",
                  "x-order": 2
                },
                "service_id": {
                  "description": "Service ID for this Action. Required.",
                  "type": "string",
                  "x-order": 1
                }
              }
            }
          }
        ],
        "responses": {
          "200": {
            "description": "A successful response.",
            "schema": {
              "type": "object",
              "properties": {
                "action_id": {
                  "description": "Unique Action ID.",
                  "type": "string",
                  "x-order": 0
                },
                "pmm_agent_id": {
                  "description": "pmm-agent ID where to this Action was started.",
                  "type": "string",
                  "x-order": 1
                }
              }
            }
          },
          "default": {
            "description": "An unexpected error response.",
            "schema": {
              "type": "object",
              "properties": {
                "code": {
                  "type": "integer",
                  "format": "int32",
                  "x-order": 1
                },
                "details": {
                  "type": "array",
                  "items": {
                    "type": "object",
                    "properties": {
                      "type_url": {
                        "type": "string",
                        "x-order": 0
                      },
                      "value": {
                        "type": "string",
                        "format": "byte",
                        "x-order": 1
                      }
                    }
                  },
                  "x-order": 3
                },
                "error": {
                  "type": "string",
                  "x-order": 0
                },
                "message": {
                  "type": "string",
                  "x-order": 2
                }
              }
            }
          }
        }
      }
    },
    "/v1/management/Actions/StartMySQLExplainJSON": {
      "post": {
        "tags": [
          "Actions"
        ],
        "summary": "StartMySQLExplainJSONAction starts MySQL EXPLAIN Action with JSON output.",
        "operationId": "StartMySQLExplainJSONAction",
        "parameters": [
          {
            "name": "body",
            "in": "body",
            "required": true,
            "schema": {
              "type": "object",
              "properties": {
                "database": {
                  "description": "Database name. Required if it can't be deduced from the query.",
                  "type": "string",
                  "x-order": 3
                },
                "pmm_agent_id": {
                  "description": "pmm-agent ID where to run this Action.",
                  "type": "string",
                  "x-order": 0
                },
                "query": {
                  "description": "SQL query. Required.",
                  "type": "string",
                  "x-order": 2
                },
                "service_id": {
                  "description": "Service ID for this Action. Required.",
                  "type": "string",
                  "x-order": 1
                }
              }
            }
          }
        ],
        "responses": {
          "200": {
            "description": "A successful response.",
            "schema": {
              "type": "object",
              "properties": {
                "action_id": {
                  "description": "Unique Action ID.",
                  "type": "string",
                  "x-order": 0
                },
                "pmm_agent_id": {
                  "description": "pmm-agent ID where to this Action was started.",
                  "type": "string",
                  "x-order": 1
                }
              }
            }
          },
          "default": {
            "description": "An unexpected error response.",
            "schema": {
              "type": "object",
              "properties": {
                "code": {
                  "type": "integer",
                  "format": "int32",
                  "x-order": 1
                },
                "details": {
                  "type": "array",
                  "items": {
                    "type": "object",
                    "properties": {
                      "type_url": {
                        "type": "string",
                        "x-order": 0
                      },
                      "value": {
                        "type": "string",
                        "format": "byte",
                        "x-order": 1
                      }
                    }
                  },
                  "x-order": 3
                },
                "error": {
                  "type": "string",
                  "x-order": 0
                },
                "message": {
                  "type": "string",
                  "x-order": 2
                }
              }
            }
          }
        }
      }
    },
    "/v1/management/Actions/StartMySQLExplainTraditionalJSON": {
      "post": {
        "tags": [
          "Actions"
        ],
        "summary": "StartMySQLExplainTraditionalJSONAction starts MySQL EXPLAIN Action with traditional JSON output.",
        "operationId": "StartMySQLExplainTraditionalJSONAction",
        "parameters": [
          {
            "name": "body",
            "in": "body",
            "required": true,
            "schema": {
              "type": "object",
              "properties": {
                "database": {
                  "description": "Database name. Required if it can't be deduced from the query.",
                  "type": "string",
                  "x-order": 3
                },
                "pmm_agent_id": {
                  "description": "pmm-agent ID where to run this Action.",
                  "type": "string",
                  "x-order": 0
                },
                "query": {
                  "description": "SQL query. Required.",
                  "type": "string",
                  "x-order": 2
                },
                "service_id": {
                  "description": "Service ID for this Action. Required.",
                  "type": "string",
                  "x-order": 1
                }
              }
            }
          }
        ],
        "responses": {
          "200": {
            "description": "A successful response.",
            "schema": {
              "type": "object",
              "properties": {
                "action_id": {
                  "description": "Unique Action ID.",
                  "type": "string",
                  "x-order": 0
                },
                "pmm_agent_id": {
                  "description": "pmm-agent ID where to this Action was started.",
                  "type": "string",
                  "x-order": 1
                }
              }
            }
          },
          "default": {
            "description": "An unexpected error response.",
            "schema": {
              "type": "object",
              "properties": {
                "code": {
                  "type": "integer",
                  "format": "int32",
                  "x-order": 1
                },
                "details": {
                  "type": "array",
                  "items": {
                    "type": "object",
                    "properties": {
                      "type_url": {
                        "type": "string",
                        "x-order": 0
                      },
                      "value": {
                        "type": "string",
                        "format": "byte",
                        "x-order": 1
                      }
                    }
                  },
                  "x-order": 3
                },
                "error": {
                  "type": "string",
                  "x-order": 0
                },
                "message": {
                  "type": "string",
                  "x-order": 2
                }
              }
            }
          }
        }
      }
    },
    "/v1/management/Actions/StartMySQLShowCreateTable": {
      "post": {
        "tags": [
          "Actions"
        ],
        "summary": "StartMySQLShowCreateTableAction starts MySQL SHOW CREATE TABLE Action.",
        "operationId": "StartMySQLShowCreateTableAction",
        "parameters": [
          {
            "name": "body",
            "in": "body",
            "required": true,
            "schema": {
              "type": "object",
              "properties": {
                "database": {
                  "description": "Database name. Required if not given in the table_name field.",
                  "type": "string",
                  "x-order": 3
                },
                "pmm_agent_id": {
                  "description": "pmm-agent ID where to run this Action.",
                  "type": "string",
                  "x-order": 0
                },
                "service_id": {
                  "description": "Service ID for this Action. Required.",
                  "type": "string",
                  "x-order": 1
                },
                "table_name": {
                  "description": "Table name. Required. May additionally contain a database name.",
                  "type": "string",
                  "x-order": 2
                }
              }
            }
          }
        ],
        "responses": {
          "200": {
            "description": "A successful response.",
            "schema": {
              "type": "object",
              "properties": {
                "action_id": {
                  "description": "Unique Action ID.",
                  "type": "string",
                  "x-order": 0
                },
                "pmm_agent_id": {
                  "description": "pmm-agent ID where to this Action was started.",
                  "type": "string",
                  "x-order": 1
                }
              }
            }
          },
          "default": {
            "description": "An unexpected error response.",
            "schema": {
              "type": "object",
              "properties": {
                "code": {
                  "type": "integer",
                  "format": "int32",
                  "x-order": 1
                },
                "details": {
                  "type": "array",
                  "items": {
                    "type": "object",
                    "properties": {
                      "type_url": {
                        "type": "string",
                        "x-order": 0
                      },
                      "value": {
                        "type": "string",
                        "format": "byte",
                        "x-order": 1
                      }
                    }
                  },
                  "x-order": 3
                },
                "error": {
                  "type": "string",
                  "x-order": 0
                },
                "message": {
                  "type": "string",
                  "x-order": 2
                }
              }
            }
          }
        }
      }
    },
    "/v1/management/Actions/StartMySQLShowIndex": {
      "post": {
        "tags": [
          "Actions"
        ],
        "summary": "StartMySQLShowIndexAction starts MySQL SHOW INDEX Action.",
        "operationId": "StartMySQLShowIndexAction",
        "parameters": [
          {
            "name": "body",
            "in": "body",
            "required": true,
            "schema": {
              "type": "object",
              "properties": {
                "database": {
                  "description": "Database name. Required if not given in the table_name field.",
                  "type": "string",
                  "x-order": 3
                },
                "pmm_agent_id": {
                  "description": "pmm-agent ID where to run this Action.",
                  "type": "string",
                  "x-order": 0
                },
                "service_id": {
                  "description": "Service ID for this Action. Required.",
                  "type": "string",
                  "x-order": 1
                },
                "table_name": {
                  "description": "Table name. Required. May additionally contain a database name.",
                  "type": "string",
                  "x-order": 2
                }
              }
            }
          }
        ],
        "responses": {
          "200": {
            "description": "A successful response.",
            "schema": {
              "type": "object",
              "properties": {
                "action_id": {
                  "description": "Unique Action ID.",
                  "type": "string",
                  "x-order": 0
                },
                "pmm_agent_id": {
                  "description": "pmm-agent ID where to this Action was started.",
                  "type": "string",
                  "x-order": 1
                }
              }
            }
          },
          "default": {
            "description": "An unexpected error response.",
            "schema": {
              "type": "object",
              "properties": {
                "code": {
                  "type": "integer",
                  "format": "int32",
                  "x-order": 1
                },
                "details": {
                  "type": "array",
                  "items": {
                    "type": "object",
                    "properties": {
                      "type_url": {
                        "type": "string",
                        "x-order": 0
                      },
                      "value": {
                        "type": "string",
                        "format": "byte",
                        "x-order": 1
                      }
                    }
                  },
                  "x-order": 3
                },
                "error": {
                  "type": "string",
                  "x-order": 0
                },
                "message": {
                  "type": "string",
                  "x-order": 2
                }
              }
            }
          }
        }
      }
    },
    "/v1/management/Actions/StartMySQLShowTableStatus": {
      "post": {
        "tags": [
          "Actions"
        ],
        "summary": "StartMySQLShowTableStatusAction starts MySQL SHOW TABLE STATUS Action.",
        "operationId": "StartMySQLShowTableStatusAction",
        "parameters": [
          {
            "name": "body",
            "in": "body",
            "required": true,
            "schema": {
              "type": "object",
              "properties": {
                "database": {
                  "description": "Database name. Required if not given in the table_name field.",
                  "type": "string",
                  "x-order": 3
                },
                "pmm_agent_id": {
                  "description": "pmm-agent ID where to run this Action.",
                  "type": "string",
                  "x-order": 0
                },
                "service_id": {
                  "description": "Service ID for this Action. Required.",
                  "type": "string",
                  "x-order": 1
                },
                "table_name": {
                  "description": "Table name. Required. May additionally contain a database name.",
                  "type": "string",
                  "x-order": 2
                }
              }
            }
          }
        ],
        "responses": {
          "200": {
            "description": "A successful response.",
            "schema": {
              "type": "object",
              "properties": {
                "action_id": {
                  "description": "Unique Action ID.",
                  "type": "string",
                  "x-order": 0
                },
                "pmm_agent_id": {
                  "description": "pmm-agent ID where to this Action was started.",
                  "type": "string",
                  "x-order": 1
                }
              }
            }
          },
          "default": {
            "description": "An unexpected error response.",
            "schema": {
              "type": "object",
              "properties": {
                "code": {
                  "type": "integer",
                  "format": "int32",
                  "x-order": 1
                },
                "details": {
                  "type": "array",
                  "items": {
                    "type": "object",
                    "properties": {
                      "type_url": {
                        "type": "string",
                        "x-order": 0
                      },
                      "value": {
                        "type": "string",
                        "format": "byte",
                        "x-order": 1
                      }
                    }
                  },
                  "x-order": 3
                },
                "error": {
                  "type": "string",
                  "x-order": 0
                },
                "message": {
                  "type": "string",
                  "x-order": 2
                }
              }
            }
          }
        }
      }
    },
    "/v1/management/Actions/StartPTMongoDBSummary": {
      "post": {
        "tags": [
          "Actions"
        ],
        "summary": "StartPTMongoDBSummaryAction starts pt-mongodb-summary Action.",
        "operationId": "StartPTMongoDBSummaryAction",
        "parameters": [
          {
            "name": "body",
            "in": "body",
            "required": true,
            "schema": {
              "type": "object",
              "title": "Message to prepare pt-mongodb-summary data",
              "properties": {
                "pmm_agent_id": {
                  "description": "pmm-agent ID where to run this Action.",
                  "type": "string",
                  "x-order": 0
                },
                "service_id": {
                  "description": "Service ID for this Action.",
                  "type": "string",
                  "x-order": 1
                }
              }
            }
          }
        ],
        "responses": {
          "200": {
            "description": "A successful response.",
            "schema": {
              "type": "object",
              "title": "Message to retrieve the prepared pt-mongodb-summary data",
              "properties": {
                "action_id": {
                  "description": "Unique Action ID.",
                  "type": "string",
                  "x-order": 0
                },
                "pmm_agent_id": {
                  "description": "pmm-agent ID where to this Action was started.",
                  "type": "string",
                  "x-order": 1
                }
              }
            }
          },
          "default": {
            "description": "An unexpected error response.",
            "schema": {
              "type": "object",
              "properties": {
                "code": {
                  "type": "integer",
                  "format": "int32",
                  "x-order": 1
                },
                "details": {
                  "type": "array",
                  "items": {
                    "type": "object",
                    "properties": {
                      "type_url": {
                        "type": "string",
                        "x-order": 0
                      },
                      "value": {
                        "type": "string",
                        "format": "byte",
                        "x-order": 1
                      }
                    }
                  },
                  "x-order": 3
                },
                "error": {
                  "type": "string",
                  "x-order": 0
                },
                "message": {
                  "type": "string",
                  "x-order": 2
                }
              }
            }
          }
        }
      }
    },
    "/v1/management/Actions/StartPTMySQLSummary": {
      "post": {
        "tags": [
          "Actions"
        ],
        "summary": "StartPTMySQLSummaryAction starts pt--mysql-summary Action.",
        "operationId": "StartPTMySQLSummaryAction",
        "parameters": [
          {
            "name": "body",
            "in": "body",
            "required": true,
            "schema": {
              "type": "object",
              "title": "Message to prepare pt-mysql-summary data",
              "properties": {
                "pmm_agent_id": {
                  "description": "pmm-agent ID where to run this Action.",
                  "type": "string",
                  "x-order": 0
                },
                "service_id": {
                  "description": "Service ID for this Action.",
                  "type": "string",
                  "x-order": 1
                }
              }
            }
          }
        ],
        "responses": {
          "200": {
            "description": "A successful response.",
            "schema": {
              "type": "object",
              "title": "Message to retrieve the prepared pt-mysql-summary data",
              "properties": {
                "action_id": {
                  "description": "Unique Action ID.",
                  "type": "string",
                  "x-order": 0
                },
                "pmm_agent_id": {
                  "description": "pmm-agent ID where to this Action was started.",
                  "type": "string",
                  "x-order": 1
                }
              }
            }
          },
          "default": {
            "description": "An unexpected error response.",
            "schema": {
              "type": "object",
              "properties": {
                "code": {
                  "type": "integer",
                  "format": "int32",
                  "x-order": 1
                },
                "details": {
                  "type": "array",
                  "items": {
                    "type": "object",
                    "properties": {
                      "type_url": {
                        "type": "string",
                        "x-order": 0
                      },
                      "value": {
                        "type": "string",
                        "format": "byte",
                        "x-order": 1
                      }
                    }
                  },
                  "x-order": 3
                },
                "error": {
                  "type": "string",
                  "x-order": 0
                },
                "message": {
                  "type": "string",
                  "x-order": 2
                }
              }
            }
          }
        }
      }
    },
    "/v1/management/Actions/StartPTPgSummary": {
      "post": {
        "tags": [
          "Actions"
        ],
        "summary": "StartPTPgSummaryAction starts pt-pg-summary Action.",
        "operationId": "StartPTPgSummaryAction",
        "parameters": [
          {
            "name": "body",
            "in": "body",
            "required": true,
            "schema": {
              "type": "object",
              "title": "Message to prepare pt-pg-summary data",
              "properties": {
                "pmm_agent_id": {
                  "description": "pmm-agent ID where to run this Action.",
                  "type": "string",
                  "x-order": 0
                },
                "service_id": {
                  "description": "Service ID for this Action.",
                  "type": "string",
                  "x-order": 1
                }
              }
            }
          }
        ],
        "responses": {
          "200": {
            "description": "A successful response.",
            "schema": {
              "type": "object",
              "title": "Message to retrieve the prepared pt-pg-summary data",
              "properties": {
                "action_id": {
                  "description": "Unique Action ID.",
                  "type": "string",
                  "x-order": 0
                },
                "pmm_agent_id": {
                  "description": "pmm-agent ID where to this Action was started.",
                  "type": "string",
                  "x-order": 1
                }
              }
            }
          },
          "default": {
            "description": "An unexpected error response.",
            "schema": {
              "type": "object",
              "properties": {
                "code": {
                  "type": "integer",
                  "format": "int32",
                  "x-order": 1
                },
                "details": {
                  "type": "array",
                  "items": {
                    "type": "object",
                    "properties": {
                      "type_url": {
                        "type": "string",
                        "x-order": 0
                      },
                      "value": {
                        "type": "string",
                        "format": "byte",
                        "x-order": 1
                      }
                    }
                  },
                  "x-order": 3
                },
                "error": {
                  "type": "string",
                  "x-order": 0
                },
                "message": {
                  "type": "string",
                  "x-order": 2
                }
              }
            }
          }
        }
      }
    },
    "/v1/management/Actions/StartPTSummary": {
      "post": {
        "tags": [
          "Actions"
        ],
        "summary": "StartPTSummaryAction starts pt-summary Action.",
        "operationId": "StartPTSummaryAction",
        "parameters": [
          {
            "name": "body",
            "in": "body",
            "required": true,
            "schema": {
              "type": "object",
              "properties": {
                "node_id": {
                  "description": "Node ID for this Action.",
                  "type": "string",
                  "x-order": 1
                },
                "pmm_agent_id": {
                  "description": "pmm-agent ID where to run this Action.",
                  "type": "string",
                  "x-order": 0
                }
              }
            }
          }
        ],
        "responses": {
          "200": {
            "description": "A successful response.",
            "schema": {
              "type": "object",
              "properties": {
                "action_id": {
                  "description": "Unique Action ID.",
                  "type": "string",
                  "x-order": 0
                },
                "pmm_agent_id": {
                  "description": "pmm-agent ID where to this Action was started.",
                  "type": "string",
                  "x-order": 1
                }
              }
            }
          },
          "default": {
            "description": "An unexpected error response.",
            "schema": {
              "type": "object",
              "properties": {
                "code": {
                  "type": "integer",
                  "format": "int32",
                  "x-order": 1
                },
                "details": {
                  "type": "array",
                  "items": {
                    "type": "object",
                    "properties": {
                      "type_url": {
                        "type": "string",
                        "x-order": 0
                      },
                      "value": {
                        "type": "string",
                        "format": "byte",
                        "x-order": 1
                      }
                    }
                  },
                  "x-order": 3
                },
                "error": {
                  "type": "string",
                  "x-order": 0
                },
                "message": {
                  "type": "string",
                  "x-order": 2
                }
              }
            }
          }
        }
      }
    },
    "/v1/management/Actions/StartPostgreSQLShowCreateTable": {
      "post": {
        "tags": [
          "Actions"
        ],
        "summary": "StartPostgreSQLShowCreateTableAction starts PostgreSQL SHOW CREATE TABLE Action.",
        "operationId": "StartPostgreSQLShowCreateTableAction",
        "parameters": [
          {
            "name": "body",
            "in": "body",
            "required": true,
            "schema": {
              "type": "object",
              "properties": {
                "database": {
                  "description": "Database name. Required if not given in the table_name field.",
                  "type": "string",
                  "x-order": 3
                },
                "pmm_agent_id": {
                  "description": "pmm-agent ID where to run this Action.",
                  "type": "string",
                  "x-order": 0
                },
                "service_id": {
                  "description": "Service ID for this Action. Required.",
                  "type": "string",
                  "x-order": 1
                },
                "table_name": {
                  "description": "Table name. Required. May additionally contain a database name.",
                  "type": "string",
                  "x-order": 2
                }
              }
            }
          }
        ],
        "responses": {
          "200": {
            "description": "A successful response.",
            "schema": {
              "type": "object",
              "properties": {
                "action_id": {
                  "description": "Unique Action ID.",
                  "type": "string",
                  "x-order": 0
                },
                "pmm_agent_id": {
                  "description": "pmm-agent ID where to this Action was started.",
                  "type": "string",
                  "x-order": 1
                }
              }
            }
          },
          "default": {
            "description": "An unexpected error response.",
            "schema": {
              "type": "object",
              "properties": {
                "code": {
                  "type": "integer",
                  "format": "int32",
                  "x-order": 1
                },
                "details": {
                  "type": "array",
                  "items": {
                    "type": "object",
                    "properties": {
                      "type_url": {
                        "type": "string",
                        "x-order": 0
                      },
                      "value": {
                        "type": "string",
                        "format": "byte",
                        "x-order": 1
                      }
                    }
                  },
                  "x-order": 3
                },
                "error": {
                  "type": "string",
                  "x-order": 0
                },
                "message": {
                  "type": "string",
                  "x-order": 2
                }
              }
            }
          }
        }
      }
    },
    "/v1/management/Actions/StartPostgreSQLShowIndex": {
      "post": {
        "tags": [
          "Actions"
        ],
        "summary": "StartPostgreSQLShowIndexAction starts PostgreSQL SHOW INDEX Action.",
        "operationId": "StartPostgreSQLShowIndexAction",
        "parameters": [
          {
            "name": "body",
            "in": "body",
            "required": true,
            "schema": {
              "type": "object",
              "properties": {
                "database": {
                  "description": "Database name. Required if not given in the table_name field.",
                  "type": "string",
                  "x-order": 3
                },
                "pmm_agent_id": {
                  "description": "pmm-agent ID where to run this Action.",
                  "type": "string",
                  "x-order": 0
                },
                "service_id": {
                  "description": "Service ID for this Action. Required.",
                  "type": "string",
                  "x-order": 1
                },
                "table_name": {
                  "description": "Table name. Required. May additionally contain a database name.",
                  "type": "string",
                  "x-order": 2
                }
              }
            }
          }
        ],
        "responses": {
          "200": {
            "description": "A successful response.",
            "schema": {
              "type": "object",
              "properties": {
                "action_id": {
                  "description": "Unique Action ID.",
                  "type": "string",
                  "x-order": 0
                },
                "pmm_agent_id": {
                  "description": "pmm-agent ID where to this Action was started.",
                  "type": "string",
                  "x-order": 1
                }
              }
            }
          },
          "default": {
            "description": "An unexpected error response.",
            "schema": {
              "type": "object",
              "properties": {
                "code": {
                  "type": "integer",
                  "format": "int32",
                  "x-order": 1
                },
                "details": {
                  "type": "array",
                  "items": {
                    "type": "object",
                    "properties": {
                      "type_url": {
                        "type": "string",
                        "x-order": 0
                      },
                      "value": {
                        "type": "string",
                        "format": "byte",
                        "x-order": 1
                      }
                    }
                  },
                  "x-order": 3
                },
                "error": {
                  "type": "string",
                  "x-order": 0
                },
                "message": {
                  "type": "string",
                  "x-order": 2
                }
              }
            }
          }
        }
      }
    },
    "/v1/management/Annotations/Add": {
      "post": {
        "tags": [
          "Annotation"
        ],
        "summary": "AddAnnotation adds annotation.",
        "operationId": "AddAnnotation",
        "parameters": [
          {
            "name": "body",
            "in": "body",
            "required": true,
            "schema": {
              "description": "AddAnnotationRequest is a params to add new annotation.",
              "type": "object",
              "properties": {
                "node_name": {
                  "description": "Used for annotate node.",
                  "type": "string",
                  "x-order": 2
                },
                "service_names": {
                  "description": "Used for annotate services.",
                  "type": "array",
                  "items": {
                    "type": "string"
                  },
                  "x-order": 3
                },
                "tags": {
                  "description": "Tags are used to filter annotations.",
                  "type": "array",
                  "items": {
                    "type": "string"
                  },
                  "x-order": 1
                },
                "text": {
                  "description": "An annotation description. Required.",
                  "type": "string",
                  "x-order": 0
                }
              }
            }
          }
        ],
        "responses": {
          "200": {
            "description": "A successful response.",
            "schema": {
              "type": "object"
            }
          },
          "default": {
            "description": "An unexpected error response.",
            "schema": {
              "type": "object",
              "properties": {
                "code": {
                  "type": "integer",
                  "format": "int32",
                  "x-order": 1
                },
                "details": {
                  "type": "array",
                  "items": {
                    "type": "object",
                    "properties": {
                      "type_url": {
                        "type": "string",
                        "x-order": 0
                      },
                      "value": {
                        "type": "string",
                        "format": "byte",
                        "x-order": 1
                      }
                    }
                  },
                  "x-order": 3
                },
                "error": {
                  "type": "string",
                  "x-order": 0
                },
                "message": {
                  "type": "string",
                  "x-order": 2
                }
              }
            }
          }
        }
      }
    },
    "/v1/management/AzureDatabase/Add": {
      "post": {
        "tags": [
          "AzureDatabase"
        ],
        "summary": "AddAzureDatabase adds Azure Database instance.",
        "operationId": "AddAzureDatabase",
        "parameters": [
          {
            "name": "body",
            "in": "body",
            "required": true,
            "schema": {
              "type": "object",
              "properties": {
                "address": {
                  "description": "Address used to connect to it.",
                  "type": "string",
                  "x-order": 4
                },
                "az": {
                  "description": "AWS availability zone.",
                  "type": "string",
                  "x-order": 1
                },
<<<<<<< HEAD
                "azure_client_id": {
                  "type": "string",
                  "x-order": 12
                },
                "azure_client_secret": {
                  "type": "string",
                  "x-order": 13
                },
                "azure_database_exporter": {
                  "description": "If true, adds rds_exporter.",
                  "type": "boolean",
                  "x-order": 11
                },
                "azure_subscription_id": {
                  "type": "string",
                  "x-order": 15
                },
                "azure_tenant_id": {
                  "type": "string",
                  "x-order": 14
                },
=======
                "azure_database_client_id": {
                  "type": "string",
                  "title": "Azure database client ID",
                  "x-order": 11
                },
                "azure_database_client_secret": {
                  "type": "string",
                  "title": "Azure database client secret",
                  "x-order": 12
                },
                "azure_database_exporter": {
                  "description": "If true, adds azure_database_exporter.",
                  "type": "boolean",
                  "x-order": 16
                },
                "azure_database_resource_type": {
                  "type": "string",
                  "title": "Azure database resource type (mysql, maria, postgres)",
                  "x-order": 15
                },
                "azure_database_subscription_id": {
                  "type": "string",
                  "title": "Azure database subscription ID",
                  "x-order": 14
                },
                "azure_database_tenant_id": {
                  "type": "string",
                  "title": "Azure database tanant ID",
                  "x-order": 13
                },
>>>>>>> 90d72971
                "custom_labels": {
                  "description": "Custom user-assigned labels for Node and Service.",
                  "type": "object",
                  "additionalProperties": {
                    "type": "string"
                  },
<<<<<<< HEAD
                  "x-order": 17
=======
                  "x-order": 18
>>>>>>> 90d72971
                },
                "disable_basic_metrics": {
                  "description": "Disable basic metrics.",
                  "type": "boolean",
<<<<<<< HEAD
                  "x-order": 23
=======
                  "x-order": 24
>>>>>>> 90d72971
                },
                "disable_enhanced_metrics": {
                  "description": "Disable enhanced metrics.",
                  "type": "boolean",
<<<<<<< HEAD
                  "x-order": 24
=======
                  "x-order": 25
>>>>>>> 90d72971
                },
                "disable_query_examples": {
                  "description": "Disable query examples.",
                  "type": "boolean",
<<<<<<< HEAD
                  "x-order": 21
=======
                  "x-order": 22
>>>>>>> 90d72971
                },
                "environment": {
                  "description": "Environment name.",
                  "type": "string",
                  "x-order": 8
                },
                "instance_id": {
                  "description": "AWS instance ID.",
                  "type": "string",
                  "x-order": 2
                },
                "metrics_mode": {
                  "description": "MetricsMode defines desired metrics mode for agent,\nit can be pull, push or auto mode chosen by server.",
                  "type": "string",
                  "default": "AUTO",
                  "enum": [
                    "AUTO",
                    "PULL",
                    "PUSH"
                  ],
<<<<<<< HEAD
                  "x-order": 25
=======
                  "x-order": 26
>>>>>>> 90d72971
                },
                "node_model": {
                  "description": "Azure instance class.",
                  "type": "string",
                  "x-order": 3
                },
                "node_name": {
                  "description": "Unique across all Nodes user-defined name. Defaults to Azure Database instance ID.",
                  "type": "string",
                  "x-order": 6
                },
                "password": {
                  "description": "Password for scraping metrics.",
                  "type": "string",
                  "x-order": 10
                },
                "port": {
                  "description": "Access port.",
                  "type": "integer",
                  "format": "int64",
                  "x-order": 5
                },
                "qan_mysql_perfschema": {
                  "description": "If true, adds qan-mysql-perfschema-agent.",
                  "type": "boolean",
<<<<<<< HEAD
                  "x-order": 16
=======
                  "x-order": 17
>>>>>>> 90d72971
                },
                "region": {
                  "description": "Azure region.",
                  "type": "string",
                  "x-order": 0
                },
                "service_name": {
                  "description": "Unique across all Services user-defined name. Defaults to Azure Database instance ID.",
                  "type": "string",
                  "x-order": 7
                },
                "skip_connection_check": {
                  "description": "Skip connection check.",
                  "type": "boolean",
<<<<<<< HEAD
                  "x-order": 18
=======
                  "x-order": 19
>>>>>>> 90d72971
                },
                "tablestats_group_table_limit": {
                  "description": "Tablestats group collectors will be disabled if there are more than that number of tables.\nIf zero, server's default value is used.\nUse negative value to disable them.",
                  "type": "integer",
                  "format": "int32",
<<<<<<< HEAD
                  "x-order": 22
=======
                  "x-order": 23
>>>>>>> 90d72971
                },
                "tls": {
                  "description": "Use TLS for database connections.",
                  "type": "boolean",
<<<<<<< HEAD
                  "x-order": 19
=======
                  "x-order": 20
>>>>>>> 90d72971
                },
                "tls_skip_verify": {
                  "description": "Skip TLS certificate and hostname validation.",
                  "type": "boolean",
<<<<<<< HEAD
                  "x-order": 20
                },
                "type": {
                  "description": "DiscoverAzureDatabaseType describes supported RDS instance engines.\n\n - DISCOVER_AZURE_DATABASE_TYPE_MYSQL: MySQL type: microsoft.dbformysql\n - DISCOVER_AZURE_DATABASE_TYPE_POSTGRESQL: PostgreSQL type: microsoft.dbformysql\n - DISCOVER_AZURE_DATABASE_TYPE_MARIADB: MariaDB type: microsoft.dbformariadb",
                  "type": "string",
                  "default": "DISCOVER_AZURE_DATABASE_TYPE_INVALID",
                  "enum": [
                    "DISCOVER_AZURE_DATABASE_TYPE_INVALID",
                    "DISCOVER_AZURE_DATABASE_TYPE_MYSQL",
                    "DISCOVER_AZURE_DATABASE_TYPE_POSTGRESQL",
                    "DISCOVER_AZURE_DATABASE_TYPE_MARIADB"
                  ],
                  "x-order": 26
=======
                  "x-order": 21
>>>>>>> 90d72971
                },
                "username": {
                  "description": "Username for scraping metrics.",
                  "type": "string",
                  "x-order": 9
                }
              }
            }
          }
        ],
        "responses": {
          "200": {
            "description": "A successful response.",
            "schema": {
              "type": "object"
            }
          },
          "default": {
            "description": "An unexpected error response.",
            "schema": {
              "type": "object",
              "properties": {
                "code": {
                  "type": "integer",
                  "format": "int32",
                  "x-order": 1
                },
                "details": {
                  "type": "array",
                  "items": {
                    "type": "object",
                    "properties": {
                      "type_url": {
                        "type": "string",
                        "x-order": 0
                      },
                      "value": {
                        "type": "string",
                        "format": "byte",
                        "x-order": 1
                      }
                    }
                  },
                  "x-order": 3
                },
                "error": {
                  "type": "string",
                  "x-order": 0
                },
                "message": {
                  "type": "string",
                  "x-order": 2
                }
              }
            }
          }
        }
      }
    },
<<<<<<< HEAD
    "/v1/management/AzureDatabase/Discover": {
      "post": {
        "tags": [
          "AzureDatabase"
        ],
        "summary": "DiscoverAzureDatabase discovers Azure Database for MySQL and PostgreSQL Server instances.",
        "operationId": "DiscoverAzureDatabase",
        "parameters": [
          {
            "name": "body",
            "in": "body",
            "required": true,
            "schema": {
              "type": "object",
              "properties": {
                "client_id": {
                  "type": "string",
                  "x-order": 0
                },
                "client_secret": {
                  "type": "string",
                  "x-order": 1
                },
                "subscription_id": {
                  "type": "string",
                  "x-order": 3
                },
                "tenant_id": {
                  "type": "string",
                  "x-order": 2
                }
              }
            }
          }
        ],
        "responses": {
          "200": {
            "description": "A successful response.",
            "schema": {
              "type": "object",
              "properties": {
                "azure_database_instance": {
                  "type": "array",
                  "items": {
                    "description": "DiscoverAzureDatabaseInstance models an unique Azure Database instance for the list of instances returned by Discovery.",
                    "type": "object",
                    "properties": {
                      "administrator_login": {
                        "type": "string",
                        "x-order": 3
                      },
                      "environment": {
                        "type": "string",
                        "x-order": 6
                      },
                      "fully_qualified_domain_name": {
                        "type": "string",
                        "x-order": 4
                      },
                      "id": {
                        "type": "string",
                        "x-order": 0
                      },
                      "location": {
                        "type": "string",
                        "x-order": 1
                      },
                      "name": {
                        "type": "string",
                        "x-order": 2
                      },
                      "resource_group": {
                        "type": "string",
                        "x-order": 5
                      },
                      "type": {
                        "description": "DiscoverAzureDatabaseType describes supported RDS instance engines.\n\n - DISCOVER_AZURE_DATABASE_TYPE_MYSQL: MySQL type: microsoft.dbformysql\n - DISCOVER_AZURE_DATABASE_TYPE_POSTGRESQL: PostgreSQL type: microsoft.dbformysql\n - DISCOVER_AZURE_DATABASE_TYPE_MARIADB: MariaDB type: microsoft.dbformariadb",
                        "type": "string",
                        "default": "DISCOVER_AZURE_DATABASE_TYPE_INVALID",
                        "enum": [
                          "DISCOVER_AZURE_DATABASE_TYPE_INVALID",
                          "DISCOVER_AZURE_DATABASE_TYPE_MYSQL",
                          "DISCOVER_AZURE_DATABASE_TYPE_POSTGRESQL",
                          "DISCOVER_AZURE_DATABASE_TYPE_MARIADB"
                        ],
                        "x-order": 7
                      },
                      "zones": {
                        "type": "string",
                        "x-order": 8
                      }
                    }
                  },
                  "x-order": 0
                }
              }
            }
          },
          "default": {
            "description": "An unexpected error response.",
            "schema": {
              "type": "object",
              "properties": {
                "code": {
                  "type": "integer",
                  "format": "int32",
                  "x-order": 1
                },
                "details": {
                  "type": "array",
                  "items": {
                    "type": "object",
                    "properties": {
                      "type_url": {
                        "type": "string",
                        "x-order": 0
                      },
                      "value": {
                        "type": "string",
                        "format": "byte",
                        "x-order": 1
                      }
                    }
                  },
                  "x-order": 3
                },
                "error": {
                  "type": "string",
                  "x-order": 0
                },
                "message": {
                  "type": "string",
                  "x-order": 2
                }
              }
            }
          }
        }
      }
    },
=======
>>>>>>> 90d72971
    "/v1/management/External/Add": {
      "post": {
        "tags": [
          "External"
        ],
        "summary": "AddExternal adds external service and adds external exporter.\nIt automatically adds a service to inventory, which is running on provided \"node_id\",\nthen adds an \"external exporter\" agent to inventory, which is running on provided \"runs_on_node_id\".",
        "operationId": "AddExternal",
        "parameters": [
          {
            "name": "body",
            "in": "body",
            "required": true,
            "schema": {
              "type": "object",
              "properties": {
                "add_node": {
                  "description": "AddNodeParams is a params to add new node to inventory while adding new service.",
                  "type": "object",
                  "properties": {
                    "az": {
                      "description": "Node availability zone.",
                      "type": "string",
                      "x-order": 8
                    },
                    "container_id": {
                      "description": "Container identifier. If specified, must be a unique Docker container identifier.",
                      "type": "string",
                      "x-order": 4
                    },
                    "container_name": {
                      "description": "Container name.",
                      "type": "string",
                      "x-order": 5
                    },
                    "custom_labels": {
                      "description": "Custom user-assigned labels for Node.",
                      "type": "object",
                      "additionalProperties": {
                        "type": "string"
                      },
                      "x-order": 9
                    },
                    "distro": {
                      "description": "Linux distribution name and version.",
                      "type": "string",
                      "x-order": 3
                    },
                    "machine_id": {
                      "description": "Linux machine-id.",
                      "type": "string",
                      "x-order": 2
                    },
                    "node_model": {
                      "description": "Node model.",
                      "type": "string",
                      "x-order": 6
                    },
                    "node_name": {
                      "description": "Unique across all Nodes user-defined name.",
                      "type": "string",
                      "x-order": 1
                    },
                    "node_type": {
                      "description": "NodeType describes supported Node types.",
                      "type": "string",
                      "default": "NODE_TYPE_INVALID",
                      "enum": [
                        "NODE_TYPE_INVALID",
                        "GENERIC_NODE",
                        "CONTAINER_NODE",
                        "REMOTE_NODE",
                        "REMOTE_RDS_NODE",
                        "REMOTE_AZURE_DATABASE_NODE"
                      ],
                      "x-order": 0
                    },
                    "region": {
                      "description": "Node region.",
                      "type": "string",
                      "x-order": 7
                    }
                  },
                  "x-order": 2
                },
                "address": {
                  "description": "Node and Exporter access address (DNS name or IP).\naddress always should be passed with add_node.",
                  "type": "string",
                  "x-order": 3
                },
                "cluster": {
                  "description": "Cluster name.",
                  "type": "string",
                  "x-order": 12
                },
                "custom_labels": {
                  "description": "Custom user-assigned labels for Service.",
                  "type": "object",
                  "additionalProperties": {
                    "type": "string"
                  },
                  "x-order": 14
                },
                "environment": {
                  "description": "Environment name.",
                  "type": "string",
                  "x-order": 11
                },
                "group": {
                  "description": "Group name of external service.",
                  "type": "string",
                  "x-order": 15
                },
                "listen_port": {
                  "description": "Listen port for scraping metrics.",
                  "type": "integer",
                  "format": "int64",
                  "x-order": 9
                },
                "metrics_mode": {
                  "description": "MetricsMode defines desired metrics mode for agent,\nit can be pull, push or auto mode chosen by server.",
                  "type": "string",
                  "default": "AUTO",
                  "enum": [
                    "AUTO",
                    "PULL",
                    "PUSH"
                  ],
                  "x-order": 16
                },
                "metrics_path": {
                  "description": "Path under which metrics are exposed, used to generate URI.",
                  "type": "string",
                  "x-order": 8
                },
                "node_id": {
                  "description": "Node identifier on which an external service is been running.\nnode_id always should be passed with runs_on_node_id.",
                  "type": "string",
                  "x-order": 10
                },
                "node_name": {
                  "description": "Node name on which a service and node is been running.\nExactly one of these parameters should be present: node_id, node_name, add_node.",
                  "type": "string",
                  "x-order": 1
                },
                "password": {
                  "description": "HTTP basic auth password for collecting metrics.",
                  "type": "string",
                  "x-order": 6
                },
                "replication_set": {
                  "description": "Replication set name.",
                  "type": "string",
                  "x-order": 13
                },
                "runs_on_node_id": {
                  "description": "Node identifier on which an external exporter is been running.\nruns_on_node_id always should be passed with node_id.\nExactly one of these parameters should be present: node_id, node_name, add_node.",
                  "type": "string",
                  "x-order": 0
                },
                "scheme": {
                  "description": "Scheme to generate URI to exporter metrics endpoints.",
                  "type": "string",
                  "x-order": 7
                },
                "service_name": {
                  "description": "Unique across all Services user-defined name. Required.",
                  "type": "string",
                  "x-order": 4
                },
                "skip_connection_check": {
                  "description": "Skip connection check.",
                  "type": "boolean",
                  "x-order": 17
                },
                "username": {
                  "description": "HTTP basic auth username for collecting metrics.",
                  "type": "string",
                  "x-order": 5
                }
              }
            }
          }
        ],
        "responses": {
          "200": {
            "description": "A successful response.",
            "schema": {
              "type": "object",
              "properties": {
                "external_exporter": {
                  "description": "ExternalExporter runs on any Node type, including Remote Node.",
                  "type": "object",
                  "properties": {
                    "agent_id": {
                      "description": "Unique randomly generated instance identifier.",
                      "type": "string",
                      "x-order": 0
                    },
                    "custom_labels": {
                      "description": "Custom user-assigned labels.",
                      "type": "object",
                      "additionalProperties": {
                        "type": "string"
                      },
                      "x-order": 7
                    },
                    "disabled": {
                      "description": "If disabled, metrics from this exporter will not be collected.",
                      "type": "boolean",
                      "x-order": 2
                    },
                    "listen_port": {
                      "description": "Listen port for scraping metrics.",
                      "type": "integer",
                      "format": "int64",
                      "x-order": 8
                    },
                    "metrics_path": {
                      "description": "Path under which metrics are exposed, used to generate URI.",
                      "type": "string",
                      "x-order": 6
                    },
                    "push_metrics_enabled": {
                      "description": "True if exporter uses push metrics mode.",
                      "type": "boolean",
                      "x-order": 9
                    },
                    "runs_on_node_id": {
                      "description": "Node identifier where this instance runs.",
                      "type": "string",
                      "x-order": 1
                    },
                    "scheme": {
                      "description": "Scheme to generate URI to exporter metrics endpoints.",
                      "type": "string",
                      "x-order": 5
                    },
                    "service_id": {
                      "description": "Service identifier.",
                      "type": "string",
                      "x-order": 3
                    },
                    "username": {
                      "description": "HTTP basic auth username for collecting metrics.",
                      "type": "string",
                      "x-order": 4
                    }
                  },
                  "x-order": 1
                },
                "service": {
                  "description": "ExternalService represents a generic External service instance.",
                  "type": "object",
                  "properties": {
                    "cluster": {
                      "description": "Cluster name.",
                      "type": "string",
                      "x-order": 4
                    },
                    "custom_labels": {
                      "description": "Custom user-assigned labels.",
                      "type": "object",
                      "additionalProperties": {
                        "type": "string"
                      },
                      "x-order": 6
                    },
                    "environment": {
                      "description": "Environment name.",
                      "type": "string",
                      "x-order": 3
                    },
                    "group": {
                      "description": "Group name of external service.",
                      "type": "string",
                      "x-order": 7
                    },
                    "node_id": {
                      "description": "Node identifier where this service instance runs.",
                      "type": "string",
                      "x-order": 2
                    },
                    "replication_set": {
                      "description": "Replication set name.",
                      "type": "string",
                      "x-order": 5
                    },
                    "service_id": {
                      "description": "Unique randomly generated instance identifier.",
                      "type": "string",
                      "x-order": 0
                    },
                    "service_name": {
                      "description": "Unique across all Services user-defined name.",
                      "type": "string",
                      "x-order": 1
                    }
                  },
                  "x-order": 0
                }
              }
            }
          },
          "default": {
            "description": "An unexpected error response.",
            "schema": {
              "type": "object",
              "properties": {
                "code": {
                  "type": "integer",
                  "format": "int32",
                  "x-order": 1
                },
                "details": {
                  "type": "array",
                  "items": {
                    "type": "object",
                    "properties": {
                      "type_url": {
                        "type": "string",
                        "x-order": 0
                      },
                      "value": {
                        "type": "string",
                        "format": "byte",
                        "x-order": 1
                      }
                    }
                  },
                  "x-order": 3
                },
                "error": {
                  "type": "string",
                  "x-order": 0
                },
                "message": {
                  "type": "string",
                  "x-order": 2
                }
              }
            }
          }
        }
      }
    },
    "/v1/management/HAProxy/Add": {
      "post": {
        "tags": [
          "HAProxy"
        ],
        "summary": "AddHAProxy adds HAProxy service and adds external exporter.\nIt automatically adds a service to inventory, which is running on provided \"node_id\",\nthen adds an \"external exporter\" agent to inventory.",
        "operationId": "AddHAProxy",
        "parameters": [
          {
            "name": "body",
            "in": "body",
            "required": true,
            "schema": {
              "type": "object",
              "properties": {
                "add_node": {
                  "description": "AddNodeParams is a params to add new node to inventory while adding new service.",
                  "type": "object",
                  "properties": {
                    "az": {
                      "description": "Node availability zone.",
                      "type": "string",
                      "x-order": 8
                    },
                    "container_id": {
                      "description": "Container identifier. If specified, must be a unique Docker container identifier.",
                      "type": "string",
                      "x-order": 4
                    },
                    "container_name": {
                      "description": "Container name.",
                      "type": "string",
                      "x-order": 5
                    },
                    "custom_labels": {
                      "description": "Custom user-assigned labels for Node.",
                      "type": "object",
                      "additionalProperties": {
                        "type": "string"
                      },
                      "x-order": 9
                    },
                    "distro": {
                      "description": "Linux distribution name and version.",
                      "type": "string",
                      "x-order": 3
                    },
                    "machine_id": {
                      "description": "Linux machine-id.",
                      "type": "string",
                      "x-order": 2
                    },
                    "node_model": {
                      "description": "Node model.",
                      "type": "string",
                      "x-order": 6
                    },
                    "node_name": {
                      "description": "Unique across all Nodes user-defined name.",
                      "type": "string",
                      "x-order": 1
                    },
                    "node_type": {
                      "description": "NodeType describes supported Node types.",
                      "type": "string",
                      "default": "NODE_TYPE_INVALID",
                      "enum": [
                        "NODE_TYPE_INVALID",
                        "GENERIC_NODE",
                        "CONTAINER_NODE",
                        "REMOTE_NODE",
                        "REMOTE_RDS_NODE",
                        "REMOTE_AZURE_DATABASE_NODE"
                      ],
                      "x-order": 0
                    },
                    "region": {
                      "description": "Node region.",
                      "type": "string",
                      "x-order": 7
                    }
                  },
                  "x-order": 2
                },
                "address": {
                  "description": "Node and Exporter access address (DNS name or IP).\naddress always should be passed with add_node.",
                  "type": "string",
                  "x-order": 3
                },
                "cluster": {
                  "description": "Cluster name.",
                  "type": "string",
                  "x-order": 11
                },
                "custom_labels": {
                  "description": "Custom user-assigned labels for Service.",
                  "type": "object",
                  "additionalProperties": {
                    "type": "string"
                  },
                  "x-order": 13
                },
                "environment": {
                  "description": "Environment name.",
                  "type": "string",
                  "x-order": 10
                },
                "listen_port": {
                  "description": "Listen port for scraping metrics.",
                  "type": "integer",
                  "format": "int64",
                  "x-order": 9
                },
                "metrics_mode": {
                  "description": "MetricsMode defines desired metrics mode for agent,\nit can be pull, push or auto mode chosen by server.",
                  "type": "string",
                  "default": "AUTO",
                  "enum": [
                    "AUTO",
                    "PULL",
                    "PUSH"
                  ],
                  "x-order": 14
                },
                "metrics_path": {
                  "description": "Path under which metrics are exposed, used to generate URI.",
                  "type": "string",
                  "x-order": 8
                },
                "node_id": {
                  "description": "Node identifier on which an external exporter is been running.\nExactly one of these parameters should be present: node_id, node_name, add_node.",
                  "type": "string",
                  "x-order": 0
                },
                "node_name": {
                  "description": "Node name on which a service and node is been running.\nExactly one of these parameters should be present: node_id, node_name, add_node.",
                  "type": "string",
                  "x-order": 1
                },
                "password": {
                  "description": "HTTP basic auth password for collecting metrics.",
                  "type": "string",
                  "x-order": 6
                },
                "replication_set": {
                  "description": "Replication set name.",
                  "type": "string",
                  "x-order": 12
                },
                "scheme": {
                  "description": "Scheme to generate URI to exporter metrics endpoints.",
                  "type": "string",
                  "x-order": 7
                },
                "service_name": {
                  "description": "Unique across all Services user-defined name. Required.",
                  "type": "string",
                  "x-order": 4
                },
                "skip_connection_check": {
                  "description": "Skip connection check.",
                  "type": "boolean",
                  "x-order": 15
                },
                "username": {
                  "description": "HTTP basic auth username for collecting metrics.",
                  "type": "string",
                  "x-order": 5
                }
              }
            }
          }
        ],
        "responses": {
          "200": {
            "description": "A successful response.",
            "schema": {
              "type": "object",
              "properties": {
                "external_exporter": {
                  "description": "ExternalExporter runs on any Node type, including Remote Node.",
                  "type": "object",
                  "properties": {
                    "agent_id": {
                      "description": "Unique randomly generated instance identifier.",
                      "type": "string",
                      "x-order": 0
                    },
                    "custom_labels": {
                      "description": "Custom user-assigned labels.",
                      "type": "object",
                      "additionalProperties": {
                        "type": "string"
                      },
                      "x-order": 7
                    },
                    "disabled": {
                      "description": "If disabled, metrics from this exporter will not be collected.",
                      "type": "boolean",
                      "x-order": 2
                    },
                    "listen_port": {
                      "description": "Listen port for scraping metrics.",
                      "type": "integer",
                      "format": "int64",
                      "x-order": 8
                    },
                    "metrics_path": {
                      "description": "Path under which metrics are exposed, used to generate URI.",
                      "type": "string",
                      "x-order": 6
                    },
                    "push_metrics_enabled": {
                      "description": "True if exporter uses push metrics mode.",
                      "type": "boolean",
                      "x-order": 9
                    },
                    "runs_on_node_id": {
                      "description": "Node identifier where this instance runs.",
                      "type": "string",
                      "x-order": 1
                    },
                    "scheme": {
                      "description": "Scheme to generate URI to exporter metrics endpoints.",
                      "type": "string",
                      "x-order": 5
                    },
                    "service_id": {
                      "description": "Service identifier.",
                      "type": "string",
                      "x-order": 3
                    },
                    "username": {
                      "description": "HTTP basic auth username for collecting metrics.",
                      "type": "string",
                      "x-order": 4
                    }
                  },
                  "x-order": 1
                },
                "service": {
                  "description": "HAProxyService represents a generic HAProxy service instance.",
                  "type": "object",
                  "properties": {
                    "cluster": {
                      "description": "Cluster name.",
                      "type": "string",
                      "x-order": 4
                    },
                    "custom_labels": {
                      "description": "Custom user-assigned labels.",
                      "type": "object",
                      "additionalProperties": {
                        "type": "string"
                      },
                      "x-order": 6
                    },
                    "environment": {
                      "description": "Environment name.",
                      "type": "string",
                      "x-order": 3
                    },
                    "node_id": {
                      "description": "Node identifier where this service instance runs.",
                      "type": "string",
                      "x-order": 2
                    },
                    "replication_set": {
                      "description": "Replication set name.",
                      "type": "string",
                      "x-order": 5
                    },
                    "service_id": {
                      "description": "Unique randomly generated instance identifier.",
                      "type": "string",
                      "x-order": 0
                    },
                    "service_name": {
                      "description": "Unique across all Services user-defined name.",
                      "type": "string",
                      "x-order": 1
                    }
                  },
                  "x-order": 0
                }
              }
            }
          },
          "default": {
            "description": "An unexpected error response.",
            "schema": {
              "type": "object",
              "properties": {
                "code": {
                  "type": "integer",
                  "format": "int32",
                  "x-order": 1
                },
                "details": {
                  "type": "array",
                  "items": {
                    "type": "object",
                    "properties": {
                      "type_url": {
                        "type": "string",
                        "x-order": 0
                      },
                      "value": {
                        "type": "string",
                        "format": "byte",
                        "x-order": 1
                      }
                    }
                  },
                  "x-order": 3
                },
                "error": {
                  "type": "string",
                  "x-order": 0
                },
                "message": {
                  "type": "string",
                  "x-order": 2
                }
              }
            }
          }
        }
      }
    },
    "/v1/management/MongoDB/Add": {
      "post": {
        "tags": [
          "MongoDB"
        ],
        "summary": "AddMongoDB adds MongoDB Service and starts several Agents.\nIt automatically adds a service to inventory, which is running on provided \"node_id\",\nthen adds \"mongodb_exporter\", and \"qan_mongodb_profiler\" agents\nwith provided \"pmm_agent_id\" and other parameters.",
        "operationId": "AddMongoDB",
        "parameters": [
          {
            "name": "body",
            "in": "body",
            "required": true,
            "schema": {
              "type": "object",
              "properties": {
                "add_node": {
                  "description": "AddNodeParams is a params to add new node to inventory while adding new service.",
                  "type": "object",
                  "properties": {
                    "az": {
                      "description": "Node availability zone.",
                      "type": "string",
                      "x-order": 8
                    },
                    "container_id": {
                      "description": "Container identifier. If specified, must be a unique Docker container identifier.",
                      "type": "string",
                      "x-order": 4
                    },
                    "container_name": {
                      "description": "Container name.",
                      "type": "string",
                      "x-order": 5
                    },
                    "custom_labels": {
                      "description": "Custom user-assigned labels for Node.",
                      "type": "object",
                      "additionalProperties": {
                        "type": "string"
                      },
                      "x-order": 9
                    },
                    "distro": {
                      "description": "Linux distribution name and version.",
                      "type": "string",
                      "x-order": 3
                    },
                    "machine_id": {
                      "description": "Linux machine-id.",
                      "type": "string",
                      "x-order": 2
                    },
                    "node_model": {
                      "description": "Node model.",
                      "type": "string",
                      "x-order": 6
                    },
                    "node_name": {
                      "description": "Unique across all Nodes user-defined name.",
                      "type": "string",
                      "x-order": 1
                    },
                    "node_type": {
                      "description": "NodeType describes supported Node types.",
                      "type": "string",
                      "default": "NODE_TYPE_INVALID",
                      "enum": [
                        "NODE_TYPE_INVALID",
                        "GENERIC_NODE",
                        "CONTAINER_NODE",
                        "REMOTE_NODE",
                        "REMOTE_RDS_NODE",
                        "REMOTE_AZURE_DATABASE_NODE"
                      ],
                      "x-order": 0
                    },
                    "region": {
                      "description": "Node region.",
                      "type": "string",
                      "x-order": 7
                    }
                  },
                  "x-order": 2
                },
                "address": {
                  "description": "Node and Service access address (DNS name or IP).\nAddress (and port) or socket is required.",
                  "type": "string",
                  "x-order": 4
                },
                "cluster": {
                  "description": "Cluster name.",
                  "type": "string",
                  "x-order": 9
                },
                "custom_labels": {
                  "description": "Custom user-assigned labels for Service.",
                  "type": "object",
                  "additionalProperties": {
                    "type": "string"
                  },
                  "x-order": 14
                },
                "disable_collectors": {
                  "description": "List of collector names to disable in this exporter.",
                  "type": "array",
                  "items": {
                    "type": "string"
                  },
                  "x-order": 22
                },
                "environment": {
                  "description": "Environment name.",
                  "type": "string",
                  "x-order": 8
                },
                "metrics_mode": {
                  "description": "MetricsMode defines desired metrics mode for agent,\nit can be pull, push or auto mode chosen by server.",
                  "type": "string",
                  "default": "AUTO",
                  "enum": [
                    "AUTO",
                    "PULL",
                    "PUSH"
                  ],
                  "x-order": 21
                },
                "node_id": {
                  "description": "Node identifier on which a service is been running.\nExactly one of these parameters should be present: node_id, node_name, add_node.",
                  "type": "string",
                  "x-order": 0
                },
                "node_name": {
                  "description": "Node name on which a service is been running.\nExactly one of these parameters should be present: node_id, node_name, add_node.",
                  "type": "string",
                  "x-order": 1
                },
                "password": {
                  "description": "MongoDB password for exporter and QAN agent access.",
                  "type": "string",
                  "x-order": 12
                },
                "pmm_agent_id": {
                  "description": "The \"pmm-agent\" identifier which should run agents. Required.",
                  "type": "string",
                  "x-order": 7
                },
                "port": {
                  "description": "Service Access port.\nPort is required when the address present.",
                  "type": "integer",
                  "format": "int64",
                  "x-order": 5
                },
                "qan_mongodb_profiler": {
                  "description": "If true, adds qan-mongodb-profiler-agent for provided service.",
                  "type": "boolean",
                  "x-order": 13
                },
                "replication_set": {
                  "description": "Replication set name.",
                  "type": "string",
                  "x-order": 10
                },
                "service_name": {
                  "description": "Unique across all Services user-defined name. Required.",
                  "type": "string",
                  "x-order": 3
                },
                "skip_connection_check": {
                  "description": "Skip connection check.",
                  "type": "boolean",
                  "x-order": 15
                },
                "socket": {
                  "description": "Service Access socket.\nAddress (and port) or socket is required.",
                  "type": "string",
                  "x-order": 6
                },
                "tls": {
                  "description": "Use TLS for database connections.",
                  "type": "boolean",
                  "x-order": 16
                },
                "tls_ca": {
                  "description": "Certificate Authority certificate chain.",
                  "type": "string",
                  "x-order": 20
                },
                "tls_certificate_key": {
                  "description": "Client certificate and key.",
                  "type": "string",
                  "x-order": 18
                },
                "tls_certificate_key_file_password": {
                  "description": "Password for decrypting tls_certificate_key.",
                  "type": "string",
                  "x-order": 19
                },
                "tls_skip_verify": {
                  "description": "Skip TLS certificate and hostname validation.",
                  "type": "boolean",
                  "x-order": 17
                },
                "username": {
                  "description": "MongoDB username for exporter and QAN agent access.",
                  "type": "string",
                  "x-order": 11
                }
              }
            }
          }
        ],
        "responses": {
          "200": {
            "description": "A successful response.",
            "schema": {
              "type": "object",
              "properties": {
                "mongodb_exporter": {
                  "description": "MongoDBExporter runs on Generic or Container Node and exposes MongoDB Service metrics.",
                  "type": "object",
                  "properties": {
                    "agent_id": {
                      "description": "Unique randomly generated instance identifier.",
                      "type": "string",
                      "x-order": 0
                    },
                    "custom_labels": {
                      "description": "Custom user-assigned labels.",
                      "type": "object",
                      "additionalProperties": {
                        "type": "string"
                      },
                      "x-order": 7
                    },
                    "disabled": {
                      "description": "Desired Agent status: enabled (false) or disabled (true).",
                      "type": "boolean",
                      "x-order": 2
                    },
                    "disabled_collectors": {
                      "description": "List of disabled collector names.",
                      "type": "array",
                      "items": {
                        "type": "string"
                      },
                      "x-order": 9
                    },
                    "listen_port": {
                      "description": "Listen port for scraping metrics.",
                      "type": "integer",
                      "format": "int64",
                      "x-order": 11
                    },
                    "pmm_agent_id": {
                      "description": "The pmm-agent identifier which runs this instance.",
                      "type": "string",
                      "x-order": 1
                    },
                    "push_metrics_enabled": {
                      "description": "True if exporter uses push metrics mode.",
                      "type": "boolean",
                      "x-order": 8
                    },
                    "service_id": {
                      "description": "Service identifier.",
                      "type": "string",
                      "x-order": 3
                    },
                    "status": {
                      "description": "AgentStatus represents actual Agent status.\n\n - STARTING: Agent is starting.\n - RUNNING: Agent is running.\n - WAITING: Agent encountered error and will be restarted automatically soon.\n - STOPPING: Agent is stopping.\n - DONE: Agent finished.",
                      "type": "string",
                      "default": "AGENT_STATUS_INVALID",
                      "enum": [
                        "AGENT_STATUS_INVALID",
                        "STARTING",
                        "RUNNING",
                        "WAITING",
                        "STOPPING",
                        "DONE"
                      ],
                      "x-order": 10
                    },
                    "tls": {
                      "description": "Use TLS for database connections.",
                      "type": "boolean",
                      "x-order": 5
                    },
                    "tls_skip_verify": {
                      "description": "Skip TLS certificate and hostname validation.",
                      "type": "boolean",
                      "x-order": 6
                    },
                    "username": {
                      "description": "MongoDB username for scraping metrics.",
                      "type": "string",
                      "x-order": 4
                    }
                  },
                  "x-order": 1
                },
                "qan_mongodb_profiler": {
                  "description": "QANMongoDBProfilerAgent runs within pmm-agent and sends MongoDB Query Analytics data to the PMM Server.",
                  "type": "object",
                  "properties": {
                    "agent_id": {
                      "description": "Unique randomly generated instance identifier.",
                      "type": "string",
                      "x-order": 0
                    },
                    "custom_labels": {
                      "description": "Custom user-assigned labels.",
                      "type": "object",
                      "additionalProperties": {
                        "type": "string"
                      },
                      "x-order": 7
                    },
                    "disabled": {
                      "description": "Desired Agent status: enabled (false) or disabled (true).",
                      "type": "boolean",
                      "x-order": 2
                    },
                    "pmm_agent_id": {
                      "description": "The pmm-agent identifier which runs this instance.",
                      "type": "string",
                      "x-order": 1
                    },
                    "service_id": {
                      "description": "Service identifier.",
                      "type": "string",
                      "x-order": 3
                    },
                    "status": {
                      "description": "AgentStatus represents actual Agent status.\n\n - STARTING: Agent is starting.\n - RUNNING: Agent is running.\n - WAITING: Agent encountered error and will be restarted automatically soon.\n - STOPPING: Agent is stopping.\n - DONE: Agent finished.",
                      "type": "string",
                      "default": "AGENT_STATUS_INVALID",
                      "enum": [
                        "AGENT_STATUS_INVALID",
                        "STARTING",
                        "RUNNING",
                        "WAITING",
                        "STOPPING",
                        "DONE"
                      ],
                      "x-order": 8
                    },
                    "tls": {
                      "description": "Use TLS for database connections.",
                      "type": "boolean",
                      "x-order": 5
                    },
                    "tls_skip_verify": {
                      "description": "Skip TLS certificate and hostname validation.",
                      "type": "boolean",
                      "x-order": 6
                    },
                    "username": {
                      "description": "MongoDB username for getting profiler data.",
                      "type": "string",
                      "x-order": 4
                    }
                  },
                  "x-order": 2
                },
                "service": {
                  "description": "MongoDBService represents a generic MongoDB instance.",
                  "type": "object",
                  "properties": {
                    "address": {
                      "description": "Access address (DNS name or IP).\nAddress (and port) or socket is required.",
                      "type": "string",
                      "x-order": 3
                    },
                    "cluster": {
                      "description": "Cluster name.",
                      "type": "string",
                      "x-order": 7
                    },
                    "custom_labels": {
                      "description": "Custom user-assigned labels.",
                      "type": "object",
                      "additionalProperties": {
                        "type": "string"
                      },
                      "x-order": 9
                    },
                    "environment": {
                      "description": "Environment name.",
                      "type": "string",
                      "x-order": 6
                    },
                    "node_id": {
                      "description": "Node identifier where this instance runs.",
                      "type": "string",
                      "x-order": 2
                    },
                    "port": {
                      "description": "Access port.\nPort is required when the address present.",
                      "type": "integer",
                      "format": "int64",
                      "x-order": 4
                    },
                    "replication_set": {
                      "description": "Replication set name.",
                      "type": "string",
                      "x-order": 8
                    },
                    "service_id": {
                      "description": "Unique randomly generated instance identifier.",
                      "type": "string",
                      "x-order": 0
                    },
                    "service_name": {
                      "description": "Unique across all Services user-defined name.",
                      "type": "string",
                      "x-order": 1
                    },
                    "socket": {
                      "description": "Access unix socket.\nAddress (and port) or socket is required.",
                      "type": "string",
                      "x-order": 5
                    }
                  },
                  "x-order": 0
                }
              }
            }
          },
          "default": {
            "description": "An unexpected error response.",
            "schema": {
              "type": "object",
              "properties": {
                "code": {
                  "type": "integer",
                  "format": "int32",
                  "x-order": 1
                },
                "details": {
                  "type": "array",
                  "items": {
                    "type": "object",
                    "properties": {
                      "type_url": {
                        "type": "string",
                        "x-order": 0
                      },
                      "value": {
                        "type": "string",
                        "format": "byte",
                        "x-order": 1
                      }
                    }
                  },
                  "x-order": 3
                },
                "error": {
                  "type": "string",
                  "x-order": 0
                },
                "message": {
                  "type": "string",
                  "x-order": 2
                }
              }
            }
          }
        }
      }
    },
    "/v1/management/MySQL/Add": {
      "post": {
        "tags": [
          "MySQL"
        ],
        "summary": "AddMySQL adds MySQL Service and starts several Agents.\nIt automatically adds a service to inventory, which is running on provided \"node_id\",\nthen adds \"mysqld_exporter\", and \"qan_mysql_perfschema\" agents\nwith provided \"pmm_agent_id\" and other parameters.",
        "operationId": "AddMySQL",
        "parameters": [
          {
            "name": "body",
            "in": "body",
            "required": true,
            "schema": {
              "type": "object",
              "properties": {
                "add_node": {
                  "description": "AddNodeParams is a params to add new node to inventory while adding new service.",
                  "type": "object",
                  "properties": {
                    "az": {
                      "description": "Node availability zone.",
                      "type": "string",
                      "x-order": 8
                    },
                    "container_id": {
                      "description": "Container identifier. If specified, must be a unique Docker container identifier.",
                      "type": "string",
                      "x-order": 4
                    },
                    "container_name": {
                      "description": "Container name.",
                      "type": "string",
                      "x-order": 5
                    },
                    "custom_labels": {
                      "description": "Custom user-assigned labels for Node.",
                      "type": "object",
                      "additionalProperties": {
                        "type": "string"
                      },
                      "x-order": 9
                    },
                    "distro": {
                      "description": "Linux distribution name and version.",
                      "type": "string",
                      "x-order": 3
                    },
                    "machine_id": {
                      "description": "Linux machine-id.",
                      "type": "string",
                      "x-order": 2
                    },
                    "node_model": {
                      "description": "Node model.",
                      "type": "string",
                      "x-order": 6
                    },
                    "node_name": {
                      "description": "Unique across all Nodes user-defined name.",
                      "type": "string",
                      "x-order": 1
                    },
                    "node_type": {
                      "description": "NodeType describes supported Node types.",
                      "type": "string",
                      "default": "NODE_TYPE_INVALID",
                      "enum": [
                        "NODE_TYPE_INVALID",
                        "GENERIC_NODE",
                        "CONTAINER_NODE",
                        "REMOTE_NODE",
                        "REMOTE_RDS_NODE",
                        "REMOTE_AZURE_DATABASE_NODE"
                      ],
                      "x-order": 0
                    },
                    "region": {
                      "description": "Node region.",
                      "type": "string",
                      "x-order": 7
                    }
                  },
                  "x-order": 2
                },
                "address": {
                  "description": "Node and Service access address (DNS name or IP).\nAddress (and port) or socket is required.",
                  "type": "string",
                  "x-order": 4
                },
                "cluster": {
                  "description": "Cluster name.",
                  "type": "string",
                  "x-order": 9
                },
                "custom_labels": {
                  "description": "Custom user-assigned labels for Service.",
                  "type": "object",
                  "additionalProperties": {
                    "type": "string"
                  },
                  "x-order": 15
                },
                "disable_collectors": {
                  "description": "List of collector names to disable in this exporter.",
                  "type": "array",
                  "items": {
                    "type": "string"
                  },
                  "x-order": 23
                },
                "disable_query_examples": {
                  "description": "Disable query examples.",
                  "type": "boolean",
                  "x-order": 17
                },
                "environment": {
                  "description": "Environment name.",
                  "type": "string",
                  "x-order": 8
                },
                "max_slowlog_file_size": {
                  "description": "If qan-mysql-slowlog-agent is added, slowlog file is rotated at this size if \u003e 0.\nIf zero, server's default value is used.\nUse negative value to disable rotation.",
                  "type": "string",
                  "format": "int64",
                  "x-order": 18
                },
                "metrics_mode": {
                  "description": "MetricsMode defines desired metrics mode for agent,\nit can be pull, push or auto mode chosen by server.",
                  "type": "string",
                  "default": "AUTO",
                  "enum": [
                    "AUTO",
                    "PULL",
                    "PUSH"
                  ],
                  "x-order": 22
                },
                "node_id": {
                  "description": "Node identifier on which a service is been running.\nExactly one of these parameters should be present: node_id, node_name, add_node.",
                  "type": "string",
                  "x-order": 0
                },
                "node_name": {
                  "description": "Node name on which a service is been running.\nExactly one of these parameters should be present: node_id, node_name, add_node.",
                  "type": "string",
                  "x-order": 1
                },
                "password": {
                  "description": "MySQL password for scraping metrics.",
                  "type": "string",
                  "x-order": 12
                },
                "pmm_agent_id": {
                  "description": "The \"pmm-agent\" identifier which should run agents. Required.",
                  "type": "string",
                  "x-order": 7
                },
                "port": {
                  "description": "Service Access port.\nPort is required when the address present.",
                  "type": "integer",
                  "format": "int64",
                  "x-order": 5
                },
                "qan_mysql_perfschema": {
                  "description": "If true, adds qan-mysql-perfschema-agent for provided service.",
                  "type": "boolean",
                  "x-order": 13
                },
                "qan_mysql_slowlog": {
                  "description": "If true, adds qan-mysql-slowlog-agent for provided service.",
                  "type": "boolean",
                  "x-order": 14
                },
                "replication_set": {
                  "description": "Replication set name.",
                  "type": "string",
                  "x-order": 10
                },
                "service_name": {
                  "description": "Unique across all Services user-defined name. Required.",
                  "type": "string",
                  "x-order": 3
                },
                "skip_connection_check": {
                  "description": "Skip connection check.",
                  "type": "boolean",
                  "x-order": 16
                },
                "socket": {
                  "description": "Service Access socket.\nAddress (and port) or socket is required.",
                  "type": "string",
                  "x-order": 6
                },
                "tablestats_group_table_limit": {
                  "description": "Tablestats group collectors will be disabled if there are more than that number of tables.\nIf zero, server's default value is used.\nUse negative value to disable them.",
                  "type": "integer",
                  "format": "int32",
                  "x-order": 21
                },
                "tls": {
                  "description": "Use TLS for database connections.",
                  "type": "boolean",
                  "x-order": 19
                },
                "tls_skip_verify": {
                  "description": "Skip TLS certificate and hostname validation.",
                  "type": "boolean",
                  "x-order": 20
                },
                "username": {
                  "description": "MySQL username for scraping metrics.",
                  "type": "string",
                  "x-order": 11
                }
              }
            }
          }
        ],
        "responses": {
          "200": {
            "description": "A successful response.",
            "schema": {
              "type": "object",
              "properties": {
                "mysqld_exporter": {
                  "description": "MySQLdExporter runs on Generic or Container Node and exposes MySQL Service metrics.",
                  "type": "object",
                  "properties": {
                    "agent_id": {
                      "description": "Unique randomly generated instance identifier.",
                      "type": "string",
                      "x-order": 0
                    },
                    "custom_labels": {
                      "description": "Custom user-assigned labels.",
                      "type": "object",
                      "additionalProperties": {
                        "type": "string"
                      },
                      "x-order": 8
                    },
                    "disabled": {
                      "description": "Desired Agent status: enabled (false) or disabled (true).",
                      "type": "boolean",
                      "x-order": 2
                    },
                    "disabled_collectors": {
                      "description": "List of disabled collector names.",
                      "type": "array",
                      "items": {
                        "type": "string"
                      },
                      "x-order": 10
                    },
                    "listen_port": {
                      "description": "Listen port for scraping metrics.",
                      "type": "integer",
                      "format": "int64",
                      "x-order": 12
                    },
                    "pmm_agent_id": {
                      "description": "The pmm-agent identifier which runs this instance.",
                      "type": "string",
                      "x-order": 1
                    },
                    "push_metrics_enabled": {
                      "description": "True if exporter uses push metrics mode.",
                      "type": "boolean",
                      "x-order": 9
                    },
                    "service_id": {
                      "description": "Service identifier.",
                      "type": "string",
                      "x-order": 3
                    },
                    "status": {
                      "description": "AgentStatus represents actual Agent status.\n\n - STARTING: Agent is starting.\n - RUNNING: Agent is running.\n - WAITING: Agent encountered error and will be restarted automatically soon.\n - STOPPING: Agent is stopping.\n - DONE: Agent finished.",
                      "type": "string",
                      "default": "AGENT_STATUS_INVALID",
                      "enum": [
                        "AGENT_STATUS_INVALID",
                        "STARTING",
                        "RUNNING",
                        "WAITING",
                        "STOPPING",
                        "DONE"
                      ],
                      "x-order": 11
                    },
                    "tablestats_group_disabled": {
                      "description": "True if tablestats group collectors are currently disabled.",
                      "type": "boolean",
                      "x-order": 13
                    },
                    "tablestats_group_table_limit": {
                      "description": "Tablestats group collectors are disabled if there are more than that number of tables.\n0 means tablestats group collectors are always enabled (no limit).\nNegative value means tablestats group collectors are always disabled.",
                      "type": "integer",
                      "format": "int32",
                      "x-order": 7
                    },
                    "tls": {
                      "description": "Use TLS for database connections.",
                      "type": "boolean",
                      "x-order": 5
                    },
                    "tls_skip_verify": {
                      "description": "Skip TLS certificate and hostname validation.",
                      "type": "boolean",
                      "x-order": 6
                    },
                    "username": {
                      "description": "MySQL username for scraping metrics.",
                      "type": "string",
                      "x-order": 4
                    }
                  },
                  "x-order": 1
                },
                "qan_mysql_perfschema": {
                  "description": "QANMySQLPerfSchemaAgent runs within pmm-agent and sends MySQL Query Analytics data to the PMM Server.",
                  "type": "object",
                  "properties": {
                    "agent_id": {
                      "description": "Unique randomly generated instance identifier.",
                      "type": "string",
                      "x-order": 0
                    },
                    "custom_labels": {
                      "description": "Custom user-assigned labels.",
                      "type": "object",
                      "additionalProperties": {
                        "type": "string"
                      },
                      "x-order": 8
                    },
                    "disabled": {
                      "description": "Desired Agent status: enabled (false) or disabled (true).",
                      "type": "boolean",
                      "x-order": 2
                    },
                    "pmm_agent_id": {
                      "description": "The pmm-agent identifier which runs this instance.",
                      "type": "string",
                      "x-order": 1
                    },
                    "query_examples_disabled": {
                      "description": "True if query examples are disabled.",
                      "type": "boolean",
                      "x-order": 7
                    },
                    "service_id": {
                      "description": "Service identifier.",
                      "type": "string",
                      "x-order": 3
                    },
                    "status": {
                      "description": "AgentStatus represents actual Agent status.\n\n - STARTING: Agent is starting.\n - RUNNING: Agent is running.\n - WAITING: Agent encountered error and will be restarted automatically soon.\n - STOPPING: Agent is stopping.\n - DONE: Agent finished.",
                      "type": "string",
                      "default": "AGENT_STATUS_INVALID",
                      "enum": [
                        "AGENT_STATUS_INVALID",
                        "STARTING",
                        "RUNNING",
                        "WAITING",
                        "STOPPING",
                        "DONE"
                      ],
                      "x-order": 9
                    },
                    "tls": {
                      "description": "Use TLS for database connections.",
                      "type": "boolean",
                      "x-order": 5
                    },
                    "tls_skip_verify": {
                      "description": "Skip TLS certificate and hostname validation.",
                      "type": "boolean",
                      "x-order": 6
                    },
                    "username": {
                      "description": "MySQL username for getting performance data.",
                      "type": "string",
                      "x-order": 4
                    }
                  },
                  "x-order": 2
                },
                "qan_mysql_slowlog": {
                  "description": "QANMySQLSlowlogAgent runs within pmm-agent and sends MySQL Query Analytics data to the PMM Server.",
                  "type": "object",
                  "properties": {
                    "agent_id": {
                      "description": "Unique randomly generated instance identifier.",
                      "type": "string",
                      "x-order": 0
                    },
                    "custom_labels": {
                      "description": "Custom user-assigned labels.",
                      "type": "object",
                      "additionalProperties": {
                        "type": "string"
                      },
                      "x-order": 9
                    },
                    "disabled": {
                      "description": "Desired Agent status: enabled (false) or disabled (true).",
                      "type": "boolean",
                      "x-order": 2
                    },
                    "max_slowlog_file_size": {
                      "description": "Slowlog file is rotated at this size if \u003e 0.",
                      "type": "string",
                      "format": "int64",
                      "x-order": 8
                    },
                    "pmm_agent_id": {
                      "description": "The pmm-agent identifier which runs this instance.",
                      "type": "string",
                      "x-order": 1
                    },
                    "query_examples_disabled": {
                      "description": "True if query examples are disabled.",
                      "type": "boolean",
                      "x-order": 7
                    },
                    "service_id": {
                      "description": "Service identifier.",
                      "type": "string",
                      "x-order": 3
                    },
                    "status": {
                      "description": "AgentStatus represents actual Agent status.\n\n - STARTING: Agent is starting.\n - RUNNING: Agent is running.\n - WAITING: Agent encountered error and will be restarted automatically soon.\n - STOPPING: Agent is stopping.\n - DONE: Agent finished.",
                      "type": "string",
                      "default": "AGENT_STATUS_INVALID",
                      "enum": [
                        "AGENT_STATUS_INVALID",
                        "STARTING",
                        "RUNNING",
                        "WAITING",
                        "STOPPING",
                        "DONE"
                      ],
                      "x-order": 10
                    },
                    "tls": {
                      "description": "Use TLS for database connections.",
                      "type": "boolean",
                      "x-order": 5
                    },
                    "tls_skip_verify": {
                      "description": "Skip TLS certificate and hostname validation.",
                      "type": "boolean",
                      "x-order": 6
                    },
                    "username": {
                      "description": "MySQL username for getting performance data.",
                      "type": "string",
                      "x-order": 4
                    }
                  },
                  "x-order": 3
                },
                "service": {
                  "description": "MySQLService represents a generic MySQL instance.",
                  "type": "object",
                  "properties": {
                    "address": {
                      "description": "Access address (DNS name or IP).\nAddress (and port) or socket is required.",
                      "type": "string",
                      "x-order": 3
                    },
                    "cluster": {
                      "description": "Cluster name.",
                      "type": "string",
                      "x-order": 7
                    },
                    "custom_labels": {
                      "description": "Custom user-assigned labels.",
                      "type": "object",
                      "additionalProperties": {
                        "type": "string"
                      },
                      "x-order": 9
                    },
                    "environment": {
                      "description": "Environment name.",
                      "type": "string",
                      "x-order": 6
                    },
                    "node_id": {
                      "description": "Node identifier where this instance runs.",
                      "type": "string",
                      "x-order": 2
                    },
                    "port": {
                      "description": "Access port.\nPort is required when the address present.",
                      "type": "integer",
                      "format": "int64",
                      "x-order": 4
                    },
                    "replication_set": {
                      "description": "Replication set name.",
                      "type": "string",
                      "x-order": 8
                    },
                    "service_id": {
                      "description": "Unique randomly generated instance identifier.",
                      "type": "string",
                      "x-order": 0
                    },
                    "service_name": {
                      "description": "Unique across all Services user-defined name.",
                      "type": "string",
                      "x-order": 1
                    },
                    "socket": {
                      "description": "Access unix socket.\nAddress (and port) or socket is required.",
                      "type": "string",
                      "x-order": 5
                    }
                  },
                  "x-order": 0
                },
                "table_count": {
                  "description": "Actual table count at the moment of adding.",
                  "type": "integer",
                  "format": "int32",
                  "x-order": 4
                }
              }
            }
          },
          "default": {
            "description": "An unexpected error response.",
            "schema": {
              "type": "object",
              "properties": {
                "code": {
                  "type": "integer",
                  "format": "int32",
                  "x-order": 1
                },
                "details": {
                  "type": "array",
                  "items": {
                    "type": "object",
                    "properties": {
                      "type_url": {
                        "type": "string",
                        "x-order": 0
                      },
                      "value": {
                        "type": "string",
                        "format": "byte",
                        "x-order": 1
                      }
                    }
                  },
                  "x-order": 3
                },
                "error": {
                  "type": "string",
                  "x-order": 0
                },
                "message": {
                  "type": "string",
                  "x-order": 2
                }
              }
            }
          }
        }
      }
    },
    "/v1/management/Node/Register": {
      "post": {
        "tags": [
          "Node"
        ],
        "summary": "RegisterNode registers a new Node and pmm-agent.",
        "operationId": "RegisterNode",
        "parameters": [
          {
            "name": "body",
            "in": "body",
            "required": true,
            "schema": {
              "type": "object",
              "properties": {
                "address": {
                  "description": "Node address (DNS name or IP).",
                  "type": "string",
                  "x-order": 2
                },
                "az": {
                  "description": "Node availability zone.",
                  "type": "string",
                  "x-order": 9
                },
                "container_id": {
                  "description": "Container identifier. If specified, must be a unique Docker container identifier.",
                  "type": "string",
                  "x-order": 5
                },
                "container_name": {
                  "description": "Container name.",
                  "type": "string",
                  "x-order": 6
                },
                "custom_labels": {
                  "description": "Custom user-assigned labels for Node.",
                  "type": "object",
                  "additionalProperties": {
                    "type": "string"
                  },
                  "x-order": 10
                },
                "disable_collectors": {
                  "description": "List of collector names to disable in this exporter.",
                  "type": "array",
                  "items": {
                    "type": "string"
                  },
                  "x-order": 13
                },
                "distro": {
                  "description": "Linux distribution name and version.",
                  "type": "string",
                  "x-order": 4
                },
                "machine_id": {
                  "description": "Linux machine-id.",
                  "type": "string",
                  "x-order": 3
                },
                "metrics_mode": {
                  "description": "MetricsMode defines desired metrics mode for agent,\nit can be pull, push or auto mode chosen by server.",
                  "type": "string",
                  "default": "AUTO",
                  "enum": [
                    "AUTO",
                    "PULL",
                    "PUSH"
                  ],
                  "x-order": 12
                },
                "node_model": {
                  "description": "Node model.",
                  "type": "string",
                  "x-order": 7
                },
                "node_name": {
                  "description": "Unique across all Nodes user-defined name.",
                  "type": "string",
                  "x-order": 1
                },
                "node_type": {
                  "description": "NodeType describes supported Node types.",
                  "type": "string",
                  "default": "NODE_TYPE_INVALID",
                  "enum": [
                    "NODE_TYPE_INVALID",
                    "GENERIC_NODE",
                    "CONTAINER_NODE",
                    "REMOTE_NODE",
                    "REMOTE_RDS_NODE",
                    "REMOTE_AZURE_DATABASE_NODE"
                  ],
                  "x-order": 0
                },
                "region": {
                  "description": "Node region.",
                  "type": "string",
                  "x-order": 8
                },
                "reregister": {
                  "description": "If true, and Node with that name already exist, it will be removed with all dependent Services and Agents.",
                  "type": "boolean",
                  "x-order": 11
                }
              }
            }
          }
        ],
        "responses": {
          "200": {
            "description": "A successful response.",
            "schema": {
              "type": "object",
              "properties": {
                "container_node": {
                  "description": "ContainerNode represents a Docker container.",
                  "type": "object",
                  "properties": {
                    "address": {
                      "description": "Node address (DNS name or IP).",
                      "type": "string",
                      "x-order": 2
                    },
                    "az": {
                      "description": "Node availability zone.",
                      "type": "string",
                      "x-order": 8
                    },
                    "container_id": {
                      "description": "Container identifier. If specified, must be a unique Docker container identifier.",
                      "type": "string",
                      "x-order": 4
                    },
                    "container_name": {
                      "description": "Container name.",
                      "type": "string",
                      "x-order": 5
                    },
                    "custom_labels": {
                      "description": "Custom user-assigned labels.",
                      "type": "object",
                      "additionalProperties": {
                        "type": "string"
                      },
                      "x-order": 9
                    },
                    "machine_id": {
                      "description": "Linux machine-id of the Generic Node where this Container Node runs.",
                      "type": "string",
                      "x-order": 3
                    },
                    "node_id": {
                      "description": "Unique randomly generated instance identifier.",
                      "type": "string",
                      "x-order": 0
                    },
                    "node_model": {
                      "description": "Node model.",
                      "type": "string",
                      "x-order": 6
                    },
                    "node_name": {
                      "description": "Unique across all Nodes user-defined name.",
                      "type": "string",
                      "x-order": 1
                    },
                    "region": {
                      "description": "Node region.",
                      "type": "string",
                      "x-order": 7
                    }
                  },
                  "x-order": 1
                },
                "generic_node": {
                  "description": "GenericNode represents a bare metal server or virtual machine.",
                  "type": "object",
                  "properties": {
                    "address": {
                      "description": "Node address (DNS name or IP).",
                      "type": "string",
                      "x-order": 2
                    },
                    "az": {
                      "description": "Node availability zone.",
                      "type": "string",
                      "x-order": 7
                    },
                    "custom_labels": {
                      "description": "Custom user-assigned labels.",
                      "type": "object",
                      "additionalProperties": {
                        "type": "string"
                      },
                      "x-order": 8
                    },
                    "distro": {
                      "description": "Linux distribution name and version.",
                      "type": "string",
                      "x-order": 4
                    },
                    "machine_id": {
                      "description": "Linux machine-id.",
                      "type": "string",
                      "x-order": 3
                    },
                    "node_id": {
                      "description": "Unique randomly generated instance identifier.",
                      "type": "string",
                      "x-order": 0
                    },
                    "node_model": {
                      "description": "Node model.",
                      "type": "string",
                      "x-order": 5
                    },
                    "node_name": {
                      "description": "Unique across all Nodes user-defined name.",
                      "type": "string",
                      "x-order": 1
                    },
                    "region": {
                      "description": "Node region.",
                      "type": "string",
                      "x-order": 6
                    }
                  },
                  "x-order": 0
                },
                "pmm_agent": {
                  "description": "PMMAgent runs on Generic or Container Node.",
                  "type": "object",
                  "properties": {
                    "agent_id": {
                      "description": "Unique randomly generated instance identifier.",
                      "type": "string",
                      "x-order": 0
                    },
                    "connected": {
                      "description": "True if Agent is running and connected to pmm-managed.",
                      "type": "boolean",
                      "x-order": 3
                    },
                    "custom_labels": {
                      "description": "Custom user-assigned labels.",
                      "type": "object",
                      "additionalProperties": {
                        "type": "string"
                      },
                      "x-order": 2
                    },
                    "runs_on_node_id": {
                      "description": "Node identifier where this instance runs.",
                      "type": "string",
                      "x-order": 1
                    }
                  },
                  "x-order": 2
                }
              }
            }
          },
          "default": {
            "description": "An unexpected error response.",
            "schema": {
              "type": "object",
              "properties": {
                "code": {
                  "type": "integer",
                  "format": "int32",
                  "x-order": 1
                },
                "details": {
                  "type": "array",
                  "items": {
                    "type": "object",
                    "properties": {
                      "type_url": {
                        "type": "string",
                        "x-order": 0
                      },
                      "value": {
                        "type": "string",
                        "format": "byte",
                        "x-order": 1
                      }
                    }
                  },
                  "x-order": 3
                },
                "error": {
                  "type": "string",
                  "x-order": 0
                },
                "message": {
                  "type": "string",
                  "x-order": 2
                }
              }
            }
          }
        }
      }
    },
    "/v1/management/PostgreSQL/Add": {
      "post": {
        "tags": [
          "PostgreSQL"
        ],
        "summary": "AddPostgreSQL adds PostgreSQL Service and starts postgres exporter.\nIt automatically adds a service to inventory, which is running on provided \"node_id\",\nthen adds \"postgres_exporter\" with provided \"pmm_agent_id\" and other parameters.",
        "operationId": "AddPostgreSQL",
        "parameters": [
          {
            "name": "body",
            "in": "body",
            "required": true,
            "schema": {
              "type": "object",
              "properties": {
                "add_node": {
                  "description": "AddNodeParams is a params to add new node to inventory while adding new service.",
                  "type": "object",
                  "properties": {
                    "az": {
                      "description": "Node availability zone.",
                      "type": "string",
                      "x-order": 8
                    },
                    "container_id": {
                      "description": "Container identifier. If specified, must be a unique Docker container identifier.",
                      "type": "string",
                      "x-order": 4
                    },
                    "container_name": {
                      "description": "Container name.",
                      "type": "string",
                      "x-order": 5
                    },
                    "custom_labels": {
                      "description": "Custom user-assigned labels for Node.",
                      "type": "object",
                      "additionalProperties": {
                        "type": "string"
                      },
                      "x-order": 9
                    },
                    "distro": {
                      "description": "Linux distribution name and version.",
                      "type": "string",
                      "x-order": 3
                    },
                    "machine_id": {
                      "description": "Linux machine-id.",
                      "type": "string",
                      "x-order": 2
                    },
                    "node_model": {
                      "description": "Node model.",
                      "type": "string",
                      "x-order": 6
                    },
                    "node_name": {
                      "description": "Unique across all Nodes user-defined name.",
                      "type": "string",
                      "x-order": 1
                    },
                    "node_type": {
                      "description": "NodeType describes supported Node types.",
                      "type": "string",
                      "default": "NODE_TYPE_INVALID",
                      "enum": [
                        "NODE_TYPE_INVALID",
                        "GENERIC_NODE",
                        "CONTAINER_NODE",
                        "REMOTE_NODE",
                        "REMOTE_RDS_NODE",
                        "REMOTE_AZURE_DATABASE_NODE"
                      ],
                      "x-order": 0
                    },
                    "region": {
                      "description": "Node region.",
                      "type": "string",
                      "x-order": 7
                    }
                  },
                  "x-order": 2
                },
                "address": {
                  "description": "Node and Service access address (DNS name or IP).\nAddress (and port) or socket is required.",
                  "type": "string",
                  "x-order": 4
                },
                "cluster": {
                  "description": "Cluster name.",
                  "type": "string",
                  "x-order": 9
                },
                "custom_labels": {
                  "description": "Custom user-assigned labels for Service.",
                  "type": "object",
                  "additionalProperties": {
                    "type": "string"
                  },
                  "x-order": 16
                },
                "disable_collectors": {
                  "description": "List of collector names to disable in this exporter.",
                  "type": "array",
                  "items": {
                    "type": "string"
                  },
                  "x-order": 21
                },
                "disable_query_examples": {
                  "description": "Disable query examples.",
                  "type": "boolean",
                  "x-order": 15
                },
                "environment": {
                  "description": "Environment name.",
                  "type": "string",
                  "x-order": 8
                },
                "metrics_mode": {
                  "description": "MetricsMode defines desired metrics mode for agent,\nit can be pull, push or auto mode chosen by server.",
                  "type": "string",
                  "default": "AUTO",
                  "enum": [
                    "AUTO",
                    "PULL",
                    "PUSH"
                  ],
                  "x-order": 20
                },
                "node_id": {
                  "description": "Node identifier on which a service is been running.\nExactly one of these parameters should be present: node_id, node_name, add_node.",
                  "type": "string",
                  "x-order": 0
                },
                "node_name": {
                  "description": "Node name on which a service is been running.\nExactly one of these parameters should be present: node_id, node_name, add_node.",
                  "type": "string",
                  "x-order": 1
                },
                "password": {
                  "description": "PostgreSQL password for scraping metrics.",
                  "type": "string",
                  "x-order": 12
                },
                "pmm_agent_id": {
                  "description": "The \"pmm-agent\" identifier which should run agents. Required.",
                  "type": "string",
                  "x-order": 7
                },
                "port": {
                  "description": "Service Access port.\nPort is required when the address present.",
                  "type": "integer",
                  "format": "int64",
                  "x-order": 5
                },
                "qan_postgresql_pgstatements_agent": {
                  "description": "If true, adds qan-postgresql-pgstatements-agent for provided service.",
                  "type": "boolean",
                  "x-order": 13
                },
                "qan_postgresql_pgstatmonitor_agent": {
                  "description": "If true, adds qan-postgresql-pgstatmonitor-agent for provided service.",
                  "type": "boolean",
                  "x-order": 14
                },
                "replication_set": {
                  "description": "Replication set name.",
                  "type": "string",
                  "x-order": 10
                },
                "service_name": {
                  "description": "Unique across all Services user-defined name. Required.",
                  "type": "string",
                  "x-order": 3
                },
                "skip_connection_check": {
                  "description": "Skip connection check.",
                  "type": "boolean",
                  "x-order": 17
                },
                "socket": {
                  "description": "Service Access socket.\nAddress (and port) or socket is required.",
                  "type": "string",
                  "x-order": 6
                },
                "tls": {
                  "description": "Use TLS for database connections.",
                  "type": "boolean",
                  "x-order": 18
                },
                "tls_skip_verify": {
                  "description": "Skip TLS certificate and hostname validation. Uses sslmode=required instead of verify-full.",
                  "type": "boolean",
                  "x-order": 19
                },
                "username": {
                  "description": "PostgreSQL username for scraping metrics.",
                  "type": "string",
                  "x-order": 11
                }
              }
            }
          }
        ],
        "responses": {
          "200": {
            "description": "A successful response.",
            "schema": {
              "type": "object",
              "properties": {
                "postgres_exporter": {
                  "description": "PostgresExporter runs on Generic or Container Node and exposes PostgreSQL Service metrics.",
                  "type": "object",
                  "properties": {
                    "agent_id": {
                      "description": "Unique randomly generated instance identifier.",
                      "type": "string",
                      "x-order": 0
                    },
                    "custom_labels": {
                      "description": "Custom user-assigned labels.",
                      "type": "object",
                      "additionalProperties": {
                        "type": "string"
                      },
                      "x-order": 7
                    },
                    "disabled": {
                      "description": "Desired Agent status: enabled (false) or disabled (true).",
                      "type": "boolean",
                      "x-order": 2
                    },
                    "disabled_collectors": {
                      "description": "List of disabled collector names.",
                      "type": "array",
                      "items": {
                        "type": "string"
                      },
                      "x-order": 9
                    },
                    "listen_port": {
                      "description": "Listen port for scraping metrics.",
                      "type": "integer",
                      "format": "int64",
                      "x-order": 11
                    },
                    "pmm_agent_id": {
                      "description": "The pmm-agent identifier which runs this instance.",
                      "type": "string",
                      "x-order": 1
                    },
                    "push_metrics_enabled": {
                      "description": "True if exporter uses push metrics mode.",
                      "type": "boolean",
                      "x-order": 8
                    },
                    "service_id": {
                      "description": "Service identifier.",
                      "type": "string",
                      "x-order": 3
                    },
                    "status": {
                      "description": "AgentStatus represents actual Agent status.\n\n - STARTING: Agent is starting.\n - RUNNING: Agent is running.\n - WAITING: Agent encountered error and will be restarted automatically soon.\n - STOPPING: Agent is stopping.\n - DONE: Agent finished.",
                      "type": "string",
                      "default": "AGENT_STATUS_INVALID",
                      "enum": [
                        "AGENT_STATUS_INVALID",
                        "STARTING",
                        "RUNNING",
                        "WAITING",
                        "STOPPING",
                        "DONE"
                      ],
                      "x-order": 10
                    },
                    "tls": {
                      "description": "Use TLS for database connections.",
                      "type": "boolean",
                      "x-order": 5
                    },
                    "tls_skip_verify": {
                      "description": "Skip TLS certificate and hostname validation. Uses sslmode=required instead of verify-full.",
                      "type": "boolean",
                      "x-order": 6
                    },
                    "username": {
                      "description": "PostgreSQL username for scraping metrics.",
                      "type": "string",
                      "x-order": 4
                    }
                  },
                  "x-order": 1
                },
                "qan_postgresql_pgstatements_agent": {
                  "description": "QANPostgreSQLPgStatementsAgent runs within pmm-agent and sends PostgreSQL Query Analytics data to the PMM Server.",
                  "type": "object",
                  "properties": {
                    "agent_id": {
                      "description": "Unique randomly generated instance identifier.",
                      "type": "string",
                      "x-order": 0
                    },
                    "custom_labels": {
                      "description": "Custom user-assigned labels.",
                      "type": "object",
                      "additionalProperties": {
                        "type": "string"
                      },
                      "x-order": 7
                    },
                    "disabled": {
                      "description": "Desired Agent status: enabled (false) or disabled (true).",
                      "type": "boolean",
                      "x-order": 2
                    },
                    "pmm_agent_id": {
                      "description": "The pmm-agent identifier which runs this instance.",
                      "type": "string",
                      "x-order": 1
                    },
                    "service_id": {
                      "description": "Service identifier.",
                      "type": "string",
                      "x-order": 3
                    },
                    "status": {
                      "description": "AgentStatus represents actual Agent status.\n\n - STARTING: Agent is starting.\n - RUNNING: Agent is running.\n - WAITING: Agent encountered error and will be restarted automatically soon.\n - STOPPING: Agent is stopping.\n - DONE: Agent finished.",
                      "type": "string",
                      "default": "AGENT_STATUS_INVALID",
                      "enum": [
                        "AGENT_STATUS_INVALID",
                        "STARTING",
                        "RUNNING",
                        "WAITING",
                        "STOPPING",
                        "DONE"
                      ],
                      "x-order": 8
                    },
                    "tls": {
                      "description": "Use TLS for database connections.",
                      "type": "boolean",
                      "x-order": 5
                    },
                    "tls_skip_verify": {
                      "description": "Skip TLS certificate and hostname validation.",
                      "type": "boolean",
                      "x-order": 6
                    },
                    "username": {
                      "description": "PostgreSQL username for getting pg stat statements data.",
                      "type": "string",
                      "x-order": 4
                    }
                  },
                  "x-order": 2
                },
                "qan_postgresql_pgstatmonitor_agent": {
                  "description": "QANPostgreSQLPgStatMonitorAgent runs within pmm-agent and sends PostgreSQL Query Analytics data to the PMM Server.",
                  "type": "object",
                  "properties": {
                    "agent_id": {
                      "description": "Unique randomly generated instance identifier.",
                      "type": "string",
                      "x-order": 0
                    },
                    "custom_labels": {
                      "description": "Custom user-assigned labels.",
                      "type": "object",
                      "additionalProperties": {
                        "type": "string"
                      },
                      "x-order": 8
                    },
                    "disabled": {
                      "description": "Desired Agent status: enabled (false) or disabled (true).",
                      "type": "boolean",
                      "x-order": 2
                    },
                    "pmm_agent_id": {
                      "description": "The pmm-agent identifier which runs this instance.",
                      "type": "string",
                      "x-order": 1
                    },
                    "query_examples_disabled": {
                      "description": "True if query examples are disabled.",
                      "type": "boolean",
                      "x-order": 7
                    },
                    "service_id": {
                      "description": "Service identifier.",
                      "type": "string",
                      "x-order": 3
                    },
                    "status": {
                      "description": "AgentStatus represents actual Agent status.\n\n - STARTING: Agent is starting.\n - RUNNING: Agent is running.\n - WAITING: Agent encountered error and will be restarted automatically soon.\n - STOPPING: Agent is stopping.\n - DONE: Agent finished.",
                      "type": "string",
                      "default": "AGENT_STATUS_INVALID",
                      "enum": [
                        "AGENT_STATUS_INVALID",
                        "STARTING",
                        "RUNNING",
                        "WAITING",
                        "STOPPING",
                        "DONE"
                      ],
                      "x-order": 9
                    },
                    "tls": {
                      "description": "Use TLS for database connections.",
                      "type": "boolean",
                      "x-order": 5
                    },
                    "tls_skip_verify": {
                      "description": "Skip TLS certificate and hostname validation.",
                      "type": "boolean",
                      "x-order": 6
                    },
                    "username": {
                      "description": "PostgreSQL username for getting pg stat monitor data.",
                      "type": "string",
                      "x-order": 4
                    }
                  },
                  "x-order": 3
                },
                "service": {
                  "description": "PostgreSQLService represents a generic PostgreSQL instance.",
                  "type": "object",
                  "properties": {
                    "address": {
                      "description": "Access address (DNS name or IP).\nAddress (and port) or socket is required.",
                      "type": "string",
                      "x-order": 3
                    },
                    "cluster": {
                      "description": "Cluster name.",
                      "type": "string",
                      "x-order": 7
                    },
                    "custom_labels": {
                      "description": "Custom user-assigned labels.",
                      "type": "object",
                      "additionalProperties": {
                        "type": "string"
                      },
                      "x-order": 9
                    },
                    "environment": {
                      "description": "Environment name.",
                      "type": "string",
                      "x-order": 6
                    },
                    "node_id": {
                      "description": "Node identifier where this instance runs.",
                      "type": "string",
                      "x-order": 2
                    },
                    "port": {
                      "description": "Access port.\nPort is required when the address present.",
                      "type": "integer",
                      "format": "int64",
                      "x-order": 4
                    },
                    "replication_set": {
                      "description": "Replication set name.",
                      "type": "string",
                      "x-order": 8
                    },
                    "service_id": {
                      "description": "Unique randomly generated instance identifier.",
                      "type": "string",
                      "x-order": 0
                    },
                    "service_name": {
                      "description": "Unique across all Services user-defined name.",
                      "type": "string",
                      "x-order": 1
                    },
                    "socket": {
                      "description": "Access unix socket.\nAddress (and port) or socket is required.",
                      "type": "string",
                      "x-order": 5
                    }
                  },
                  "x-order": 0
                }
              }
            }
          },
          "default": {
            "description": "An unexpected error response.",
            "schema": {
              "type": "object",
              "properties": {
                "code": {
                  "type": "integer",
                  "format": "int32",
                  "x-order": 1
                },
                "details": {
                  "type": "array",
                  "items": {
                    "type": "object",
                    "properties": {
                      "type_url": {
                        "type": "string",
                        "x-order": 0
                      },
                      "value": {
                        "type": "string",
                        "format": "byte",
                        "x-order": 1
                      }
                    }
                  },
                  "x-order": 3
                },
                "error": {
                  "type": "string",
                  "x-order": 0
                },
                "message": {
                  "type": "string",
                  "x-order": 2
                }
              }
            }
          }
        }
      }
    },
    "/v1/management/ProxySQL/Add": {
      "post": {
        "tags": [
          "ProxySQL"
        ],
        "summary": "AddProxySQL adds ProxySQL Service and starts several Agents.\nIt automatically adds a service to inventory, which is running on provided \"node_id\",\nthen adds \"proxysql_exporter\" with provided \"pmm_agent_id\" and other parameters.",
        "operationId": "AddProxySQL",
        "parameters": [
          {
            "name": "body",
            "in": "body",
            "required": true,
            "schema": {
              "type": "object",
              "properties": {
                "add_node": {
                  "description": "AddNodeParams is a params to add new node to inventory while adding new service.",
                  "type": "object",
                  "properties": {
                    "az": {
                      "description": "Node availability zone.",
                      "type": "string",
                      "x-order": 8
                    },
                    "container_id": {
                      "description": "Container identifier. If specified, must be a unique Docker container identifier.",
                      "type": "string",
                      "x-order": 4
                    },
                    "container_name": {
                      "description": "Container name.",
                      "type": "string",
                      "x-order": 5
                    },
                    "custom_labels": {
                      "description": "Custom user-assigned labels for Node.",
                      "type": "object",
                      "additionalProperties": {
                        "type": "string"
                      },
                      "x-order": 9
                    },
                    "distro": {
                      "description": "Linux distribution name and version.",
                      "type": "string",
                      "x-order": 3
                    },
                    "machine_id": {
                      "description": "Linux machine-id.",
                      "type": "string",
                      "x-order": 2
                    },
                    "node_model": {
                      "description": "Node model.",
                      "type": "string",
                      "x-order": 6
                    },
                    "node_name": {
                      "description": "Unique across all Nodes user-defined name.",
                      "type": "string",
                      "x-order": 1
                    },
                    "node_type": {
                      "description": "NodeType describes supported Node types.",
                      "type": "string",
                      "default": "NODE_TYPE_INVALID",
                      "enum": [
                        "NODE_TYPE_INVALID",
                        "GENERIC_NODE",
                        "CONTAINER_NODE",
                        "REMOTE_NODE",
                        "REMOTE_RDS_NODE",
                        "REMOTE_AZURE_DATABASE_NODE"
                      ],
                      "x-order": 0
                    },
                    "region": {
                      "description": "Node region.",
                      "type": "string",
                      "x-order": 7
                    }
                  },
                  "x-order": 2
                },
                "address": {
                  "description": "Node and Service access address (DNS name or IP).\nAddress (and port) or socket is required.",
                  "type": "string",
                  "x-order": 4
                },
                "cluster": {
                  "description": "Cluster name.",
                  "type": "string",
                  "x-order": 9
                },
                "custom_labels": {
                  "description": "Custom user-assigned labels for Service.",
                  "type": "object",
                  "additionalProperties": {
                    "type": "string"
                  },
                  "x-order": 13
                },
                "disable_collectors": {
                  "description": "List of collector names to disable in this exporter.",
                  "type": "array",
                  "items": {
                    "type": "string"
                  },
                  "x-order": 18
                },
                "environment": {
                  "description": "Environment name.",
                  "type": "string",
                  "x-order": 8
                },
                "metrics_mode": {
                  "description": "MetricsMode defines desired metrics mode for agent,\nit can be pull, push or auto mode chosen by server.",
                  "type": "string",
                  "default": "AUTO",
                  "enum": [
                    "AUTO",
                    "PULL",
                    "PUSH"
                  ],
                  "x-order": 17
                },
                "node_id": {
                  "description": "Node identifier on which a service is been running.\nExactly one of these parameters should be present: node_id, node_name, add_node.",
                  "type": "string",
                  "x-order": 0
                },
                "node_name": {
                  "description": "Node name on which a service is been running.\nExactly one of these parameters should be present: node_id, node_name, add_node.",
                  "type": "string",
                  "x-order": 1
                },
                "password": {
                  "description": "ProxySQL password for scraping metrics.",
                  "type": "string",
                  "x-order": 12
                },
                "pmm_agent_id": {
                  "description": "The \"pmm-agent\" identifier which should run agents. Required.",
                  "type": "string",
                  "x-order": 7
                },
                "port": {
                  "description": "Service Access port.\nPort is required when the address present.",
                  "type": "integer",
                  "format": "int64",
                  "x-order": 5
                },
                "replication_set": {
                  "description": "Replication set name.",
                  "type": "string",
                  "x-order": 10
                },
                "service_name": {
                  "description": "Unique across all Services user-defined name. Required.",
                  "type": "string",
                  "x-order": 3
                },
                "skip_connection_check": {
                  "description": "Skip connection check.",
                  "type": "boolean",
                  "x-order": 14
                },
                "socket": {
                  "description": "Service Access socket.\nAddress (and port) or socket is required.",
                  "type": "string",
                  "x-order": 6
                },
                "tls": {
                  "description": "Use TLS for database connections.",
                  "type": "boolean",
                  "x-order": 15
                },
                "tls_skip_verify": {
                  "description": "Skip TLS certificate and hostname validation.",
                  "type": "boolean",
                  "x-order": 16
                },
                "username": {
                  "description": "ProxySQL username for scraping metrics.",
                  "type": "string",
                  "x-order": 11
                }
              }
            }
          }
        ],
        "responses": {
          "200": {
            "description": "A successful response.",
            "schema": {
              "type": "object",
              "properties": {
                "proxysql_exporter": {
                  "description": "ProxySQLExporter runs on Generic or Container Node and exposes ProxySQL Service metrics.",
                  "type": "object",
                  "properties": {
                    "agent_id": {
                      "description": "Unique randomly generated instance identifier.",
                      "type": "string",
                      "x-order": 0
                    },
                    "custom_labels": {
                      "description": "Custom user-assigned labels.",
                      "type": "object",
                      "additionalProperties": {
                        "type": "string"
                      },
                      "x-order": 7
                    },
                    "disabled": {
                      "description": "Desired Agent status: enabled (false) or disabled (true).",
                      "type": "boolean",
                      "x-order": 2
                    },
                    "disabled_collectors": {
                      "description": "List of disabled collector names.",
                      "type": "array",
                      "items": {
                        "type": "string"
                      },
                      "x-order": 9
                    },
                    "listen_port": {
                      "description": "Listen port for scraping metrics.",
                      "type": "integer",
                      "format": "int64",
                      "x-order": 11
                    },
                    "pmm_agent_id": {
                      "description": "The pmm-agent identifier which runs this instance.",
                      "type": "string",
                      "x-order": 1
                    },
                    "push_metrics_enabled": {
                      "description": "True if exporter uses push metrics mode.",
                      "type": "boolean",
                      "x-order": 8
                    },
                    "service_id": {
                      "description": "Service identifier.",
                      "type": "string",
                      "x-order": 3
                    },
                    "status": {
                      "description": "AgentStatus represents actual Agent status.\n\n - STARTING: Agent is starting.\n - RUNNING: Agent is running.\n - WAITING: Agent encountered error and will be restarted automatically soon.\n - STOPPING: Agent is stopping.\n - DONE: Agent finished.",
                      "type": "string",
                      "default": "AGENT_STATUS_INVALID",
                      "enum": [
                        "AGENT_STATUS_INVALID",
                        "STARTING",
                        "RUNNING",
                        "WAITING",
                        "STOPPING",
                        "DONE"
                      ],
                      "x-order": 10
                    },
                    "tls": {
                      "description": "Use TLS for database connections.",
                      "type": "boolean",
                      "x-order": 5
                    },
                    "tls_skip_verify": {
                      "description": "Skip TLS certificate and hostname validation.",
                      "type": "boolean",
                      "x-order": 6
                    },
                    "username": {
                      "description": "ProxySQL username for scraping metrics.",
                      "type": "string",
                      "x-order": 4
                    }
                  },
                  "x-order": 1
                },
                "service": {
                  "description": "ProxySQLService represents a generic ProxySQL instance.",
                  "type": "object",
                  "properties": {
                    "address": {
                      "description": "Access address (DNS name or IP).\nAddress (and port) or socket is required.",
                      "type": "string",
                      "x-order": 3
                    },
                    "cluster": {
                      "description": "Cluster name.",
                      "type": "string",
                      "x-order": 7
                    },
                    "custom_labels": {
                      "description": "Custom user-assigned labels.",
                      "type": "object",
                      "additionalProperties": {
                        "type": "string"
                      },
                      "x-order": 9
                    },
                    "environment": {
                      "description": "Environment name.",
                      "type": "string",
                      "x-order": 6
                    },
                    "node_id": {
                      "description": "Node identifier where this instance runs.",
                      "type": "string",
                      "x-order": 2
                    },
                    "port": {
                      "description": "Access port.\nPort is required when the address present.",
                      "type": "integer",
                      "format": "int64",
                      "x-order": 4
                    },
                    "replication_set": {
                      "description": "Replication set name.",
                      "type": "string",
                      "x-order": 8
                    },
                    "service_id": {
                      "description": "Unique randomly generated instance identifier.",
                      "type": "string",
                      "x-order": 0
                    },
                    "service_name": {
                      "description": "Unique across all Services user-defined name.",
                      "type": "string",
                      "x-order": 1
                    },
                    "socket": {
                      "description": "Access unix socket.\nAddress (and port) or socket is required.",
                      "type": "string",
                      "x-order": 5
                    }
                  },
                  "x-order": 0
                }
              }
            }
          },
          "default": {
            "description": "An unexpected error response.",
            "schema": {
              "type": "object",
              "properties": {
                "code": {
                  "type": "integer",
                  "format": "int32",
                  "x-order": 1
                },
                "details": {
                  "type": "array",
                  "items": {
                    "type": "object",
                    "properties": {
                      "type_url": {
                        "type": "string",
                        "x-order": 0
                      },
                      "value": {
                        "type": "string",
                        "format": "byte",
                        "x-order": 1
                      }
                    }
                  },
                  "x-order": 3
                },
                "error": {
                  "type": "string",
                  "x-order": 0
                },
                "message": {
                  "type": "string",
                  "x-order": 2
                }
              }
            }
          }
        }
      }
    },
    "/v1/management/RDS/Add": {
      "post": {
        "tags": [
          "RDS"
        ],
        "summary": "AddRDS adds RDS instance.",
        "operationId": "AddRDS",
        "parameters": [
          {
            "name": "body",
            "in": "body",
            "required": true,
            "schema": {
              "type": "object",
              "properties": {
                "address": {
                  "description": "Address used to connect to it.",
                  "type": "string",
                  "x-order": 4
                },
                "aws_access_key": {
                  "description": "AWS Access key.",
                  "type": "string",
                  "x-order": 14
                },
                "aws_secret_key": {
                  "description": "AWS Secret key.",
                  "type": "string",
                  "x-order": 15
                },
                "az": {
                  "description": "AWS availability zone.",
                  "type": "string",
                  "x-order": 1
                },
                "cluster": {
                  "description": "Cluster name.",
                  "type": "string",
                  "x-order": 10
                },
                "custom_labels": {
                  "description": "Custom user-assigned labels for Node and Service.",
                  "type": "object",
                  "additionalProperties": {
                    "type": "string"
                  },
                  "x-order": 18
                },
                "disable_basic_metrics": {
                  "description": "Disable basic metrics.",
                  "type": "boolean",
                  "x-order": 24
                },
                "disable_enhanced_metrics": {
                  "description": "Disable enhanced metrics.",
                  "type": "boolean",
                  "x-order": 25
                },
                "disable_query_examples": {
                  "description": "Disable query examples.",
                  "type": "boolean",
                  "x-order": 22
                },
                "engine": {
                  "description": "DiscoverRDSEngine describes supported RDS instance engines.",
                  "type": "string",
                  "default": "DISCOVER_RDS_ENGINE_INVALID",
                  "enum": [
                    "DISCOVER_RDS_ENGINE_INVALID",
                    "DISCOVER_RDS_MYSQL",
                    "DISCOVER_RDS_POSTGRESQL"
                  ],
                  "x-order": 6
                },
                "environment": {
                  "description": "Environment name.",
                  "type": "string",
                  "x-order": 9
                },
                "instance_id": {
                  "description": "AWS instance ID.",
                  "type": "string",
                  "x-order": 2
                },
                "metrics_mode": {
                  "description": "MetricsMode defines desired metrics mode for agent,\nit can be pull, push or auto mode chosen by server.",
                  "type": "string",
                  "default": "AUTO",
                  "enum": [
                    "AUTO",
                    "PULL",
                    "PUSH"
                  ],
                  "x-order": 26
                },
                "node_model": {
                  "description": "AWS instance class.",
                  "type": "string",
                  "x-order": 3
                },
                "node_name": {
                  "description": "Unique across all Nodes user-defined name. Defaults to AWS instance ID.",
                  "type": "string",
                  "x-order": 7
                },
                "password": {
                  "description": "Password for scraping metrics.",
                  "type": "string",
                  "x-order": 13
                },
                "port": {
                  "description": "Access port.",
                  "type": "integer",
                  "format": "int64",
                  "x-order": 5
                },
                "qan_mysql_perfschema": {
                  "description": "If true, adds qan-mysql-perfschema-agent.",
                  "type": "boolean",
                  "x-order": 17
                },
                "qan_postgresql_pgstatements": {
                  "type": "boolean",
                  "title": "If true, add qan-pgstatements",
                  "x-order": 27
                },
                "rds_exporter": {
                  "description": "If true, adds rds_exporter.",
                  "type": "boolean",
                  "x-order": 16
                },
                "region": {
                  "description": "AWS region.",
                  "type": "string",
                  "x-order": 0
                },
                "replication_set": {
                  "description": "Replication set name.",
                  "type": "string",
                  "x-order": 11
                },
                "service_name": {
                  "description": "Unique across all Services user-defined name. Defaults to AWS instance ID.",
                  "type": "string",
                  "x-order": 8
                },
                "skip_connection_check": {
                  "description": "Skip connection check.",
                  "type": "boolean",
                  "x-order": 19
                },
                "tablestats_group_table_limit": {
                  "description": "Tablestats group collectors will be disabled if there are more than that number of tables.\nIf zero, server's default value is used.\nUse negative value to disable them.",
                  "type": "integer",
                  "format": "int32",
                  "x-order": 23
                },
                "tls": {
                  "description": "Use TLS for database connections.",
                  "type": "boolean",
                  "x-order": 20
                },
                "tls_skip_verify": {
                  "description": "Skip TLS certificate and hostname validation.",
                  "type": "boolean",
                  "x-order": 21
                },
                "username": {
                  "description": "Username for scraping metrics.",
                  "type": "string",
                  "x-order": 12
                }
              }
            }
          }
        ],
        "responses": {
          "200": {
            "description": "A successful response.",
            "schema": {
              "type": "object",
              "properties": {
                "mysql": {
                  "description": "MySQLService represents a generic MySQL instance.",
                  "type": "object",
                  "properties": {
                    "address": {
                      "description": "Access address (DNS name or IP).\nAddress (and port) or socket is required.",
                      "type": "string",
                      "x-order": 3
                    },
                    "cluster": {
                      "description": "Cluster name.",
                      "type": "string",
                      "x-order": 7
                    },
                    "custom_labels": {
                      "description": "Custom user-assigned labels.",
                      "type": "object",
                      "additionalProperties": {
                        "type": "string"
                      },
                      "x-order": 9
                    },
                    "environment": {
                      "description": "Environment name.",
                      "type": "string",
                      "x-order": 6
                    },
                    "node_id": {
                      "description": "Node identifier where this instance runs.",
                      "type": "string",
                      "x-order": 2
                    },
                    "port": {
                      "description": "Access port.\nPort is required when the address present.",
                      "type": "integer",
                      "format": "int64",
                      "x-order": 4
                    },
                    "replication_set": {
                      "description": "Replication set name.",
                      "type": "string",
                      "x-order": 8
                    },
                    "service_id": {
                      "description": "Unique randomly generated instance identifier.",
                      "type": "string",
                      "x-order": 0
                    },
                    "service_name": {
                      "description": "Unique across all Services user-defined name.",
                      "type": "string",
                      "x-order": 1
                    },
                    "socket": {
                      "description": "Access unix socket.\nAddress (and port) or socket is required.",
                      "type": "string",
                      "x-order": 5
                    }
                  },
                  "x-order": 2
                },
                "mysqld_exporter": {
                  "description": "MySQLdExporter runs on Generic or Container Node and exposes MySQL Service metrics.",
                  "type": "object",
                  "properties": {
                    "agent_id": {
                      "description": "Unique randomly generated instance identifier.",
                      "type": "string",
                      "x-order": 0
                    },
                    "custom_labels": {
                      "description": "Custom user-assigned labels.",
                      "type": "object",
                      "additionalProperties": {
                        "type": "string"
                      },
                      "x-order": 8
                    },
                    "disabled": {
                      "description": "Desired Agent status: enabled (false) or disabled (true).",
                      "type": "boolean",
                      "x-order": 2
                    },
                    "disabled_collectors": {
                      "description": "List of disabled collector names.",
                      "type": "array",
                      "items": {
                        "type": "string"
                      },
                      "x-order": 10
                    },
                    "listen_port": {
                      "description": "Listen port for scraping metrics.",
                      "type": "integer",
                      "format": "int64",
                      "x-order": 12
                    },
                    "pmm_agent_id": {
                      "description": "The pmm-agent identifier which runs this instance.",
                      "type": "string",
                      "x-order": 1
                    },
                    "push_metrics_enabled": {
                      "description": "True if exporter uses push metrics mode.",
                      "type": "boolean",
                      "x-order": 9
                    },
                    "service_id": {
                      "description": "Service identifier.",
                      "type": "string",
                      "x-order": 3
                    },
                    "status": {
                      "description": "AgentStatus represents actual Agent status.\n\n - STARTING: Agent is starting.\n - RUNNING: Agent is running.\n - WAITING: Agent encountered error and will be restarted automatically soon.\n - STOPPING: Agent is stopping.\n - DONE: Agent finished.",
                      "type": "string",
                      "default": "AGENT_STATUS_INVALID",
                      "enum": [
                        "AGENT_STATUS_INVALID",
                        "STARTING",
                        "RUNNING",
                        "WAITING",
                        "STOPPING",
                        "DONE"
                      ],
                      "x-order": 11
                    },
                    "tablestats_group_disabled": {
                      "description": "True if tablestats group collectors are currently disabled.",
                      "type": "boolean",
                      "x-order": 13
                    },
                    "tablestats_group_table_limit": {
                      "description": "Tablestats group collectors are disabled if there are more than that number of tables.\n0 means tablestats group collectors are always enabled (no limit).\nNegative value means tablestats group collectors are always disabled.",
                      "type": "integer",
                      "format": "int32",
                      "x-order": 7
                    },
                    "tls": {
                      "description": "Use TLS for database connections.",
                      "type": "boolean",
                      "x-order": 5
                    },
                    "tls_skip_verify": {
                      "description": "Skip TLS certificate and hostname validation.",
                      "type": "boolean",
                      "x-order": 6
                    },
                    "username": {
                      "description": "MySQL username for scraping metrics.",
                      "type": "string",
                      "x-order": 4
                    }
                  },
                  "x-order": 3
                },
                "node": {
                  "description": "RemoteRDSNode represents remote RDS Node. Agents can't run on Remote RDS Nodes.",
                  "type": "object",
                  "properties": {
                    "address": {
                      "description": "DB instance identifier.",
                      "type": "string",
                      "x-order": 2
                    },
                    "az": {
                      "description": "Node availability zone.",
                      "type": "string",
                      "x-order": 5
                    },
                    "custom_labels": {
                      "description": "Custom user-assigned labels.",
                      "type": "object",
                      "additionalProperties": {
                        "type": "string"
                      },
                      "x-order": 6
                    },
                    "node_id": {
                      "description": "Unique randomly generated instance identifier.",
                      "type": "string",
                      "x-order": 0
                    },
                    "node_model": {
                      "description": "Node model.",
                      "type": "string",
                      "x-order": 3
                    },
                    "node_name": {
                      "description": "Unique across all Nodes user-defined name.",
                      "type": "string",
                      "x-order": 1
                    },
                    "region": {
                      "description": "Node region.",
                      "type": "string",
                      "x-order": 4
                    }
                  },
                  "x-order": 0
                },
                "postgresql": {
                  "description": "PostgreSQLService represents a generic PostgreSQL instance.",
                  "type": "object",
                  "properties": {
                    "address": {
                      "description": "Access address (DNS name or IP).\nAddress (and port) or socket is required.",
                      "type": "string",
                      "x-order": 3
                    },
                    "cluster": {
                      "description": "Cluster name.",
                      "type": "string",
                      "x-order": 7
                    },
                    "custom_labels": {
                      "description": "Custom user-assigned labels.",
                      "type": "object",
                      "additionalProperties": {
                        "type": "string"
                      },
                      "x-order": 9
                    },
                    "environment": {
                      "description": "Environment name.",
                      "type": "string",
                      "x-order": 6
                    },
                    "node_id": {
                      "description": "Node identifier where this instance runs.",
                      "type": "string",
                      "x-order": 2
                    },
                    "port": {
                      "description": "Access port.\nPort is required when the address present.",
                      "type": "integer",
                      "format": "int64",
                      "x-order": 4
                    },
                    "replication_set": {
                      "description": "Replication set name.",
                      "type": "string",
                      "x-order": 8
                    },
                    "service_id": {
                      "description": "Unique randomly generated instance identifier.",
                      "type": "string",
                      "x-order": 0
                    },
                    "service_name": {
                      "description": "Unique across all Services user-defined name.",
                      "type": "string",
                      "x-order": 1
                    },
                    "socket": {
                      "description": "Access unix socket.\nAddress (and port) or socket is required.",
                      "type": "string",
                      "x-order": 5
                    }
                  },
                  "x-order": 6
                },
                "postgresql_exporter": {
                  "description": "PostgresExporter runs on Generic or Container Node and exposes PostgreSQL Service metrics.",
                  "type": "object",
                  "properties": {
                    "agent_id": {
                      "description": "Unique randomly generated instance identifier.",
                      "type": "string",
                      "x-order": 0
                    },
                    "custom_labels": {
                      "description": "Custom user-assigned labels.",
                      "type": "object",
                      "additionalProperties": {
                        "type": "string"
                      },
                      "x-order": 7
                    },
                    "disabled": {
                      "description": "Desired Agent status: enabled (false) or disabled (true).",
                      "type": "boolean",
                      "x-order": 2
                    },
                    "disabled_collectors": {
                      "description": "List of disabled collector names.",
                      "type": "array",
                      "items": {
                        "type": "string"
                      },
                      "x-order": 9
                    },
                    "listen_port": {
                      "description": "Listen port for scraping metrics.",
                      "type": "integer",
                      "format": "int64",
                      "x-order": 11
                    },
                    "pmm_agent_id": {
                      "description": "The pmm-agent identifier which runs this instance.",
                      "type": "string",
                      "x-order": 1
                    },
                    "push_metrics_enabled": {
                      "description": "True if exporter uses push metrics mode.",
                      "type": "boolean",
                      "x-order": 8
                    },
                    "service_id": {
                      "description": "Service identifier.",
                      "type": "string",
                      "x-order": 3
                    },
                    "status": {
                      "description": "AgentStatus represents actual Agent status.\n\n - STARTING: Agent is starting.\n - RUNNING: Agent is running.\n - WAITING: Agent encountered error and will be restarted automatically soon.\n - STOPPING: Agent is stopping.\n - DONE: Agent finished.",
                      "type": "string",
                      "default": "AGENT_STATUS_INVALID",
                      "enum": [
                        "AGENT_STATUS_INVALID",
                        "STARTING",
                        "RUNNING",
                        "WAITING",
                        "STOPPING",
                        "DONE"
                      ],
                      "x-order": 10
                    },
                    "tls": {
                      "description": "Use TLS for database connections.",
                      "type": "boolean",
                      "x-order": 5
                    },
                    "tls_skip_verify": {
                      "description": "Skip TLS certificate and hostname validation. Uses sslmode=required instead of verify-full.",
                      "type": "boolean",
                      "x-order": 6
                    },
                    "username": {
                      "description": "PostgreSQL username for scraping metrics.",
                      "type": "string",
                      "x-order": 4
                    }
                  },
                  "x-order": 7
                },
                "qan_mysql_perfschema": {
                  "description": "QANMySQLPerfSchemaAgent runs within pmm-agent and sends MySQL Query Analytics data to the PMM Server.",
                  "type": "object",
                  "properties": {
                    "agent_id": {
                      "description": "Unique randomly generated instance identifier.",
                      "type": "string",
                      "x-order": 0
                    },
                    "custom_labels": {
                      "description": "Custom user-assigned labels.",
                      "type": "object",
                      "additionalProperties": {
                        "type": "string"
                      },
                      "x-order": 8
                    },
                    "disabled": {
                      "description": "Desired Agent status: enabled (false) or disabled (true).",
                      "type": "boolean",
                      "x-order": 2
                    },
                    "pmm_agent_id": {
                      "description": "The pmm-agent identifier which runs this instance.",
                      "type": "string",
                      "x-order": 1
                    },
                    "query_examples_disabled": {
                      "description": "True if query examples are disabled.",
                      "type": "boolean",
                      "x-order": 7
                    },
                    "service_id": {
                      "description": "Service identifier.",
                      "type": "string",
                      "x-order": 3
                    },
                    "status": {
                      "description": "AgentStatus represents actual Agent status.\n\n - STARTING: Agent is starting.\n - RUNNING: Agent is running.\n - WAITING: Agent encountered error and will be restarted automatically soon.\n - STOPPING: Agent is stopping.\n - DONE: Agent finished.",
                      "type": "string",
                      "default": "AGENT_STATUS_INVALID",
                      "enum": [
                        "AGENT_STATUS_INVALID",
                        "STARTING",
                        "RUNNING",
                        "WAITING",
                        "STOPPING",
                        "DONE"
                      ],
                      "x-order": 9
                    },
                    "tls": {
                      "description": "Use TLS for database connections.",
                      "type": "boolean",
                      "x-order": 5
                    },
                    "tls_skip_verify": {
                      "description": "Skip TLS certificate and hostname validation.",
                      "type": "boolean",
                      "x-order": 6
                    },
                    "username": {
                      "description": "MySQL username for getting performance data.",
                      "type": "string",
                      "x-order": 4
                    }
                  },
                  "x-order": 4
                },
                "qan_postgresql_pgstatements": {
                  "description": "QANPostgreSQLPgStatementsAgent runs within pmm-agent and sends PostgreSQL Query Analytics data to the PMM Server.",
                  "type": "object",
                  "properties": {
                    "agent_id": {
                      "description": "Unique randomly generated instance identifier.",
                      "type": "string",
                      "x-order": 0
                    },
                    "custom_labels": {
                      "description": "Custom user-assigned labels.",
                      "type": "object",
                      "additionalProperties": {
                        "type": "string"
                      },
                      "x-order": 7
                    },
                    "disabled": {
                      "description": "Desired Agent status: enabled (false) or disabled (true).",
                      "type": "boolean",
                      "x-order": 2
                    },
                    "pmm_agent_id": {
                      "description": "The pmm-agent identifier which runs this instance.",
                      "type": "string",
                      "x-order": 1
                    },
                    "service_id": {
                      "description": "Service identifier.",
                      "type": "string",
                      "x-order": 3
                    },
                    "status": {
                      "description": "AgentStatus represents actual Agent status.\n\n - STARTING: Agent is starting.\n - RUNNING: Agent is running.\n - WAITING: Agent encountered error and will be restarted automatically soon.\n - STOPPING: Agent is stopping.\n - DONE: Agent finished.",
                      "type": "string",
                      "default": "AGENT_STATUS_INVALID",
                      "enum": [
                        "AGENT_STATUS_INVALID",
                        "STARTING",
                        "RUNNING",
                        "WAITING",
                        "STOPPING",
                        "DONE"
                      ],
                      "x-order": 8
                    },
                    "tls": {
                      "description": "Use TLS for database connections.",
                      "type": "boolean",
                      "x-order": 5
                    },
                    "tls_skip_verify": {
                      "description": "Skip TLS certificate and hostname validation.",
                      "type": "boolean",
                      "x-order": 6
                    },
                    "username": {
                      "description": "PostgreSQL username for getting pg stat statements data.",
                      "type": "string",
                      "x-order": 4
                    }
                  },
                  "x-order": 8
                },
                "rds_exporter": {
                  "description": "RDSExporter runs on Generic or Container Node and exposes RemoteRDS Node metrics.",
                  "type": "object",
                  "properties": {
                    "agent_id": {
                      "description": "Unique randomly generated instance identifier.",
                      "type": "string",
                      "x-order": 0
                    },
                    "aws_access_key": {
                      "description": "AWS Access Key.",
                      "type": "string",
                      "x-order": 4
                    },
                    "basic_metrics_disabled": {
                      "description": "Basic metrics are disabled.",
                      "type": "boolean",
                      "x-order": 8
                    },
                    "custom_labels": {
                      "description": "Custom user-assigned labels.",
                      "type": "object",
                      "additionalProperties": {
                        "type": "string"
                      },
                      "x-order": 5
                    },
                    "disabled": {
                      "description": "Desired Agent status: enabled (false) or disabled (true).",
                      "type": "boolean",
                      "x-order": 2
                    },
                    "enhanced_metrics_disabled": {
                      "description": "Enhanced metrics are disabled.",
                      "type": "boolean",
                      "x-order": 9
                    },
                    "listen_port": {
                      "description": "Listen port for scraping metrics (the same for several configurations).",
                      "type": "integer",
                      "format": "int64",
                      "x-order": 7
                    },
                    "node_id": {
                      "description": "Node identifier.",
                      "type": "string",
                      "x-order": 3
                    },
                    "pmm_agent_id": {
                      "description": "The pmm-agent identifier which runs this instance.",
                      "type": "string",
                      "x-order": 1
                    },
                    "push_metrics_enabled": {
                      "description": "True if exporter uses push metrics mode.",
                      "type": "boolean",
                      "x-order": 10
                    },
                    "status": {
                      "description": "AgentStatus represents actual Agent status.\n\n - STARTING: Agent is starting.\n - RUNNING: Agent is running.\n - WAITING: Agent encountered error and will be restarted automatically soon.\n - STOPPING: Agent is stopping.\n - DONE: Agent finished.",
                      "type": "string",
                      "default": "AGENT_STATUS_INVALID",
                      "enum": [
                        "AGENT_STATUS_INVALID",
                        "STARTING",
                        "RUNNING",
                        "WAITING",
                        "STOPPING",
                        "DONE"
                      ],
                      "x-order": 6
                    }
                  },
                  "x-order": 1
                },
                "table_count": {
                  "description": "Actual table count at the moment of adding.",
                  "type": "integer",
                  "format": "int32",
                  "x-order": 5
                }
              }
            }
          },
          "default": {
            "description": "An unexpected error response.",
            "schema": {
              "type": "object",
              "properties": {
                "code": {
                  "type": "integer",
                  "format": "int32",
                  "x-order": 1
                },
                "details": {
                  "type": "array",
                  "items": {
                    "type": "object",
                    "properties": {
                      "type_url": {
                        "type": "string",
                        "x-order": 0
                      },
                      "value": {
                        "type": "string",
                        "format": "byte",
                        "x-order": 1
                      }
                    }
                  },
                  "x-order": 3
                },
                "error": {
                  "type": "string",
                  "x-order": 0
                },
                "message": {
                  "type": "string",
                  "x-order": 2
                }
              }
            }
          }
        }
      }
    },
    "/v1/management/RDS/Discover": {
      "post": {
        "tags": [
          "RDS"
        ],
        "summary": "DiscoverRDS discovers RDS instances.",
        "operationId": "DiscoverRDS",
        "parameters": [
          {
            "name": "body",
            "in": "body",
            "required": true,
            "schema": {
              "type": "object",
              "properties": {
                "aws_access_key": {
                  "description": "AWS Access key. Optional.",
                  "type": "string",
                  "x-order": 0
                },
                "aws_secret_key": {
                  "description": "AWS Secret key. Optional.",
                  "type": "string",
                  "x-order": 1
                }
              }
            }
          }
        ],
        "responses": {
          "200": {
            "description": "A successful response.",
            "schema": {
              "type": "object",
              "properties": {
                "rds_instances": {
                  "type": "array",
                  "items": {
                    "description": "DiscoverRDSInstance models an unique RDS instance for the list of instances returned by Discovery.",
                    "type": "object",
                    "properties": {
                      "address": {
                        "description": "Address used to connect to it.",
                        "type": "string",
                        "x-order": 4
                      },
                      "az": {
                        "description": "AWS availability zone.",
                        "type": "string",
                        "x-order": 1
                      },
                      "engine": {
                        "description": "DiscoverRDSEngine describes supported RDS instance engines.",
                        "type": "string",
                        "default": "DISCOVER_RDS_ENGINE_INVALID",
                        "enum": [
                          "DISCOVER_RDS_ENGINE_INVALID",
                          "DISCOVER_RDS_MYSQL",
                          "DISCOVER_RDS_POSTGRESQL"
                        ],
                        "x-order": 6
                      },
                      "engine_version": {
                        "description": "Engine version.",
                        "type": "string",
                        "x-order": 7
                      },
                      "instance_id": {
                        "description": "AWS instance ID.",
                        "type": "string",
                        "x-order": 2
                      },
                      "node_model": {
                        "description": "AWS instance class.",
                        "type": "string",
                        "x-order": 3
                      },
                      "port": {
                        "description": "Access port.",
                        "type": "integer",
                        "format": "int64",
                        "x-order": 5
                      },
                      "region": {
                        "description": "AWS region.",
                        "type": "string",
                        "x-order": 0
                      }
                    }
                  },
                  "x-order": 0
                }
              }
            }
          },
          "default": {
            "description": "An unexpected error response.",
            "schema": {
              "type": "object",
              "properties": {
                "code": {
                  "type": "integer",
                  "format": "int32",
                  "x-order": 1
                },
                "details": {
                  "type": "array",
                  "items": {
                    "type": "object",
                    "properties": {
                      "type_url": {
                        "type": "string",
                        "x-order": 0
                      },
                      "value": {
                        "type": "string",
                        "format": "byte",
                        "x-order": 1
                      }
                    }
                  },
                  "x-order": 3
                },
                "error": {
                  "type": "string",
                  "x-order": 0
                },
                "message": {
                  "type": "string",
                  "x-order": 2
                }
              }
            }
          }
        }
      }
    },
    "/v1/management/SecurityChecks/Change": {
      "post": {
        "tags": [
          "SecurityChecks"
        ],
        "summary": "ChangeSecurityChecks enables/disables Security Thread Tool checks by names.",
        "operationId": "ChangeSecurityChecks",
        "parameters": [
          {
            "name": "body",
            "in": "body",
            "required": true,
            "schema": {
              "type": "object",
              "properties": {
                "params": {
                  "type": "array",
                  "items": {
                    "description": "ChangeSecurityCheckParams specifies a single check parameters.",
                    "type": "object",
                    "properties": {
                      "disable": {
                        "type": "boolean",
                        "x-order": 2
                      },
                      "enable": {
                        "type": "boolean",
                        "x-order": 1
                      },
                      "name": {
                        "description": "The name of the check to change.",
                        "type": "string",
                        "x-order": 0
                      }
                    }
                  },
                  "x-order": 0
                }
              }
            }
          }
        ],
        "responses": {
          "200": {
            "description": "A successful response.",
            "schema": {
              "type": "object"
            }
          },
          "default": {
            "description": "An unexpected error response.",
            "schema": {
              "type": "object",
              "properties": {
                "code": {
                  "type": "integer",
                  "format": "int32",
                  "x-order": 1
                },
                "details": {
                  "type": "array",
                  "items": {
                    "type": "object",
                    "properties": {
                      "type_url": {
                        "type": "string",
                        "x-order": 0
                      },
                      "value": {
                        "type": "string",
                        "format": "byte",
                        "x-order": 1
                      }
                    }
                  },
                  "x-order": 3
                },
                "error": {
                  "type": "string",
                  "x-order": 0
                },
                "message": {
                  "type": "string",
                  "x-order": 2
                }
              }
            }
          }
        }
      }
    },
    "/v1/management/SecurityChecks/GetCheckResults": {
      "post": {
        "tags": [
          "SecurityChecks"
        ],
        "summary": "GetSecurityCheckResults returns Security Thread Tool's latest checks results.",
        "operationId": "GetSecurityCheckResults",
        "parameters": [
          {
            "name": "body",
            "in": "body",
            "required": true,
            "schema": {
              "type": "object"
            }
          }
        ],
        "responses": {
          "200": {
            "description": "A successful response.",
            "schema": {
              "type": "object",
              "properties": {
                "results": {
                  "type": "array",
                  "items": {
                    "description": "SecurityCheckResult represents the check result returned from pmm-managed after running the check.",
                    "type": "object",
                    "properties": {
                      "description": {
                        "type": "string",
                        "x-order": 1
                      },
                      "labels": {
                        "type": "object",
                        "additionalProperties": {
                          "type": "string"
                        },
                        "x-order": 3
                      },
                      "read_more_url": {
                        "description": "URL containing information on how to resolve an issue detected by an STT check.",
                        "type": "string",
                        "x-order": 4
                      },
                      "severity": {
                        "description": "Severity represents severity level of the check result or alert.",
                        "type": "string",
                        "default": "SEVERITY_INVALID",
                        "enum": [
                          "SEVERITY_INVALID",
                          "SEVERITY_EMERGENCY",
                          "SEVERITY_ALERT",
                          "SEVERITY_CRITICAL",
                          "SEVERITY_ERROR",
                          "SEVERITY_WARNING",
                          "SEVERITY_NOTICE",
                          "SEVERITY_INFO",
                          "SEVERITY_DEBUG"
                        ],
                        "x-order": 2
                      },
                      "summary": {
                        "type": "string",
                        "x-order": 0
                      }
                    }
                  },
                  "x-order": 0
                }
              }
            }
          },
          "default": {
            "description": "An unexpected error response.",
            "schema": {
              "type": "object",
              "properties": {
                "code": {
                  "type": "integer",
                  "format": "int32",
                  "x-order": 1
                },
                "details": {
                  "type": "array",
                  "items": {
                    "type": "object",
                    "properties": {
                      "type_url": {
                        "type": "string",
                        "x-order": 0
                      },
                      "value": {
                        "type": "string",
                        "format": "byte",
                        "x-order": 1
                      }
                    }
                  },
                  "x-order": 3
                },
                "error": {
                  "type": "string",
                  "x-order": 0
                },
                "message": {
                  "type": "string",
                  "x-order": 2
                }
              }
            }
          }
        }
      }
    },
    "/v1/management/SecurityChecks/List": {
      "post": {
        "tags": [
          "SecurityChecks"
        ],
        "summary": "ListSecurityChecks returns a list of available Security Thread Tool checks.",
        "operationId": "ListSecurityChecks",
        "parameters": [
          {
            "name": "body",
            "in": "body",
            "required": true,
            "schema": {
              "type": "object"
            }
          }
        ],
        "responses": {
          "200": {
            "description": "A successful response.",
            "schema": {
              "type": "object",
              "properties": {
                "checks": {
                  "type": "array",
                  "items": {
                    "description": "SecurityCheck contains check name and status.",
                    "type": "object",
                    "properties": {
                      "description": {
                        "description": "Long human-readable description.",
                        "type": "string",
                        "x-order": 2
                      },
                      "disabled": {
                        "description": "True if that check is disabled.",
                        "type": "boolean",
                        "x-order": 1
                      },
                      "name": {
                        "description": "Machine-readable name (ID) that is used in expression.",
                        "type": "string",
                        "x-order": 0
                      },
                      "summary": {
                        "description": "Short human-readable summary.",
                        "type": "string",
                        "x-order": 3
                      }
                    }
                  },
                  "x-order": 0
                }
              }
            }
          },
          "default": {
            "description": "An unexpected error response.",
            "schema": {
              "type": "object",
              "properties": {
                "code": {
                  "type": "integer",
                  "format": "int32",
                  "x-order": 1
                },
                "details": {
                  "type": "array",
                  "items": {
                    "type": "object",
                    "properties": {
                      "type_url": {
                        "type": "string",
                        "x-order": 0
                      },
                      "value": {
                        "type": "string",
                        "format": "byte",
                        "x-order": 1
                      }
                    }
                  },
                  "x-order": 3
                },
                "error": {
                  "type": "string",
                  "x-order": 0
                },
                "message": {
                  "type": "string",
                  "x-order": 2
                }
              }
            }
          }
        }
      }
    },
    "/v1/management/SecurityChecks/Start": {
      "post": {
        "tags": [
          "SecurityChecks"
        ],
        "summary": "StartSecurityChecks executes Security Thread Tool checks and returns when all checks are executed.",
        "operationId": "StartSecurityChecks",
        "parameters": [
          {
            "name": "body",
            "in": "body",
            "required": true,
            "schema": {
              "type": "object"
            }
          }
        ],
        "responses": {
          "200": {
            "description": "A successful response.",
            "schema": {
              "type": "object"
            }
          },
          "default": {
            "description": "An unexpected error response.",
            "schema": {
              "type": "object",
              "properties": {
                "code": {
                  "type": "integer",
                  "format": "int32",
                  "x-order": 1
                },
                "details": {
                  "type": "array",
                  "items": {
                    "type": "object",
                    "properties": {
                      "type_url": {
                        "type": "string",
                        "x-order": 0
                      },
                      "value": {
                        "type": "string",
                        "format": "byte",
                        "x-order": 1
                      }
                    }
                  },
                  "x-order": 3
                },
                "error": {
                  "type": "string",
                  "x-order": 0
                },
                "message": {
                  "type": "string",
                  "x-order": 2
                }
              }
            }
          }
        }
      }
    },
    "/v1/management/Service/Remove": {
      "post": {
        "tags": [
          "Service"
        ],
        "summary": "RemoveService removes Service with Agents.",
        "operationId": "RemoveService",
        "parameters": [
          {
            "name": "body",
            "in": "body",
            "required": true,
            "schema": {
              "type": "object",
              "properties": {
                "service_id": {
                  "description": "Service ID or Service Name is required.\nUnique randomly generated instance identifier.",
                  "type": "string",
                  "x-order": 1
                },
                "service_name": {
                  "description": "Unique across all Services user-defined name.",
                  "type": "string",
                  "x-order": 2
                },
                "service_type": {
                  "description": "ServiceType describes supported Service types.",
                  "type": "string",
                  "default": "SERVICE_TYPE_INVALID",
                  "enum": [
                    "SERVICE_TYPE_INVALID",
                    "MYSQL_SERVICE",
                    "MONGODB_SERVICE",
                    "POSTGRESQL_SERVICE",
                    "PROXYSQL_SERVICE",
                    "HAPROXY_SERVICE",
                    "EXTERNAL_SERVICE"
                  ],
                  "x-order": 0
                }
              }
            }
          }
        ],
        "responses": {
          "200": {
            "description": "A successful response.",
            "schema": {
              "type": "object"
            }
          },
          "default": {
            "description": "An unexpected error response.",
            "schema": {
              "type": "object",
              "properties": {
                "code": {
                  "type": "integer",
                  "format": "int32",
                  "x-order": 1
                },
                "details": {
                  "type": "array",
                  "items": {
                    "type": "object",
                    "properties": {
                      "type_url": {
                        "type": "string",
                        "x-order": 0
                      },
                      "value": {
                        "type": "string",
                        "format": "byte",
                        "x-order": 1
                      }
                    }
                  },
                  "x-order": 3
                },
                "error": {
                  "type": "string",
                  "x-order": 0
                },
                "message": {
                  "type": "string",
                  "x-order": 2
                }
              }
            }
          }
        }
      }
    }
  }
}<|MERGE_RESOLUTION|>--- conflicted
+++ resolved
@@ -1569,29 +1569,6 @@
                   "type": "string",
                   "x-order": 1
                 },
-<<<<<<< HEAD
-                "azure_client_id": {
-                  "type": "string",
-                  "x-order": 12
-                },
-                "azure_client_secret": {
-                  "type": "string",
-                  "x-order": 13
-                },
-                "azure_database_exporter": {
-                  "description": "If true, adds rds_exporter.",
-                  "type": "boolean",
-                  "x-order": 11
-                },
-                "azure_subscription_id": {
-                  "type": "string",
-                  "x-order": 15
-                },
-                "azure_tenant_id": {
-                  "type": "string",
-                  "x-order": 14
-                },
-=======
                 "azure_database_client_id": {
                   "type": "string",
                   "title": "Azure database client ID",
@@ -1605,11 +1582,6 @@
                 "azure_database_exporter": {
                   "description": "If true, adds azure_database_exporter.",
                   "type": "boolean",
-                  "x-order": 16
-                },
-                "azure_database_resource_type": {
-                  "type": "string",
-                  "title": "Azure database resource type (mysql, maria, postgres)",
                   "x-order": 15
                 },
                 "azure_database_subscription_id": {
@@ -1622,45 +1594,28 @@
                   "title": "Azure database tanant ID",
                   "x-order": 13
                 },
->>>>>>> 90d72971
                 "custom_labels": {
                   "description": "Custom user-assigned labels for Node and Service.",
                   "type": "object",
                   "additionalProperties": {
                     "type": "string"
                   },
-<<<<<<< HEAD
                   "x-order": 17
-=======
-                  "x-order": 18
->>>>>>> 90d72971
                 },
                 "disable_basic_metrics": {
                   "description": "Disable basic metrics.",
                   "type": "boolean",
-<<<<<<< HEAD
                   "x-order": 23
-=======
-                  "x-order": 24
->>>>>>> 90d72971
                 },
                 "disable_enhanced_metrics": {
                   "description": "Disable enhanced metrics.",
                   "type": "boolean",
-<<<<<<< HEAD
                   "x-order": 24
-=======
-                  "x-order": 25
->>>>>>> 90d72971
                 },
                 "disable_query_examples": {
                   "description": "Disable query examples.",
                   "type": "boolean",
-<<<<<<< HEAD
                   "x-order": 21
-=======
-                  "x-order": 22
->>>>>>> 90d72971
                 },
                 "environment": {
                   "description": "Environment name.",
@@ -1681,11 +1636,7 @@
                     "PULL",
                     "PUSH"
                   ],
-<<<<<<< HEAD
                   "x-order": 25
-=======
-                  "x-order": 26
->>>>>>> 90d72971
                 },
                 "node_model": {
                   "description": "Azure instance class.",
@@ -1711,11 +1662,7 @@
                 "qan_mysql_perfschema": {
                   "description": "If true, adds qan-mysql-perfschema-agent.",
                   "type": "boolean",
-<<<<<<< HEAD
                   "x-order": 16
-=======
-                  "x-order": 17
->>>>>>> 90d72971
                 },
                 "region": {
                   "description": "Azure region.",
@@ -1730,35 +1677,22 @@
                 "skip_connection_check": {
                   "description": "Skip connection check.",
                   "type": "boolean",
-<<<<<<< HEAD
                   "x-order": 18
-=======
-                  "x-order": 19
->>>>>>> 90d72971
                 },
                 "tablestats_group_table_limit": {
                   "description": "Tablestats group collectors will be disabled if there are more than that number of tables.\nIf zero, server's default value is used.\nUse negative value to disable them.",
                   "type": "integer",
                   "format": "int32",
-<<<<<<< HEAD
                   "x-order": 22
-=======
-                  "x-order": 23
->>>>>>> 90d72971
                 },
                 "tls": {
                   "description": "Use TLS for database connections.",
                   "type": "boolean",
-<<<<<<< HEAD
                   "x-order": 19
-=======
-                  "x-order": 20
->>>>>>> 90d72971
                 },
                 "tls_skip_verify": {
                   "description": "Skip TLS certificate and hostname validation.",
                   "type": "boolean",
-<<<<<<< HEAD
                   "x-order": 20
                 },
                 "type": {
@@ -1772,9 +1706,6 @@
                     "DISCOVER_AZURE_DATABASE_TYPE_MARIADB"
                   ],
                   "x-order": 26
-=======
-                  "x-order": 21
->>>>>>> 90d72971
                 },
                 "username": {
                   "description": "Username for scraping metrics.",
@@ -1834,7 +1765,6 @@
         }
       }
     },
-<<<<<<< HEAD
     "/v1/management/AzureDatabase/Discover": {
       "post": {
         "tags": [
@@ -1975,8 +1905,6 @@
         }
       }
     },
-=======
->>>>>>> 90d72971
     "/v1/management/External/Add": {
       "post": {
         "tags": [
