{
  "consumes": [
    "application/json"
  ],
  "produces": [
    "application/json"
  ],
  "schemes": [
    "https",
    "http"
  ],
  "swagger": "2.0",
  "info": {
    "title": "PMM Management API",
    "version": "v1"
  },
  "paths": {
    "/v1/management/Actions/Cancel": {
      "post": {
        "tags": [
          "Actions"
        ],
        "summary": "CancelAction stops an Action.",
        "operationId": "CancelAction",
        "parameters": [
          {
            "name": "body",
            "in": "body",
            "required": true,
            "schema": {
              "type": "object",
              "properties": {
                "action_id": {
                  "description": "Unique Action ID. Required.",
                  "type": "string",
                  "x-order": 0
                }
              }
            }
          }
        ],
        "responses": {
          "200": {
            "description": "A successful response.",
            "schema": {
              "type": "object"
            }
          },
          "default": {
            "description": "An unexpected error response.",
            "schema": {
              "type": "object",
              "properties": {
                "code": {
                  "type": "integer",
                  "format": "int32",
                  "x-order": 1
                },
                "details": {
                  "type": "array",
                  "items": {
                    "type": "object",
                    "properties": {
                      "type_url": {
                        "type": "string",
                        "x-order": 0
                      },
                      "value": {
                        "type": "string",
                        "format": "byte",
                        "x-order": 1
                      }
                    }
                  },
                  "x-order": 3
                },
                "error": {
                  "type": "string",
                  "x-order": 0
                },
                "message": {
                  "type": "string",
                  "x-order": 2
                }
              }
            }
          }
        }
      }
    },
    "/v1/management/Actions/Get": {
      "post": {
        "tags": [
          "Actions"
        ],
        "summary": "GetAction gets an result of given Action.",
        "operationId": "GetAction",
        "parameters": [
          {
            "name": "body",
            "in": "body",
            "required": true,
            "schema": {
              "type": "object",
              "properties": {
                "action_id": {
                  "description": "Unique Action ID.",
                  "type": "string",
                  "x-order": 0
                }
              }
            }
          }
        ],
        "responses": {
          "200": {
            "description": "A successful response.",
            "schema": {
              "type": "object",
              "properties": {
                "action_id": {
                  "description": "Unique Action ID.",
                  "type": "string",
                  "x-order": 0
                },
                "done": {
                  "description": "True if Action is finished.",
                  "type": "boolean",
                  "x-order": 3
                },
                "error": {
                  "description": "Error message if Action failed.",
                  "type": "string",
                  "x-order": 4
                },
                "output": {
                  "description": "Current Action output; may be partial if Action is still running.",
                  "type": "string",
                  "x-order": 2
                },
                "pmm_agent_id": {
                  "description": "pmm-agent ID where this Action is running / was run.",
                  "type": "string",
                  "x-order": 1
                }
              }
            }
          },
          "default": {
            "description": "An unexpected error response.",
            "schema": {
              "type": "object",
              "properties": {
                "code": {
                  "type": "integer",
                  "format": "int32",
                  "x-order": 1
                },
                "details": {
                  "type": "array",
                  "items": {
                    "type": "object",
                    "properties": {
                      "type_url": {
                        "type": "string",
                        "x-order": 0
                      },
                      "value": {
                        "type": "string",
                        "format": "byte",
                        "x-order": 1
                      }
                    }
                  },
                  "x-order": 3
                },
                "error": {
                  "type": "string",
                  "x-order": 0
                },
                "message": {
                  "type": "string",
                  "x-order": 2
                }
              }
            }
          }
        }
      }
    },
    "/v1/management/Actions/StartMongoDBExplain": {
      "post": {
        "tags": [
          "Actions"
        ],
        "summary": "StartMongoDBExplainAction starts MongoDB EXPLAIN Action.",
        "operationId": "StartMongoDBExplainAction",
        "parameters": [
          {
            "name": "body",
            "in": "body",
            "required": true,
            "schema": {
              "type": "object",
              "properties": {
                "pmm_agent_id": {
                  "description": "pmm-agent ID where to run this Action.",
                  "type": "string",
                  "x-order": 0
                },
                "query": {
                  "description": "Query. Required.",
                  "type": "string",
                  "x-order": 2
                },
                "service_id": {
                  "description": "Service ID for this Action. Required.",
                  "type": "string",
                  "x-order": 1
                }
              }
            }
          }
        ],
        "responses": {
          "200": {
            "description": "A successful response.",
            "schema": {
              "type": "object",
              "properties": {
                "action_id": {
                  "description": "Unique Action ID.",
                  "type": "string",
                  "x-order": 0
                },
                "pmm_agent_id": {
                  "description": "pmm-agent ID where to this Action was started.",
                  "type": "string",
                  "x-order": 1
                }
              }
            }
          },
          "default": {
            "description": "An unexpected error response.",
            "schema": {
              "type": "object",
              "properties": {
                "code": {
                  "type": "integer",
                  "format": "int32",
                  "x-order": 1
                },
                "details": {
                  "type": "array",
                  "items": {
                    "type": "object",
                    "properties": {
                      "type_url": {
                        "type": "string",
                        "x-order": 0
                      },
                      "value": {
                        "type": "string",
                        "format": "byte",
                        "x-order": 1
                      }
                    }
                  },
                  "x-order": 3
                },
                "error": {
                  "type": "string",
                  "x-order": 0
                },
                "message": {
                  "type": "string",
                  "x-order": 2
                }
              }
            }
          }
        }
      }
    },
    "/v1/management/Actions/StartMySQLExplain": {
      "post": {
        "tags": [
          "Actions"
        ],
        "summary": "StartMySQLExplainAction starts MySQL EXPLAIN Action with traditional output.",
        "operationId": "StartMySQLExplainAction",
        "parameters": [
          {
            "name": "body",
            "in": "body",
            "required": true,
            "schema": {
              "type": "object",
              "properties": {
                "database": {
                  "description": "Database name. Required if it can't be deduced from the query.",
                  "type": "string",
                  "x-order": 3
                },
                "pmm_agent_id": {
                  "description": "pmm-agent ID where to run this Action.",
                  "type": "string",
                  "x-order": 0
                },
                "query": {
                  "description": "SQL query. Required.",
                  "type": "string",
                  "x-order": 2
                },
                "service_id": {
                  "description": "Service ID for this Action. Required.",
                  "type": "string",
                  "x-order": 1
                }
              }
            }
          }
        ],
        "responses": {
          "200": {
            "description": "A successful response.",
            "schema": {
              "type": "object",
              "properties": {
                "action_id": {
                  "description": "Unique Action ID.",
                  "type": "string",
                  "x-order": 0
                },
                "pmm_agent_id": {
                  "description": "pmm-agent ID where to this Action was started.",
                  "type": "string",
                  "x-order": 1
                }
              }
            }
          },
          "default": {
            "description": "An unexpected error response.",
            "schema": {
              "type": "object",
              "properties": {
                "code": {
                  "type": "integer",
                  "format": "int32",
                  "x-order": 1
                },
                "details": {
                  "type": "array",
                  "items": {
                    "type": "object",
                    "properties": {
                      "type_url": {
                        "type": "string",
                        "x-order": 0
                      },
                      "value": {
                        "type": "string",
                        "format": "byte",
                        "x-order": 1
                      }
                    }
                  },
                  "x-order": 3
                },
                "error": {
                  "type": "string",
                  "x-order": 0
                },
                "message": {
                  "type": "string",
                  "x-order": 2
                }
              }
            }
          }
        }
      }
    },
    "/v1/management/Actions/StartMySQLExplainJSON": {
      "post": {
        "tags": [
          "Actions"
        ],
        "summary": "StartMySQLExplainJSONAction starts MySQL EXPLAIN Action with JSON output.",
        "operationId": "StartMySQLExplainJSONAction",
        "parameters": [
          {
            "name": "body",
            "in": "body",
            "required": true,
            "schema": {
              "type": "object",
              "properties": {
                "database": {
                  "description": "Database name. Required if it can't be deduced from the query.",
                  "type": "string",
                  "x-order": 3
                },
                "pmm_agent_id": {
                  "description": "pmm-agent ID where to run this Action.",
                  "type": "string",
                  "x-order": 0
                },
                "query": {
                  "description": "SQL query. Required.",
                  "type": "string",
                  "x-order": 2
                },
                "service_id": {
                  "description": "Service ID for this Action. Required.",
                  "type": "string",
                  "x-order": 1
                }
              }
            }
          }
        ],
        "responses": {
          "200": {
            "description": "A successful response.",
            "schema": {
              "type": "object",
              "properties": {
                "action_id": {
                  "description": "Unique Action ID.",
                  "type": "string",
                  "x-order": 0
                },
                "pmm_agent_id": {
                  "description": "pmm-agent ID where to this Action was started.",
                  "type": "string",
                  "x-order": 1
                }
              }
            }
          },
          "default": {
            "description": "An unexpected error response.",
            "schema": {
              "type": "object",
              "properties": {
                "code": {
                  "type": "integer",
                  "format": "int32",
                  "x-order": 1
                },
                "details": {
                  "type": "array",
                  "items": {
                    "type": "object",
                    "properties": {
                      "type_url": {
                        "type": "string",
                        "x-order": 0
                      },
                      "value": {
                        "type": "string",
                        "format": "byte",
                        "x-order": 1
                      }
                    }
                  },
                  "x-order": 3
                },
                "error": {
                  "type": "string",
                  "x-order": 0
                },
                "message": {
                  "type": "string",
                  "x-order": 2
                }
              }
            }
          }
        }
      }
    },
    "/v1/management/Actions/StartMySQLExplainTraditionalJSON": {
      "post": {
        "tags": [
          "Actions"
        ],
        "summary": "StartMySQLExplainTraditionalJSONAction starts MySQL EXPLAIN Action with traditional JSON output.",
        "operationId": "StartMySQLExplainTraditionalJSONAction",
        "parameters": [
          {
            "name": "body",
            "in": "body",
            "required": true,
            "schema": {
              "type": "object",
              "properties": {
                "database": {
                  "description": "Database name. Required if it can't be deduced from the query.",
                  "type": "string",
                  "x-order": 3
                },
                "pmm_agent_id": {
                  "description": "pmm-agent ID where to run this Action.",
                  "type": "string",
                  "x-order": 0
                },
                "query": {
                  "description": "SQL query. Required.",
                  "type": "string",
                  "x-order": 2
                },
                "service_id": {
                  "description": "Service ID for this Action. Required.",
                  "type": "string",
                  "x-order": 1
                }
              }
            }
          }
        ],
        "responses": {
          "200": {
            "description": "A successful response.",
            "schema": {
              "type": "object",
              "properties": {
                "action_id": {
                  "description": "Unique Action ID.",
                  "type": "string",
                  "x-order": 0
                },
                "pmm_agent_id": {
                  "description": "pmm-agent ID where to this Action was started.",
                  "type": "string",
                  "x-order": 1
                }
              }
            }
          },
          "default": {
            "description": "An unexpected error response.",
            "schema": {
              "type": "object",
              "properties": {
                "code": {
                  "type": "integer",
                  "format": "int32",
                  "x-order": 1
                },
                "details": {
                  "type": "array",
                  "items": {
                    "type": "object",
                    "properties": {
                      "type_url": {
                        "type": "string",
                        "x-order": 0
                      },
                      "value": {
                        "type": "string",
                        "format": "byte",
                        "x-order": 1
                      }
                    }
                  },
                  "x-order": 3
                },
                "error": {
                  "type": "string",
                  "x-order": 0
                },
                "message": {
                  "type": "string",
                  "x-order": 2
                }
              }
            }
          }
        }
      }
    },
    "/v1/management/Actions/StartMySQLShowCreateTable": {
      "post": {
        "tags": [
          "Actions"
        ],
        "summary": "StartMySQLShowCreateTableAction starts MySQL SHOW CREATE TABLE Action.",
        "operationId": "StartMySQLShowCreateTableAction",
        "parameters": [
          {
            "name": "body",
            "in": "body",
            "required": true,
            "schema": {
              "type": "object",
              "properties": {
                "database": {
                  "description": "Database name. Required if not given in the table_name field.",
                  "type": "string",
                  "x-order": 3
                },
                "pmm_agent_id": {
                  "description": "pmm-agent ID where to run this Action.",
                  "type": "string",
                  "x-order": 0
                },
                "service_id": {
                  "description": "Service ID for this Action. Required.",
                  "type": "string",
                  "x-order": 1
                },
                "table_name": {
                  "description": "Table name. Required. May additionally contain a database name.",
                  "type": "string",
                  "x-order": 2
                }
              }
            }
          }
        ],
        "responses": {
          "200": {
            "description": "A successful response.",
            "schema": {
              "type": "object",
              "properties": {
                "action_id": {
                  "description": "Unique Action ID.",
                  "type": "string",
                  "x-order": 0
                },
                "pmm_agent_id": {
                  "description": "pmm-agent ID where to this Action was started.",
                  "type": "string",
                  "x-order": 1
                }
              }
            }
          },
          "default": {
            "description": "An unexpected error response.",
            "schema": {
              "type": "object",
              "properties": {
                "code": {
                  "type": "integer",
                  "format": "int32",
                  "x-order": 1
                },
                "details": {
                  "type": "array",
                  "items": {
                    "type": "object",
                    "properties": {
                      "type_url": {
                        "type": "string",
                        "x-order": 0
                      },
                      "value": {
                        "type": "string",
                        "format": "byte",
                        "x-order": 1
                      }
                    }
                  },
                  "x-order": 3
                },
                "error": {
                  "type": "string",
                  "x-order": 0
                },
                "message": {
                  "type": "string",
                  "x-order": 2
                }
              }
            }
          }
        }
      }
    },
    "/v1/management/Actions/StartMySQLShowIndex": {
      "post": {
        "tags": [
          "Actions"
        ],
        "summary": "StartMySQLShowIndexAction starts MySQL SHOW INDEX Action.",
        "operationId": "StartMySQLShowIndexAction",
        "parameters": [
          {
            "name": "body",
            "in": "body",
            "required": true,
            "schema": {
              "type": "object",
              "properties": {
                "database": {
                  "description": "Database name. Required if not given in the table_name field.",
                  "type": "string",
                  "x-order": 3
                },
                "pmm_agent_id": {
                  "description": "pmm-agent ID where to run this Action.",
                  "type": "string",
                  "x-order": 0
                },
                "service_id": {
                  "description": "Service ID for this Action. Required.",
                  "type": "string",
                  "x-order": 1
                },
                "table_name": {
                  "description": "Table name. Required. May additionally contain a database name.",
                  "type": "string",
                  "x-order": 2
                }
              }
            }
          }
        ],
        "responses": {
          "200": {
            "description": "A successful response.",
            "schema": {
              "type": "object",
              "properties": {
                "action_id": {
                  "description": "Unique Action ID.",
                  "type": "string",
                  "x-order": 0
                },
                "pmm_agent_id": {
                  "description": "pmm-agent ID where to this Action was started.",
                  "type": "string",
                  "x-order": 1
                }
              }
            }
          },
          "default": {
            "description": "An unexpected error response.",
            "schema": {
              "type": "object",
              "properties": {
                "code": {
                  "type": "integer",
                  "format": "int32",
                  "x-order": 1
                },
                "details": {
                  "type": "array",
                  "items": {
                    "type": "object",
                    "properties": {
                      "type_url": {
                        "type": "string",
                        "x-order": 0
                      },
                      "value": {
                        "type": "string",
                        "format": "byte",
                        "x-order": 1
                      }
                    }
                  },
                  "x-order": 3
                },
                "error": {
                  "type": "string",
                  "x-order": 0
                },
                "message": {
                  "type": "string",
                  "x-order": 2
                }
              }
            }
          }
        }
      }
    },
    "/v1/management/Actions/StartMySQLShowTableStatus": {
      "post": {
        "tags": [
          "Actions"
        ],
        "summary": "StartMySQLShowTableStatusAction starts MySQL SHOW TABLE STATUS Action.",
        "operationId": "StartMySQLShowTableStatusAction",
        "parameters": [
          {
            "name": "body",
            "in": "body",
            "required": true,
            "schema": {
              "type": "object",
              "properties": {
                "database": {
                  "description": "Database name. Required if not given in the table_name field.",
                  "type": "string",
                  "x-order": 3
                },
                "pmm_agent_id": {
                  "description": "pmm-agent ID where to run this Action.",
                  "type": "string",
                  "x-order": 0
                },
                "service_id": {
                  "description": "Service ID for this Action. Required.",
                  "type": "string",
                  "x-order": 1
                },
                "table_name": {
                  "description": "Table name. Required. May additionally contain a database name.",
                  "type": "string",
                  "x-order": 2
                }
              }
            }
          }
        ],
        "responses": {
          "200": {
            "description": "A successful response.",
            "schema": {
              "type": "object",
              "properties": {
                "action_id": {
                  "description": "Unique Action ID.",
                  "type": "string",
                  "x-order": 0
                },
                "pmm_agent_id": {
                  "description": "pmm-agent ID where to this Action was started.",
                  "type": "string",
                  "x-order": 1
                }
              }
            }
          },
          "default": {
            "description": "An unexpected error response.",
            "schema": {
              "type": "object",
              "properties": {
                "code": {
                  "type": "integer",
                  "format": "int32",
                  "x-order": 1
                },
                "details": {
                  "type": "array",
                  "items": {
                    "type": "object",
                    "properties": {
                      "type_url": {
                        "type": "string",
                        "x-order": 0
                      },
                      "value": {
                        "type": "string",
                        "format": "byte",
                        "x-order": 1
                      }
                    }
                  },
                  "x-order": 3
                },
                "error": {
                  "type": "string",
                  "x-order": 0
                },
                "message": {
                  "type": "string",
                  "x-order": 2
                }
              }
            }
          }
        }
      }
    },
    "/v1/management/Actions/StartPTMongoDBSummary": {
      "post": {
        "tags": [
          "Actions"
        ],
        "summary": "StartPTMongoDBSummaryAction starts pt-mongodb-summary Action.",
        "operationId": "StartPTMongoDBSummaryAction",
        "parameters": [
          {
            "name": "body",
            "in": "body",
            "required": true,
            "schema": {
              "type": "object",
              "title": "Message to prepare pt-mongodb-summary data",
              "properties": {
                "pmm_agent_id": {
                  "description": "pmm-agent ID where to run this Action.",
                  "type": "string",
                  "x-order": 0
                },
                "service_id": {
                  "description": "Service ID for this Action.",
                  "type": "string",
                  "x-order": 1
                }
              }
            }
          }
        ],
        "responses": {
          "200": {
            "description": "A successful response.",
            "schema": {
              "type": "object",
              "title": "Message to retrieve the prepared pt-mongodb-summary data",
              "properties": {
                "action_id": {
                  "description": "Unique Action ID.",
                  "type": "string",
                  "x-order": 0
                },
                "pmm_agent_id": {
                  "description": "pmm-agent ID where to this Action was started.",
                  "type": "string",
                  "x-order": 1
                }
              }
            }
          },
          "default": {
            "description": "An unexpected error response.",
            "schema": {
              "type": "object",
              "properties": {
                "code": {
                  "type": "integer",
                  "format": "int32",
                  "x-order": 1
                },
                "details": {
                  "type": "array",
                  "items": {
                    "type": "object",
                    "properties": {
                      "type_url": {
                        "type": "string",
                        "x-order": 0
                      },
                      "value": {
                        "type": "string",
                        "format": "byte",
                        "x-order": 1
                      }
                    }
                  },
                  "x-order": 3
                },
                "error": {
                  "type": "string",
                  "x-order": 0
                },
                "message": {
                  "type": "string",
                  "x-order": 2
                }
              }
            }
          }
        }
      }
    },
<<<<<<< HEAD
    "/v1/management/Actions/StartPTMySQLSummary": {
=======
    "/v1/management/Actions/StartPTPgSummary": {
>>>>>>> 3ff6c74c
      "post": {
        "tags": [
          "Actions"
        ],
<<<<<<< HEAD
        "summary": "StartPTMySQLSummaryAction starts pt--mysql-summary Action.",
        "operationId": "StartPTMySQLSummaryAction",
=======
        "summary": "StartPTPgSummaryAction starts pt-pg-summary Action.",
        "operationId": "StartPTPgSummaryAction",
>>>>>>> 3ff6c74c
        "parameters": [
          {
            "name": "body",
            "in": "body",
            "required": true,
            "schema": {
              "type": "object",
<<<<<<< HEAD
              "title": "Message to prepare pt-mysql-summary data",
=======
              "title": "Message to prepare pt-pg-summary data",
>>>>>>> 3ff6c74c
              "properties": {
                "pmm_agent_id": {
                  "description": "pmm-agent ID where to run this Action.",
                  "type": "string",
                  "x-order": 0
                },
                "service_id": {
                  "description": "Service ID for this Action.",
                  "type": "string",
                  "x-order": 1
                }
              }
            }
          }
        ],
        "responses": {
          "200": {
            "description": "A successful response.",
            "schema": {
              "type": "object",
<<<<<<< HEAD
              "title": "Message to retrieve the prepared pt-mysql-summary data",
=======
              "title": "Message to retrieve the prepared pt-pg-summary data",
>>>>>>> 3ff6c74c
              "properties": {
                "action_id": {
                  "description": "Unique Action ID.",
                  "type": "string",
                  "x-order": 0
                },
                "pmm_agent_id": {
                  "description": "pmm-agent ID where to this Action was started.",
                  "type": "string",
                  "x-order": 1
                }
              }
            }
          },
          "default": {
            "description": "An unexpected error response.",
            "schema": {
              "type": "object",
              "properties": {
                "code": {
                  "type": "integer",
                  "format": "int32",
                  "x-order": 1
                },
                "details": {
                  "type": "array",
                  "items": {
                    "type": "object",
                    "properties": {
                      "type_url": {
                        "type": "string",
                        "x-order": 0
                      },
                      "value": {
                        "type": "string",
                        "format": "byte",
                        "x-order": 1
                      }
                    }
                  },
                  "x-order": 3
                },
                "error": {
                  "type": "string",
                  "x-order": 0
                },
                "message": {
                  "type": "string",
                  "x-order": 2
                }
              }
            }
          }
        }
      }
    },
    "/v1/management/Actions/StartPTSummary": {
      "post": {
        "tags": [
          "Actions"
        ],
        "summary": "StartPTSummaryAction starts pt-summary Action.",
        "operationId": "StartPTSummaryAction",
        "parameters": [
          {
            "name": "body",
            "in": "body",
            "required": true,
            "schema": {
              "type": "object",
              "properties": {
                "node_id": {
                  "description": "Node ID for this Action.",
                  "type": "string",
                  "x-order": 1
                },
                "pmm_agent_id": {
                  "description": "pmm-agent ID where to run this Action.",
                  "type": "string",
                  "x-order": 0
                }
              }
            }
          }
        ],
        "responses": {
          "200": {
            "description": "A successful response.",
            "schema": {
              "type": "object",
              "properties": {
                "action_id": {
                  "description": "Unique Action ID.",
                  "type": "string",
                  "x-order": 0
                },
                "pmm_agent_id": {
                  "description": "pmm-agent ID where to this Action was started.",
                  "type": "string",
                  "x-order": 1
                }
              }
            }
          },
          "default": {
            "description": "An unexpected error response.",
            "schema": {
              "type": "object",
              "properties": {
                "code": {
                  "type": "integer",
                  "format": "int32",
                  "x-order": 1
                },
                "details": {
                  "type": "array",
                  "items": {
                    "type": "object",
                    "properties": {
                      "type_url": {
                        "type": "string",
                        "x-order": 0
                      },
                      "value": {
                        "type": "string",
                        "format": "byte",
                        "x-order": 1
                      }
                    }
                  },
                  "x-order": 3
                },
                "error": {
                  "type": "string",
                  "x-order": 0
                },
                "message": {
                  "type": "string",
                  "x-order": 2
                }
              }
            }
          }
        }
      }
    },
    "/v1/management/Actions/StartPostgreSQLShowCreateTable": {
      "post": {
        "tags": [
          "Actions"
        ],
        "summary": "StartPostgreSQLShowCreateTableAction starts PostgreSQL SHOW CREATE TABLE Action.",
        "operationId": "StartPostgreSQLShowCreateTableAction",
        "parameters": [
          {
            "name": "body",
            "in": "body",
            "required": true,
            "schema": {
              "type": "object",
              "properties": {
                "database": {
                  "description": "Database name. Required if not given in the table_name field.",
                  "type": "string",
                  "x-order": 3
                },
                "pmm_agent_id": {
                  "description": "pmm-agent ID where to run this Action.",
                  "type": "string",
                  "x-order": 0
                },
                "service_id": {
                  "description": "Service ID for this Action. Required.",
                  "type": "string",
                  "x-order": 1
                },
                "table_name": {
                  "description": "Table name. Required. May additionally contain a database name.",
                  "type": "string",
                  "x-order": 2
                }
              }
            }
          }
        ],
        "responses": {
          "200": {
            "description": "A successful response.",
            "schema": {
              "type": "object",
              "properties": {
                "action_id": {
                  "description": "Unique Action ID.",
                  "type": "string",
                  "x-order": 0
                },
                "pmm_agent_id": {
                  "description": "pmm-agent ID where to this Action was started.",
                  "type": "string",
                  "x-order": 1
                }
              }
            }
          },
          "default": {
            "description": "An unexpected error response.",
            "schema": {
              "type": "object",
              "properties": {
                "code": {
                  "type": "integer",
                  "format": "int32",
                  "x-order": 1
                },
                "details": {
                  "type": "array",
                  "items": {
                    "type": "object",
                    "properties": {
                      "type_url": {
                        "type": "string",
                        "x-order": 0
                      },
                      "value": {
                        "type": "string",
                        "format": "byte",
                        "x-order": 1
                      }
                    }
                  },
                  "x-order": 3
                },
                "error": {
                  "type": "string",
                  "x-order": 0
                },
                "message": {
                  "type": "string",
                  "x-order": 2
                }
              }
            }
          }
        }
      }
    },
    "/v1/management/Actions/StartPostgreSQLShowIndex": {
      "post": {
        "tags": [
          "Actions"
        ],
        "summary": "StartPostgreSQLShowIndexAction starts PostgreSQL SHOW INDEX Action.",
        "operationId": "StartPostgreSQLShowIndexAction",
        "parameters": [
          {
            "name": "body",
            "in": "body",
            "required": true,
            "schema": {
              "type": "object",
              "properties": {
                "database": {
                  "description": "Database name. Required if not given in the table_name field.",
                  "type": "string",
                  "x-order": 3
                },
                "pmm_agent_id": {
                  "description": "pmm-agent ID where to run this Action.",
                  "type": "string",
                  "x-order": 0
                },
                "service_id": {
                  "description": "Service ID for this Action. Required.",
                  "type": "string",
                  "x-order": 1
                },
                "table_name": {
                  "description": "Table name. Required. May additionally contain a database name.",
                  "type": "string",
                  "x-order": 2
                }
              }
            }
          }
        ],
        "responses": {
          "200": {
            "description": "A successful response.",
            "schema": {
              "type": "object",
              "properties": {
                "action_id": {
                  "description": "Unique Action ID.",
                  "type": "string",
                  "x-order": 0
                },
                "pmm_agent_id": {
                  "description": "pmm-agent ID where to this Action was started.",
                  "type": "string",
                  "x-order": 1
                }
              }
            }
          },
          "default": {
            "description": "An unexpected error response.",
            "schema": {
              "type": "object",
              "properties": {
                "code": {
                  "type": "integer",
                  "format": "int32",
                  "x-order": 1
                },
                "details": {
                  "type": "array",
                  "items": {
                    "type": "object",
                    "properties": {
                      "type_url": {
                        "type": "string",
                        "x-order": 0
                      },
                      "value": {
                        "type": "string",
                        "format": "byte",
                        "x-order": 1
                      }
                    }
                  },
                  "x-order": 3
                },
                "error": {
                  "type": "string",
                  "x-order": 0
                },
                "message": {
                  "type": "string",
                  "x-order": 2
                }
              }
            }
          }
        }
      }
    },
    "/v1/management/Annotations/Add": {
      "post": {
        "tags": [
          "Annotation"
        ],
        "summary": "AddAnnotation adds annotation.",
        "operationId": "AddAnnotation",
        "parameters": [
          {
            "name": "body",
            "in": "body",
            "required": true,
            "schema": {
              "description": "AddAnnotationRequest is a params to add new annotation.",
              "type": "object",
              "properties": {
                "node_name": {
                  "description": "Used for annotate node.",
                  "type": "string",
                  "x-order": 2
                },
                "service_names": {
                  "description": "Used for annotate services.",
                  "type": "array",
                  "items": {
                    "type": "string"
                  },
                  "x-order": 3
                },
                "tags": {
                  "description": "Tags are used to filter annotations.",
                  "type": "array",
                  "items": {
                    "type": "string"
                  },
                  "x-order": 1
                },
                "text": {
                  "description": "An annotation description. Required.",
                  "type": "string",
                  "x-order": 0
                }
              }
            }
          }
        ],
        "responses": {
          "200": {
            "description": "A successful response.",
            "schema": {
              "type": "object"
            }
          },
          "default": {
            "description": "An unexpected error response.",
            "schema": {
              "type": "object",
              "properties": {
                "code": {
                  "type": "integer",
                  "format": "int32",
                  "x-order": 1
                },
                "details": {
                  "type": "array",
                  "items": {
                    "type": "object",
                    "properties": {
                      "type_url": {
                        "type": "string",
                        "x-order": 0
                      },
                      "value": {
                        "type": "string",
                        "format": "byte",
                        "x-order": 1
                      }
                    }
                  },
                  "x-order": 3
                },
                "error": {
                  "type": "string",
                  "x-order": 0
                },
                "message": {
                  "type": "string",
                  "x-order": 2
                }
              }
            }
          }
        }
      }
    },
    "/v1/management/External/Add": {
      "post": {
        "tags": [
          "External"
        ],
        "summary": "AddExternal adds external service and adds external exporter.\nIt automatically adds a service to inventory, which is running on provided \"node_id\",\nthen adds an \"external exporter\" agent to inventory, which is running on provided \"runs_on_node_id\".",
        "operationId": "AddExternal",
        "parameters": [
          {
            "name": "body",
            "in": "body",
            "required": true,
            "schema": {
              "type": "object",
              "properties": {
                "add_node": {
                  "description": "AddNodeParams is a params to add new node to inventory while adding new service.",
                  "type": "object",
                  "properties": {
                    "az": {
                      "description": "Node availability zone.",
                      "type": "string",
                      "x-order": 8
                    },
                    "container_id": {
                      "description": "Container identifier. If specified, must be a unique Docker container identifier.",
                      "type": "string",
                      "x-order": 4
                    },
                    "container_name": {
                      "description": "Container name.",
                      "type": "string",
                      "x-order": 5
                    },
                    "custom_labels": {
                      "description": "Custom user-assigned labels for Node.",
                      "type": "object",
                      "additionalProperties": {
                        "type": "string"
                      },
                      "x-order": 9
                    },
                    "distro": {
                      "description": "Linux distribution name and version.",
                      "type": "string",
                      "x-order": 3
                    },
                    "machine_id": {
                      "description": "Linux machine-id.",
                      "type": "string",
                      "x-order": 2
                    },
                    "node_model": {
                      "description": "Node model.",
                      "type": "string",
                      "x-order": 6
                    },
                    "node_name": {
                      "description": "Unique across all Nodes user-defined name.",
                      "type": "string",
                      "x-order": 1
                    },
                    "node_type": {
                      "description": "NodeType describes supported Node types.",
                      "type": "string",
                      "default": "NODE_TYPE_INVALID",
                      "enum": [
                        "NODE_TYPE_INVALID",
                        "GENERIC_NODE",
                        "CONTAINER_NODE",
                        "REMOTE_NODE",
                        "REMOTE_RDS_NODE"
                      ],
                      "x-order": 0
                    },
                    "region": {
                      "description": "Node region.",
                      "type": "string",
                      "x-order": 7
                    }
                  },
                  "x-order": 2
                },
                "address": {
                  "description": "Node and Exporter access address (DNS name or IP).\naddress always should be passed with add_node.",
                  "type": "string",
                  "x-order": 3
                },
                "cluster": {
                  "description": "Cluster name.",
                  "type": "string",
                  "x-order": 12
                },
                "custom_labels": {
                  "description": "Custom user-assigned labels for Service.",
                  "type": "object",
                  "additionalProperties": {
                    "type": "string"
                  },
                  "x-order": 14
                },
                "environment": {
                  "description": "Environment name.",
                  "type": "string",
                  "x-order": 11
                },
                "group": {
                  "description": "Group name of external service.",
                  "type": "string",
                  "x-order": 15
                },
                "listen_port": {
                  "description": "Listen port for scraping metrics.",
                  "type": "integer",
                  "format": "int64",
                  "x-order": 9
                },
                "metrics_mode": {
                  "description": "MetricsMode defines desired metrics mode for agent,\nit can be pull, push or auto mode chosen by server.",
                  "type": "string",
                  "default": "AUTO",
                  "enum": [
                    "AUTO",
                    "PULL",
                    "PUSH"
                  ],
                  "x-order": 16
                },
                "metrics_path": {
                  "description": "Path under which metrics are exposed, used to generate URI.",
                  "type": "string",
                  "x-order": 8
                },
                "node_id": {
                  "description": "Node identifier on which an external service is been running.\nnode_id always should be passed with runs_on_node_id.",
                  "type": "string",
                  "x-order": 10
                },
                "node_name": {
                  "description": "Node name on which a service and node is been running.\nExactly one of these parameters should be present: node_id, node_name, add_node.",
                  "type": "string",
                  "x-order": 1
                },
                "password": {
                  "description": "HTTP basic auth password for collecting metrics.",
                  "type": "string",
                  "x-order": 6
                },
                "replication_set": {
                  "description": "Replication set name.",
                  "type": "string",
                  "x-order": 13
                },
                "runs_on_node_id": {
                  "description": "Node identifier on which an external exporter is been running.\nruns_on_node_id always should be passed with node_id.\nExactly one of these parameters should be present: node_id, node_name, add_node.",
                  "type": "string",
                  "x-order": 0
                },
                "scheme": {
                  "description": "Scheme to generate URI to exporter metrics endpoints.",
                  "type": "string",
                  "x-order": 7
                },
                "service_name": {
                  "description": "Unique across all Services user-defined name. Required.",
                  "type": "string",
                  "x-order": 4
                },
                "skip_connection_check": {
                  "description": "Skip connection check.",
                  "type": "boolean",
                  "x-order": 17
                },
                "username": {
                  "description": "HTTP basic auth username for collecting metrics.",
                  "type": "string",
                  "x-order": 5
                }
              }
            }
          }
        ],
        "responses": {
          "200": {
            "description": "A successful response.",
            "schema": {
              "type": "object",
              "properties": {
                "external_exporter": {
                  "description": "ExternalExporter runs on any Node type, including Remote Node.",
                  "type": "object",
                  "properties": {
                    "agent_id": {
                      "description": "Unique randomly generated instance identifier.",
                      "type": "string",
                      "x-order": 0
                    },
                    "custom_labels": {
                      "description": "Custom user-assigned labels.",
                      "type": "object",
                      "additionalProperties": {
                        "type": "string"
                      },
                      "x-order": 7
                    },
                    "disabled": {
                      "description": "If disabled, metrics from this exporter will not be collected.",
                      "type": "boolean",
                      "x-order": 2
                    },
                    "listen_port": {
                      "description": "Listen port for scraping metrics.",
                      "type": "integer",
                      "format": "int64",
                      "x-order": 8
                    },
                    "metrics_path": {
                      "description": "Path under which metrics are exposed, used to generate URI.",
                      "type": "string",
                      "x-order": 6
                    },
                    "push_metrics_enabled": {
                      "description": "True if exporter uses push metrics mode.",
                      "type": "boolean",
                      "x-order": 9
                    },
                    "runs_on_node_id": {
                      "description": "Node identifier where this instance runs.",
                      "type": "string",
                      "x-order": 1
                    },
                    "scheme": {
                      "description": "Scheme to generate URI to exporter metrics endpoints.",
                      "type": "string",
                      "x-order": 5
                    },
                    "service_id": {
                      "description": "Service identifier.",
                      "type": "string",
                      "x-order": 3
                    },
                    "username": {
                      "description": "HTTP basic auth username for collecting metrics.",
                      "type": "string",
                      "x-order": 4
                    }
                  },
                  "x-order": 1
                },
                "service": {
                  "description": "ExternalService represents a generic External service instance.",
                  "type": "object",
                  "properties": {
                    "cluster": {
                      "description": "Cluster name.",
                      "type": "string",
                      "x-order": 4
                    },
                    "custom_labels": {
                      "description": "Custom user-assigned labels.",
                      "type": "object",
                      "additionalProperties": {
                        "type": "string"
                      },
                      "x-order": 6
                    },
                    "environment": {
                      "description": "Environment name.",
                      "type": "string",
                      "x-order": 3
                    },
                    "group": {
                      "description": "Group name of external service.",
                      "type": "string",
                      "x-order": 7
                    },
                    "node_id": {
                      "description": "Node identifier where this service instance runs.",
                      "type": "string",
                      "x-order": 2
                    },
                    "replication_set": {
                      "description": "Replication set name.",
                      "type": "string",
                      "x-order": 5
                    },
                    "service_id": {
                      "description": "Unique randomly generated instance identifier.",
                      "type": "string",
                      "x-order": 0
                    },
                    "service_name": {
                      "description": "Unique across all Services user-defined name.",
                      "type": "string",
                      "x-order": 1
                    }
                  },
                  "x-order": 0
                }
              }
            }
          },
          "default": {
            "description": "An unexpected error response.",
            "schema": {
              "type": "object",
              "properties": {
                "code": {
                  "type": "integer",
                  "format": "int32",
                  "x-order": 1
                },
                "details": {
                  "type": "array",
                  "items": {
                    "type": "object",
                    "properties": {
                      "type_url": {
                        "type": "string",
                        "x-order": 0
                      },
                      "value": {
                        "type": "string",
                        "format": "byte",
                        "x-order": 1
                      }
                    }
                  },
                  "x-order": 3
                },
                "error": {
                  "type": "string",
                  "x-order": 0
                },
                "message": {
                  "type": "string",
                  "x-order": 2
                }
              }
            }
          }
        }
      }
    },
    "/v1/management/HAProxy/Add": {
      "post": {
        "tags": [
          "HAProxy"
        ],
        "summary": "AddHAProxy adds HAProxy service and adds external exporter.\nIt automatically adds a service to inventory, which is running on provided \"node_id\",\nthen adds an \"external exporter\" agent to inventory.",
        "operationId": "AddHAProxy",
        "parameters": [
          {
            "name": "body",
            "in": "body",
            "required": true,
            "schema": {
              "type": "object",
              "properties": {
                "add_node": {
                  "description": "AddNodeParams is a params to add new node to inventory while adding new service.",
                  "type": "object",
                  "properties": {
                    "az": {
                      "description": "Node availability zone.",
                      "type": "string",
                      "x-order": 8
                    },
                    "container_id": {
                      "description": "Container identifier. If specified, must be a unique Docker container identifier.",
                      "type": "string",
                      "x-order": 4
                    },
                    "container_name": {
                      "description": "Container name.",
                      "type": "string",
                      "x-order": 5
                    },
                    "custom_labels": {
                      "description": "Custom user-assigned labels for Node.",
                      "type": "object",
                      "additionalProperties": {
                        "type": "string"
                      },
                      "x-order": 9
                    },
                    "distro": {
                      "description": "Linux distribution name and version.",
                      "type": "string",
                      "x-order": 3
                    },
                    "machine_id": {
                      "description": "Linux machine-id.",
                      "type": "string",
                      "x-order": 2
                    },
                    "node_model": {
                      "description": "Node model.",
                      "type": "string",
                      "x-order": 6
                    },
                    "node_name": {
                      "description": "Unique across all Nodes user-defined name.",
                      "type": "string",
                      "x-order": 1
                    },
                    "node_type": {
                      "description": "NodeType describes supported Node types.",
                      "type": "string",
                      "default": "NODE_TYPE_INVALID",
                      "enum": [
                        "NODE_TYPE_INVALID",
                        "GENERIC_NODE",
                        "CONTAINER_NODE",
                        "REMOTE_NODE",
                        "REMOTE_RDS_NODE"
                      ],
                      "x-order": 0
                    },
                    "region": {
                      "description": "Node region.",
                      "type": "string",
                      "x-order": 7
                    }
                  },
                  "x-order": 2
                },
                "address": {
                  "description": "Node and Exporter access address (DNS name or IP).\naddress always should be passed with add_node.",
                  "type": "string",
                  "x-order": 3
                },
                "cluster": {
                  "description": "Cluster name.",
                  "type": "string",
                  "x-order": 11
                },
                "custom_labels": {
                  "description": "Custom user-assigned labels for Service.",
                  "type": "object",
                  "additionalProperties": {
                    "type": "string"
                  },
                  "x-order": 13
                },
                "environment": {
                  "description": "Environment name.",
                  "type": "string",
                  "x-order": 10
                },
                "listen_port": {
                  "description": "Listen port for scraping metrics.",
                  "type": "integer",
                  "format": "int64",
                  "x-order": 9
                },
                "metrics_mode": {
                  "description": "MetricsMode defines desired metrics mode for agent,\nit can be pull, push or auto mode chosen by server.",
                  "type": "string",
                  "default": "AUTO",
                  "enum": [
                    "AUTO",
                    "PULL",
                    "PUSH"
                  ],
                  "x-order": 14
                },
                "metrics_path": {
                  "description": "Path under which metrics are exposed, used to generate URI.",
                  "type": "string",
                  "x-order": 8
                },
                "node_id": {
                  "description": "Node identifier on which an external exporter is been running.\nExactly one of these parameters should be present: node_id, node_name, add_node.",
                  "type": "string",
                  "x-order": 0
                },
                "node_name": {
                  "description": "Node name on which a service and node is been running.\nExactly one of these parameters should be present: node_id, node_name, add_node.",
                  "type": "string",
                  "x-order": 1
                },
                "password": {
                  "description": "HTTP basic auth password for collecting metrics.",
                  "type": "string",
                  "x-order": 6
                },
                "replication_set": {
                  "description": "Replication set name.",
                  "type": "string",
                  "x-order": 12
                },
                "scheme": {
                  "description": "Scheme to generate URI to exporter metrics endpoints.",
                  "type": "string",
                  "x-order": 7
                },
                "service_name": {
                  "description": "Unique across all Services user-defined name. Required.",
                  "type": "string",
                  "x-order": 4
                },
                "skip_connection_check": {
                  "description": "Skip connection check.",
                  "type": "boolean",
                  "x-order": 15
                },
                "username": {
                  "description": "HTTP basic auth username for collecting metrics.",
                  "type": "string",
                  "x-order": 5
                }
              }
            }
          }
        ],
        "responses": {
          "200": {
            "description": "A successful response.",
            "schema": {
              "type": "object",
              "properties": {
                "external_exporter": {
                  "description": "ExternalExporter runs on any Node type, including Remote Node.",
                  "type": "object",
                  "properties": {
                    "agent_id": {
                      "description": "Unique randomly generated instance identifier.",
                      "type": "string",
                      "x-order": 0
                    },
                    "custom_labels": {
                      "description": "Custom user-assigned labels.",
                      "type": "object",
                      "additionalProperties": {
                        "type": "string"
                      },
                      "x-order": 7
                    },
                    "disabled": {
                      "description": "If disabled, metrics from this exporter will not be collected.",
                      "type": "boolean",
                      "x-order": 2
                    },
                    "listen_port": {
                      "description": "Listen port for scraping metrics.",
                      "type": "integer",
                      "format": "int64",
                      "x-order": 8
                    },
                    "metrics_path": {
                      "description": "Path under which metrics are exposed, used to generate URI.",
                      "type": "string",
                      "x-order": 6
                    },
                    "push_metrics_enabled": {
                      "description": "True if exporter uses push metrics mode.",
                      "type": "boolean",
                      "x-order": 9
                    },
                    "runs_on_node_id": {
                      "description": "Node identifier where this instance runs.",
                      "type": "string",
                      "x-order": 1
                    },
                    "scheme": {
                      "description": "Scheme to generate URI to exporter metrics endpoints.",
                      "type": "string",
                      "x-order": 5
                    },
                    "service_id": {
                      "description": "Service identifier.",
                      "type": "string",
                      "x-order": 3
                    },
                    "username": {
                      "description": "HTTP basic auth username for collecting metrics.",
                      "type": "string",
                      "x-order": 4
                    }
                  },
                  "x-order": 1
                },
                "service": {
                  "description": "HAProxyService represents a generic HAProxy service instance.",
                  "type": "object",
                  "properties": {
                    "cluster": {
                      "description": "Cluster name.",
                      "type": "string",
                      "x-order": 4
                    },
                    "custom_labels": {
                      "description": "Custom user-assigned labels.",
                      "type": "object",
                      "additionalProperties": {
                        "type": "string"
                      },
                      "x-order": 6
                    },
                    "environment": {
                      "description": "Environment name.",
                      "type": "string",
                      "x-order": 3
                    },
                    "node_id": {
                      "description": "Node identifier where this service instance runs.",
                      "type": "string",
                      "x-order": 2
                    },
                    "replication_set": {
                      "description": "Replication set name.",
                      "type": "string",
                      "x-order": 5
                    },
                    "service_id": {
                      "description": "Unique randomly generated instance identifier.",
                      "type": "string",
                      "x-order": 0
                    },
                    "service_name": {
                      "description": "Unique across all Services user-defined name.",
                      "type": "string",
                      "x-order": 1
                    }
                  },
                  "x-order": 0
                }
              }
            }
          },
          "default": {
            "description": "An unexpected error response.",
            "schema": {
              "type": "object",
              "properties": {
                "code": {
                  "type": "integer",
                  "format": "int32",
                  "x-order": 1
                },
                "details": {
                  "type": "array",
                  "items": {
                    "type": "object",
                    "properties": {
                      "type_url": {
                        "type": "string",
                        "x-order": 0
                      },
                      "value": {
                        "type": "string",
                        "format": "byte",
                        "x-order": 1
                      }
                    }
                  },
                  "x-order": 3
                },
                "error": {
                  "type": "string",
                  "x-order": 0
                },
                "message": {
                  "type": "string",
                  "x-order": 2
                }
              }
            }
          }
        }
      }
    },
    "/v1/management/MongoDB/Add": {
      "post": {
        "tags": [
          "MongoDB"
        ],
        "summary": "AddMongoDB adds MongoDB Service and starts several Agents.\nIt automatically adds a service to inventory, which is running on provided \"node_id\",\nthen adds \"mongodb_exporter\", and \"qan_mongodb_profiler\" agents\nwith provided \"pmm_agent_id\" and other parameters.",
        "operationId": "AddMongoDB",
        "parameters": [
          {
            "name": "body",
            "in": "body",
            "required": true,
            "schema": {
              "type": "object",
              "properties": {
                "add_node": {
                  "description": "AddNodeParams is a params to add new node to inventory while adding new service.",
                  "type": "object",
                  "properties": {
                    "az": {
                      "description": "Node availability zone.",
                      "type": "string",
                      "x-order": 8
                    },
                    "container_id": {
                      "description": "Container identifier. If specified, must be a unique Docker container identifier.",
                      "type": "string",
                      "x-order": 4
                    },
                    "container_name": {
                      "description": "Container name.",
                      "type": "string",
                      "x-order": 5
                    },
                    "custom_labels": {
                      "description": "Custom user-assigned labels for Node.",
                      "type": "object",
                      "additionalProperties": {
                        "type": "string"
                      },
                      "x-order": 9
                    },
                    "distro": {
                      "description": "Linux distribution name and version.",
                      "type": "string",
                      "x-order": 3
                    },
                    "machine_id": {
                      "description": "Linux machine-id.",
                      "type": "string",
                      "x-order": 2
                    },
                    "node_model": {
                      "description": "Node model.",
                      "type": "string",
                      "x-order": 6
                    },
                    "node_name": {
                      "description": "Unique across all Nodes user-defined name.",
                      "type": "string",
                      "x-order": 1
                    },
                    "node_type": {
                      "description": "NodeType describes supported Node types.",
                      "type": "string",
                      "default": "NODE_TYPE_INVALID",
                      "enum": [
                        "NODE_TYPE_INVALID",
                        "GENERIC_NODE",
                        "CONTAINER_NODE",
                        "REMOTE_NODE",
                        "REMOTE_RDS_NODE"
                      ],
                      "x-order": 0
                    },
                    "region": {
                      "description": "Node region.",
                      "type": "string",
                      "x-order": 7
                    }
                  },
                  "x-order": 2
                },
                "address": {
                  "description": "Node and Service access address (DNS name or IP).\nAddress (and port) or socket is required.",
                  "type": "string",
                  "x-order": 4
                },
                "cluster": {
                  "description": "Cluster name.",
                  "type": "string",
                  "x-order": 9
                },
                "custom_labels": {
                  "description": "Custom user-assigned labels for Service.",
                  "type": "object",
                  "additionalProperties": {
                    "type": "string"
                  },
                  "x-order": 14
                },
                "disable_collectors": {
                  "description": "List of collector names to disable in this exporter.",
                  "type": "array",
                  "items": {
                    "type": "string"
                  },
                  "x-order": 22
                },
                "environment": {
                  "description": "Environment name.",
                  "type": "string",
                  "x-order": 8
                },
                "metrics_mode": {
                  "description": "MetricsMode defines desired metrics mode for agent,\nit can be pull, push or auto mode chosen by server.",
                  "type": "string",
                  "default": "AUTO",
                  "enum": [
                    "AUTO",
                    "PULL",
                    "PUSH"
                  ],
                  "x-order": 21
                },
                "node_id": {
                  "description": "Node identifier on which a service is been running.\nExactly one of these parameters should be present: node_id, node_name, add_node.",
                  "type": "string",
                  "x-order": 0
                },
                "node_name": {
                  "description": "Node name on which a service is been running.\nExactly one of these parameters should be present: node_id, node_name, add_node.",
                  "type": "string",
                  "x-order": 1
                },
                "password": {
                  "description": "MongoDB password for exporter and QAN agent access.",
                  "type": "string",
                  "x-order": 12
                },
                "pmm_agent_id": {
                  "description": "The \"pmm-agent\" identifier which should run agents. Required.",
                  "type": "string",
                  "x-order": 7
                },
                "port": {
                  "description": "Service Access port.\nPort is required when the address present.",
                  "type": "integer",
                  "format": "int64",
                  "x-order": 5
                },
                "qan_mongodb_profiler": {
                  "description": "If true, adds qan-mongodb-profiler-agent for provided service.",
                  "type": "boolean",
                  "x-order": 13
                },
                "replication_set": {
                  "description": "Replication set name.",
                  "type": "string",
                  "x-order": 10
                },
                "service_name": {
                  "description": "Unique across all Services user-defined name. Required.",
                  "type": "string",
                  "x-order": 3
                },
                "skip_connection_check": {
                  "description": "Skip connection check.",
                  "type": "boolean",
                  "x-order": 15
                },
                "socket": {
                  "description": "Service Access socket.\nAddress (and port) or socket is required.",
                  "type": "string",
                  "x-order": 6
                },
                "tls": {
                  "description": "Use TLS for database connections.",
                  "type": "boolean",
                  "x-order": 16
                },
                "tls_ca": {
                  "description": "Certificate Authority certificate chain.",
                  "type": "string",
                  "x-order": 20
                },
                "tls_certificate_key": {
                  "description": "Client certificate and key.",
                  "type": "string",
                  "x-order": 18
                },
                "tls_certificate_key_file_password": {
                  "description": "Password for decrypting tls_certificate_key.",
                  "type": "string",
                  "x-order": 19
                },
                "tls_skip_verify": {
                  "description": "Skip TLS certificate and hostname validation.",
                  "type": "boolean",
                  "x-order": 17
                },
                "username": {
                  "description": "MongoDB username for exporter and QAN agent access.",
                  "type": "string",
                  "x-order": 11
                }
              }
            }
          }
        ],
        "responses": {
          "200": {
            "description": "A successful response.",
            "schema": {
              "type": "object",
              "properties": {
                "mongodb_exporter": {
                  "description": "MongoDBExporter runs on Generic or Container Node and exposes MongoDB Service metrics.",
                  "type": "object",
                  "properties": {
                    "agent_id": {
                      "description": "Unique randomly generated instance identifier.",
                      "type": "string",
                      "x-order": 0
                    },
                    "custom_labels": {
                      "description": "Custom user-assigned labels.",
                      "type": "object",
                      "additionalProperties": {
                        "type": "string"
                      },
                      "x-order": 7
                    },
                    "disabled": {
                      "description": "Desired Agent status: enabled (false) or disabled (true).",
                      "type": "boolean",
                      "x-order": 2
                    },
                    "disabled_collectors": {
                      "description": "List of disabled collector names.",
                      "type": "array",
                      "items": {
                        "type": "string"
                      },
                      "x-order": 9
                    },
                    "listen_port": {
                      "description": "Listen port for scraping metrics.",
                      "type": "integer",
                      "format": "int64",
                      "x-order": 11
                    },
                    "pmm_agent_id": {
                      "description": "The pmm-agent identifier which runs this instance.",
                      "type": "string",
                      "x-order": 1
                    },
                    "push_metrics_enabled": {
                      "description": "True if exporter uses push metrics mode.",
                      "type": "boolean",
                      "x-order": 8
                    },
                    "service_id": {
                      "description": "Service identifier.",
                      "type": "string",
                      "x-order": 3
                    },
                    "status": {
                      "description": "AgentStatus represents actual Agent status.\n\n - STARTING: Agent is starting.\n - RUNNING: Agent is running.\n - WAITING: Agent encountered error and will be restarted automatically soon.\n - STOPPING: Agent is stopping.\n - DONE: Agent finished.",
                      "type": "string",
                      "default": "AGENT_STATUS_INVALID",
                      "enum": [
                        "AGENT_STATUS_INVALID",
                        "STARTING",
                        "RUNNING",
                        "WAITING",
                        "STOPPING",
                        "DONE"
                      ],
                      "x-order": 10
                    },
                    "tls": {
                      "description": "Use TLS for database connections.",
                      "type": "boolean",
                      "x-order": 5
                    },
                    "tls_skip_verify": {
                      "description": "Skip TLS certificate and hostname validation.",
                      "type": "boolean",
                      "x-order": 6
                    },
                    "username": {
                      "description": "MongoDB username for scraping metrics.",
                      "type": "string",
                      "x-order": 4
                    }
                  },
                  "x-order": 1
                },
                "qan_mongodb_profiler": {
                  "description": "QANMongoDBProfilerAgent runs within pmm-agent and sends MongoDB Query Analytics data to the PMM Server.",
                  "type": "object",
                  "properties": {
                    "agent_id": {
                      "description": "Unique randomly generated instance identifier.",
                      "type": "string",
                      "x-order": 0
                    },
                    "custom_labels": {
                      "description": "Custom user-assigned labels.",
                      "type": "object",
                      "additionalProperties": {
                        "type": "string"
                      },
                      "x-order": 7
                    },
                    "disabled": {
                      "description": "Desired Agent status: enabled (false) or disabled (true).",
                      "type": "boolean",
                      "x-order": 2
                    },
                    "pmm_agent_id": {
                      "description": "The pmm-agent identifier which runs this instance.",
                      "type": "string",
                      "x-order": 1
                    },
                    "service_id": {
                      "description": "Service identifier.",
                      "type": "string",
                      "x-order": 3
                    },
                    "status": {
                      "description": "AgentStatus represents actual Agent status.\n\n - STARTING: Agent is starting.\n - RUNNING: Agent is running.\n - WAITING: Agent encountered error and will be restarted automatically soon.\n - STOPPING: Agent is stopping.\n - DONE: Agent finished.",
                      "type": "string",
                      "default": "AGENT_STATUS_INVALID",
                      "enum": [
                        "AGENT_STATUS_INVALID",
                        "STARTING",
                        "RUNNING",
                        "WAITING",
                        "STOPPING",
                        "DONE"
                      ],
                      "x-order": 8
                    },
                    "tls": {
                      "description": "Use TLS for database connections.",
                      "type": "boolean",
                      "x-order": 5
                    },
                    "tls_skip_verify": {
                      "description": "Skip TLS certificate and hostname validation.",
                      "type": "boolean",
                      "x-order": 6
                    },
                    "username": {
                      "description": "MongoDB username for getting profiler data.",
                      "type": "string",
                      "x-order": 4
                    }
                  },
                  "x-order": 2
                },
                "service": {
                  "description": "MongoDBService represents a generic MongoDB instance.",
                  "type": "object",
                  "properties": {
                    "address": {
                      "description": "Access address (DNS name or IP).\nAddress (and port) or socket is required.",
                      "type": "string",
                      "x-order": 3
                    },
                    "cluster": {
                      "description": "Cluster name.",
                      "type": "string",
                      "x-order": 7
                    },
                    "custom_labels": {
                      "description": "Custom user-assigned labels.",
                      "type": "object",
                      "additionalProperties": {
                        "type": "string"
                      },
                      "x-order": 9
                    },
                    "environment": {
                      "description": "Environment name.",
                      "type": "string",
                      "x-order": 6
                    },
                    "node_id": {
                      "description": "Node identifier where this instance runs.",
                      "type": "string",
                      "x-order": 2
                    },
                    "port": {
                      "description": "Access port.\nPort is required when the address present.",
                      "type": "integer",
                      "format": "int64",
                      "x-order": 4
                    },
                    "replication_set": {
                      "description": "Replication set name.",
                      "type": "string",
                      "x-order": 8
                    },
                    "service_id": {
                      "description": "Unique randomly generated instance identifier.",
                      "type": "string",
                      "x-order": 0
                    },
                    "service_name": {
                      "description": "Unique across all Services user-defined name.",
                      "type": "string",
                      "x-order": 1
                    },
                    "socket": {
                      "description": "Access unix socket.\nAddress (and port) or socket is required.",
                      "type": "string",
                      "x-order": 5
                    }
                  },
                  "x-order": 0
                }
              }
            }
          },
          "default": {
            "description": "An unexpected error response.",
            "schema": {
              "type": "object",
              "properties": {
                "code": {
                  "type": "integer",
                  "format": "int32",
                  "x-order": 1
                },
                "details": {
                  "type": "array",
                  "items": {
                    "type": "object",
                    "properties": {
                      "type_url": {
                        "type": "string",
                        "x-order": 0
                      },
                      "value": {
                        "type": "string",
                        "format": "byte",
                        "x-order": 1
                      }
                    }
                  },
                  "x-order": 3
                },
                "error": {
                  "type": "string",
                  "x-order": 0
                },
                "message": {
                  "type": "string",
                  "x-order": 2
                }
              }
            }
          }
        }
      }
    },
    "/v1/management/MySQL/Add": {
      "post": {
        "tags": [
          "MySQL"
        ],
        "summary": "AddMySQL adds MySQL Service and starts several Agents.\nIt automatically adds a service to inventory, which is running on provided \"node_id\",\nthen adds \"mysqld_exporter\", and \"qan_mysql_perfschema\" agents\nwith provided \"pmm_agent_id\" and other parameters.",
        "operationId": "AddMySQL",
        "parameters": [
          {
            "name": "body",
            "in": "body",
            "required": true,
            "schema": {
              "type": "object",
              "properties": {
                "add_node": {
                  "description": "AddNodeParams is a params to add new node to inventory while adding new service.",
                  "type": "object",
                  "properties": {
                    "az": {
                      "description": "Node availability zone.",
                      "type": "string",
                      "x-order": 8
                    },
                    "container_id": {
                      "description": "Container identifier. If specified, must be a unique Docker container identifier.",
                      "type": "string",
                      "x-order": 4
                    },
                    "container_name": {
                      "description": "Container name.",
                      "type": "string",
                      "x-order": 5
                    },
                    "custom_labels": {
                      "description": "Custom user-assigned labels for Node.",
                      "type": "object",
                      "additionalProperties": {
                        "type": "string"
                      },
                      "x-order": 9
                    },
                    "distro": {
                      "description": "Linux distribution name and version.",
                      "type": "string",
                      "x-order": 3
                    },
                    "machine_id": {
                      "description": "Linux machine-id.",
                      "type": "string",
                      "x-order": 2
                    },
                    "node_model": {
                      "description": "Node model.",
                      "type": "string",
                      "x-order": 6
                    },
                    "node_name": {
                      "description": "Unique across all Nodes user-defined name.",
                      "type": "string",
                      "x-order": 1
                    },
                    "node_type": {
                      "description": "NodeType describes supported Node types.",
                      "type": "string",
                      "default": "NODE_TYPE_INVALID",
                      "enum": [
                        "NODE_TYPE_INVALID",
                        "GENERIC_NODE",
                        "CONTAINER_NODE",
                        "REMOTE_NODE",
                        "REMOTE_RDS_NODE"
                      ],
                      "x-order": 0
                    },
                    "region": {
                      "description": "Node region.",
                      "type": "string",
                      "x-order": 7
                    }
                  },
                  "x-order": 2
                },
                "address": {
                  "description": "Node and Service access address (DNS name or IP).\nAddress (and port) or socket is required.",
                  "type": "string",
                  "x-order": 4
                },
                "cluster": {
                  "description": "Cluster name.",
                  "type": "string",
                  "x-order": 9
                },
                "custom_labels": {
                  "description": "Custom user-assigned labels for Service.",
                  "type": "object",
                  "additionalProperties": {
                    "type": "string"
                  },
                  "x-order": 15
                },
                "disable_collectors": {
                  "description": "List of collector names to disable in this exporter.",
                  "type": "array",
                  "items": {
                    "type": "string"
                  },
                  "x-order": 23
                },
                "disable_query_examples": {
                  "description": "Disable query examples.",
                  "type": "boolean",
                  "x-order": 17
                },
                "environment": {
                  "description": "Environment name.",
                  "type": "string",
                  "x-order": 8
                },
                "max_slowlog_file_size": {
                  "description": "If qan-mysql-slowlog-agent is added, slowlog file is rotated at this size if \u003e 0.\nIf zero, server's default value is used.\nUse negative value to disable rotation.",
                  "type": "string",
                  "format": "int64",
                  "x-order": 18
                },
                "metrics_mode": {
                  "description": "MetricsMode defines desired metrics mode for agent,\nit can be pull, push or auto mode chosen by server.",
                  "type": "string",
                  "default": "AUTO",
                  "enum": [
                    "AUTO",
                    "PULL",
                    "PUSH"
                  ],
                  "x-order": 22
                },
                "node_id": {
                  "description": "Node identifier on which a service is been running.\nExactly one of these parameters should be present: node_id, node_name, add_node.",
                  "type": "string",
                  "x-order": 0
                },
                "node_name": {
                  "description": "Node name on which a service is been running.\nExactly one of these parameters should be present: node_id, node_name, add_node.",
                  "type": "string",
                  "x-order": 1
                },
                "password": {
                  "description": "MySQL password for scraping metrics.",
                  "type": "string",
                  "x-order": 12
                },
                "pmm_agent_id": {
                  "description": "The \"pmm-agent\" identifier which should run agents. Required.",
                  "type": "string",
                  "x-order": 7
                },
                "port": {
                  "description": "Service Access port.\nPort is required when the address present.",
                  "type": "integer",
                  "format": "int64",
                  "x-order": 5
                },
                "qan_mysql_perfschema": {
                  "description": "If true, adds qan-mysql-perfschema-agent for provided service.",
                  "type": "boolean",
                  "x-order": 13
                },
                "qan_mysql_slowlog": {
                  "description": "If true, adds qan-mysql-slowlog-agent for provided service.",
                  "type": "boolean",
                  "x-order": 14
                },
                "replication_set": {
                  "description": "Replication set name.",
                  "type": "string",
                  "x-order": 10
                },
                "service_name": {
                  "description": "Unique across all Services user-defined name. Required.",
                  "type": "string",
                  "x-order": 3
                },
                "skip_connection_check": {
                  "description": "Skip connection check.",
                  "type": "boolean",
                  "x-order": 16
                },
                "socket": {
                  "description": "Service Access socket.\nAddress (and port) or socket is required.",
                  "type": "string",
                  "x-order": 6
                },
                "tablestats_group_table_limit": {
                  "description": "Tablestats group collectors will be disabled if there are more than that number of tables.\nIf zero, server's default value is used.\nUse negative value to disable them.",
                  "type": "integer",
                  "format": "int32",
                  "x-order": 21
                },
                "tls": {
                  "description": "Use TLS for database connections.",
                  "type": "boolean",
                  "x-order": 19
                },
                "tls_skip_verify": {
                  "description": "Skip TLS certificate and hostname validation.",
                  "type": "boolean",
                  "x-order": 20
                },
                "username": {
                  "description": "MySQL username for scraping metrics.",
                  "type": "string",
                  "x-order": 11
                }
              }
            }
          }
        ],
        "responses": {
          "200": {
            "description": "A successful response.",
            "schema": {
              "type": "object",
              "properties": {
                "mysqld_exporter": {
                  "description": "MySQLdExporter runs on Generic or Container Node and exposes MySQL Service metrics.",
                  "type": "object",
                  "properties": {
                    "agent_id": {
                      "description": "Unique randomly generated instance identifier.",
                      "type": "string",
                      "x-order": 0
                    },
                    "custom_labels": {
                      "description": "Custom user-assigned labels.",
                      "type": "object",
                      "additionalProperties": {
                        "type": "string"
                      },
                      "x-order": 8
                    },
                    "disabled": {
                      "description": "Desired Agent status: enabled (false) or disabled (true).",
                      "type": "boolean",
                      "x-order": 2
                    },
                    "disabled_collectors": {
                      "description": "List of disabled collector names.",
                      "type": "array",
                      "items": {
                        "type": "string"
                      },
                      "x-order": 10
                    },
                    "listen_port": {
                      "description": "Listen port for scraping metrics.",
                      "type": "integer",
                      "format": "int64",
                      "x-order": 12
                    },
                    "pmm_agent_id": {
                      "description": "The pmm-agent identifier which runs this instance.",
                      "type": "string",
                      "x-order": 1
                    },
                    "push_metrics_enabled": {
                      "description": "True if exporter uses push metrics mode.",
                      "type": "boolean",
                      "x-order": 9
                    },
                    "service_id": {
                      "description": "Service identifier.",
                      "type": "string",
                      "x-order": 3
                    },
                    "status": {
                      "description": "AgentStatus represents actual Agent status.\n\n - STARTING: Agent is starting.\n - RUNNING: Agent is running.\n - WAITING: Agent encountered error and will be restarted automatically soon.\n - STOPPING: Agent is stopping.\n - DONE: Agent finished.",
                      "type": "string",
                      "default": "AGENT_STATUS_INVALID",
                      "enum": [
                        "AGENT_STATUS_INVALID",
                        "STARTING",
                        "RUNNING",
                        "WAITING",
                        "STOPPING",
                        "DONE"
                      ],
                      "x-order": 11
                    },
                    "tablestats_group_disabled": {
                      "description": "True if tablestats group collectors are currently disabled.",
                      "type": "boolean",
                      "x-order": 13
                    },
                    "tablestats_group_table_limit": {
                      "description": "Tablestats group collectors are disabled if there are more than that number of tables.\n0 means tablestats group collectors are always enabled (no limit).\nNegative value means tablestats group collectors are always disabled.",
                      "type": "integer",
                      "format": "int32",
                      "x-order": 7
                    },
                    "tls": {
                      "description": "Use TLS for database connections.",
                      "type": "boolean",
                      "x-order": 5
                    },
                    "tls_skip_verify": {
                      "description": "Skip TLS certificate and hostname validation.",
                      "type": "boolean",
                      "x-order": 6
                    },
                    "username": {
                      "description": "MySQL username for scraping metrics.",
                      "type": "string",
                      "x-order": 4
                    }
                  },
                  "x-order": 1
                },
                "qan_mysql_perfschema": {
                  "description": "QANMySQLPerfSchemaAgent runs within pmm-agent and sends MySQL Query Analytics data to the PMM Server.",
                  "type": "object",
                  "properties": {
                    "agent_id": {
                      "description": "Unique randomly generated instance identifier.",
                      "type": "string",
                      "x-order": 0
                    },
                    "custom_labels": {
                      "description": "Custom user-assigned labels.",
                      "type": "object",
                      "additionalProperties": {
                        "type": "string"
                      },
                      "x-order": 8
                    },
                    "disabled": {
                      "description": "Desired Agent status: enabled (false) or disabled (true).",
                      "type": "boolean",
                      "x-order": 2
                    },
                    "pmm_agent_id": {
                      "description": "The pmm-agent identifier which runs this instance.",
                      "type": "string",
                      "x-order": 1
                    },
                    "query_examples_disabled": {
                      "description": "True if query examples are disabled.",
                      "type": "boolean",
                      "x-order": 7
                    },
                    "service_id": {
                      "description": "Service identifier.",
                      "type": "string",
                      "x-order": 3
                    },
                    "status": {
                      "description": "AgentStatus represents actual Agent status.\n\n - STARTING: Agent is starting.\n - RUNNING: Agent is running.\n - WAITING: Agent encountered error and will be restarted automatically soon.\n - STOPPING: Agent is stopping.\n - DONE: Agent finished.",
                      "type": "string",
                      "default": "AGENT_STATUS_INVALID",
                      "enum": [
                        "AGENT_STATUS_INVALID",
                        "STARTING",
                        "RUNNING",
                        "WAITING",
                        "STOPPING",
                        "DONE"
                      ],
                      "x-order": 9
                    },
                    "tls": {
                      "description": "Use TLS for database connections.",
                      "type": "boolean",
                      "x-order": 5
                    },
                    "tls_skip_verify": {
                      "description": "Skip TLS certificate and hostname validation.",
                      "type": "boolean",
                      "x-order": 6
                    },
                    "username": {
                      "description": "MySQL username for getting performance data.",
                      "type": "string",
                      "x-order": 4
                    }
                  },
                  "x-order": 2
                },
                "qan_mysql_slowlog": {
                  "description": "QANMySQLSlowlogAgent runs within pmm-agent and sends MySQL Query Analytics data to the PMM Server.",
                  "type": "object",
                  "properties": {
                    "agent_id": {
                      "description": "Unique randomly generated instance identifier.",
                      "type": "string",
                      "x-order": 0
                    },
                    "custom_labels": {
                      "description": "Custom user-assigned labels.",
                      "type": "object",
                      "additionalProperties": {
                        "type": "string"
                      },
                      "x-order": 9
                    },
                    "disabled": {
                      "description": "Desired Agent status: enabled (false) or disabled (true).",
                      "type": "boolean",
                      "x-order": 2
                    },
                    "max_slowlog_file_size": {
                      "description": "Slowlog file is rotated at this size if \u003e 0.",
                      "type": "string",
                      "format": "int64",
                      "x-order": 8
                    },
                    "pmm_agent_id": {
                      "description": "The pmm-agent identifier which runs this instance.",
                      "type": "string",
                      "x-order": 1
                    },
                    "query_examples_disabled": {
                      "description": "True if query examples are disabled.",
                      "type": "boolean",
                      "x-order": 7
                    },
                    "service_id": {
                      "description": "Service identifier.",
                      "type": "string",
                      "x-order": 3
                    },
                    "status": {
                      "description": "AgentStatus represents actual Agent status.\n\n - STARTING: Agent is starting.\n - RUNNING: Agent is running.\n - WAITING: Agent encountered error and will be restarted automatically soon.\n - STOPPING: Agent is stopping.\n - DONE: Agent finished.",
                      "type": "string",
                      "default": "AGENT_STATUS_INVALID",
                      "enum": [
                        "AGENT_STATUS_INVALID",
                        "STARTING",
                        "RUNNING",
                        "WAITING",
                        "STOPPING",
                        "DONE"
                      ],
                      "x-order": 10
                    },
                    "tls": {
                      "description": "Use TLS for database connections.",
                      "type": "boolean",
                      "x-order": 5
                    },
                    "tls_skip_verify": {
                      "description": "Skip TLS certificate and hostname validation.",
                      "type": "boolean",
                      "x-order": 6
                    },
                    "username": {
                      "description": "MySQL username for getting performance data.",
                      "type": "string",
                      "x-order": 4
                    }
                  },
                  "x-order": 3
                },
                "service": {
                  "description": "MySQLService represents a generic MySQL instance.",
                  "type": "object",
                  "properties": {
                    "address": {
                      "description": "Access address (DNS name or IP).\nAddress (and port) or socket is required.",
                      "type": "string",
                      "x-order": 3
                    },
                    "cluster": {
                      "description": "Cluster name.",
                      "type": "string",
                      "x-order": 7
                    },
                    "custom_labels": {
                      "description": "Custom user-assigned labels.",
                      "type": "object",
                      "additionalProperties": {
                        "type": "string"
                      },
                      "x-order": 9
                    },
                    "environment": {
                      "description": "Environment name.",
                      "type": "string",
                      "x-order": 6
                    },
                    "node_id": {
                      "description": "Node identifier where this instance runs.",
                      "type": "string",
                      "x-order": 2
                    },
                    "port": {
                      "description": "Access port.\nPort is required when the address present.",
                      "type": "integer",
                      "format": "int64",
                      "x-order": 4
                    },
                    "replication_set": {
                      "description": "Replication set name.",
                      "type": "string",
                      "x-order": 8
                    },
                    "service_id": {
                      "description": "Unique randomly generated instance identifier.",
                      "type": "string",
                      "x-order": 0
                    },
                    "service_name": {
                      "description": "Unique across all Services user-defined name.",
                      "type": "string",
                      "x-order": 1
                    },
                    "socket": {
                      "description": "Access unix socket.\nAddress (and port) or socket is required.",
                      "type": "string",
                      "x-order": 5
                    }
                  },
                  "x-order": 0
                },
                "table_count": {
                  "description": "Actual table count at the moment of adding.",
                  "type": "integer",
                  "format": "int32",
                  "x-order": 4
                }
              }
            }
          },
          "default": {
            "description": "An unexpected error response.",
            "schema": {
              "type": "object",
              "properties": {
                "code": {
                  "type": "integer",
                  "format": "int32",
                  "x-order": 1
                },
                "details": {
                  "type": "array",
                  "items": {
                    "type": "object",
                    "properties": {
                      "type_url": {
                        "type": "string",
                        "x-order": 0
                      },
                      "value": {
                        "type": "string",
                        "format": "byte",
                        "x-order": 1
                      }
                    }
                  },
                  "x-order": 3
                },
                "error": {
                  "type": "string",
                  "x-order": 0
                },
                "message": {
                  "type": "string",
                  "x-order": 2
                }
              }
            }
          }
        }
      }
    },
    "/v1/management/Node/Register": {
      "post": {
        "tags": [
          "Node"
        ],
        "summary": "RegisterNode registers a new Node and pmm-agent.",
        "operationId": "RegisterNode",
        "parameters": [
          {
            "name": "body",
            "in": "body",
            "required": true,
            "schema": {
              "type": "object",
              "properties": {
                "address": {
                  "description": "Node address (DNS name or IP).",
                  "type": "string",
                  "x-order": 2
                },
                "az": {
                  "description": "Node availability zone.",
                  "type": "string",
                  "x-order": 9
                },
                "container_id": {
                  "description": "Container identifier. If specified, must be a unique Docker container identifier.",
                  "type": "string",
                  "x-order": 5
                },
                "container_name": {
                  "description": "Container name.",
                  "type": "string",
                  "x-order": 6
                },
                "custom_labels": {
                  "description": "Custom user-assigned labels for Node.",
                  "type": "object",
                  "additionalProperties": {
                    "type": "string"
                  },
                  "x-order": 10
                },
                "disable_collectors": {
                  "description": "List of collector names to disable in this exporter.",
                  "type": "array",
                  "items": {
                    "type": "string"
                  },
                  "x-order": 13
                },
                "distro": {
                  "description": "Linux distribution name and version.",
                  "type": "string",
                  "x-order": 4
                },
                "machine_id": {
                  "description": "Linux machine-id.",
                  "type": "string",
                  "x-order": 3
                },
                "metrics_mode": {
                  "description": "MetricsMode defines desired metrics mode for agent,\nit can be pull, push or auto mode chosen by server.",
                  "type": "string",
                  "default": "AUTO",
                  "enum": [
                    "AUTO",
                    "PULL",
                    "PUSH"
                  ],
                  "x-order": 12
                },
                "node_model": {
                  "description": "Node model.",
                  "type": "string",
                  "x-order": 7
                },
                "node_name": {
                  "description": "Unique across all Nodes user-defined name.",
                  "type": "string",
                  "x-order": 1
                },
                "node_type": {
                  "description": "NodeType describes supported Node types.",
                  "type": "string",
                  "default": "NODE_TYPE_INVALID",
                  "enum": [
                    "NODE_TYPE_INVALID",
                    "GENERIC_NODE",
                    "CONTAINER_NODE",
                    "REMOTE_NODE",
                    "REMOTE_RDS_NODE"
                  ],
                  "x-order": 0
                },
                "region": {
                  "description": "Node region.",
                  "type": "string",
                  "x-order": 8
                },
                "reregister": {
                  "description": "If true, and Node with that name already exist, it will be removed with all dependent Services and Agents.",
                  "type": "boolean",
                  "x-order": 11
                }
              }
            }
          }
        ],
        "responses": {
          "200": {
            "description": "A successful response.",
            "schema": {
              "type": "object",
              "properties": {
                "container_node": {
                  "description": "ContainerNode represents a Docker container.",
                  "type": "object",
                  "properties": {
                    "address": {
                      "description": "Node address (DNS name or IP).",
                      "type": "string",
                      "x-order": 2
                    },
                    "az": {
                      "description": "Node availability zone.",
                      "type": "string",
                      "x-order": 8
                    },
                    "container_id": {
                      "description": "Container identifier. If specified, must be a unique Docker container identifier.",
                      "type": "string",
                      "x-order": 4
                    },
                    "container_name": {
                      "description": "Container name.",
                      "type": "string",
                      "x-order": 5
                    },
                    "custom_labels": {
                      "description": "Custom user-assigned labels.",
                      "type": "object",
                      "additionalProperties": {
                        "type": "string"
                      },
                      "x-order": 9
                    },
                    "machine_id": {
                      "description": "Linux machine-id of the Generic Node where this Container Node runs.",
                      "type": "string",
                      "x-order": 3
                    },
                    "node_id": {
                      "description": "Unique randomly generated instance identifier.",
                      "type": "string",
                      "x-order": 0
                    },
                    "node_model": {
                      "description": "Node model.",
                      "type": "string",
                      "x-order": 6
                    },
                    "node_name": {
                      "description": "Unique across all Nodes user-defined name.",
                      "type": "string",
                      "x-order": 1
                    },
                    "region": {
                      "description": "Node region.",
                      "type": "string",
                      "x-order": 7
                    }
                  },
                  "x-order": 1
                },
                "generic_node": {
                  "description": "GenericNode represents a bare metal server or virtual machine.",
                  "type": "object",
                  "properties": {
                    "address": {
                      "description": "Node address (DNS name or IP).",
                      "type": "string",
                      "x-order": 2
                    },
                    "az": {
                      "description": "Node availability zone.",
                      "type": "string",
                      "x-order": 7
                    },
                    "custom_labels": {
                      "description": "Custom user-assigned labels.",
                      "type": "object",
                      "additionalProperties": {
                        "type": "string"
                      },
                      "x-order": 8
                    },
                    "distro": {
                      "description": "Linux distribution name and version.",
                      "type": "string",
                      "x-order": 4
                    },
                    "machine_id": {
                      "description": "Linux machine-id.",
                      "type": "string",
                      "x-order": 3
                    },
                    "node_id": {
                      "description": "Unique randomly generated instance identifier.",
                      "type": "string",
                      "x-order": 0
                    },
                    "node_model": {
                      "description": "Node model.",
                      "type": "string",
                      "x-order": 5
                    },
                    "node_name": {
                      "description": "Unique across all Nodes user-defined name.",
                      "type": "string",
                      "x-order": 1
                    },
                    "region": {
                      "description": "Node region.",
                      "type": "string",
                      "x-order": 6
                    }
                  },
                  "x-order": 0
                },
                "pmm_agent": {
                  "description": "PMMAgent runs on Generic or Container Node.",
                  "type": "object",
                  "properties": {
                    "agent_id": {
                      "description": "Unique randomly generated instance identifier.",
                      "type": "string",
                      "x-order": 0
                    },
                    "connected": {
                      "description": "True if Agent is running and connected to pmm-managed.",
                      "type": "boolean",
                      "x-order": 3
                    },
                    "custom_labels": {
                      "description": "Custom user-assigned labels.",
                      "type": "object",
                      "additionalProperties": {
                        "type": "string"
                      },
                      "x-order": 2
                    },
                    "runs_on_node_id": {
                      "description": "Node identifier where this instance runs.",
                      "type": "string",
                      "x-order": 1
                    }
                  },
                  "x-order": 2
                }
              }
            }
          },
          "default": {
            "description": "An unexpected error response.",
            "schema": {
              "type": "object",
              "properties": {
                "code": {
                  "type": "integer",
                  "format": "int32",
                  "x-order": 1
                },
                "details": {
                  "type": "array",
                  "items": {
                    "type": "object",
                    "properties": {
                      "type_url": {
                        "type": "string",
                        "x-order": 0
                      },
                      "value": {
                        "type": "string",
                        "format": "byte",
                        "x-order": 1
                      }
                    }
                  },
                  "x-order": 3
                },
                "error": {
                  "type": "string",
                  "x-order": 0
                },
                "message": {
                  "type": "string",
                  "x-order": 2
                }
              }
            }
          }
        }
      }
    },
    "/v1/management/PostgreSQL/Add": {
      "post": {
        "tags": [
          "PostgreSQL"
        ],
        "summary": "AddPostgreSQL adds PostgreSQL Service and starts postgres exporter.\nIt automatically adds a service to inventory, which is running on provided \"node_id\",\nthen adds \"postgres_exporter\" with provided \"pmm_agent_id\" and other parameters.",
        "operationId": "AddPostgreSQL",
        "parameters": [
          {
            "name": "body",
            "in": "body",
            "required": true,
            "schema": {
              "type": "object",
              "properties": {
                "add_node": {
                  "description": "AddNodeParams is a params to add new node to inventory while adding new service.",
                  "type": "object",
                  "properties": {
                    "az": {
                      "description": "Node availability zone.",
                      "type": "string",
                      "x-order": 8
                    },
                    "container_id": {
                      "description": "Container identifier. If specified, must be a unique Docker container identifier.",
                      "type": "string",
                      "x-order": 4
                    },
                    "container_name": {
                      "description": "Container name.",
                      "type": "string",
                      "x-order": 5
                    },
                    "custom_labels": {
                      "description": "Custom user-assigned labels for Node.",
                      "type": "object",
                      "additionalProperties": {
                        "type": "string"
                      },
                      "x-order": 9
                    },
                    "distro": {
                      "description": "Linux distribution name and version.",
                      "type": "string",
                      "x-order": 3
                    },
                    "machine_id": {
                      "description": "Linux machine-id.",
                      "type": "string",
                      "x-order": 2
                    },
                    "node_model": {
                      "description": "Node model.",
                      "type": "string",
                      "x-order": 6
                    },
                    "node_name": {
                      "description": "Unique across all Nodes user-defined name.",
                      "type": "string",
                      "x-order": 1
                    },
                    "node_type": {
                      "description": "NodeType describes supported Node types.",
                      "type": "string",
                      "default": "NODE_TYPE_INVALID",
                      "enum": [
                        "NODE_TYPE_INVALID",
                        "GENERIC_NODE",
                        "CONTAINER_NODE",
                        "REMOTE_NODE",
                        "REMOTE_RDS_NODE"
                      ],
                      "x-order": 0
                    },
                    "region": {
                      "description": "Node region.",
                      "type": "string",
                      "x-order": 7
                    }
                  },
                  "x-order": 2
                },
                "address": {
                  "description": "Node and Service access address (DNS name or IP).\nAddress (and port) or socket is required.",
                  "type": "string",
                  "x-order": 4
                },
                "cluster": {
                  "description": "Cluster name.",
                  "type": "string",
                  "x-order": 9
                },
                "custom_labels": {
                  "description": "Custom user-assigned labels for Service.",
                  "type": "object",
                  "additionalProperties": {
                    "type": "string"
                  },
                  "x-order": 16
                },
                "disable_collectors": {
                  "description": "List of collector names to disable in this exporter.",
                  "type": "array",
                  "items": {
                    "type": "string"
                  },
                  "x-order": 21
                },
                "disable_query_examples": {
                  "description": "Disable query examples.",
                  "type": "boolean",
                  "x-order": 15
                },
                "environment": {
                  "description": "Environment name.",
                  "type": "string",
                  "x-order": 8
                },
                "metrics_mode": {
                  "description": "MetricsMode defines desired metrics mode for agent,\nit can be pull, push or auto mode chosen by server.",
                  "type": "string",
                  "default": "AUTO",
                  "enum": [
                    "AUTO",
                    "PULL",
                    "PUSH"
                  ],
                  "x-order": 20
                },
                "node_id": {
                  "description": "Node identifier on which a service is been running.\nExactly one of these parameters should be present: node_id, node_name, add_node.",
                  "type": "string",
                  "x-order": 0
                },
                "node_name": {
                  "description": "Node name on which a service is been running.\nExactly one of these parameters should be present: node_id, node_name, add_node.",
                  "type": "string",
                  "x-order": 1
                },
                "password": {
                  "description": "PostgreSQL password for scraping metrics.",
                  "type": "string",
                  "x-order": 12
                },
                "pmm_agent_id": {
                  "description": "The \"pmm-agent\" identifier which should run agents. Required.",
                  "type": "string",
                  "x-order": 7
                },
                "port": {
                  "description": "Service Access port.\nPort is required when the address present.",
                  "type": "integer",
                  "format": "int64",
                  "x-order": 5
                },
                "qan_postgresql_pgstatements_agent": {
                  "description": "If true, adds qan-postgresql-pgstatements-agent for provided service.",
                  "type": "boolean",
                  "x-order": 13
                },
                "qan_postgresql_pgstatmonitor_agent": {
                  "description": "If true, adds qan-postgresql-pgstatmonitor-agent for provided service.",
                  "type": "boolean",
                  "x-order": 14
                },
                "replication_set": {
                  "description": "Replication set name.",
                  "type": "string",
                  "x-order": 10
                },
                "service_name": {
                  "description": "Unique across all Services user-defined name. Required.",
                  "type": "string",
                  "x-order": 3
                },
                "skip_connection_check": {
                  "description": "Skip connection check.",
                  "type": "boolean",
                  "x-order": 17
                },
                "socket": {
                  "description": "Service Access socket.\nAddress (and port) or socket is required.",
                  "type": "string",
                  "x-order": 6
                },
                "tls": {
                  "description": "Use TLS for database connections.",
                  "type": "boolean",
                  "x-order": 18
                },
                "tls_skip_verify": {
                  "description": "Skip TLS certificate and hostname validation. Uses sslmode=required instead of verify-full.",
                  "type": "boolean",
                  "x-order": 19
                },
                "username": {
                  "description": "PostgreSQL username for scraping metrics.",
                  "type": "string",
                  "x-order": 11
                }
              }
            }
          }
        ],
        "responses": {
          "200": {
            "description": "A successful response.",
            "schema": {
              "type": "object",
              "properties": {
                "postgres_exporter": {
                  "description": "PostgresExporter runs on Generic or Container Node and exposes PostgreSQL Service metrics.",
                  "type": "object",
                  "properties": {
                    "agent_id": {
                      "description": "Unique randomly generated instance identifier.",
                      "type": "string",
                      "x-order": 0
                    },
                    "custom_labels": {
                      "description": "Custom user-assigned labels.",
                      "type": "object",
                      "additionalProperties": {
                        "type": "string"
                      },
                      "x-order": 7
                    },
                    "disabled": {
                      "description": "Desired Agent status: enabled (false) or disabled (true).",
                      "type": "boolean",
                      "x-order": 2
                    },
                    "disabled_collectors": {
                      "description": "List of disabled collector names.",
                      "type": "array",
                      "items": {
                        "type": "string"
                      },
                      "x-order": 9
                    },
                    "listen_port": {
                      "description": "Listen port for scraping metrics.",
                      "type": "integer",
                      "format": "int64",
                      "x-order": 11
                    },
                    "pmm_agent_id": {
                      "description": "The pmm-agent identifier which runs this instance.",
                      "type": "string",
                      "x-order": 1
                    },
                    "push_metrics_enabled": {
                      "description": "True if exporter uses push metrics mode.",
                      "type": "boolean",
                      "x-order": 8
                    },
                    "service_id": {
                      "description": "Service identifier.",
                      "type": "string",
                      "x-order": 3
                    },
                    "status": {
                      "description": "AgentStatus represents actual Agent status.\n\n - STARTING: Agent is starting.\n - RUNNING: Agent is running.\n - WAITING: Agent encountered error and will be restarted automatically soon.\n - STOPPING: Agent is stopping.\n - DONE: Agent finished.",
                      "type": "string",
                      "default": "AGENT_STATUS_INVALID",
                      "enum": [
                        "AGENT_STATUS_INVALID",
                        "STARTING",
                        "RUNNING",
                        "WAITING",
                        "STOPPING",
                        "DONE"
                      ],
                      "x-order": 10
                    },
                    "tls": {
                      "description": "Use TLS for database connections.",
                      "type": "boolean",
                      "x-order": 5
                    },
                    "tls_skip_verify": {
                      "description": "Skip TLS certificate and hostname validation. Uses sslmode=required instead of verify-full.",
                      "type": "boolean",
                      "x-order": 6
                    },
                    "username": {
                      "description": "PostgreSQL username for scraping metrics.",
                      "type": "string",
                      "x-order": 4
                    }
                  },
                  "x-order": 1
                },
                "qan_postgresql_pgstatements_agent": {
                  "description": "QANPostgreSQLPgStatementsAgent runs within pmm-agent and sends PostgreSQL Query Analytics data to the PMM Server.",
                  "type": "object",
                  "properties": {
                    "agent_id": {
                      "description": "Unique randomly generated instance identifier.",
                      "type": "string",
                      "x-order": 0
                    },
                    "custom_labels": {
                      "description": "Custom user-assigned labels.",
                      "type": "object",
                      "additionalProperties": {
                        "type": "string"
                      },
                      "x-order": 7
                    },
                    "disabled": {
                      "description": "Desired Agent status: enabled (false) or disabled (true).",
                      "type": "boolean",
                      "x-order": 2
                    },
                    "pmm_agent_id": {
                      "description": "The pmm-agent identifier which runs this instance.",
                      "type": "string",
                      "x-order": 1
                    },
                    "service_id": {
                      "description": "Service identifier.",
                      "type": "string",
                      "x-order": 3
                    },
                    "status": {
                      "description": "AgentStatus represents actual Agent status.\n\n - STARTING: Agent is starting.\n - RUNNING: Agent is running.\n - WAITING: Agent encountered error and will be restarted automatically soon.\n - STOPPING: Agent is stopping.\n - DONE: Agent finished.",
                      "type": "string",
                      "default": "AGENT_STATUS_INVALID",
                      "enum": [
                        "AGENT_STATUS_INVALID",
                        "STARTING",
                        "RUNNING",
                        "WAITING",
                        "STOPPING",
                        "DONE"
                      ],
                      "x-order": 8
                    },
                    "tls": {
                      "description": "Use TLS for database connections.",
                      "type": "boolean",
                      "x-order": 5
                    },
                    "tls_skip_verify": {
                      "description": "Skip TLS certificate and hostname validation.",
                      "type": "boolean",
                      "x-order": 6
                    },
                    "username": {
                      "description": "PostgreSQL username for getting pg stat statements data.",
                      "type": "string",
                      "x-order": 4
                    }
                  },
                  "x-order": 2
                },
                "qan_postgresql_pgstatmonitor_agent": {
                  "description": "QANPostgreSQLPgStatMonitorAgent runs within pmm-agent and sends PostgreSQL Query Analytics data to the PMM Server.",
                  "type": "object",
                  "properties": {
                    "agent_id": {
                      "description": "Unique randomly generated instance identifier.",
                      "type": "string",
                      "x-order": 0
                    },
                    "custom_labels": {
                      "description": "Custom user-assigned labels.",
                      "type": "object",
                      "additionalProperties": {
                        "type": "string"
                      },
                      "x-order": 8
                    },
                    "disabled": {
                      "description": "Desired Agent status: enabled (false) or disabled (true).",
                      "type": "boolean",
                      "x-order": 2
                    },
                    "pmm_agent_id": {
                      "description": "The pmm-agent identifier which runs this instance.",
                      "type": "string",
                      "x-order": 1
                    },
                    "query_examples_disabled": {
                      "description": "True if query examples are disabled.",
                      "type": "boolean",
                      "x-order": 7
                    },
                    "service_id": {
                      "description": "Service identifier.",
                      "type": "string",
                      "x-order": 3
                    },
                    "status": {
                      "description": "AgentStatus represents actual Agent status.\n\n - STARTING: Agent is starting.\n - RUNNING: Agent is running.\n - WAITING: Agent encountered error and will be restarted automatically soon.\n - STOPPING: Agent is stopping.\n - DONE: Agent finished.",
                      "type": "string",
                      "default": "AGENT_STATUS_INVALID",
                      "enum": [
                        "AGENT_STATUS_INVALID",
                        "STARTING",
                        "RUNNING",
                        "WAITING",
                        "STOPPING",
                        "DONE"
                      ],
                      "x-order": 9
                    },
                    "tls": {
                      "description": "Use TLS for database connections.",
                      "type": "boolean",
                      "x-order": 5
                    },
                    "tls_skip_verify": {
                      "description": "Skip TLS certificate and hostname validation.",
                      "type": "boolean",
                      "x-order": 6
                    },
                    "username": {
                      "description": "PostgreSQL username for getting pg stat monitor data.",
                      "type": "string",
                      "x-order": 4
                    }
                  },
                  "x-order": 3
                },
                "service": {
                  "description": "PostgreSQLService represents a generic PostgreSQL instance.",
                  "type": "object",
                  "properties": {
                    "address": {
                      "description": "Access address (DNS name or IP).\nAddress (and port) or socket is required.",
                      "type": "string",
                      "x-order": 3
                    },
                    "cluster": {
                      "description": "Cluster name.",
                      "type": "string",
                      "x-order": 7
                    },
                    "custom_labels": {
                      "description": "Custom user-assigned labels.",
                      "type": "object",
                      "additionalProperties": {
                        "type": "string"
                      },
                      "x-order": 9
                    },
                    "environment": {
                      "description": "Environment name.",
                      "type": "string",
                      "x-order": 6
                    },
                    "node_id": {
                      "description": "Node identifier where this instance runs.",
                      "type": "string",
                      "x-order": 2
                    },
                    "port": {
                      "description": "Access port.\nPort is required when the address present.",
                      "type": "integer",
                      "format": "int64",
                      "x-order": 4
                    },
                    "replication_set": {
                      "description": "Replication set name.",
                      "type": "string",
                      "x-order": 8
                    },
                    "service_id": {
                      "description": "Unique randomly generated instance identifier.",
                      "type": "string",
                      "x-order": 0
                    },
                    "service_name": {
                      "description": "Unique across all Services user-defined name.",
                      "type": "string",
                      "x-order": 1
                    },
                    "socket": {
                      "description": "Access unix socket.\nAddress (and port) or socket is required.",
                      "type": "string",
                      "x-order": 5
                    }
                  },
                  "x-order": 0
                }
              }
            }
          },
          "default": {
            "description": "An unexpected error response.",
            "schema": {
              "type": "object",
              "properties": {
                "code": {
                  "type": "integer",
                  "format": "int32",
                  "x-order": 1
                },
                "details": {
                  "type": "array",
                  "items": {
                    "type": "object",
                    "properties": {
                      "type_url": {
                        "type": "string",
                        "x-order": 0
                      },
                      "value": {
                        "type": "string",
                        "format": "byte",
                        "x-order": 1
                      }
                    }
                  },
                  "x-order": 3
                },
                "error": {
                  "type": "string",
                  "x-order": 0
                },
                "message": {
                  "type": "string",
                  "x-order": 2
                }
              }
            }
          }
        }
      }
    },
    "/v1/management/ProxySQL/Add": {
      "post": {
        "tags": [
          "ProxySQL"
        ],
        "summary": "AddProxySQL adds ProxySQL Service and starts several Agents.\nIt automatically adds a service to inventory, which is running on provided \"node_id\",\nthen adds \"proxysql_exporter\" with provided \"pmm_agent_id\" and other parameters.",
        "operationId": "AddProxySQL",
        "parameters": [
          {
            "name": "body",
            "in": "body",
            "required": true,
            "schema": {
              "type": "object",
              "properties": {
                "add_node": {
                  "description": "AddNodeParams is a params to add new node to inventory while adding new service.",
                  "type": "object",
                  "properties": {
                    "az": {
                      "description": "Node availability zone.",
                      "type": "string",
                      "x-order": 8
                    },
                    "container_id": {
                      "description": "Container identifier. If specified, must be a unique Docker container identifier.",
                      "type": "string",
                      "x-order": 4
                    },
                    "container_name": {
                      "description": "Container name.",
                      "type": "string",
                      "x-order": 5
                    },
                    "custom_labels": {
                      "description": "Custom user-assigned labels for Node.",
                      "type": "object",
                      "additionalProperties": {
                        "type": "string"
                      },
                      "x-order": 9
                    },
                    "distro": {
                      "description": "Linux distribution name and version.",
                      "type": "string",
                      "x-order": 3
                    },
                    "machine_id": {
                      "description": "Linux machine-id.",
                      "type": "string",
                      "x-order": 2
                    },
                    "node_model": {
                      "description": "Node model.",
                      "type": "string",
                      "x-order": 6
                    },
                    "node_name": {
                      "description": "Unique across all Nodes user-defined name.",
                      "type": "string",
                      "x-order": 1
                    },
                    "node_type": {
                      "description": "NodeType describes supported Node types.",
                      "type": "string",
                      "default": "NODE_TYPE_INVALID",
                      "enum": [
                        "NODE_TYPE_INVALID",
                        "GENERIC_NODE",
                        "CONTAINER_NODE",
                        "REMOTE_NODE",
                        "REMOTE_RDS_NODE"
                      ],
                      "x-order": 0
                    },
                    "region": {
                      "description": "Node region.",
                      "type": "string",
                      "x-order": 7
                    }
                  },
                  "x-order": 2
                },
                "address": {
                  "description": "Node and Service access address (DNS name or IP).\nAddress (and port) or socket is required.",
                  "type": "string",
                  "x-order": 4
                },
                "cluster": {
                  "description": "Cluster name.",
                  "type": "string",
                  "x-order": 9
                },
                "custom_labels": {
                  "description": "Custom user-assigned labels for Service.",
                  "type": "object",
                  "additionalProperties": {
                    "type": "string"
                  },
                  "x-order": 13
                },
                "disable_collectors": {
                  "description": "List of collector names to disable in this exporter.",
                  "type": "array",
                  "items": {
                    "type": "string"
                  },
                  "x-order": 18
                },
                "environment": {
                  "description": "Environment name.",
                  "type": "string",
                  "x-order": 8
                },
                "metrics_mode": {
                  "description": "MetricsMode defines desired metrics mode for agent,\nit can be pull, push or auto mode chosen by server.",
                  "type": "string",
                  "default": "AUTO",
                  "enum": [
                    "AUTO",
                    "PULL",
                    "PUSH"
                  ],
                  "x-order": 17
                },
                "node_id": {
                  "description": "Node identifier on which a service is been running.\nExactly one of these parameters should be present: node_id, node_name, add_node.",
                  "type": "string",
                  "x-order": 0
                },
                "node_name": {
                  "description": "Node name on which a service is been running.\nExactly one of these parameters should be present: node_id, node_name, add_node.",
                  "type": "string",
                  "x-order": 1
                },
                "password": {
                  "description": "ProxySQL password for scraping metrics.",
                  "type": "string",
                  "x-order": 12
                },
                "pmm_agent_id": {
                  "description": "The \"pmm-agent\" identifier which should run agents. Required.",
                  "type": "string",
                  "x-order": 7
                },
                "port": {
                  "description": "Service Access port.\nPort is required when the address present.",
                  "type": "integer",
                  "format": "int64",
                  "x-order": 5
                },
                "replication_set": {
                  "description": "Replication set name.",
                  "type": "string",
                  "x-order": 10
                },
                "service_name": {
                  "description": "Unique across all Services user-defined name. Required.",
                  "type": "string",
                  "x-order": 3
                },
                "skip_connection_check": {
                  "description": "Skip connection check.",
                  "type": "boolean",
                  "x-order": 14
                },
                "socket": {
                  "description": "Service Access socket.\nAddress (and port) or socket is required.",
                  "type": "string",
                  "x-order": 6
                },
                "tls": {
                  "description": "Use TLS for database connections.",
                  "type": "boolean",
                  "x-order": 15
                },
                "tls_skip_verify": {
                  "description": "Skip TLS certificate and hostname validation.",
                  "type": "boolean",
                  "x-order": 16
                },
                "username": {
                  "description": "ProxySQL username for scraping metrics.",
                  "type": "string",
                  "x-order": 11
                }
              }
            }
          }
        ],
        "responses": {
          "200": {
            "description": "A successful response.",
            "schema": {
              "type": "object",
              "properties": {
                "proxysql_exporter": {
                  "description": "ProxySQLExporter runs on Generic or Container Node and exposes ProxySQL Service metrics.",
                  "type": "object",
                  "properties": {
                    "agent_id": {
                      "description": "Unique randomly generated instance identifier.",
                      "type": "string",
                      "x-order": 0
                    },
                    "custom_labels": {
                      "description": "Custom user-assigned labels.",
                      "type": "object",
                      "additionalProperties": {
                        "type": "string"
                      },
                      "x-order": 7
                    },
                    "disabled": {
                      "description": "Desired Agent status: enabled (false) or disabled (true).",
                      "type": "boolean",
                      "x-order": 2
                    },
                    "disabled_collectors": {
                      "description": "List of disabled collector names.",
                      "type": "array",
                      "items": {
                        "type": "string"
                      },
                      "x-order": 9
                    },
                    "listen_port": {
                      "description": "Listen port for scraping metrics.",
                      "type": "integer",
                      "format": "int64",
                      "x-order": 11
                    },
                    "pmm_agent_id": {
                      "description": "The pmm-agent identifier which runs this instance.",
                      "type": "string",
                      "x-order": 1
                    },
                    "push_metrics_enabled": {
                      "description": "True if exporter uses push metrics mode.",
                      "type": "boolean",
                      "x-order": 8
                    },
                    "service_id": {
                      "description": "Service identifier.",
                      "type": "string",
                      "x-order": 3
                    },
                    "status": {
                      "description": "AgentStatus represents actual Agent status.\n\n - STARTING: Agent is starting.\n - RUNNING: Agent is running.\n - WAITING: Agent encountered error and will be restarted automatically soon.\n - STOPPING: Agent is stopping.\n - DONE: Agent finished.",
                      "type": "string",
                      "default": "AGENT_STATUS_INVALID",
                      "enum": [
                        "AGENT_STATUS_INVALID",
                        "STARTING",
                        "RUNNING",
                        "WAITING",
                        "STOPPING",
                        "DONE"
                      ],
                      "x-order": 10
                    },
                    "tls": {
                      "description": "Use TLS for database connections.",
                      "type": "boolean",
                      "x-order": 5
                    },
                    "tls_skip_verify": {
                      "description": "Skip TLS certificate and hostname validation.",
                      "type": "boolean",
                      "x-order": 6
                    },
                    "username": {
                      "description": "ProxySQL username for scraping metrics.",
                      "type": "string",
                      "x-order": 4
                    }
                  },
                  "x-order": 1
                },
                "service": {
                  "description": "ProxySQLService represents a generic ProxySQL instance.",
                  "type": "object",
                  "properties": {
                    "address": {
                      "description": "Access address (DNS name or IP).\nAddress (and port) or socket is required.",
                      "type": "string",
                      "x-order": 3
                    },
                    "cluster": {
                      "description": "Cluster name.",
                      "type": "string",
                      "x-order": 7
                    },
                    "custom_labels": {
                      "description": "Custom user-assigned labels.",
                      "type": "object",
                      "additionalProperties": {
                        "type": "string"
                      },
                      "x-order": 9
                    },
                    "environment": {
                      "description": "Environment name.",
                      "type": "string",
                      "x-order": 6
                    },
                    "node_id": {
                      "description": "Node identifier where this instance runs.",
                      "type": "string",
                      "x-order": 2
                    },
                    "port": {
                      "description": "Access port.\nPort is required when the address present.",
                      "type": "integer",
                      "format": "int64",
                      "x-order": 4
                    },
                    "replication_set": {
                      "description": "Replication set name.",
                      "type": "string",
                      "x-order": 8
                    },
                    "service_id": {
                      "description": "Unique randomly generated instance identifier.",
                      "type": "string",
                      "x-order": 0
                    },
                    "service_name": {
                      "description": "Unique across all Services user-defined name.",
                      "type": "string",
                      "x-order": 1
                    },
                    "socket": {
                      "description": "Access unix socket.\nAddress (and port) or socket is required.",
                      "type": "string",
                      "x-order": 5
                    }
                  },
                  "x-order": 0
                }
              }
            }
          },
          "default": {
            "description": "An unexpected error response.",
            "schema": {
              "type": "object",
              "properties": {
                "code": {
                  "type": "integer",
                  "format": "int32",
                  "x-order": 1
                },
                "details": {
                  "type": "array",
                  "items": {
                    "type": "object",
                    "properties": {
                      "type_url": {
                        "type": "string",
                        "x-order": 0
                      },
                      "value": {
                        "type": "string",
                        "format": "byte",
                        "x-order": 1
                      }
                    }
                  },
                  "x-order": 3
                },
                "error": {
                  "type": "string",
                  "x-order": 0
                },
                "message": {
                  "type": "string",
                  "x-order": 2
                }
              }
            }
          }
        }
      }
    },
    "/v1/management/RDS/Add": {
      "post": {
        "tags": [
          "RDS"
        ],
        "summary": "AddRDS adds RDS instance.",
        "operationId": "AddRDS",
        "parameters": [
          {
            "name": "body",
            "in": "body",
            "required": true,
            "schema": {
              "type": "object",
              "properties": {
                "address": {
                  "description": "Address used to connect to it.",
                  "type": "string",
                  "x-order": 4
                },
                "aws_access_key": {
                  "description": "AWS Access key.",
                  "type": "string",
                  "x-order": 14
                },
                "aws_secret_key": {
                  "description": "AWS Secret key.",
                  "type": "string",
                  "x-order": 15
                },
                "az": {
                  "description": "AWS availability zone.",
                  "type": "string",
                  "x-order": 1
                },
                "cluster": {
                  "description": "Cluster name.",
                  "type": "string",
                  "x-order": 10
                },
                "custom_labels": {
                  "description": "Custom user-assigned labels for Node and Service.",
                  "type": "object",
                  "additionalProperties": {
                    "type": "string"
                  },
                  "x-order": 18
                },
                "disable_basic_metrics": {
                  "description": "Disable basic metrics.",
                  "type": "boolean",
                  "x-order": 24
                },
                "disable_enhanced_metrics": {
                  "description": "Disable enhanced metrics.",
                  "type": "boolean",
                  "x-order": 25
                },
                "disable_query_examples": {
                  "description": "Disable query examples.",
                  "type": "boolean",
                  "x-order": 22
                },
                "engine": {
                  "description": "DiscoverRDSEngine describes supported RDS instance engines.",
                  "type": "string",
                  "default": "DISCOVER_RDS_ENGINE_INVALID",
                  "enum": [
                    "DISCOVER_RDS_ENGINE_INVALID",
                    "DISCOVER_RDS_MYSQL"
                  ],
                  "x-order": 6
                },
                "environment": {
                  "description": "Environment name.",
                  "type": "string",
                  "x-order": 9
                },
                "instance_id": {
                  "description": "AWS instance ID.",
                  "type": "string",
                  "x-order": 2
                },
                "metrics_mode": {
                  "description": "MetricsMode defines desired metrics mode for agent,\nit can be pull, push or auto mode chosen by server.",
                  "type": "string",
                  "default": "AUTO",
                  "enum": [
                    "AUTO",
                    "PULL",
                    "PUSH"
                  ],
                  "x-order": 26
                },
                "node_model": {
                  "description": "AWS instance class.",
                  "type": "string",
                  "x-order": 3
                },
                "node_name": {
                  "description": "Unique across all Nodes user-defined name. Defaults to AWS instance ID.",
                  "type": "string",
                  "x-order": 7
                },
                "password": {
                  "description": "Password for scraping metrics.",
                  "type": "string",
                  "x-order": 13
                },
                "port": {
                  "description": "Access port.",
                  "type": "integer",
                  "format": "int64",
                  "x-order": 5
                },
                "qan_mysql_perfschema": {
                  "description": "If true, adds qan-mysql-perfschema-agent.",
                  "type": "boolean",
                  "x-order": 17
                },
                "rds_exporter": {
                  "description": "If true, adds rds_exporter.",
                  "type": "boolean",
                  "x-order": 16
                },
                "region": {
                  "description": "AWS region.",
                  "type": "string",
                  "x-order": 0
                },
                "replication_set": {
                  "description": "Replication set name.",
                  "type": "string",
                  "x-order": 11
                },
                "service_name": {
                  "description": "Unique across all Services user-defined name. Defaults to AWS instance ID.",
                  "type": "string",
                  "x-order": 8
                },
                "skip_connection_check": {
                  "description": "Skip connection check.",
                  "type": "boolean",
                  "x-order": 19
                },
                "tablestats_group_table_limit": {
                  "description": "Tablestats group collectors will be disabled if there are more than that number of tables.\nIf zero, server's default value is used.\nUse negative value to disable them.",
                  "type": "integer",
                  "format": "int32",
                  "x-order": 23
                },
                "tls": {
                  "description": "Use TLS for database connections.",
                  "type": "boolean",
                  "x-order": 20
                },
                "tls_skip_verify": {
                  "description": "Skip TLS certificate and hostname validation.",
                  "type": "boolean",
                  "x-order": 21
                },
                "username": {
                  "description": "Username for scraping metrics.",
                  "type": "string",
                  "x-order": 12
                }
              }
            }
          }
        ],
        "responses": {
          "200": {
            "description": "A successful response.",
            "schema": {
              "type": "object",
              "properties": {
                "mysql": {
                  "description": "MySQLService represents a generic MySQL instance.",
                  "type": "object",
                  "properties": {
                    "address": {
                      "description": "Access address (DNS name or IP).\nAddress (and port) or socket is required.",
                      "type": "string",
                      "x-order": 3
                    },
                    "cluster": {
                      "description": "Cluster name.",
                      "type": "string",
                      "x-order": 7
                    },
                    "custom_labels": {
                      "description": "Custom user-assigned labels.",
                      "type": "object",
                      "additionalProperties": {
                        "type": "string"
                      },
                      "x-order": 9
                    },
                    "environment": {
                      "description": "Environment name.",
                      "type": "string",
                      "x-order": 6
                    },
                    "node_id": {
                      "description": "Node identifier where this instance runs.",
                      "type": "string",
                      "x-order": 2
                    },
                    "port": {
                      "description": "Access port.\nPort is required when the address present.",
                      "type": "integer",
                      "format": "int64",
                      "x-order": 4
                    },
                    "replication_set": {
                      "description": "Replication set name.",
                      "type": "string",
                      "x-order": 8
                    },
                    "service_id": {
                      "description": "Unique randomly generated instance identifier.",
                      "type": "string",
                      "x-order": 0
                    },
                    "service_name": {
                      "description": "Unique across all Services user-defined name.",
                      "type": "string",
                      "x-order": 1
                    },
                    "socket": {
                      "description": "Access unix socket.\nAddress (and port) or socket is required.",
                      "type": "string",
                      "x-order": 5
                    }
                  },
                  "x-order": 2
                },
                "mysqld_exporter": {
                  "description": "MySQLdExporter runs on Generic or Container Node and exposes MySQL Service metrics.",
                  "type": "object",
                  "properties": {
                    "agent_id": {
                      "description": "Unique randomly generated instance identifier.",
                      "type": "string",
                      "x-order": 0
                    },
                    "custom_labels": {
                      "description": "Custom user-assigned labels.",
                      "type": "object",
                      "additionalProperties": {
                        "type": "string"
                      },
                      "x-order": 8
                    },
                    "disabled": {
                      "description": "Desired Agent status: enabled (false) or disabled (true).",
                      "type": "boolean",
                      "x-order": 2
                    },
                    "disabled_collectors": {
                      "description": "List of disabled collector names.",
                      "type": "array",
                      "items": {
                        "type": "string"
                      },
                      "x-order": 10
                    },
                    "listen_port": {
                      "description": "Listen port for scraping metrics.",
                      "type": "integer",
                      "format": "int64",
                      "x-order": 12
                    },
                    "pmm_agent_id": {
                      "description": "The pmm-agent identifier which runs this instance.",
                      "type": "string",
                      "x-order": 1
                    },
                    "push_metrics_enabled": {
                      "description": "True if exporter uses push metrics mode.",
                      "type": "boolean",
                      "x-order": 9
                    },
                    "service_id": {
                      "description": "Service identifier.",
                      "type": "string",
                      "x-order": 3
                    },
                    "status": {
                      "description": "AgentStatus represents actual Agent status.\n\n - STARTING: Agent is starting.\n - RUNNING: Agent is running.\n - WAITING: Agent encountered error and will be restarted automatically soon.\n - STOPPING: Agent is stopping.\n - DONE: Agent finished.",
                      "type": "string",
                      "default": "AGENT_STATUS_INVALID",
                      "enum": [
                        "AGENT_STATUS_INVALID",
                        "STARTING",
                        "RUNNING",
                        "WAITING",
                        "STOPPING",
                        "DONE"
                      ],
                      "x-order": 11
                    },
                    "tablestats_group_disabled": {
                      "description": "True if tablestats group collectors are currently disabled.",
                      "type": "boolean",
                      "x-order": 13
                    },
                    "tablestats_group_table_limit": {
                      "description": "Tablestats group collectors are disabled if there are more than that number of tables.\n0 means tablestats group collectors are always enabled (no limit).\nNegative value means tablestats group collectors are always disabled.",
                      "type": "integer",
                      "format": "int32",
                      "x-order": 7
                    },
                    "tls": {
                      "description": "Use TLS for database connections.",
                      "type": "boolean",
                      "x-order": 5
                    },
                    "tls_skip_verify": {
                      "description": "Skip TLS certificate and hostname validation.",
                      "type": "boolean",
                      "x-order": 6
                    },
                    "username": {
                      "description": "MySQL username for scraping metrics.",
                      "type": "string",
                      "x-order": 4
                    }
                  },
                  "x-order": 3
                },
                "node": {
                  "description": "RemoteRDSNode represents remote RDS Node. Agents can't run on Remote RDS Nodes.",
                  "type": "object",
                  "properties": {
                    "address": {
                      "description": "DB instance identifier.",
                      "type": "string",
                      "x-order": 2
                    },
                    "az": {
                      "description": "Node availability zone.",
                      "type": "string",
                      "x-order": 5
                    },
                    "custom_labels": {
                      "description": "Custom user-assigned labels.",
                      "type": "object",
                      "additionalProperties": {
                        "type": "string"
                      },
                      "x-order": 6
                    },
                    "node_id": {
                      "description": "Unique randomly generated instance identifier.",
                      "type": "string",
                      "x-order": 0
                    },
                    "node_model": {
                      "description": "Node model.",
                      "type": "string",
                      "x-order": 3
                    },
                    "node_name": {
                      "description": "Unique across all Nodes user-defined name.",
                      "type": "string",
                      "x-order": 1
                    },
                    "region": {
                      "description": "Node region.",
                      "type": "string",
                      "x-order": 4
                    }
                  },
                  "x-order": 0
                },
                "qan_mysql_perfschema": {
                  "description": "QANMySQLPerfSchemaAgent runs within pmm-agent and sends MySQL Query Analytics data to the PMM Server.",
                  "type": "object",
                  "properties": {
                    "agent_id": {
                      "description": "Unique randomly generated instance identifier.",
                      "type": "string",
                      "x-order": 0
                    },
                    "custom_labels": {
                      "description": "Custom user-assigned labels.",
                      "type": "object",
                      "additionalProperties": {
                        "type": "string"
                      },
                      "x-order": 8
                    },
                    "disabled": {
                      "description": "Desired Agent status: enabled (false) or disabled (true).",
                      "type": "boolean",
                      "x-order": 2
                    },
                    "pmm_agent_id": {
                      "description": "The pmm-agent identifier which runs this instance.",
                      "type": "string",
                      "x-order": 1
                    },
                    "query_examples_disabled": {
                      "description": "True if query examples are disabled.",
                      "type": "boolean",
                      "x-order": 7
                    },
                    "service_id": {
                      "description": "Service identifier.",
                      "type": "string",
                      "x-order": 3
                    },
                    "status": {
                      "description": "AgentStatus represents actual Agent status.\n\n - STARTING: Agent is starting.\n - RUNNING: Agent is running.\n - WAITING: Agent encountered error and will be restarted automatically soon.\n - STOPPING: Agent is stopping.\n - DONE: Agent finished.",
                      "type": "string",
                      "default": "AGENT_STATUS_INVALID",
                      "enum": [
                        "AGENT_STATUS_INVALID",
                        "STARTING",
                        "RUNNING",
                        "WAITING",
                        "STOPPING",
                        "DONE"
                      ],
                      "x-order": 9
                    },
                    "tls": {
                      "description": "Use TLS for database connections.",
                      "type": "boolean",
                      "x-order": 5
                    },
                    "tls_skip_verify": {
                      "description": "Skip TLS certificate and hostname validation.",
                      "type": "boolean",
                      "x-order": 6
                    },
                    "username": {
                      "description": "MySQL username for getting performance data.",
                      "type": "string",
                      "x-order": 4
                    }
                  },
                  "x-order": 4
                },
                "rds_exporter": {
                  "description": "RDSExporter runs on Generic or Container Node and exposes RemoteRDS Node metrics.",
                  "type": "object",
                  "properties": {
                    "agent_id": {
                      "description": "Unique randomly generated instance identifier.",
                      "type": "string",
                      "x-order": 0
                    },
                    "aws_access_key": {
                      "description": "AWS Access Key.",
                      "type": "string",
                      "x-order": 4
                    },
                    "basic_metrics_disabled": {
                      "description": "Basic metrics are disabled.",
                      "type": "boolean",
                      "x-order": 8
                    },
                    "custom_labels": {
                      "description": "Custom user-assigned labels.",
                      "type": "object",
                      "additionalProperties": {
                        "type": "string"
                      },
                      "x-order": 5
                    },
                    "disabled": {
                      "description": "Desired Agent status: enabled (false) or disabled (true).",
                      "type": "boolean",
                      "x-order": 2
                    },
                    "enhanced_metrics_disabled": {
                      "description": "Enhanced metrics are disabled.",
                      "type": "boolean",
                      "x-order": 9
                    },
                    "listen_port": {
                      "description": "Listen port for scraping metrics (the same for several configurations).",
                      "type": "integer",
                      "format": "int64",
                      "x-order": 7
                    },
                    "node_id": {
                      "description": "Node identifier.",
                      "type": "string",
                      "x-order": 3
                    },
                    "pmm_agent_id": {
                      "description": "The pmm-agent identifier which runs this instance.",
                      "type": "string",
                      "x-order": 1
                    },
                    "push_metrics_enabled": {
                      "description": "True if exporter uses push metrics mode.",
                      "type": "boolean",
                      "x-order": 10
                    },
                    "status": {
                      "description": "AgentStatus represents actual Agent status.\n\n - STARTING: Agent is starting.\n - RUNNING: Agent is running.\n - WAITING: Agent encountered error and will be restarted automatically soon.\n - STOPPING: Agent is stopping.\n - DONE: Agent finished.",
                      "type": "string",
                      "default": "AGENT_STATUS_INVALID",
                      "enum": [
                        "AGENT_STATUS_INVALID",
                        "STARTING",
                        "RUNNING",
                        "WAITING",
                        "STOPPING",
                        "DONE"
                      ],
                      "x-order": 6
                    }
                  },
                  "x-order": 1
                },
                "table_count": {
                  "description": "Actual table count at the moment of adding.",
                  "type": "integer",
                  "format": "int32",
                  "x-order": 5
                }
              }
            }
          },
          "default": {
            "description": "An unexpected error response.",
            "schema": {
              "type": "object",
              "properties": {
                "code": {
                  "type": "integer",
                  "format": "int32",
                  "x-order": 1
                },
                "details": {
                  "type": "array",
                  "items": {
                    "type": "object",
                    "properties": {
                      "type_url": {
                        "type": "string",
                        "x-order": 0
                      },
                      "value": {
                        "type": "string",
                        "format": "byte",
                        "x-order": 1
                      }
                    }
                  },
                  "x-order": 3
                },
                "error": {
                  "type": "string",
                  "x-order": 0
                },
                "message": {
                  "type": "string",
                  "x-order": 2
                }
              }
            }
          }
        }
      }
    },
    "/v1/management/RDS/Discover": {
      "post": {
        "tags": [
          "RDS"
        ],
        "summary": "DiscoverRDS discovers RDS instances.",
        "operationId": "DiscoverRDS",
        "parameters": [
          {
            "name": "body",
            "in": "body",
            "required": true,
            "schema": {
              "type": "object",
              "properties": {
                "aws_access_key": {
                  "description": "AWS Access key. Optional.",
                  "type": "string",
                  "x-order": 0
                },
                "aws_secret_key": {
                  "description": "AWS Secret key. Optional.",
                  "type": "string",
                  "x-order": 1
                }
              }
            }
          }
        ],
        "responses": {
          "200": {
            "description": "A successful response.",
            "schema": {
              "type": "object",
              "properties": {
                "rds_instances": {
                  "type": "array",
                  "items": {
                    "description": "DiscoverRDSInstance models an unique RDS instance for the list of instances returned by Discovery.",
                    "type": "object",
                    "properties": {
                      "address": {
                        "description": "Address used to connect to it.",
                        "type": "string",
                        "x-order": 4
                      },
                      "az": {
                        "description": "AWS availability zone.",
                        "type": "string",
                        "x-order": 1
                      },
                      "engine": {
                        "description": "DiscoverRDSEngine describes supported RDS instance engines.",
                        "type": "string",
                        "default": "DISCOVER_RDS_ENGINE_INVALID",
                        "enum": [
                          "DISCOVER_RDS_ENGINE_INVALID",
                          "DISCOVER_RDS_MYSQL"
                        ],
                        "x-order": 6
                      },
                      "engine_version": {
                        "description": "Engine version.",
                        "type": "string",
                        "x-order": 7
                      },
                      "instance_id": {
                        "description": "AWS instance ID.",
                        "type": "string",
                        "x-order": 2
                      },
                      "node_model": {
                        "description": "AWS instance class.",
                        "type": "string",
                        "x-order": 3
                      },
                      "port": {
                        "description": "Access port.",
                        "type": "integer",
                        "format": "int64",
                        "x-order": 5
                      },
                      "region": {
                        "description": "AWS region.",
                        "type": "string",
                        "x-order": 0
                      }
                    }
                  },
                  "x-order": 0
                }
              }
            }
          },
          "default": {
            "description": "An unexpected error response.",
            "schema": {
              "type": "object",
              "properties": {
                "code": {
                  "type": "integer",
                  "format": "int32",
                  "x-order": 1
                },
                "details": {
                  "type": "array",
                  "items": {
                    "type": "object",
                    "properties": {
                      "type_url": {
                        "type": "string",
                        "x-order": 0
                      },
                      "value": {
                        "type": "string",
                        "format": "byte",
                        "x-order": 1
                      }
                    }
                  },
                  "x-order": 3
                },
                "error": {
                  "type": "string",
                  "x-order": 0
                },
                "message": {
                  "type": "string",
                  "x-order": 2
                }
              }
            }
          }
        }
      }
    },
    "/v1/management/SecurityChecks/Change": {
      "post": {
        "tags": [
          "SecurityChecks"
        ],
        "summary": "ChangeSecurityChecks enables/disables Security Thread Tool checks by names.",
        "operationId": "ChangeSecurityChecks",
        "parameters": [
          {
            "name": "body",
            "in": "body",
            "required": true,
            "schema": {
              "type": "object",
              "properties": {
                "params": {
                  "type": "array",
                  "items": {
                    "description": "ChangeSecurityCheckParams specifies a single check parameters.",
                    "type": "object",
                    "properties": {
                      "disable": {
                        "type": "boolean",
                        "x-order": 2
                      },
                      "enable": {
                        "type": "boolean",
                        "x-order": 1
                      },
                      "name": {
                        "description": "The name of the check to change.",
                        "type": "string",
                        "x-order": 0
                      }
                    }
                  },
                  "x-order": 0
                }
              }
            }
          }
        ],
        "responses": {
          "200": {
            "description": "A successful response.",
            "schema": {
              "type": "object"
            }
          },
          "default": {
            "description": "An unexpected error response.",
            "schema": {
              "type": "object",
              "properties": {
                "code": {
                  "type": "integer",
                  "format": "int32",
                  "x-order": 1
                },
                "details": {
                  "type": "array",
                  "items": {
                    "type": "object",
                    "properties": {
                      "type_url": {
                        "type": "string",
                        "x-order": 0
                      },
                      "value": {
                        "type": "string",
                        "format": "byte",
                        "x-order": 1
                      }
                    }
                  },
                  "x-order": 3
                },
                "error": {
                  "type": "string",
                  "x-order": 0
                },
                "message": {
                  "type": "string",
                  "x-order": 2
                }
              }
            }
          }
        }
      }
    },
    "/v1/management/SecurityChecks/GetCheckResults": {
      "post": {
        "tags": [
          "SecurityChecks"
        ],
        "summary": "GetSecurityCheckResults returns Security Thread Tool's latest checks results.",
        "operationId": "GetSecurityCheckResults",
        "parameters": [
          {
            "name": "body",
            "in": "body",
            "required": true,
            "schema": {
              "type": "object"
            }
          }
        ],
        "responses": {
          "200": {
            "description": "A successful response.",
            "schema": {
              "type": "object",
              "properties": {
                "results": {
                  "type": "array",
                  "items": {
                    "description": "SecurityCheckResult represents the check result returned from pmm-managed after running the check.",
                    "type": "object",
                    "properties": {
                      "description": {
                        "type": "string",
                        "x-order": 1
                      },
                      "labels": {
                        "type": "object",
                        "additionalProperties": {
                          "type": "string"
                        },
                        "x-order": 3
                      },
                      "read_more_url": {
                        "description": "URL containing information on how to resolve an issue detected by an STT check.",
                        "type": "string",
                        "x-order": 4
                      },
                      "severity": {
                        "description": "Severity represents severity level of the check result or alert.",
                        "type": "string",
                        "default": "SEVERITY_INVALID",
                        "enum": [
                          "SEVERITY_INVALID",
                          "SEVERITY_EMERGENCY",
                          "SEVERITY_ALERT",
                          "SEVERITY_CRITICAL",
                          "SEVERITY_ERROR",
                          "SEVERITY_WARNING",
                          "SEVERITY_NOTICE",
                          "SEVERITY_INFO",
                          "SEVERITY_DEBUG"
                        ],
                        "x-order": 2
                      },
                      "summary": {
                        "type": "string",
                        "x-order": 0
                      }
                    }
                  },
                  "x-order": 0
                }
              }
            }
          },
          "default": {
            "description": "An unexpected error response.",
            "schema": {
              "type": "object",
              "properties": {
                "code": {
                  "type": "integer",
                  "format": "int32",
                  "x-order": 1
                },
                "details": {
                  "type": "array",
                  "items": {
                    "type": "object",
                    "properties": {
                      "type_url": {
                        "type": "string",
                        "x-order": 0
                      },
                      "value": {
                        "type": "string",
                        "format": "byte",
                        "x-order": 1
                      }
                    }
                  },
                  "x-order": 3
                },
                "error": {
                  "type": "string",
                  "x-order": 0
                },
                "message": {
                  "type": "string",
                  "x-order": 2
                }
              }
            }
          }
        }
      }
    },
    "/v1/management/SecurityChecks/List": {
      "post": {
        "tags": [
          "SecurityChecks"
        ],
        "summary": "ListSecurityChecks returns a list of available Security Thread Tool checks.",
        "operationId": "ListSecurityChecks",
        "parameters": [
          {
            "name": "body",
            "in": "body",
            "required": true,
            "schema": {
              "type": "object"
            }
          }
        ],
        "responses": {
          "200": {
            "description": "A successful response.",
            "schema": {
              "type": "object",
              "properties": {
                "checks": {
                  "type": "array",
                  "items": {
                    "description": "SecurityCheck contains check name and status.",
                    "type": "object",
                    "properties": {
                      "description": {
                        "description": "Long human-readable description.",
                        "type": "string",
                        "x-order": 2
                      },
                      "disabled": {
                        "description": "True if that check is disabled.",
                        "type": "boolean",
                        "x-order": 1
                      },
                      "name": {
                        "description": "Machine-readable name (ID) that is used in expression.",
                        "type": "string",
                        "x-order": 0
                      },
                      "summary": {
                        "description": "Short human-readable summary.",
                        "type": "string",
                        "x-order": 3
                      }
                    }
                  },
                  "x-order": 0
                }
              }
            }
          },
          "default": {
            "description": "An unexpected error response.",
            "schema": {
              "type": "object",
              "properties": {
                "code": {
                  "type": "integer",
                  "format": "int32",
                  "x-order": 1
                },
                "details": {
                  "type": "array",
                  "items": {
                    "type": "object",
                    "properties": {
                      "type_url": {
                        "type": "string",
                        "x-order": 0
                      },
                      "value": {
                        "type": "string",
                        "format": "byte",
                        "x-order": 1
                      }
                    }
                  },
                  "x-order": 3
                },
                "error": {
                  "type": "string",
                  "x-order": 0
                },
                "message": {
                  "type": "string",
                  "x-order": 2
                }
              }
            }
          }
        }
      }
    },
    "/v1/management/SecurityChecks/Start": {
      "post": {
        "tags": [
          "SecurityChecks"
        ],
        "summary": "StartSecurityChecks executes Security Thread Tool checks and returns when all checks are executed.",
        "operationId": "StartSecurityChecks",
        "parameters": [
          {
            "name": "body",
            "in": "body",
            "required": true,
            "schema": {
              "type": "object"
            }
          }
        ],
        "responses": {
          "200": {
            "description": "A successful response.",
            "schema": {
              "type": "object"
            }
          },
          "default": {
            "description": "An unexpected error response.",
            "schema": {
              "type": "object",
              "properties": {
                "code": {
                  "type": "integer",
                  "format": "int32",
                  "x-order": 1
                },
                "details": {
                  "type": "array",
                  "items": {
                    "type": "object",
                    "properties": {
                      "type_url": {
                        "type": "string",
                        "x-order": 0
                      },
                      "value": {
                        "type": "string",
                        "format": "byte",
                        "x-order": 1
                      }
                    }
                  },
                  "x-order": 3
                },
                "error": {
                  "type": "string",
                  "x-order": 0
                },
                "message": {
                  "type": "string",
                  "x-order": 2
                }
              }
            }
          }
        }
      }
    },
    "/v1/management/Service/Remove": {
      "post": {
        "tags": [
          "Service"
        ],
        "summary": "RemoveService removes Service with Agents.",
        "operationId": "RemoveService",
        "parameters": [
          {
            "name": "body",
            "in": "body",
            "required": true,
            "schema": {
              "type": "object",
              "properties": {
                "service_id": {
                  "description": "Service ID or Service Name is required.\nUnique randomly generated instance identifier.",
                  "type": "string",
                  "x-order": 1
                },
                "service_name": {
                  "description": "Unique across all Services user-defined name.",
                  "type": "string",
                  "x-order": 2
                },
                "service_type": {
                  "description": "ServiceType describes supported Service types.",
                  "type": "string",
                  "default": "SERVICE_TYPE_INVALID",
                  "enum": [
                    "SERVICE_TYPE_INVALID",
                    "MYSQL_SERVICE",
                    "MONGODB_SERVICE",
                    "POSTGRESQL_SERVICE",
                    "PROXYSQL_SERVICE",
                    "HAPROXY_SERVICE",
                    "EXTERNAL_SERVICE"
                  ],
                  "x-order": 0
                }
              }
            }
          }
        ],
        "responses": {
          "200": {
            "description": "A successful response.",
            "schema": {
              "type": "object"
            }
          },
          "default": {
            "description": "An unexpected error response.",
            "schema": {
              "type": "object",
              "properties": {
                "code": {
                  "type": "integer",
                  "format": "int32",
                  "x-order": 1
                },
                "details": {
                  "type": "array",
                  "items": {
                    "type": "object",
                    "properties": {
                      "type_url": {
                        "type": "string",
                        "x-order": 0
                      },
                      "value": {
                        "type": "string",
                        "format": "byte",
                        "x-order": 1
                      }
                    }
                  },
                  "x-order": 3
                },
                "error": {
                  "type": "string",
                  "x-order": 0
                },
                "message": {
                  "type": "string",
                  "x-order": 2
                }
              }
            }
          }
        }
      }
    }
  }
}<|MERGE_RESOLUTION|>--- conflicted
+++ resolved
@@ -975,22 +975,13 @@
         }
       }
     },
-<<<<<<< HEAD
     "/v1/management/Actions/StartPTMySQLSummary": {
-=======
-    "/v1/management/Actions/StartPTPgSummary": {
->>>>>>> 3ff6c74c
       "post": {
         "tags": [
           "Actions"
         ],
-<<<<<<< HEAD
         "summary": "StartPTMySQLSummaryAction starts pt--mysql-summary Action.",
         "operationId": "StartPTMySQLSummaryAction",
-=======
-        "summary": "StartPTPgSummaryAction starts pt-pg-summary Action.",
-        "operationId": "StartPTPgSummaryAction",
->>>>>>> 3ff6c74c
         "parameters": [
           {
             "name": "body",
@@ -998,11 +989,7 @@
             "required": true,
             "schema": {
               "type": "object",
-<<<<<<< HEAD
               "title": "Message to prepare pt-mysql-summary data",
-=======
-              "title": "Message to prepare pt-pg-summary data",
->>>>>>> 3ff6c74c
               "properties": {
                 "pmm_agent_id": {
                   "description": "pmm-agent ID where to run this Action.",
@@ -1023,11 +1010,99 @@
             "description": "A successful response.",
             "schema": {
               "type": "object",
-<<<<<<< HEAD
               "title": "Message to retrieve the prepared pt-mysql-summary data",
-=======
+              "properties": {
+                "action_id": {
+                  "description": "Unique Action ID.",
+                  "type": "string",
+                  "x-order": 0
+                },
+                "pmm_agent_id": {
+                  "description": "pmm-agent ID where to this Action was started.",
+                  "type": "string",
+                  "x-order": 1
+                }
+              }
+            }
+          },
+          "default": {
+            "description": "An unexpected error response.",
+            "schema": {
+              "type": "object",
+              "properties": {
+                "code": {
+                  "type": "integer",
+                  "format": "int32",
+                  "x-order": 1
+                },
+                "details": {
+                  "type": "array",
+                  "items": {
+                    "type": "object",
+                    "properties": {
+                      "type_url": {
+                        "type": "string",
+                        "x-order": 0
+                      },
+                      "value": {
+                        "type": "string",
+                        "format": "byte",
+                        "x-order": 1
+                      }
+                    }
+                  },
+                  "x-order": 3
+                },
+                "error": {
+                  "type": "string",
+                  "x-order": 0
+                },
+                "message": {
+                  "type": "string",
+                  "x-order": 2
+                }
+              }
+            }
+          }
+        }
+      }
+    },
+    "/v1/management/Actions/StartPTPgSummary": {
+      "post": {
+        "tags": [
+          "Actions"
+        ],
+        "summary": "StartPTPgSummaryAction starts pt-pg-summary Action.",
+        "operationId": "StartPTPgSummaryAction",
+        "parameters": [
+          {
+            "name": "body",
+            "in": "body",
+            "required": true,
+            "schema": {
+              "type": "object",
+              "title": "Message to prepare pt-pg-summary data",
+              "properties": {
+                "pmm_agent_id": {
+                  "description": "pmm-agent ID where to run this Action.",
+                  "type": "string",
+                  "x-order": 0
+                },
+                "service_id": {
+                  "description": "Service ID for this Action.",
+                  "type": "string",
+                  "x-order": 1
+                }
+              }
+            }
+          }
+        ],
+        "responses": {
+          "200": {
+            "description": "A successful response.",
+            "schema": {
+              "type": "object",
               "title": "Message to retrieve the prepared pt-pg-summary data",
->>>>>>> 3ff6c74c
               "properties": {
                 "action_id": {
                   "description": "Unique Action ID.",
