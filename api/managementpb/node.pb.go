// Code generated by protoc-gen-go. DO NOT EDIT.
// versions:
// 	protoc-gen-go v1.34.2
// 	protoc        (unknown)
// source: managementpb/node.proto

package managementpb

import (
	reflect "reflect"
	sync "sync"

	_ "github.com/envoyproxy/protoc-gen-validate/validate"
	_ "github.com/grpc-ecosystem/grpc-gateway/v2/protoc-gen-openapiv2/options"
	_ "google.golang.org/genproto/googleapis/api/annotations"
	protoreflect "google.golang.org/protobuf/reflect/protoreflect"
	protoimpl "google.golang.org/protobuf/runtime/protoimpl"

	inventorypb "github.com/percona/pmm/api/inventorypb"
)

const (
	// Verify that this generated code is sufficiently up-to-date.
	_ = protoimpl.EnforceVersion(20 - protoimpl.MinVersion)
	// Verify that runtime/protoimpl is sufficiently up-to-date.
	_ = protoimpl.EnforceVersion(protoimpl.MaxVersion - 20)
)

type RegisterNodeRequest struct {
	state         protoimpl.MessageState
	sizeCache     protoimpl.SizeCache
	unknownFields protoimpl.UnknownFields

	// Node type to be registered.
	NodeType inventorypb.NodeType `protobuf:"varint,1,opt,name=node_type,json=nodeType,proto3,enum=inventory.NodeType" json:"node_type,omitempty"`
	// Unique across all Nodes user-defined name.
	NodeName string `protobuf:"bytes,2,opt,name=node_name,json=nodeName,proto3" json:"node_name,omitempty"`
	// Node address (DNS name or IP).
	Address string `protobuf:"bytes,3,opt,name=address,proto3" json:"address,omitempty"`
	// Linux machine-id.
	MachineId string `protobuf:"bytes,4,opt,name=machine_id,json=machineId,proto3" json:"machine_id,omitempty"`
	// Linux distribution name and version.
	Distro string `protobuf:"bytes,5,opt,name=distro,proto3" json:"distro,omitempty"`
	// Container identifier. If specified, must be a unique Docker container identifier.
	ContainerId string `protobuf:"bytes,6,opt,name=container_id,json=containerId,proto3" json:"container_id,omitempty"`
	// Container name.
	ContainerName string `protobuf:"bytes,7,opt,name=container_name,json=containerName,proto3" json:"container_name,omitempty"`
	// Node model.
	NodeModel string `protobuf:"bytes,8,opt,name=node_model,json=nodeModel,proto3" json:"node_model,omitempty"`
	// Node region.
	Region string `protobuf:"bytes,9,opt,name=region,proto3" json:"region,omitempty"`
	// Node availability zone.
	Az string `protobuf:"bytes,10,opt,name=az,proto3" json:"az,omitempty"`
	// Custom user-assigned labels for Node.
	CustomLabels map[string]string `protobuf:"bytes,11,rep,name=custom_labels,json=customLabels,proto3" json:"custom_labels,omitempty" protobuf_key:"bytes,1,opt,name=key,proto3" protobuf_val:"bytes,2,opt,name=value,proto3"`
	// If true, and Node with that name already exist, it will be removed with all dependent Services and Agents.
	Reregister bool `protobuf:"varint,12,opt,name=reregister,proto3" json:"reregister,omitempty"`
	// Defines metrics flow model for node_exporter being added by this request.
	// Metrics could be pushed to the server with vmagent,
	// pulled by the server, or the server could choose behavior automatically.
	MetricsMode MetricsMode `protobuf:"varint,13,opt,name=metrics_mode,json=metricsMode,proto3,enum=management.MetricsMode" json:"metrics_mode,omitempty"`
	// List of collector names to disable in this exporter.
	DisableCollectors []string `protobuf:"bytes,14,rep,name=disable_collectors,json=disableCollectors,proto3" json:"disable_collectors,omitempty"`
	// Custom password for exporter endpoint /metrics.
	AgentPassword string `protobuf:"bytes,15,opt,name=agent_password,json=agentPassword,proto3" json:"agent_password,omitempty"`
	// Optionally expose the exporter process on all public interfaces
	ExposeExporter bool `protobuf:"varint,16,opt,name=expose_exporter,json=exposeExporter,proto3" json:"expose_exporter,omitempty"`
}

func (x *RegisterNodeRequest) Reset() {
	*x = RegisterNodeRequest{}
	if protoimpl.UnsafeEnabled {
		mi := &file_managementpb_node_proto_msgTypes[0]
		ms := protoimpl.X.MessageStateOf(protoimpl.Pointer(x))
		ms.StoreMessageInfo(mi)
	}
}

func (x *RegisterNodeRequest) String() string {
	return protoimpl.X.MessageStringOf(x)
}

func (*RegisterNodeRequest) ProtoMessage() {}

func (x *RegisterNodeRequest) ProtoReflect() protoreflect.Message {
	mi := &file_managementpb_node_proto_msgTypes[0]
	if protoimpl.UnsafeEnabled && x != nil {
		ms := protoimpl.X.MessageStateOf(protoimpl.Pointer(x))
		if ms.LoadMessageInfo() == nil {
			ms.StoreMessageInfo(mi)
		}
		return ms
	}
	return mi.MessageOf(x)
}

// Deprecated: Use RegisterNodeRequest.ProtoReflect.Descriptor instead.
func (*RegisterNodeRequest) Descriptor() ([]byte, []int) {
	return file_managementpb_node_proto_rawDescGZIP(), []int{0}
}

func (x *RegisterNodeRequest) GetNodeType() inventorypb.NodeType {
	if x != nil {
		return x.NodeType
	}
	return inventorypb.NodeType(0)
}

func (x *RegisterNodeRequest) GetNodeName() string {
	if x != nil {
		return x.NodeName
	}
	return ""
}

func (x *RegisterNodeRequest) GetAddress() string {
	if x != nil {
		return x.Address
	}
	return ""
}

func (x *RegisterNodeRequest) GetMachineId() string {
	if x != nil {
		return x.MachineId
	}
	return ""
}

func (x *RegisterNodeRequest) GetDistro() string {
	if x != nil {
		return x.Distro
	}
	return ""
}

func (x *RegisterNodeRequest) GetContainerId() string {
	if x != nil {
		return x.ContainerId
	}
	return ""
}

func (x *RegisterNodeRequest) GetContainerName() string {
	if x != nil {
		return x.ContainerName
	}
	return ""
}

func (x *RegisterNodeRequest) GetNodeModel() string {
	if x != nil {
		return x.NodeModel
	}
	return ""
}

func (x *RegisterNodeRequest) GetRegion() string {
	if x != nil {
		return x.Region
	}
	return ""
}

func (x *RegisterNodeRequest) GetAz() string {
	if x != nil {
		return x.Az
	}
	return ""
}

func (x *RegisterNodeRequest) GetCustomLabels() map[string]string {
	if x != nil {
		return x.CustomLabels
	}
	return nil
}

func (x *RegisterNodeRequest) GetReregister() bool {
	if x != nil {
		return x.Reregister
	}
	return false
}

func (x *RegisterNodeRequest) GetMetricsMode() MetricsMode {
	if x != nil {
		return x.MetricsMode
	}
	return MetricsMode_AUTO
}

func (x *RegisterNodeRequest) GetDisableCollectors() []string {
	if x != nil {
		return x.DisableCollectors
	}
	return nil
}

func (x *RegisterNodeRequest) GetAgentPassword() string {
	if x != nil {
		return x.AgentPassword
	}
	return ""
}

func (x *RegisterNodeRequest) GetExposeExporter() bool {
	if x != nil {
		return x.ExposeExporter
	}
	return false
}

type RegisterNodeResponse struct {
	state         protoimpl.MessageState
	sizeCache     protoimpl.SizeCache
	unknownFields protoimpl.UnknownFields

	GenericNode   *inventorypb.GenericNode   `protobuf:"bytes,1,opt,name=generic_node,json=genericNode,proto3" json:"generic_node,omitempty"`
	ContainerNode *inventorypb.ContainerNode `protobuf:"bytes,2,opt,name=container_node,json=containerNode,proto3" json:"container_node,omitempty"`
	PmmAgent      *inventorypb.PMMAgent      `protobuf:"bytes,3,opt,name=pmm_agent,json=pmmAgent,proto3" json:"pmm_agent,omitempty"`
	// Token represents token for vmagent auth config.
	Token string `protobuf:"bytes,4,opt,name=token,proto3" json:"token,omitempty"`
	// Warning message.
	Warning string `protobuf:"bytes,5,opt,name=warning,proto3" json:"warning,omitempty"`
}

func (x *RegisterNodeResponse) Reset() {
	*x = RegisterNodeResponse{}
	if protoimpl.UnsafeEnabled {
		mi := &file_managementpb_node_proto_msgTypes[1]
		ms := protoimpl.X.MessageStateOf(protoimpl.Pointer(x))
		ms.StoreMessageInfo(mi)
	}
}

func (x *RegisterNodeResponse) String() string {
	return protoimpl.X.MessageStringOf(x)
}

func (*RegisterNodeResponse) ProtoMessage() {}

func (x *RegisterNodeResponse) ProtoReflect() protoreflect.Message {
	mi := &file_managementpb_node_proto_msgTypes[1]
	if protoimpl.UnsafeEnabled && x != nil {
		ms := protoimpl.X.MessageStateOf(protoimpl.Pointer(x))
		if ms.LoadMessageInfo() == nil {
			ms.StoreMessageInfo(mi)
		}
		return ms
	}
	return mi.MessageOf(x)
}

// Deprecated: Use RegisterNodeResponse.ProtoReflect.Descriptor instead.
func (*RegisterNodeResponse) Descriptor() ([]byte, []int) {
	return file_managementpb_node_proto_rawDescGZIP(), []int{1}
}

func (x *RegisterNodeResponse) GetGenericNode() *inventorypb.GenericNode {
	if x != nil {
		return x.GenericNode
	}
	return nil
}

func (x *RegisterNodeResponse) GetContainerNode() *inventorypb.ContainerNode {
	if x != nil {
		return x.ContainerNode
	}
	return nil
}

func (x *RegisterNodeResponse) GetPmmAgent() *inventorypb.PMMAgent {
	if x != nil {
		return x.PmmAgent
	}
	return nil
}

func (x *RegisterNodeResponse) GetToken() string {
	if x != nil {
		return x.Token
	}
	return ""
}

func (x *RegisterNodeResponse) GetWarning() string {
	if x != nil {
		return x.Warning
	}
	return ""
}

type UnregisterNodeRequest struct {
	state         protoimpl.MessageState
	sizeCache     protoimpl.SizeCache
	unknownFields protoimpl.UnknownFields

	// Node_id to be unregistered.
	NodeId string `protobuf:"bytes,1,opt,name=node_id,json=nodeId,proto3" json:"node_id,omitempty"`
	// Force delete node, related service account, even if it has more service tokens attached.
	Force bool `protobuf:"varint,2,opt,name=force,proto3" json:"force,omitempty"`
}

func (x *UnregisterNodeRequest) Reset() {
	*x = UnregisterNodeRequest{}
	if protoimpl.UnsafeEnabled {
		mi := &file_managementpb_node_proto_msgTypes[2]
		ms := protoimpl.X.MessageStateOf(protoimpl.Pointer(x))
		ms.StoreMessageInfo(mi)
	}
}

func (x *UnregisterNodeRequest) String() string {
	return protoimpl.X.MessageStringOf(x)
}

func (*UnregisterNodeRequest) ProtoMessage() {}

func (x *UnregisterNodeRequest) ProtoReflect() protoreflect.Message {
	mi := &file_managementpb_node_proto_msgTypes[2]
	if protoimpl.UnsafeEnabled && x != nil {
		ms := protoimpl.X.MessageStateOf(protoimpl.Pointer(x))
		if ms.LoadMessageInfo() == nil {
			ms.StoreMessageInfo(mi)
		}
		return ms
	}
	return mi.MessageOf(x)
}

// Deprecated: Use UnregisterNodeRequest.ProtoReflect.Descriptor instead.
func (*UnregisterNodeRequest) Descriptor() ([]byte, []int) {
	return file_managementpb_node_proto_rawDescGZIP(), []int{2}
}

func (x *UnregisterNodeRequest) GetNodeId() string {
	if x != nil {
		return x.NodeId
	}
	return ""
}

func (x *UnregisterNodeRequest) GetForce() bool {
	if x != nil {
		return x.Force
	}
	return false
}

type UnregisterNodeResponse struct {
	state         protoimpl.MessageState
	sizeCache     protoimpl.SizeCache
	unknownFields protoimpl.UnknownFields

	// Warning message if there are more service tokens attached to service account.
	Warning string `protobuf:"bytes,1,opt,name=warning,proto3" json:"warning,omitempty"`
}

func (x *UnregisterNodeResponse) Reset() {
	*x = UnregisterNodeResponse{}
	if protoimpl.UnsafeEnabled {
		mi := &file_managementpb_node_proto_msgTypes[3]
		ms := protoimpl.X.MessageStateOf(protoimpl.Pointer(x))
		ms.StoreMessageInfo(mi)
	}
}

func (x *UnregisterNodeResponse) String() string {
	return protoimpl.X.MessageStringOf(x)
}

func (*UnregisterNodeResponse) ProtoMessage() {}

func (x *UnregisterNodeResponse) ProtoReflect() protoreflect.Message {
	mi := &file_managementpb_node_proto_msgTypes[3]
	if protoimpl.UnsafeEnabled && x != nil {
		ms := protoimpl.X.MessageStateOf(protoimpl.Pointer(x))
		if ms.LoadMessageInfo() == nil {
			ms.StoreMessageInfo(mi)
		}
		return ms
	}
	return mi.MessageOf(x)
}

// Deprecated: Use UnregisterNodeResponse.ProtoReflect.Descriptor instead.
func (*UnregisterNodeResponse) Descriptor() ([]byte, []int) {
	return file_managementpb_node_proto_rawDescGZIP(), []int{3}
}

func (x *UnregisterNodeResponse) GetWarning() string {
	if x != nil {
		return x.Warning
	}
	return ""
}

var File_managementpb_node_proto protoreflect.FileDescriptor

var file_managementpb_node_proto_rawDesc = []byte{
	0x0a, 0x17, 0x6d, 0x61, 0x6e, 0x61, 0x67, 0x65, 0x6d, 0x65, 0x6e, 0x74, 0x70, 0x62, 0x2f, 0x6e,
	0x6f, 0x64, 0x65, 0x2e, 0x70, 0x72, 0x6f, 0x74, 0x6f, 0x12, 0x0a, 0x6d, 0x61, 0x6e, 0x61, 0x67,
	0x65, 0x6d, 0x65, 0x6e, 0x74, 0x1a, 0x1c, 0x67, 0x6f, 0x6f, 0x67, 0x6c, 0x65, 0x2f, 0x61, 0x70,
	0x69, 0x2f, 0x61, 0x6e, 0x6e, 0x6f, 0x74, 0x61, 0x74, 0x69, 0x6f, 0x6e, 0x73, 0x2e, 0x70, 0x72,
	0x6f, 0x74, 0x6f, 0x1a, 0x18, 0x69, 0x6e, 0x76, 0x65, 0x6e, 0x74, 0x6f, 0x72, 0x79, 0x70, 0x62,
	0x2f, 0x61, 0x67, 0x65, 0x6e, 0x74, 0x73, 0x2e, 0x70, 0x72, 0x6f, 0x74, 0x6f, 0x1a, 0x17, 0x69,
	0x6e, 0x76, 0x65, 0x6e, 0x74, 0x6f, 0x72, 0x79, 0x70, 0x62, 0x2f, 0x6e, 0x6f, 0x64, 0x65, 0x73,
	0x2e, 0x70, 0x72, 0x6f, 0x74, 0x6f, 0x1a, 0x1a, 0x6d, 0x61, 0x6e, 0x61, 0x67, 0x65, 0x6d, 0x65,
	0x6e, 0x74, 0x70, 0x62, 0x2f, 0x6d, 0x65, 0x74, 0x72, 0x69, 0x63, 0x73, 0x2e, 0x70, 0x72, 0x6f,
	0x74, 0x6f, 0x1a, 0x2e, 0x70, 0x72, 0x6f, 0x74, 0x6f, 0x63, 0x2d, 0x67, 0x65, 0x6e, 0x2d, 0x6f,
	0x70, 0x65, 0x6e, 0x61, 0x70, 0x69, 0x76, 0x32, 0x2f, 0x6f, 0x70, 0x74, 0x69, 0x6f, 0x6e, 0x73,
	0x2f, 0x61, 0x6e, 0x6e, 0x6f, 0x74, 0x61, 0x74, 0x69, 0x6f, 0x6e, 0x73, 0x2e, 0x70, 0x72, 0x6f,
	0x74, 0x6f, 0x1a, 0x17, 0x76, 0x61, 0x6c, 0x69, 0x64, 0x61, 0x74, 0x65, 0x2f, 0x76, 0x61, 0x6c,
	0x69, 0x64, 0x61, 0x74, 0x65, 0x2e, 0x70, 0x72, 0x6f, 0x74, 0x6f, 0x22, 0xc3, 0x05, 0x0a, 0x13,
	0x52, 0x65, 0x67, 0x69, 0x73, 0x74, 0x65, 0x72, 0x4e, 0x6f, 0x64, 0x65, 0x52, 0x65, 0x71, 0x75,
	0x65, 0x73, 0x74, 0x12, 0x30, 0x0a, 0x09, 0x6e, 0x6f, 0x64, 0x65, 0x5f, 0x74, 0x79, 0x70, 0x65,
	0x18, 0x01, 0x20, 0x01, 0x28, 0x0e, 0x32, 0x13, 0x2e, 0x69, 0x6e, 0x76, 0x65, 0x6e, 0x74, 0x6f,
	0x72, 0x79, 0x2e, 0x4e, 0x6f, 0x64, 0x65, 0x54, 0x79, 0x70, 0x65, 0x52, 0x08, 0x6e, 0x6f, 0x64,
	0x65, 0x54, 0x79, 0x70, 0x65, 0x12, 0x24, 0x0a, 0x09, 0x6e, 0x6f, 0x64, 0x65, 0x5f, 0x6e, 0x61,
	0x6d, 0x65, 0x18, 0x02, 0x20, 0x01, 0x28, 0x09, 0x42, 0x07, 0xfa, 0x42, 0x04, 0x72, 0x02, 0x10,
	0x01, 0x52, 0x08, 0x6e, 0x6f, 0x64, 0x65, 0x4e, 0x61, 0x6d, 0x65, 0x12, 0x18, 0x0a, 0x07, 0x61,
	0x64, 0x64, 0x72, 0x65, 0x73, 0x73, 0x18, 0x03, 0x20, 0x01, 0x28, 0x09, 0x52, 0x07, 0x61, 0x64,
	0x64, 0x72, 0x65, 0x73, 0x73, 0x12, 0x1d, 0x0a, 0x0a, 0x6d, 0x61, 0x63, 0x68, 0x69, 0x6e, 0x65,
	0x5f, 0x69, 0x64, 0x18, 0x04, 0x20, 0x01, 0x28, 0x09, 0x52, 0x09, 0x6d, 0x61, 0x63, 0x68, 0x69,
	0x6e, 0x65, 0x49, 0x64, 0x12, 0x16, 0x0a, 0x06, 0x64, 0x69, 0x73, 0x74, 0x72, 0x6f, 0x18, 0x05,
	0x20, 0x01, 0x28, 0x09, 0x52, 0x06, 0x64, 0x69, 0x73, 0x74, 0x72, 0x6f, 0x12, 0x21, 0x0a, 0x0c,
	0x63, 0x6f, 0x6e, 0x74, 0x61, 0x69, 0x6e, 0x65, 0x72, 0x5f, 0x69, 0x64, 0x18, 0x06, 0x20, 0x01,
	0x28, 0x09, 0x52, 0x0b, 0x63, 0x6f, 0x6e, 0x74, 0x61, 0x69, 0x6e, 0x65, 0x72, 0x49, 0x64, 0x12,
	0x25, 0x0a, 0x0e, 0x63, 0x6f, 0x6e, 0x74, 0x61, 0x69, 0x6e, 0x65, 0x72, 0x5f, 0x6e, 0x61, 0x6d,
	0x65, 0x18, 0x07, 0x20, 0x01, 0x28, 0x09, 0x52, 0x0d, 0x63, 0x6f, 0x6e, 0x74, 0x61, 0x69, 0x6e,
	0x65, 0x72, 0x4e, 0x61, 0x6d, 0x65, 0x12, 0x1d, 0x0a, 0x0a, 0x6e, 0x6f, 0x64, 0x65, 0x5f, 0x6d,
	0x6f, 0x64, 0x65, 0x6c, 0x18, 0x08, 0x20, 0x01, 0x28, 0x09, 0x52, 0x09, 0x6e, 0x6f, 0x64, 0x65,
	0x4d, 0x6f, 0x64, 0x65, 0x6c, 0x12, 0x16, 0x0a, 0x06, 0x72, 0x65, 0x67, 0x69, 0x6f, 0x6e, 0x18,
	0x09, 0x20, 0x01, 0x28, 0x09, 0x52, 0x06, 0x72, 0x65, 0x67, 0x69, 0x6f, 0x6e, 0x12, 0x0e, 0x0a,
	0x02, 0x61, 0x7a, 0x18, 0x0a, 0x20, 0x01, 0x28, 0x09, 0x52, 0x02, 0x61, 0x7a, 0x12, 0x56, 0x0a,
	0x0d, 0x63, 0x75, 0x73, 0x74, 0x6f, 0x6d, 0x5f, 0x6c, 0x61, 0x62, 0x65, 0x6c, 0x73, 0x18, 0x0b,
	0x20, 0x03, 0x28, 0x0b, 0x32, 0x31, 0x2e, 0x6d, 0x61, 0x6e, 0x61, 0x67, 0x65, 0x6d, 0x65, 0x6e,
	0x74, 0x2e, 0x52, 0x65, 0x67, 0x69, 0x73, 0x74, 0x65, 0x72, 0x4e, 0x6f, 0x64, 0x65, 0x52, 0x65,
	0x71, 0x75, 0x65, 0x73, 0x74, 0x2e, 0x43, 0x75, 0x73, 0x74, 0x6f, 0x6d, 0x4c, 0x61, 0x62, 0x65,
	0x6c, 0x73, 0x45, 0x6e, 0x74, 0x72, 0x79, 0x52, 0x0c, 0x63, 0x75, 0x73, 0x74, 0x6f, 0x6d, 0x4c,
	0x61, 0x62, 0x65, 0x6c, 0x73, 0x12, 0x1e, 0x0a, 0x0a, 0x72, 0x65, 0x72, 0x65, 0x67, 0x69, 0x73,
	0x74, 0x65, 0x72, 0x18, 0x0c, 0x20, 0x01, 0x28, 0x08, 0x52, 0x0a, 0x72, 0x65, 0x72, 0x65, 0x67,
	0x69, 0x73, 0x74, 0x65, 0x72, 0x12, 0x3a, 0x0a, 0x0c, 0x6d, 0x65, 0x74, 0x72, 0x69, 0x63, 0x73,
	0x5f, 0x6d, 0x6f, 0x64, 0x65, 0x18, 0x0d, 0x20, 0x01, 0x28, 0x0e, 0x32, 0x17, 0x2e, 0x6d, 0x61,
	0x6e, 0x61, 0x67, 0x65, 0x6d, 0x65, 0x6e, 0x74, 0x2e, 0x4d, 0x65, 0x74, 0x72, 0x69, 0x63, 0x73,
	0x4d, 0x6f, 0x64, 0x65, 0x52, 0x0b, 0x6d, 0x65, 0x74, 0x72, 0x69, 0x63, 0x73, 0x4d, 0x6f, 0x64,
	0x65, 0x12, 0x2d, 0x0a, 0x12, 0x64, 0x69, 0x73, 0x61, 0x62, 0x6c, 0x65, 0x5f, 0x63, 0x6f, 0x6c,
	0x6c, 0x65, 0x63, 0x74, 0x6f, 0x72, 0x73, 0x18, 0x0e, 0x20, 0x03, 0x28, 0x09, 0x52, 0x11, 0x64,
	0x69, 0x73, 0x61, 0x62, 0x6c, 0x65, 0x43, 0x6f, 0x6c, 0x6c, 0x65, 0x63, 0x74, 0x6f, 0x72, 0x73,
	0x12, 0x25, 0x0a, 0x0e, 0x61, 0x67, 0x65, 0x6e, 0x74, 0x5f, 0x70, 0x61, 0x73, 0x73, 0x77, 0x6f,
	0x72, 0x64, 0x18, 0x0f, 0x20, 0x01, 0x28, 0x09, 0x52, 0x0d, 0x61, 0x67, 0x65, 0x6e, 0x74, 0x50,
	0x61, 0x73, 0x73, 0x77, 0x6f, 0x72, 0x64, 0x12, 0x27, 0x0a, 0x0f, 0x65, 0x78, 0x70, 0x6f, 0x73,
	0x65, 0x5f, 0x65, 0x78, 0x70, 0x6f, 0x72, 0x74, 0x65, 0x72, 0x18, 0x10, 0x20, 0x01, 0x28, 0x08,
	0x52, 0x0e, 0x65, 0x78, 0x70, 0x6f, 0x73, 0x65, 0x45, 0x78, 0x70, 0x6f, 0x72, 0x74, 0x65, 0x72,
	0x1a, 0x3f, 0x0a, 0x11, 0x43, 0x75, 0x73, 0x74, 0x6f, 0x6d, 0x4c, 0x61, 0x62, 0x65, 0x6c, 0x73,
	0x45, 0x6e, 0x74, 0x72, 0x79, 0x12, 0x10, 0x0a, 0x03, 0x6b, 0x65, 0x79, 0x18, 0x01, 0x20, 0x01,
	0x28, 0x09, 0x52, 0x03, 0x6b, 0x65, 0x79, 0x12, 0x14, 0x0a, 0x05, 0x76, 0x61, 0x6c, 0x75, 0x65,
	0x18, 0x02, 0x20, 0x01, 0x28, 0x09, 0x52, 0x05, 0x76, 0x61, 0x6c, 0x75, 0x65, 0x3a, 0x02, 0x38,
	0x01, 0x22, 0xf4, 0x01, 0x0a, 0x14, 0x52, 0x65, 0x67, 0x69, 0x73, 0x74, 0x65, 0x72, 0x4e, 0x6f,
	0x64, 0x65, 0x52, 0x65, 0x73, 0x70, 0x6f, 0x6e, 0x73, 0x65, 0x12, 0x39, 0x0a, 0x0c, 0x67, 0x65,
	0x6e, 0x65, 0x72, 0x69, 0x63, 0x5f, 0x6e, 0x6f, 0x64, 0x65, 0x18, 0x01, 0x20, 0x01, 0x28, 0x0b,
	0x32, 0x16, 0x2e, 0x69, 0x6e, 0x76, 0x65, 0x6e, 0x74, 0x6f, 0x72, 0x79, 0x2e, 0x47, 0x65, 0x6e,
	0x65, 0x72, 0x69, 0x63, 0x4e, 0x6f, 0x64, 0x65, 0x52, 0x0b, 0x67, 0x65, 0x6e, 0x65, 0x72, 0x69,
	0x63, 0x4e, 0x6f, 0x64, 0x65, 0x12, 0x3f, 0x0a, 0x0e, 0x63, 0x6f, 0x6e, 0x74, 0x61, 0x69, 0x6e,
	0x65, 0x72, 0x5f, 0x6e, 0x6f, 0x64, 0x65, 0x18, 0x02, 0x20, 0x01, 0x28, 0x0b, 0x32, 0x18, 0x2e,
	0x69, 0x6e, 0x76, 0x65, 0x6e, 0x74, 0x6f, 0x72, 0x79, 0x2e, 0x43, 0x6f, 0x6e, 0x74, 0x61, 0x69,
	0x6e, 0x65, 0x72, 0x4e, 0x6f, 0x64, 0x65, 0x52, 0x0d, 0x63, 0x6f, 0x6e, 0x74, 0x61, 0x69, 0x6e,
	0x65, 0x72, 0x4e, 0x6f, 0x64, 0x65, 0x12, 0x30, 0x0a, 0x09, 0x70, 0x6d, 0x6d, 0x5f, 0x61, 0x67,
	0x65, 0x6e, 0x74, 0x18, 0x03, 0x20, 0x01, 0x28, 0x0b, 0x32, 0x13, 0x2e, 0x69, 0x6e, 0x76, 0x65,
	0x6e, 0x74, 0x6f, 0x72, 0x79, 0x2e, 0x50, 0x4d, 0x4d, 0x41, 0x67, 0x65, 0x6e, 0x74, 0x52, 0x08,
	0x70, 0x6d, 0x6d, 0x41, 0x67, 0x65, 0x6e, 0x74, 0x12, 0x14, 0x0a, 0x05, 0x74, 0x6f, 0x6b, 0x65,
	0x6e, 0x18, 0x04, 0x20, 0x01, 0x28, 0x09, 0x52, 0x05, 0x74, 0x6f, 0x6b, 0x65, 0x6e, 0x12, 0x18,
	0x0a, 0x07, 0x77, 0x61, 0x72, 0x6e, 0x69, 0x6e, 0x67, 0x18, 0x05, 0x20, 0x01, 0x28, 0x09, 0x52,
	0x07, 0x77, 0x61, 0x72, 0x6e, 0x69, 0x6e, 0x67, 0x22, 0x46, 0x0a, 0x15, 0x55, 0x6e, 0x72, 0x65,
	0x67, 0x69, 0x73, 0x74, 0x65, 0x72, 0x4e, 0x6f, 0x64, 0x65, 0x52, 0x65, 0x71, 0x75, 0x65, 0x73,
	0x74, 0x12, 0x17, 0x0a, 0x07, 0x6e, 0x6f, 0x64, 0x65, 0x5f, 0x69, 0x64, 0x18, 0x01, 0x20, 0x01,
	0x28, 0x09, 0x52, 0x06, 0x6e, 0x6f, 0x64, 0x65, 0x49, 0x64, 0x12, 0x14, 0x0a, 0x05, 0x66, 0x6f,
	0x72, 0x63, 0x65, 0x18, 0x02, 0x20, 0x01, 0x28, 0x08, 0x52, 0x05, 0x66, 0x6f, 0x72, 0x63, 0x65,
	0x22, 0x32, 0x0a, 0x16, 0x55, 0x6e, 0x72, 0x65, 0x67, 0x69, 0x73, 0x74, 0x65, 0x72, 0x4e, 0x6f,
	0x64, 0x65, 0x52, 0x65, 0x73, 0x70, 0x6f, 0x6e, 0x73, 0x65, 0x12, 0x18, 0x0a, 0x07, 0x77, 0x61,
	0x72, 0x6e, 0x69, 0x6e, 0x67, 0x18, 0x01, 0x20, 0x01, 0x28, 0x09, 0x52, 0x07, 0x77, 0x61, 0x72,
	0x6e, 0x69, 0x6e, 0x67, 0x32, 0xf4, 0x02, 0x0a, 0x04, 0x4e, 0x6f, 0x64, 0x65, 0x12, 0xb1, 0x01,
	0x0a, 0x0c, 0x52, 0x65, 0x67, 0x69, 0x73, 0x74, 0x65, 0x72, 0x4e, 0x6f, 0x64, 0x65, 0x12, 0x1f,
	0x2e, 0x6d, 0x61, 0x6e, 0x61, 0x67, 0x65, 0x6d, 0x65, 0x6e, 0x74, 0x2e, 0x52, 0x65, 0x67, 0x69,
	0x73, 0x74, 0x65, 0x72, 0x4e, 0x6f, 0x64, 0x65, 0x52, 0x65, 0x71, 0x75, 0x65, 0x73, 0x74, 0x1a,
	0x20, 0x2e, 0x6d, 0x61, 0x6e, 0x61, 0x67, 0x65, 0x6d, 0x65, 0x6e, 0x74, 0x2e, 0x52, 0x65, 0x67,
	0x69, 0x73, 0x74, 0x65, 0x72, 0x4e, 0x6f, 0x64, 0x65, 0x52, 0x65, 0x73, 0x70, 0x6f, 0x6e, 0x73,
	0x65, 0x22, 0x5e, 0x92, 0x41, 0x34, 0x12, 0x0d, 0x52, 0x65, 0x67, 0x69, 0x73, 0x74, 0x65, 0x72,
	0x20, 0x4e, 0x6f, 0x64, 0x65, 0x1a, 0x23, 0x52, 0x65, 0x67, 0x69, 0x73, 0x74, 0x65, 0x72, 0x73,
	0x20, 0x61, 0x20, 0x6e, 0x65, 0x77, 0x20, 0x4e, 0x6f, 0x64, 0x65, 0x20, 0x61, 0x6e, 0x64, 0x20,
	0x70, 0x6d, 0x6d, 0x2d, 0x61, 0x67, 0x65, 0x6e, 0x74, 0x2e, 0x82, 0xd3, 0xe4, 0x93, 0x02, 0x21,
	0x3a, 0x01, 0x2a, 0x22, 0x1c, 0x2f, 0x76, 0x31, 0x2f, 0x6d, 0x61, 0x6e, 0x61, 0x67, 0x65, 0x6d,
	0x65, 0x6e, 0x74, 0x2f, 0x4e, 0x6f, 0x64, 0x65, 0x2f, 0x52, 0x65, 0x67, 0x69, 0x73, 0x74, 0x65,
	0x72, 0x12, 0xb7, 0x01, 0x0a, 0x0e, 0x55, 0x6e, 0x72, 0x65, 0x67, 0x69, 0x73, 0x74, 0x65, 0x72,
	0x4e, 0x6f, 0x64, 0x65, 0x12, 0x21, 0x2e, 0x6d, 0x61, 0x6e, 0x61, 0x67, 0x65, 0x6d, 0x65, 0x6e,
	0x74, 0x2e, 0x55, 0x6e, 0x72, 0x65, 0x67, 0x69, 0x73, 0x74, 0x65, 0x72, 0x4e, 0x6f, 0x64, 0x65,
	0x52, 0x65, 0x71, 0x75, 0x65, 0x73, 0x74, 0x1a, 0x22, 0x2e, 0x6d, 0x61, 0x6e, 0x61, 0x67, 0x65,
	0x6d, 0x65, 0x6e, 0x74, 0x2e, 0x55, 0x6e, 0x72, 0x65, 0x67, 0x69, 0x73, 0x74, 0x65, 0x72, 0x4e,
	0x6f, 0x64, 0x65, 0x52, 0x65, 0x73, 0x70, 0x6f, 0x6e, 0x73, 0x65, 0x22, 0x5e, 0x92, 0x41, 0x32,
	0x12, 0x0f, 0x55, 0x6e, 0x72, 0x65, 0x67, 0x69, 0x73, 0x74, 0x65, 0x72, 0x20, 0x4e, 0x6f, 0x64,
	0x65, 0x1a, 0x1f, 0x55, 0x6e, 0x72, 0x65, 0x67, 0x69, 0x73, 0x74, 0x65, 0x72, 0x20, 0x61, 0x20,
	0x4e, 0x6f, 0x64, 0x65, 0x20, 0x61, 0x6e, 0x64, 0x20, 0x70, 0x6d, 0x6d, 0x2d, 0x61, 0x67, 0x65,
	0x6e, 0x74, 0x82, 0xd3, 0xe4, 0x93, 0x02, 0x23, 0x3a, 0x01, 0x2a, 0x22, 0x1e, 0x2f, 0x76, 0x31,
	0x2f, 0x6d, 0x61, 0x6e, 0x61, 0x67, 0x65, 0x6d, 0x65, 0x6e, 0x74, 0x2f, 0x4e, 0x6f, 0x64, 0x65,
	0x2f, 0x55, 0x6e, 0x72, 0x65, 0x67, 0x69, 0x73, 0x74, 0x65, 0x72, 0x42, 0x8c, 0x01, 0x0a, 0x0e,
	0x63, 0x6f, 0x6d, 0x2e, 0x6d, 0x61, 0x6e, 0x61, 0x67, 0x65, 0x6d, 0x65, 0x6e, 0x74, 0x42, 0x09,
	0x4e, 0x6f, 0x64, 0x65, 0x50, 0x72, 0x6f, 0x74, 0x6f, 0x50, 0x01, 0x5a, 0x27, 0x67, 0x69, 0x74,
	0x68, 0x75, 0x62, 0x2e, 0x63, 0x6f, 0x6d, 0x2f, 0x70, 0x65, 0x72, 0x63, 0x6f, 0x6e, 0x61, 0x2f,
	0x70, 0x6d, 0x6d, 0x2f, 0x61, 0x70, 0x69, 0x2f, 0x6d, 0x61, 0x6e, 0x61, 0x67, 0x65, 0x6d, 0x65,
	0x6e, 0x74, 0x70, 0x62, 0xa2, 0x02, 0x03, 0x4d, 0x58, 0x58, 0xaa, 0x02, 0x0a, 0x4d, 0x61, 0x6e,
	0x61, 0x67, 0x65, 0x6d, 0x65, 0x6e, 0x74, 0xca, 0x02, 0x0a, 0x4d, 0x61, 0x6e, 0x61, 0x67, 0x65,
	0x6d, 0x65, 0x6e, 0x74, 0xe2, 0x02, 0x16, 0x4d, 0x61, 0x6e, 0x61, 0x67, 0x65, 0x6d, 0x65, 0x6e,
	0x74, 0x5c, 0x47, 0x50, 0x42, 0x4d, 0x65, 0x74, 0x61, 0x64, 0x61, 0x74, 0x61, 0xea, 0x02, 0x0a,
	0x4d, 0x61, 0x6e, 0x61, 0x67, 0x65, 0x6d, 0x65, 0x6e, 0x74, 0x62, 0x06, 0x70, 0x72, 0x6f, 0x74,
	0x6f, 0x33,
}

var (
	file_managementpb_node_proto_rawDescOnce sync.Once
	file_managementpb_node_proto_rawDescData = file_managementpb_node_proto_rawDesc
)

func file_managementpb_node_proto_rawDescGZIP() []byte {
	file_managementpb_node_proto_rawDescOnce.Do(func() {
		file_managementpb_node_proto_rawDescData = protoimpl.X.CompressGZIP(file_managementpb_node_proto_rawDescData)
	})
	return file_managementpb_node_proto_rawDescData
}

var (
<<<<<<< HEAD
	file_managementpb_node_proto_msgTypes = make([]protoimpl.MessageInfo, 5)
	file_managementpb_node_proto_goTypes  = []interface{}{
=======
	file_managementpb_node_proto_msgTypes = make([]protoimpl.MessageInfo, 3)
	file_managementpb_node_proto_goTypes  = []any{
>>>>>>> 413cf3e4
		(*RegisterNodeRequest)(nil),       // 0: management.RegisterNodeRequest
		(*RegisterNodeResponse)(nil),      // 1: management.RegisterNodeResponse
		(*UnregisterNodeRequest)(nil),     // 2: management.UnregisterNodeRequest
		(*UnregisterNodeResponse)(nil),    // 3: management.UnregisterNodeResponse
		nil,                               // 4: management.RegisterNodeRequest.CustomLabelsEntry
		(inventorypb.NodeType)(0),         // 5: inventory.NodeType
		(MetricsMode)(0),                  // 6: management.MetricsMode
		(*inventorypb.GenericNode)(nil),   // 7: inventory.GenericNode
		(*inventorypb.ContainerNode)(nil), // 8: inventory.ContainerNode
		(*inventorypb.PMMAgent)(nil),      // 9: inventory.PMMAgent
	}
)

var file_managementpb_node_proto_depIdxs = []int32{
	5, // 0: management.RegisterNodeRequest.node_type:type_name -> inventory.NodeType
	4, // 1: management.RegisterNodeRequest.custom_labels:type_name -> management.RegisterNodeRequest.CustomLabelsEntry
	6, // 2: management.RegisterNodeRequest.metrics_mode:type_name -> management.MetricsMode
	7, // 3: management.RegisterNodeResponse.generic_node:type_name -> inventory.GenericNode
	8, // 4: management.RegisterNodeResponse.container_node:type_name -> inventory.ContainerNode
	9, // 5: management.RegisterNodeResponse.pmm_agent:type_name -> inventory.PMMAgent
	0, // 6: management.Node.RegisterNode:input_type -> management.RegisterNodeRequest
	2, // 7: management.Node.UnregisterNode:input_type -> management.UnregisterNodeRequest
	1, // 8: management.Node.RegisterNode:output_type -> management.RegisterNodeResponse
	3, // 9: management.Node.UnregisterNode:output_type -> management.UnregisterNodeResponse
	8, // [8:10] is the sub-list for method output_type
	6, // [6:8] is the sub-list for method input_type
	6, // [6:6] is the sub-list for extension type_name
	6, // [6:6] is the sub-list for extension extendee
	0, // [0:6] is the sub-list for field type_name
}

func init() { file_managementpb_node_proto_init() }
func file_managementpb_node_proto_init() {
	if File_managementpb_node_proto != nil {
		return
	}
	file_managementpb_metrics_proto_init()
	if !protoimpl.UnsafeEnabled {
		file_managementpb_node_proto_msgTypes[0].Exporter = func(v any, i int) any {
			switch v := v.(*RegisterNodeRequest); i {
			case 0:
				return &v.state
			case 1:
				return &v.sizeCache
			case 2:
				return &v.unknownFields
			default:
				return nil
			}
		}
		file_managementpb_node_proto_msgTypes[1].Exporter = func(v any, i int) any {
			switch v := v.(*RegisterNodeResponse); i {
			case 0:
				return &v.state
			case 1:
				return &v.sizeCache
			case 2:
				return &v.unknownFields
			default:
				return nil
			}
		}
		file_managementpb_node_proto_msgTypes[2].Exporter = func(v interface{}, i int) interface{} {
			switch v := v.(*UnregisterNodeRequest); i {
			case 0:
				return &v.state
			case 1:
				return &v.sizeCache
			case 2:
				return &v.unknownFields
			default:
				return nil
			}
		}
		file_managementpb_node_proto_msgTypes[3].Exporter = func(v interface{}, i int) interface{} {
			switch v := v.(*UnregisterNodeResponse); i {
			case 0:
				return &v.state
			case 1:
				return &v.sizeCache
			case 2:
				return &v.unknownFields
			default:
				return nil
			}
		}
	}
	type x struct{}
	out := protoimpl.TypeBuilder{
		File: protoimpl.DescBuilder{
			GoPackagePath: reflect.TypeOf(x{}).PkgPath(),
			RawDescriptor: file_managementpb_node_proto_rawDesc,
			NumEnums:      0,
			NumMessages:   5,
			NumExtensions: 0,
			NumServices:   1,
		},
		GoTypes:           file_managementpb_node_proto_goTypes,
		DependencyIndexes: file_managementpb_node_proto_depIdxs,
		MessageInfos:      file_managementpb_node_proto_msgTypes,
	}.Build()
	File_managementpb_node_proto = out.File
	file_managementpb_node_proto_rawDesc = nil
	file_managementpb_node_proto_goTypes = nil
	file_managementpb_node_proto_depIdxs = nil
}<|MERGE_RESOLUTION|>--- conflicted
+++ resolved
@@ -530,13 +530,8 @@
 }
 
 var (
-<<<<<<< HEAD
 	file_managementpb_node_proto_msgTypes = make([]protoimpl.MessageInfo, 5)
-	file_managementpb_node_proto_goTypes  = []interface{}{
-=======
-	file_managementpb_node_proto_msgTypes = make([]protoimpl.MessageInfo, 3)
 	file_managementpb_node_proto_goTypes  = []any{
->>>>>>> 413cf3e4
 		(*RegisterNodeRequest)(nil),       // 0: management.RegisterNodeRequest
 		(*RegisterNodeResponse)(nil),      // 1: management.RegisterNodeResponse
 		(*UnregisterNodeRequest)(nil),     // 2: management.UnregisterNodeRequest
@@ -599,7 +594,7 @@
 				return nil
 			}
 		}
-		file_managementpb_node_proto_msgTypes[2].Exporter = func(v interface{}, i int) interface{} {
+		file_managementpb_node_proto_msgTypes[2].Exporter = func(v any, i int) any {
 			switch v := v.(*UnregisterNodeRequest); i {
 			case 0:
 				return &v.state
@@ -611,7 +606,7 @@
 				return nil
 			}
 		}
-		file_managementpb_node_proto_msgTypes[3].Exporter = func(v interface{}, i int) interface{} {
+		file_managementpb_node_proto_msgTypes[3].Exporter = func(v any, i int) any {
 			switch v := v.(*UnregisterNodeResponse); i {
 			case 0:
 				return &v.state
