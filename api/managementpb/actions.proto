syntax = "proto3";

package management;

import "google/api/annotations.proto";
import "protoc-gen-openapiv2/options/annotations.proto";
import "validate/validate.proto";

option go_package = "api/managementpb;managementpb";

// ActionType represents Action type.
enum ActionType {
  ACTION_TYPE_INVALID = 0;
  MYSQL_EXPLAIN = 1;
  MYSQL_SHOW_CREATE_TABLE = 2;
  MYSQL_SHOW_TABLE_STATUS = 3;
  MYSQL_SHOW_INDEX = 4;
  POSTGRESQL_SHOW_CREATE_TABLE = 5;
  POSTGRESQL_SHOW_INDEX = 6;
  MONGODB_EXPLAIN = 7;
  PT_SUMMARY = 8;
  PT_MYSQL_SUMMARY = 9;
  PT_PG_SUMMARY = 10;
  PT_MONGODB_SUMMARY = 11;
}

message GetActionRequest {
  // Unique Action ID.
  string action_id = 1 [(validate.rules).string.min_len = 1];
}

message GetActionResponse {
  // Unique Action ID.
  string action_id = 1;
  // pmm-agent ID where this Action is running / was run.
  string pmm_agent_id = 2;
  // Current Action output; may be partial if Action is still running.
  string output = 3;
  // True if Action is finished.
  bool done = 4;
  // Error message if Action failed.
  string error = 5;
}

message StartMySQLExplainActionRequest {
  // pmm-agent ID where to run this Action.
  string pmm_agent_id = 1;
  // Service ID for this Action. Required.
<<<<<<< HEAD
  string service_id = 2 [(validate.rules).string.min_len = 1];
  // Query ID or query is required.
  // Value of query.
=======
  string service_id = 2 [(validator.field) = {string_not_empty: true}];
  // Deprecated: should not be used.
  // Will be removed in 2.42.
>>>>>>> 1366d05e
  string query = 3;
  // Query ID of query.
  string query_id = 6;
  // Array of placeholder values
  repeated string placeholders = 5;
  // Database name. Required if it can't be deduced from the query ID.
  string database = 4;
}

message StartMySQLExplainActionResponse {
  // Unique Action ID.
  string action_id = 1;
  // pmm-agent ID where to this Action was started.
  string pmm_agent_id = 2;
}

message StartMySQLExplainJSONActionRequest {
  // pmm-agent ID where to run this Action.
  string pmm_agent_id = 1;
  // Service ID for this Action. Required.
<<<<<<< HEAD
  string service_id = 2 [(validate.rules).string.min_len = 1];
  // Query ID or query is required.
  // Value of query.
=======
  string service_id = 2 [(validator.field) = {string_not_empty: true}];
  // Deprecated: should not be used.
  // Will be removed in 2.42.
>>>>>>> 1366d05e
  string query = 3;
  // Query ID of query.
  string query_id = 6;
  // Array of placeholder values
  repeated string placeholders = 5;
  // Database name. Required if it can't be deduced from the query ID.
  string database = 4;
}

message StartMySQLExplainJSONActionResponse {
  // Unique Action ID.
  string action_id = 1;
  // pmm-agent ID where to this Action was started.
  string pmm_agent_id = 2;
}

message StartMySQLExplainTraditionalJSONActionRequest {
  // pmm-agent ID where to run this Action.
  string pmm_agent_id = 1;
  // Service ID for this Action. Required.
<<<<<<< HEAD
  string service_id = 2 [(validate.rules).string.min_len = 1];
  // Query ID or query is required.
  // Value of query.
=======
  string service_id = 2 [(validator.field) = {string_not_empty: true}];
  // Deprecated: should not be used.
  // Will be removed in 2.42.
>>>>>>> 1366d05e
  string query = 3;
  // Query ID of query.
  string query_id = 6;
  // Array of placeholder values
  repeated string placeholders = 5;
  // Database name. Required if it can't be deduced from the query ID.
  string database = 4;
}

message StartMySQLExplainTraditionalJSONActionResponse {
  // Unique Action ID.
  string action_id = 1;
  // pmm-agent ID where to this Action was started.
  string pmm_agent_id = 2;
}

message StartMySQLShowCreateTableActionRequest {
  // pmm-agent ID where to run this Action.
  string pmm_agent_id = 1;
  // Service ID for this Action. Required.
  string service_id = 2 [(validate.rules).string.min_len = 1];
  // Table name. Required. May additionally contain a database name.
  string table_name = 3 [(validate.rules).string.min_len = 1];
  // Database name. Required if not given in the table_name field.
  string database = 4;
}

message StartMySQLShowCreateTableActionResponse {
  // Unique Action ID.
  string action_id = 1;
  // pmm-agent ID where to this Action was started.
  string pmm_agent_id = 2;
}

message StartMySQLShowTableStatusActionRequest {
  // pmm-agent ID where to run this Action.
  string pmm_agent_id = 1;
  // Service ID for this Action. Required.
  string service_id = 2 [(validate.rules).string.min_len = 1];
  // Table name. Required. May additionally contain a database name.
  string table_name = 3 [(validate.rules).string.min_len = 1];
  // Database name. Required if not given in the table_name field.
  string database = 4;
}

message StartMySQLShowTableStatusActionResponse {
  // Unique Action ID.
  string action_id = 1;
  // pmm-agent ID where to this Action was started.
  string pmm_agent_id = 2;
}

message StartMySQLShowIndexActionRequest {
  // pmm-agent ID where to run this Action.
  string pmm_agent_id = 1;
  // Service ID for this Action. Required.
  string service_id = 2 [(validate.rules).string.min_len = 1];
  // Table name. Required. May additionally contain a database name.
  string table_name = 3 [(validate.rules).string.min_len = 1];
  // Database name. Required if not given in the table_name field.
  string database = 4;
}

message StartMySQLShowIndexActionResponse {
  // Unique Action ID.
  string action_id = 1;
  // pmm-agent ID where to this Action was started.
  string pmm_agent_id = 2;
}

message StartPostgreSQLShowCreateTableActionRequest {
  // pmm-agent ID where to run this Action.
  string pmm_agent_id = 1;
  // Service ID for this Action. Required.
  string service_id = 2 [(validate.rules).string.min_len = 1];
  // Table name. Required. May additionally contain a database name.
  string table_name = 3 [(validate.rules).string.min_len = 1];
  // Database name. Required if not given in the table_name field.
  string database = 4;
}

message StartPostgreSQLShowCreateTableActionResponse {
  // Unique Action ID.
  string action_id = 1;
  // pmm-agent ID where to this Action was started.
  string pmm_agent_id = 2;
}

message StartPostgreSQLShowIndexActionRequest {
  // pmm-agent ID where to run this Action.
  string pmm_agent_id = 1;
  // Service ID for this Action. Required.
  string service_id = 2 [(validate.rules).string.min_len = 1];
  // Table name. Required. May additionally contain a database name.
  string table_name = 3 [(validate.rules).string.min_len = 1];
  // Database name. Required if not given in the table_name field.
  string database = 4;
}

message StartPostgreSQLShowIndexActionResponse {
  // Unique Action ID.
  string action_id = 1;
  // pmm-agent ID where to this Action was started.
  string pmm_agent_id = 2;
}

message StartMongoDBExplainActionRequest {
  // pmm-agent ID where to run this Action.
  string pmm_agent_id = 1;
  // Service ID for this Action. Required.
  string service_id = 2 [(validate.rules).string.min_len = 1];
  // Query. Required.
  string query = 3 [(validate.rules).string.min_len = 1];
}

message StartMongoDBExplainActionResponse {
  // Unique Action ID.
  string action_id = 1;
  // pmm-agent ID where to this Action was started.
  string pmm_agent_id = 2;
}

message StartPTSummaryActionRequest {
  // pmm-agent ID where to run this Action.
  string pmm_agent_id = 1;
  // Node ID for this Action.
  string node_id = 2;
}

message StartPTSummaryActionResponse {
  // Unique Action ID.
  string action_id = 1;
  // pmm-agent ID where to this Action was started.
  string pmm_agent_id = 2;
}

// Message to prepare pt-pg-summary data
message StartPTPgSummaryActionRequest {
  // pmm-agent ID where to run this Action.
  string pmm_agent_id = 1;
  // Service ID for this Action.
  string service_id = 2;
}

// Message to retrieve the prepared pt-pg-summary data
message StartPTPgSummaryActionResponse {
  // Unique Action ID.
  string action_id = 1;
  // pmm-agent ID where to this Action was started.
  string pmm_agent_id = 2;
}

// Message to prepare pt-mongodb-summary data
message StartPTMongoDBSummaryActionRequest {
  // pmm-agent ID where to run this Action.
  string pmm_agent_id = 1;
  // Service ID for this Action.
  string service_id = 2;
}

// Message to retrieve the prepared pt-mongodb-summary data
message StartPTMongoDBSummaryActionResponse {
  // Unique Action ID.
  string action_id = 1;
  // pmm-agent ID where to this Action was started.
  string pmm_agent_id = 2;
}

// Message to prepare pt-mysql-summary data
message StartPTMySQLSummaryActionRequest {
  // pmm-agent ID where to run this Action.
  string pmm_agent_id = 1;
  // Service ID for this Action.
  string service_id = 2;
}

// Message to retrieve the prepared pt-mysql-summary data
message StartPTMySQLSummaryActionResponse {
  // Unique Action ID.
  string action_id = 1;
  // pmm-agent ID where to this Action was started.
  string pmm_agent_id = 2;
}

message CancelActionRequest {
  // Unique Action ID. Required.
  string action_id = 1 [(validate.rules).string.min_len = 1];
}

message CancelActionResponse {}

// Actions service provides public Management API methods for Actions.
service Actions {
  // GetAction gets result of a given Action.
  rpc GetAction(GetActionRequest) returns (GetActionResponse) {
    option (google.api.http) = {
      post: "/v1/management/Actions/Get"
      body: "*"
    };
    option (grpc.gateway.protoc_gen_openapiv2.options.openapiv2_operation) = {
      summary: "Get Action"
      description: "Gets the result of a given Action."
    };
  }
  // StartMySQLExplainAction starts MySQL EXPLAIN Action with traditional output.
  rpc StartMySQLExplainAction(StartMySQLExplainActionRequest) returns (StartMySQLExplainActionResponse) {
    option (google.api.http) = {
      post: "/v1/management/Actions/StartMySQLExplain"
      body: "*"
    };
    option (grpc.gateway.protoc_gen_openapiv2.options.openapiv2_operation) = {
      summary: "Start 'MySQL EXPLAIN' Action"
      description: "Starts 'MySQL EXPLAIN' Action with traditional output."
    };
  }
  // StartMySQLExplainJSONAction starts MySQL EXPLAIN Action with JSON output.
  rpc StartMySQLExplainJSONAction(StartMySQLExplainJSONActionRequest) returns (StartMySQLExplainJSONActionResponse) {
    option (google.api.http) = {
      post: "/v1/management/Actions/StartMySQLExplainJSON"
      body: "*"
    };
    option (grpc.gateway.protoc_gen_openapiv2.options.openapiv2_operation) = {
      summary: "Start 'MySQL EXPLAIN JSON' Action"
      description: "Starts 'MySQL EXPLAIN' Action with JSON output."
    };
  }
  // StartMySQLExplainTraditionalJSONAction starts MySQL EXPLAIN Action with traditional JSON output.
  rpc StartMySQLExplainTraditionalJSONAction(StartMySQLExplainTraditionalJSONActionRequest) returns (StartMySQLExplainTraditionalJSONActionResponse) {
    option (google.api.http) = {
      post: "/v1/management/Actions/StartMySQLExplainTraditionalJSON"
      body: "*"
    };
    option (grpc.gateway.protoc_gen_openapiv2.options.openapiv2_operation) = {
      summary: "Start 'MySQL EXPLAIN Traditional JSON' Action"
      description: "Starts 'MySQL EXPLAIN' Action with traditional JSON output."
    };
  }
  // StartMySQLShowCreateTableAction starts MySQL SHOW CREATE TABLE Action.
  rpc StartMySQLShowCreateTableAction(StartMySQLShowCreateTableActionRequest) returns (StartMySQLShowCreateTableActionResponse) {
    option (google.api.http) = {
      post: "/v1/management/Actions/StartMySQLShowCreateTable"
      body: "*"
    };
    option (grpc.gateway.protoc_gen_openapiv2.options.openapiv2_operation) = {
      summary: "Start 'MySQL SHOW CREATE TABLE' Action"
      description: "Starts 'MySQL SHOW CREATE TABLE' Action."
    };
  }
  // StartMySQLShowTableStatusAction starts MySQL SHOW TABLE STATUS Action.
  rpc StartMySQLShowTableStatusAction(StartMySQLShowTableStatusActionRequest) returns (StartMySQLShowTableStatusActionResponse) {
    option (google.api.http) = {
      post: "/v1/management/Actions/StartMySQLShowTableStatus"
      body: "*"
    };
    option (grpc.gateway.protoc_gen_openapiv2.options.openapiv2_operation) = {
      summary: "Start 'MySQL SHOW TABLE STATUS' Action"
      description: "Starts 'MySQL SHOW TABLE STATUS' Action."
    };
  }
  // StartMySQLShowIndexAction starts MySQL SHOW INDEX Action.
  rpc StartMySQLShowIndexAction(StartMySQLShowIndexActionRequest) returns (StartMySQLShowIndexActionResponse) {
    option (google.api.http) = {
      post: "/v1/management/Actions/StartMySQLShowIndex"
      body: "*"
    };
    option (grpc.gateway.protoc_gen_openapiv2.options.openapiv2_operation) = {
      summary: "Start 'MySQL SHOW INDEX' Action"
      description: "Starts 'MySQL SHOW INDEX' Action."
    };
  }
  // StartPostgreSQLShowCreateTableAction starts PostgreSQL SHOW CREATE TABLE Action.
  rpc StartPostgreSQLShowCreateTableAction(StartPostgreSQLShowCreateTableActionRequest) returns (StartPostgreSQLShowCreateTableActionResponse) {
    option (google.api.http) = {
      post: "/v1/management/Actions/StartPostgreSQLShowCreateTable"
      body: "*"
    };
    option (grpc.gateway.protoc_gen_openapiv2.options.openapiv2_operation) = {
      summary: "Start 'PostgreSQL SHOW CREATE TABLE' Action"
      description: "Starts 'PostgreSQL SHOW CREATE TABLE' Action."
    };
  }
  // StartPostgreSQLShowIndexAction starts PostgreSQL SHOW INDEX Action.
  rpc StartPostgreSQLShowIndexAction(StartPostgreSQLShowIndexActionRequest) returns (StartPostgreSQLShowIndexActionResponse) {
    option (google.api.http) = {
      post: "/v1/management/Actions/StartPostgreSQLShowIndex"
      body: "*"
    };
    option (grpc.gateway.protoc_gen_openapiv2.options.openapiv2_operation) = {
      summary: "Start 'PostgreSQL SHOW INDEX' Action"
      description: "Starts 'PostgreSQL SHOW INDEX' Action."
    };
  }
  // StartMongoDBExplainAction starts MongoDB EXPLAIN Action.
  rpc StartMongoDBExplainAction(StartMongoDBExplainActionRequest) returns (StartMongoDBExplainActionResponse) {
    option (google.api.http) = {
      post: "/v1/management/Actions/StartMongoDBExplain"
      body: "*"
    };
    option (grpc.gateway.protoc_gen_openapiv2.options.openapiv2_operation) = {
      summary: "Start 'MongoDB EXPLAIN' Action"
      description: "Starts 'MongoDB EXPLAIN' Action."
    };
  }
  // StartPTSummaryAction starts pt-summary Action.
  rpc StartPTSummaryAction(StartPTSummaryActionRequest) returns (StartPTSummaryActionResponse) {
    option (google.api.http) = {
      post: "/v1/management/Actions/StartPTSummary"
      body: "*"
    };
    option (grpc.gateway.protoc_gen_openapiv2.options.openapiv2_operation) = {
      summary: "Start 'PT Summary' Action"
      description: "Starts 'Percona Toolkit Summary' Action."
    };
  }
  // StartPTPgSummaryAction starts pt-pg-summary Action.
  rpc StartPTPgSummaryAction(StartPTPgSummaryActionRequest) returns (StartPTPgSummaryActionResponse) {
    option (google.api.http) = {
      post: "/v1/management/Actions/StartPTPgSummary"
      body: "*"
    };
    option (grpc.gateway.protoc_gen_openapiv2.options.openapiv2_operation) = {
      summary: "Start 'PT PostgreSQL Summary' Action"
      description: "Starts 'Percona Toolkit PostgreSQL Summary' Action."
    };
  }
  // StartPTMongoDBSummaryAction starts pt-mongodb-summary Action.
  rpc StartPTMongoDBSummaryAction(StartPTMongoDBSummaryActionRequest) returns (StartPTMongoDBSummaryActionResponse) {
    option (google.api.http) = {
      post: "/v1/management/Actions/StartPTMongoDBSummary"
      body: "*"
    };
    option (grpc.gateway.protoc_gen_openapiv2.options.openapiv2_operation) = {
      summary: "Start 'PT MongoDB Summary' Action"
      description: "Starts 'Percona Toolkit MongoDB Summary' Action."
    };
  }
  // StartPTMySQLSummaryAction starts pt-mysql-summary Action.
  rpc StartPTMySQLSummaryAction(StartPTMySQLSummaryActionRequest) returns (StartPTMySQLSummaryActionResponse) {
    option (google.api.http) = {
      post: "/v1/management/Actions/StartPTMySQLSummary"
      body: "*"
    };
    option (grpc.gateway.protoc_gen_openapiv2.options.openapiv2_operation) = {
      summary: "Start 'PT MySQL Summary' Action"
      description: "Starts 'Percona Toolkit MySQL Summary' Action."
    };
  }
  // CancelAction stops an Action.
  rpc CancelAction(CancelActionRequest) returns (CancelActionResponse) {
    option (google.api.http) = {
      post: "/v1/management/Actions/Cancel"
      body: "*"
    };
    option (grpc.gateway.protoc_gen_openapiv2.options.openapiv2_operation) = {
      summary: "Cancel Action"
      description: "Stops an Action."
    };
  }
}<|MERGE_RESOLUTION|>--- conflicted
+++ resolved
@@ -46,15 +46,9 @@
   // pmm-agent ID where to run this Action.
   string pmm_agent_id = 1;
   // Service ID for this Action. Required.
-<<<<<<< HEAD
-  string service_id = 2 [(validate.rules).string.min_len = 1];
-  // Query ID or query is required.
-  // Value of query.
-=======
-  string service_id = 2 [(validator.field) = {string_not_empty: true}];
+  string service_id = 2 [(validate.rules).string.min_len = 1];
   // Deprecated: should not be used.
   // Will be removed in 2.42.
->>>>>>> 1366d05e
   string query = 3;
   // Query ID of query.
   string query_id = 6;
@@ -75,15 +69,9 @@
   // pmm-agent ID where to run this Action.
   string pmm_agent_id = 1;
   // Service ID for this Action. Required.
-<<<<<<< HEAD
-  string service_id = 2 [(validate.rules).string.min_len = 1];
-  // Query ID or query is required.
-  // Value of query.
-=======
-  string service_id = 2 [(validator.field) = {string_not_empty: true}];
+  string service_id = 2 [(validate.rules).string.min_len = 1];
   // Deprecated: should not be used.
   // Will be removed in 2.42.
->>>>>>> 1366d05e
   string query = 3;
   // Query ID of query.
   string query_id = 6;
@@ -104,15 +92,9 @@
   // pmm-agent ID where to run this Action.
   string pmm_agent_id = 1;
   // Service ID for this Action. Required.
-<<<<<<< HEAD
-  string service_id = 2 [(validate.rules).string.min_len = 1];
-  // Query ID or query is required.
-  // Value of query.
-=======
-  string service_id = 2 [(validator.field) = {string_not_empty: true}];
+  string service_id = 2 [(validate.rules).string.min_len = 1];
   // Deprecated: should not be used.
   // Will be removed in 2.42.
->>>>>>> 1366d05e
   string query = 3;
   // Query ID of query.
   string query_id = 6;
