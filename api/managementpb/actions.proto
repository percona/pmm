syntax = "proto3";

package management;

option go_package = "api/managementpb;managementpb";

import "github.com/mwitkow/go-proto-validators/validator.proto";
import "google/api/annotations.proto";

// ActionType represents Action type.
enum ActionType {
  ACTION_TYPE_INVALID = 0;
  MYSQL_EXPLAIN = 1;
  MYSQL_SHOW_CREATE_TABLE = 2;
  MYSQL_SHOW_TABLE_STATUS = 3;
  MYSQL_SHOW_INDEX = 4;
  POSTGRESQL_SHOW_CREATE_TABLE = 5;
  POSTGRESQL_SHOW_INDEX = 6;
  MONGODB_EXPLAIN = 7;
  PT_SUMMARY = 8;
}

message GetActionRequest {
  // Unique Action ID.
  string action_id = 1 [
    (validator.field) = {
      string_not_empty: true
    }
  ];
}

message GetActionResponse {
  // Unique Action ID.
  string action_id = 1;
  // pmm-agent ID where this Action is running / was run.
  string pmm_agent_id = 2;
  // Current Action output; may be partial if Action is still running.
  string output = 3;
  // True if Action is finished.
  bool done = 4;
  // Error message if Action failed.
  string error = 5;
}

message StartMySQLExplainActionRequest {
  // pmm-agent ID where to run this Action.
  string pmm_agent_id = 1;
  // Service ID for this Action. Required.
  string service_id = 2 [
    (validator.field) = {
      string_not_empty: true
    }
  ];
  // SQL query. Required.
  string query = 3 [
    (validator.field) = {
      string_not_empty: true
    }
  ];
  // Database name. Required if it can't be deduced from the query.
  string database = 4;
}

message StartMySQLExplainActionResponse {
  // Unique Action ID.
  string action_id = 1;
  // pmm-agent ID where to this Action was started.
  string pmm_agent_id = 2;
}

message StartMySQLExplainJSONActionRequest {
  // pmm-agent ID where to run this Action.
  string pmm_agent_id = 1;
  // Service ID for this Action. Required.
  string service_id = 2 [
    (validator.field) = {
      string_not_empty: true
    }
  ];
  // SQL query. Required.
  string query = 3 [
    (validator.field) = {
      string_not_empty: true
    }
  ];
  // Database name. Required if it can't be deduced from the query.
  string database = 4;
}

message StartMySQLExplainJSONActionResponse {
  // Unique Action ID.
  string action_id = 1;
  // pmm-agent ID where to this Action was started.
  string pmm_agent_id = 2;
}

message StartMySQLExplainTraditionalJSONActionRequest {
  // pmm-agent ID where to run this Action.
  string pmm_agent_id = 1;
  // Service ID for this Action. Required.
  string service_id = 2 [
    (validator.field) = {
      string_not_empty: true
    }
  ];
  // SQL query. Required.
  string query = 3 [
    (validator.field) = {
      string_not_empty: true
    }
  ];
  // Database name. Required if it can't be deduced from the query.
  string database = 4;
}

message StartMySQLExplainTraditionalJSONActionResponse {
  // Unique Action ID.
  string action_id = 1;
  // pmm-agent ID where to this Action was started.
  string pmm_agent_id = 2;
}

message StartMySQLShowCreateTableActionRequest {
  // pmm-agent ID where to run this Action.
  string pmm_agent_id = 1;
  // Service ID for this Action. Required.
  string service_id = 2 [
    (validator.field) = {
      string_not_empty: true
    }
  ];
  // Table name. Required. May additionally contain a database name.
  string table_name = 3 [
    (validator.field) = {
      string_not_empty: true
    }
  ];
  // Database name. Required if not given in the table_name field.
  string database = 4;
}

message StartMySQLShowCreateTableActionResponse {
  // Unique Action ID.
  string action_id = 1;
  // pmm-agent ID where to this Action was started.
  string pmm_agent_id = 2;
}

message StartMySQLShowTableStatusActionRequest {
  // pmm-agent ID where to run this Action.
  string pmm_agent_id = 1;
  // Service ID for this Action. Required.
  string service_id = 2 [
    (validator.field) = {
      string_not_empty: true
    }
  ];
  // Table name. Required. May additionally contain a database name.
  string table_name = 3 [
    (validator.field) = {
      string_not_empty: true
    }
  ];
  // Database name. Required if not given in the table_name field.
  string database = 4;
}

message StartMySQLShowTableStatusActionResponse {
  // Unique Action ID.
  string action_id = 1;
  // pmm-agent ID where to this Action was started.
  string pmm_agent_id = 2;
}

message StartMySQLShowIndexActionRequest {
  // pmm-agent ID where to run this Action.
  string pmm_agent_id = 1;
  // Service ID for this Action. Required.
  string service_id = 2 [
    (validator.field) = {
      string_not_empty: true
    }
  ];
  // Table name. Required. May additionally contain a database name.
  string table_name = 3 [
    (validator.field) = {
      string_not_empty: true
    }
  ];
  // Database name. Required if not given in the table_name field.
  string database = 4;
}

message StartMySQLShowIndexActionResponse {
  // Unique Action ID.
  string action_id = 1;
  // pmm-agent ID where to this Action was started.
  string pmm_agent_id = 2;
}

message StartPostgreSQLShowCreateTableActionRequest {
  // pmm-agent ID where to run this Action.
  string pmm_agent_id = 1;
  // Service ID for this Action. Required.
  string service_id = 2 [
    (validator.field) = {
      string_not_empty: true
    }
  ];
  // Table name. Required. May additionally contain a database name.
  string table_name = 3 [
    (validator.field) = {
      string_not_empty: true
    }
  ];
  // Database name. Required if not given in the table_name field.
  string database = 4;
}

message StartPostgreSQLShowCreateTableActionResponse {
  // Unique Action ID.
  string action_id = 1;
  // pmm-agent ID where to this Action was started.
  string pmm_agent_id = 2;
}

message StartPostgreSQLShowIndexActionRequest {
  // pmm-agent ID where to run this Action.
  string pmm_agent_id = 1;
  // Service ID for this Action. Required.
  string service_id = 2 [
    (validator.field) = {
      string_not_empty: true
    }
  ];
  // Table name. Required. May additionally contain a database name.
  string table_name = 3 [
    (validator.field) = {
      string_not_empty: true
    }
  ];
  // Database name. Required if not given in the table_name field.
  string database = 4;
}

message StartPostgreSQLShowIndexActionResponse {
  // Unique Action ID.
  string action_id = 1;
  // pmm-agent ID where to this Action was started.
  string pmm_agent_id = 2;
}

message StartMongoDBExplainActionRequest {
  // pmm-agent ID where to run this Action.
  string pmm_agent_id = 1;
  // Service ID for this Action. Required.
  string service_id = 2 [
    (validator.field) = {
      string_not_empty: true
    }
  ];
  // Query. Required.
  string query = 3 [
    (validator.field) = {
      string_not_empty: true
    }
  ];
}

message StartMongoDBExplainActionResponse {
  // Unique Action ID.
  string action_id = 1;
  // pmm-agent ID where to this Action was started.
  string pmm_agent_id = 2;
}

message StartPTSummaryActionRequest {
  // pmm-agent ID where to run this Action.
  string pmm_agent_id = 1;
  // Node ID for this Action.
  string node_id = 2;
}

message StartPTSummaryActionResponse {
  // Unique Action ID.
  string action_id = 1;
  // pmm-agent ID where to this Action was started.
  string pmm_agent_id = 2;
}

<<<<<<< HEAD
message StartPTMySQLSummaryActionRequest {
  // pmm-agent ID where to run this Action.
  string pmm_agent_id = 1;
  // Service ID for this Action.
  string service_id = 2;
}

message StartPTMySQLSummaryActionResponse {
  // Unique Action ID.
  string action_id = 1;
  // pmm-agent ID where to this Action was started.
  string pmm_agent_id = 2;
}

=======
>>>>>>> 82129791
message CancelActionRequest {
  // Unique Action ID. Required.
  string action_id = 1 [
    (validator.field) = {
      string_not_empty: true
    }
  ];
}

message CancelActionResponse {}

// Actions service provides public Management API methods for Actions.
service Actions {
  // GetAction gets an result of given Action.
  rpc GetAction(GetActionRequest) returns (GetActionResponse) {
    option (google.api.http) = {
      post: "/v1/management/Actions/Get"
      body: "*"
    };
  }
  // StartMySQLExplainAction starts MySQL EXPLAIN Action with traditional output.
  rpc StartMySQLExplainAction(StartMySQLExplainActionRequest) returns (StartMySQLExplainActionResponse) {
    option (google.api.http) = {
      post: "/v1/management/Actions/StartMySQLExplain"
      body: "*"
    };
  }
  // StartMySQLExplainJSONAction starts MySQL EXPLAIN Action with JSON output.
  rpc StartMySQLExplainJSONAction(StartMySQLExplainJSONActionRequest) returns (StartMySQLExplainJSONActionResponse) {
    option (google.api.http) = {
      post: "/v1/management/Actions/StartMySQLExplainJSON"
      body: "*"
    };
  }
  // StartMySQLExplainTraditionalJSONAction starts MySQL EXPLAIN Action with traditional JSON output.
  rpc StartMySQLExplainTraditionalJSONAction(StartMySQLExplainTraditionalJSONActionRequest) returns (StartMySQLExplainTraditionalJSONActionResponse) {
    option (google.api.http) = {
      post: "/v1/management/Actions/StartMySQLExplainTraditionalJSON"
      body: "*"
    };
  }
  // StartMySQLShowCreateTableAction starts MySQL SHOW CREATE TABLE Action.
  rpc StartMySQLShowCreateTableAction(StartMySQLShowCreateTableActionRequest) returns (StartMySQLShowCreateTableActionResponse) {
    option (google.api.http) = {
      post: "/v1/management/Actions/StartMySQLShowCreateTable"
      body: "*"
    };
  }
  // StartMySQLShowTableStatusAction starts MySQL SHOW TABLE STATUS Action.
  rpc StartMySQLShowTableStatusAction(StartMySQLShowTableStatusActionRequest) returns (StartMySQLShowTableStatusActionResponse) {
    option (google.api.http) = {
      post: "/v1/management/Actions/StartMySQLShowTableStatus"
      body: "*"
    };
  }
  // StartMySQLShowIndexAction starts MySQL SHOW INDEX Action.
  rpc StartMySQLShowIndexAction(StartMySQLShowIndexActionRequest) returns (StartMySQLShowIndexActionResponse) {
    option (google.api.http) = {
      post: "/v1/management/Actions/StartMySQLShowIndex"
      body: "*"
    };
  }
  // StartPostgreSQLShowCreateTableAction starts PostgreSQL SHOW CREATE TABLE Action.
  rpc StartPostgreSQLShowCreateTableAction(StartPostgreSQLShowCreateTableActionRequest) returns (StartPostgreSQLShowCreateTableActionResponse) {
    option (google.api.http) = {
      post: "/v1/management/Actions/StartPostgreSQLShowCreateTable"
      body: "*"
    };
  }
  // StartPostgreSQLShowIndexAction starts PostgreSQL SHOW INDEX Action.
  rpc StartPostgreSQLShowIndexAction(StartPostgreSQLShowIndexActionRequest) returns (StartPostgreSQLShowIndexActionResponse) {
    option (google.api.http) = {
      post: "/v1/management/Actions/StartPostgreSQLShowIndex"
      body: "*"
    };
  }
  // StartMongoDBExplainAction starts MongoDB EXPLAIN Action.
  rpc StartMongoDBExplainAction(StartMongoDBExplainActionRequest) returns (StartMongoDBExplainActionResponse) {
    option (google.api.http) = {
      post: "/v1/management/Actions/StartMongoDBExplain"
      body: "*"
    };
  }
  // StartPTSummaryAction starts pt-summary Action.
  rpc StartPTSummaryAction(StartPTSummaryActionRequest) returns (StartPTSummaryActionResponse) {
    option (google.api.http) = {
      post: "/v1/management/Actions/StartPTSummary"
      body: "*"
    };
  }
  // CancelAction stops an Action.
  rpc CancelAction(CancelActionRequest) returns (CancelActionResponse) {
    option (google.api.http) = {
      post: "/v1/management/Actions/Cancel"
      body: "*"
    };
  }
}<|MERGE_RESOLUTION|>--- conflicted
+++ resolved
@@ -288,23 +288,6 @@
   string pmm_agent_id = 2;
 }
 
-<<<<<<< HEAD
-message StartPTMySQLSummaryActionRequest {
-  // pmm-agent ID where to run this Action.
-  string pmm_agent_id = 1;
-  // Service ID for this Action.
-  string service_id = 2;
-}
-
-message StartPTMySQLSummaryActionResponse {
-  // Unique Action ID.
-  string action_id = 1;
-  // pmm-agent ID where to this Action was started.
-  string pmm_agent_id = 2;
-}
-
-=======
->>>>>>> 82129791
 message CancelActionRequest {
   // Unique Action ID. Required.
   string action_id = 1 [
