--- conflicted
+++ resolved
@@ -289,26 +289,32 @@
   string pmm_agent_id = 2;
 }
 
-<<<<<<< HEAD
+// Message to prepare pt-mongodb-summary data
+message StartPTMongoDBSummaryActionRequest {
+  // pmm-agent ID where to run this Action.
+  string pmm_agent_id = 1;
+  // Service ID for this Action.
+  string service_id = 2;
+}
+
+// Message to retrieve the prepared pt-mongodb-summary data
+message StartPTMongoDBSummaryActionResponse {
+  // Unique Action ID.
+  string action_id = 1;
+  // pmm-agent ID where to this Action was started.
+  string pmm_agent_id = 2;
+}
+
 // Message to prepare pt-mysql-summary data
 message StartPTMySQLSummaryActionRequest {
-=======
-// Message to prepare pt-mongodb-summary data
-message StartPTMongoDBSummaryActionRequest {
->>>>>>> baf33d36
   // pmm-agent ID where to run this Action.
   string pmm_agent_id = 1;
   // Service ID for this Action.
   string service_id = 2;
 }
 
-<<<<<<< HEAD
 // Message to retrieve the prepared pt-mysql-summary data
 message StartPTMySQLSummaryActionResponse {
-=======
-// Message to retrieve the prepared pt-mongodb-summary data
-message StartPTMongoDBSummaryActionResponse {
->>>>>>> baf33d36
   // Unique Action ID.
   string action_id = 1;
   // pmm-agent ID where to this Action was started.
@@ -405,17 +411,17 @@
       body: "*"
     };
   }
-<<<<<<< HEAD
+  // StartPTMongoDBSummaryAction starts pt-mongodb-summary Action.
+  rpc StartPTMongoDBSummaryAction(StartPTMongoDBSummaryActionRequest) returns (StartPTMongoDBSummaryActionResponse) {
+    option (google.api.http) = {
+      post: "/v1/management/Actions/StartPTMongoDBSummary"
+      body: "*"
+    };
+  }
   // StartPTMySQLSummaryAction starts pt--mysql-summary Action.
   rpc StartPTMySQLSummaryAction(StartPTMySQLSummaryActionRequest) returns (StartPTMySQLSummaryActionResponse) {
     option (google.api.http) = {
       post: "/v1/management/Actions/StartPTMySQLSummary"
-=======
-  // StartPTMongoDBSummaryAction starts pt-mongodb-summary Action.
-  rpc StartPTMongoDBSummaryAction(StartPTMongoDBSummaryActionRequest) returns (StartPTMongoDBSummaryActionResponse) {
-    option (google.api.http) = {
-      post: "/v1/management/Actions/StartPTMongoDBSummary"
->>>>>>> baf33d36
       body: "*"
     };
   }
