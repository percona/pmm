--- conflicted
+++ resolved
@@ -154,12 +154,6 @@
 swagger:model DeleteTemplateDefaultBody
 */
 type DeleteTemplateDefaultBody struct {
-<<<<<<< HEAD
-=======
-	// error
-	Error string `json:"error,omitempty"`
->>>>>>> 81b12113
-
 	// code
 	Code int32 `json:"code,omitempty"`
 
@@ -263,18 +257,8 @@
 swagger:model DeleteTemplateDefaultBodyDetailsItems0
 */
 type DeleteTemplateDefaultBodyDetailsItems0 struct {
-<<<<<<< HEAD
-
 	// at type
 	AtType string `json:"@type,omitempty"`
-=======
-	// type url
-	TypeURL string `json:"type_url,omitempty"`
-
-	// value
-	// Format: byte
-	Value strfmt.Base64 `json:"value,omitempty"`
->>>>>>> 81b12113
 }
 
 // Validate validates this delete template default body details items0
