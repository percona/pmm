// Code generated by go-swagger; DO NOT EDIT.

package rules

// This file was generated by the swagger tool.
// Editing this file might prove futile when you re-run the swagger generate command

import (
	"context"
	"encoding/json"
	"fmt"
	"io"
	"strconv"

	"github.com/go-openapi/errors"
	"github.com/go-openapi/runtime"
	"github.com/go-openapi/strfmt"
	"github.com/go-openapi/swag"
	"github.com/go-openapi/validate"
)

// CreateAlertRuleReader is a Reader for the CreateAlertRule structure.
type CreateAlertRuleReader struct {
	formats strfmt.Registry
}

// ReadResponse reads a server response into the received o.
func (o *CreateAlertRuleReader) ReadResponse(response runtime.ClientResponse, consumer runtime.Consumer) (interface{}, error) {
	switch response.Code() {
	case 200:
		result := NewCreateAlertRuleOK()
		if err := result.readResponse(response, consumer, o.formats); err != nil {
			return nil, err
		}
		return result, nil
	default:
		result := NewCreateAlertRuleDefault(response.Code())
		if err := result.readResponse(response, consumer, o.formats); err != nil {
			return nil, err
		}
		if response.Code()/100 == 2 {
			return result, nil
		}
		return nil, result
	}
}

// NewCreateAlertRuleOK creates a CreateAlertRuleOK with default headers values
func NewCreateAlertRuleOK() *CreateAlertRuleOK {
	return &CreateAlertRuleOK{}
}

/* CreateAlertRuleOK describes a response with status code 200, with default header values.

A successful response.
*/
type CreateAlertRuleOK struct {
	Payload *CreateAlertRuleOKBody
}

func (o *CreateAlertRuleOK) Error() string {
	return fmt.Sprintf("[POST /v1/management/ia/Rules/Create][%d] createAlertRuleOk  %+v", 200, o.Payload)
}

func (o *CreateAlertRuleOK) GetPayload() *CreateAlertRuleOKBody {
	return o.Payload
}

func (o *CreateAlertRuleOK) readResponse(response runtime.ClientResponse, consumer runtime.Consumer, formats strfmt.Registry) error {
	o.Payload = new(CreateAlertRuleOKBody)

	// response payload
	if err := consumer.Consume(response.Body(), o.Payload); err != nil && err != io.EOF {
		return err
	}

	return nil
}

// NewCreateAlertRuleDefault creates a CreateAlertRuleDefault with default headers values
func NewCreateAlertRuleDefault(code int) *CreateAlertRuleDefault {
	return &CreateAlertRuleDefault{
		_statusCode: code,
	}
}

/* CreateAlertRuleDefault describes a response with status code -1, with default header values.

An unexpected error response.
*/
type CreateAlertRuleDefault struct {
	_statusCode int

	Payload *CreateAlertRuleDefaultBody
}

// Code gets the status code for the create alert rule default response
func (o *CreateAlertRuleDefault) Code() int {
	return o._statusCode
}

func (o *CreateAlertRuleDefault) Error() string {
	return fmt.Sprintf("[POST /v1/management/ia/Rules/Create][%d] CreateAlertRule default  %+v", o._statusCode, o.Payload)
}

func (o *CreateAlertRuleDefault) GetPayload() *CreateAlertRuleDefaultBody {
	return o.Payload
}

func (o *CreateAlertRuleDefault) readResponse(response runtime.ClientResponse, consumer runtime.Consumer, formats strfmt.Registry) error {
	o.Payload = new(CreateAlertRuleDefaultBody)

	// response payload
	if err := consumer.Consume(response.Body(), o.Payload); err != nil && err != io.EOF {
		return err
	}

	return nil
}

/*CreateAlertRuleBody create alert rule body
swagger:model CreateAlertRuleBody
*/
type CreateAlertRuleBody struct {
	// Template name. Can't be specified simultaneously with source_rule_id.
	TemplateName string `json:"template_name,omitempty"`

	// ID of the rule that will be used as source. Can't be specified simultaneously with template_name.
	SourceRuleID string `json:"source_rule_id,omitempty"`

	// Rule name.
	Name string `json:"name,omitempty"`

	// New rule status.
	Disabled bool `json:"disabled,omitempty"`

	// Rule parameters. All template parameters should be set.
	Params []*CreateAlertRuleParamsBodyParamsItems0 `json:"params"`

	// Rule duration. Should be set.
	For string `json:"for,omitempty"`

	// Severity represents severity level of the check result or alert.
	// Enum: [SEVERITY_INVALID SEVERITY_EMERGENCY SEVERITY_ALERT SEVERITY_CRITICAL SEVERITY_ERROR SEVERITY_WARNING SEVERITY_NOTICE SEVERITY_INFO SEVERITY_DEBUG]
	Severity *string `json:"severity,omitempty"`

	// All custom labels to add or remove (with empty values) to default labels from template.
	CustomLabels map[string]string `json:"custom_labels,omitempty"`

	// Filters. Should be set.
	Filters []*CreateAlertRuleParamsBodyFiltersItems0 `json:"filters"`

	// Channels. Should be set.
	ChannelIds []string `json:"channel_ids"`
}

// Validate validates this create alert rule body
func (o *CreateAlertRuleBody) Validate(formats strfmt.Registry) error {
	var res []error

	if err := o.validateParams(formats); err != nil {
		res = append(res, err)
	}

	if err := o.validateSeverity(formats); err != nil {
		res = append(res, err)
	}

	if err := o.validateFilters(formats); err != nil {
		res = append(res, err)
	}

	if len(res) > 0 {
		return errors.CompositeValidationError(res...)
	}
	return nil
}

func (o *CreateAlertRuleBody) validateParams(formats strfmt.Registry) error {
	if swag.IsZero(o.Params) { // not required
		return nil
	}

	for i := 0; i < len(o.Params); i++ {
		if swag.IsZero(o.Params[i]) { // not required
			continue
		}

		if o.Params[i] != nil {
			if err := o.Params[i].Validate(formats); err != nil {
				if ve, ok := err.(*errors.Validation); ok {
					return ve.ValidateName("body" + "." + "params" + "." + strconv.Itoa(i))
				} else if ce, ok := err.(*errors.CompositeError); ok {
					return ce.ValidateName("body" + "." + "params" + "." + strconv.Itoa(i))
				}
				return err
			}
		}

	}

	return nil
}

var createAlertRuleBodyTypeSeverityPropEnum []interface{}

func init() {
	var res []string
	if err := json.Unmarshal([]byte(`["SEVERITY_INVALID","SEVERITY_EMERGENCY","SEVERITY_ALERT","SEVERITY_CRITICAL","SEVERITY_ERROR","SEVERITY_WARNING","SEVERITY_NOTICE","SEVERITY_INFO","SEVERITY_DEBUG"]`), &res); err != nil {
		panic(err)
	}
	for _, v := range res {
		createAlertRuleBodyTypeSeverityPropEnum = append(createAlertRuleBodyTypeSeverityPropEnum, v)
	}
}

const (

	// CreateAlertRuleBodySeveritySEVERITYINVALID captures enum value "SEVERITY_INVALID"
	CreateAlertRuleBodySeveritySEVERITYINVALID string = "SEVERITY_INVALID"

	// CreateAlertRuleBodySeveritySEVERITYEMERGENCY captures enum value "SEVERITY_EMERGENCY"
	CreateAlertRuleBodySeveritySEVERITYEMERGENCY string = "SEVERITY_EMERGENCY"

	// CreateAlertRuleBodySeveritySEVERITYALERT captures enum value "SEVERITY_ALERT"
	CreateAlertRuleBodySeveritySEVERITYALERT string = "SEVERITY_ALERT"

	// CreateAlertRuleBodySeveritySEVERITYCRITICAL captures enum value "SEVERITY_CRITICAL"
	CreateAlertRuleBodySeveritySEVERITYCRITICAL string = "SEVERITY_CRITICAL"

	// CreateAlertRuleBodySeveritySEVERITYERROR captures enum value "SEVERITY_ERROR"
	CreateAlertRuleBodySeveritySEVERITYERROR string = "SEVERITY_ERROR"

	// CreateAlertRuleBodySeveritySEVERITYWARNING captures enum value "SEVERITY_WARNING"
	CreateAlertRuleBodySeveritySEVERITYWARNING string = "SEVERITY_WARNING"

	// CreateAlertRuleBodySeveritySEVERITYNOTICE captures enum value "SEVERITY_NOTICE"
	CreateAlertRuleBodySeveritySEVERITYNOTICE string = "SEVERITY_NOTICE"

	// CreateAlertRuleBodySeveritySEVERITYINFO captures enum value "SEVERITY_INFO"
	CreateAlertRuleBodySeveritySEVERITYINFO string = "SEVERITY_INFO"

	// CreateAlertRuleBodySeveritySEVERITYDEBUG captures enum value "SEVERITY_DEBUG"
	CreateAlertRuleBodySeveritySEVERITYDEBUG string = "SEVERITY_DEBUG"
)

// prop value enum
func (o *CreateAlertRuleBody) validateSeverityEnum(path, location string, value string) error {
	if err := validate.EnumCase(path, location, value, createAlertRuleBodyTypeSeverityPropEnum, true); err != nil {
		return err
	}
	return nil
}

func (o *CreateAlertRuleBody) validateSeverity(formats strfmt.Registry) error {
	if swag.IsZero(o.Severity) { // not required
		return nil
	}

	// value enum
	if err := o.validateSeverityEnum("body"+"."+"severity", "body", *o.Severity); err != nil {
		return err
	}

	return nil
}

func (o *CreateAlertRuleBody) validateFilters(formats strfmt.Registry) error {
	if swag.IsZero(o.Filters) { // not required
		return nil
	}

	for i := 0; i < len(o.Filters); i++ {
		if swag.IsZero(o.Filters[i]) { // not required
			continue
		}

		if o.Filters[i] != nil {
			if err := o.Filters[i].Validate(formats); err != nil {
				if ve, ok := err.(*errors.Validation); ok {
					return ve.ValidateName("body" + "." + "filters" + "." + strconv.Itoa(i))
				} else if ce, ok := err.(*errors.CompositeError); ok {
					return ce.ValidateName("body" + "." + "filters" + "." + strconv.Itoa(i))
				}
				return err
			}
		}

	}

	return nil
}

// ContextValidate validate this create alert rule body based on the context it is used
func (o *CreateAlertRuleBody) ContextValidate(ctx context.Context, formats strfmt.Registry) error {
	var res []error

	if err := o.contextValidateParams(ctx, formats); err != nil {
		res = append(res, err)
	}

	if err := o.contextValidateFilters(ctx, formats); err != nil {
		res = append(res, err)
	}

	if len(res) > 0 {
		return errors.CompositeValidationError(res...)
	}
	return nil
}

func (o *CreateAlertRuleBody) contextValidateParams(ctx context.Context, formats strfmt.Registry) error {
	for i := 0; i < len(o.Params); i++ {
		if o.Params[i] != nil {
			if err := o.Params[i].ContextValidate(ctx, formats); err != nil {
				if ve, ok := err.(*errors.Validation); ok {
					return ve.ValidateName("body" + "." + "params" + "." + strconv.Itoa(i))
				} else if ce, ok := err.(*errors.CompositeError); ok {
					return ce.ValidateName("body" + "." + "params" + "." + strconv.Itoa(i))
				}
				return err
			}
		}
	}

	return nil
}

func (o *CreateAlertRuleBody) contextValidateFilters(ctx context.Context, formats strfmt.Registry) error {
	for i := 0; i < len(o.Filters); i++ {
		if o.Filters[i] != nil {
			if err := o.Filters[i].ContextValidate(ctx, formats); err != nil {
				if ve, ok := err.(*errors.Validation); ok {
					return ve.ValidateName("body" + "." + "filters" + "." + strconv.Itoa(i))
				} else if ce, ok := err.(*errors.CompositeError); ok {
					return ce.ValidateName("body" + "." + "filters" + "." + strconv.Itoa(i))
				}
				return err
			}
		}
	}

	return nil
}

// MarshalBinary interface implementation
func (o *CreateAlertRuleBody) MarshalBinary() ([]byte, error) {
	if o == nil {
		return nil, nil
	}
	return swag.WriteJSON(o)
}

// UnmarshalBinary interface implementation
func (o *CreateAlertRuleBody) UnmarshalBinary(b []byte) error {
	var res CreateAlertRuleBody
	if err := swag.ReadJSON(b, &res); err != nil {
		return err
	}
	*o = res
	return nil
}

/*CreateAlertRuleDefaultBody create alert rule default body
swagger:model CreateAlertRuleDefaultBody
*/
type CreateAlertRuleDefaultBody struct {
<<<<<<< HEAD
=======
	// error
	Error string `json:"error,omitempty"`
>>>>>>> 81b12113

	// code
	Code int32 `json:"code,omitempty"`

	// message
	Message string `json:"message,omitempty"`

	// details
	Details []*CreateAlertRuleDefaultBodyDetailsItems0 `json:"details"`
}

// Validate validates this create alert rule default body
func (o *CreateAlertRuleDefaultBody) Validate(formats strfmt.Registry) error {
	var res []error

	if err := o.validateDetails(formats); err != nil {
		res = append(res, err)
	}

	if len(res) > 0 {
		return errors.CompositeValidationError(res...)
	}
	return nil
}

func (o *CreateAlertRuleDefaultBody) validateDetails(formats strfmt.Registry) error {
	if swag.IsZero(o.Details) { // not required
		return nil
	}

	for i := 0; i < len(o.Details); i++ {
		if swag.IsZero(o.Details[i]) { // not required
			continue
		}

		if o.Details[i] != nil {
			if err := o.Details[i].Validate(formats); err != nil {
				if ve, ok := err.(*errors.Validation); ok {
					return ve.ValidateName("CreateAlertRule default" + "." + "details" + "." + strconv.Itoa(i))
				} else if ce, ok := err.(*errors.CompositeError); ok {
					return ce.ValidateName("CreateAlertRule default" + "." + "details" + "." + strconv.Itoa(i))
				}
				return err
			}
		}

	}

	return nil
}

// ContextValidate validate this create alert rule default body based on the context it is used
func (o *CreateAlertRuleDefaultBody) ContextValidate(ctx context.Context, formats strfmt.Registry) error {
	var res []error

	if err := o.contextValidateDetails(ctx, formats); err != nil {
		res = append(res, err)
	}

	if len(res) > 0 {
		return errors.CompositeValidationError(res...)
	}
	return nil
}

func (o *CreateAlertRuleDefaultBody) contextValidateDetails(ctx context.Context, formats strfmt.Registry) error {
	for i := 0; i < len(o.Details); i++ {
		if o.Details[i] != nil {
			if err := o.Details[i].ContextValidate(ctx, formats); err != nil {
				if ve, ok := err.(*errors.Validation); ok {
					return ve.ValidateName("CreateAlertRule default" + "." + "details" + "." + strconv.Itoa(i))
				} else if ce, ok := err.(*errors.CompositeError); ok {
					return ce.ValidateName("CreateAlertRule default" + "." + "details" + "." + strconv.Itoa(i))
				}
				return err
			}
		}
	}

	return nil
}

// MarshalBinary interface implementation
func (o *CreateAlertRuleDefaultBody) MarshalBinary() ([]byte, error) {
	if o == nil {
		return nil, nil
	}
	return swag.WriteJSON(o)
}

// UnmarshalBinary interface implementation
func (o *CreateAlertRuleDefaultBody) UnmarshalBinary(b []byte) error {
	var res CreateAlertRuleDefaultBody
	if err := swag.ReadJSON(b, &res); err != nil {
		return err
	}
	*o = res
	return nil
}

/*CreateAlertRuleDefaultBodyDetailsItems0 create alert rule default body details items0
swagger:model CreateAlertRuleDefaultBodyDetailsItems0
*/
type CreateAlertRuleDefaultBodyDetailsItems0 struct {
<<<<<<< HEAD

	// at type
	AtType string `json:"@type,omitempty"`
=======
	// type url
	TypeURL string `json:"type_url,omitempty"`

	// value
	// Format: byte
	Value strfmt.Base64 `json:"value,omitempty"`
>>>>>>> 81b12113
}

// Validate validates this create alert rule default body details items0
func (o *CreateAlertRuleDefaultBodyDetailsItems0) Validate(formats strfmt.Registry) error {
	return nil
}

// ContextValidate validates this create alert rule default body details items0 based on context it is used
func (o *CreateAlertRuleDefaultBodyDetailsItems0) ContextValidate(ctx context.Context, formats strfmt.Registry) error {
	return nil
}

// MarshalBinary interface implementation
func (o *CreateAlertRuleDefaultBodyDetailsItems0) MarshalBinary() ([]byte, error) {
	if o == nil {
		return nil, nil
	}
	return swag.WriteJSON(o)
}

// UnmarshalBinary interface implementation
func (o *CreateAlertRuleDefaultBodyDetailsItems0) UnmarshalBinary(b []byte) error {
	var res CreateAlertRuleDefaultBodyDetailsItems0
	if err := swag.ReadJSON(b, &res); err != nil {
		return err
	}
	*o = res
	return nil
}

/*CreateAlertRuleOKBody create alert rule OK body
swagger:model CreateAlertRuleOKBody
*/
type CreateAlertRuleOKBody struct {
	// Rule ID.
	RuleID string `json:"rule_id,omitempty"`
}

// Validate validates this create alert rule OK body
func (o *CreateAlertRuleOKBody) Validate(formats strfmt.Registry) error {
	return nil
}

// ContextValidate validates this create alert rule OK body based on context it is used
func (o *CreateAlertRuleOKBody) ContextValidate(ctx context.Context, formats strfmt.Registry) error {
	return nil
}

// MarshalBinary interface implementation
func (o *CreateAlertRuleOKBody) MarshalBinary() ([]byte, error) {
	if o == nil {
		return nil, nil
	}
	return swag.WriteJSON(o)
}

// UnmarshalBinary interface implementation
func (o *CreateAlertRuleOKBody) UnmarshalBinary(b []byte) error {
	var res CreateAlertRuleOKBody
	if err := swag.ReadJSON(b, &res); err != nil {
		return err
	}
	*o = res
	return nil
}

/*CreateAlertRuleParamsBodyFiltersItems0 Filter repsents a single filter condition.
swagger:model CreateAlertRuleParamsBodyFiltersItems0
*/
type CreateAlertRuleParamsBodyFiltersItems0 struct {
	// FilterType represents filter matching type.
	//
	//  - EQUAL: =
	//  - REGEX: =~
	// Enum: [FILTER_TYPE_INVALID EQUAL REGEX]
	Type *string `json:"type,omitempty"`

	// key
	Key string `json:"key,omitempty"`

	// value
	Value string `json:"value,omitempty"`
}

// Validate validates this create alert rule params body filters items0
func (o *CreateAlertRuleParamsBodyFiltersItems0) Validate(formats strfmt.Registry) error {
	var res []error

	if err := o.validateType(formats); err != nil {
		res = append(res, err)
	}

	if len(res) > 0 {
		return errors.CompositeValidationError(res...)
	}
	return nil
}

var createAlertRuleParamsBodyFiltersItems0TypeTypePropEnum []interface{}

func init() {
	var res []string
	if err := json.Unmarshal([]byte(`["FILTER_TYPE_INVALID","EQUAL","REGEX"]`), &res); err != nil {
		panic(err)
	}
	for _, v := range res {
		createAlertRuleParamsBodyFiltersItems0TypeTypePropEnum = append(createAlertRuleParamsBodyFiltersItems0TypeTypePropEnum, v)
	}
}

const (

	// CreateAlertRuleParamsBodyFiltersItems0TypeFILTERTYPEINVALID captures enum value "FILTER_TYPE_INVALID"
	CreateAlertRuleParamsBodyFiltersItems0TypeFILTERTYPEINVALID string = "FILTER_TYPE_INVALID"

	// CreateAlertRuleParamsBodyFiltersItems0TypeEQUAL captures enum value "EQUAL"
	CreateAlertRuleParamsBodyFiltersItems0TypeEQUAL string = "EQUAL"

	// CreateAlertRuleParamsBodyFiltersItems0TypeREGEX captures enum value "REGEX"
	CreateAlertRuleParamsBodyFiltersItems0TypeREGEX string = "REGEX"
)

// prop value enum
func (o *CreateAlertRuleParamsBodyFiltersItems0) validateTypeEnum(path, location string, value string) error {
	if err := validate.EnumCase(path, location, value, createAlertRuleParamsBodyFiltersItems0TypeTypePropEnum, true); err != nil {
		return err
	}
	return nil
}

func (o *CreateAlertRuleParamsBodyFiltersItems0) validateType(formats strfmt.Registry) error {
	if swag.IsZero(o.Type) { // not required
		return nil
	}

	// value enum
	if err := o.validateTypeEnum("type", "body", *o.Type); err != nil {
		return err
	}

	return nil
}

// ContextValidate validates this create alert rule params body filters items0 based on context it is used
func (o *CreateAlertRuleParamsBodyFiltersItems0) ContextValidate(ctx context.Context, formats strfmt.Registry) error {
	return nil
}

// MarshalBinary interface implementation
func (o *CreateAlertRuleParamsBodyFiltersItems0) MarshalBinary() ([]byte, error) {
	if o == nil {
		return nil, nil
	}
	return swag.WriteJSON(o)
}

// UnmarshalBinary interface implementation
func (o *CreateAlertRuleParamsBodyFiltersItems0) UnmarshalBinary(b []byte) error {
	var res CreateAlertRuleParamsBodyFiltersItems0
	if err := swag.ReadJSON(b, &res); err != nil {
		return err
	}
	*o = res
	return nil
}

/*CreateAlertRuleParamsBodyParamsItems0 ParamValue represents a single rule parameter value for List, Change and Update APIs.
swagger:model CreateAlertRuleParamsBodyParamsItems0
*/
type CreateAlertRuleParamsBodyParamsItems0 struct {
	// Machine-readable name (ID) that is used in expression.
	Name string `json:"name,omitempty"`

	// ParamType represents template parameter type.
	// Enum: [PARAM_TYPE_INVALID BOOL FLOAT STRING]
	Type *string `json:"type,omitempty"`

	// Bool value.
	Bool bool `json:"bool,omitempty"`

	// Float value.
	Float float64 `json:"float,omitempty"`

	// String value.
	String string `json:"string,omitempty"`
}

// Validate validates this create alert rule params body params items0
func (o *CreateAlertRuleParamsBodyParamsItems0) Validate(formats strfmt.Registry) error {
	var res []error

	if err := o.validateType(formats); err != nil {
		res = append(res, err)
	}

	if len(res) > 0 {
		return errors.CompositeValidationError(res...)
	}
	return nil
}

var createAlertRuleParamsBodyParamsItems0TypeTypePropEnum []interface{}

func init() {
	var res []string
	if err := json.Unmarshal([]byte(`["PARAM_TYPE_INVALID","BOOL","FLOAT","STRING"]`), &res); err != nil {
		panic(err)
	}
	for _, v := range res {
		createAlertRuleParamsBodyParamsItems0TypeTypePropEnum = append(createAlertRuleParamsBodyParamsItems0TypeTypePropEnum, v)
	}
}

const (

	// CreateAlertRuleParamsBodyParamsItems0TypePARAMTYPEINVALID captures enum value "PARAM_TYPE_INVALID"
	CreateAlertRuleParamsBodyParamsItems0TypePARAMTYPEINVALID string = "PARAM_TYPE_INVALID"

	// CreateAlertRuleParamsBodyParamsItems0TypeBOOL captures enum value "BOOL"
	CreateAlertRuleParamsBodyParamsItems0TypeBOOL string = "BOOL"

	// CreateAlertRuleParamsBodyParamsItems0TypeFLOAT captures enum value "FLOAT"
	CreateAlertRuleParamsBodyParamsItems0TypeFLOAT string = "FLOAT"

	// CreateAlertRuleParamsBodyParamsItems0TypeSTRING captures enum value "STRING"
	CreateAlertRuleParamsBodyParamsItems0TypeSTRING string = "STRING"
)

// prop value enum
func (o *CreateAlertRuleParamsBodyParamsItems0) validateTypeEnum(path, location string, value string) error {
	if err := validate.EnumCase(path, location, value, createAlertRuleParamsBodyParamsItems0TypeTypePropEnum, true); err != nil {
		return err
	}
	return nil
}

func (o *CreateAlertRuleParamsBodyParamsItems0) validateType(formats strfmt.Registry) error {
	if swag.IsZero(o.Type) { // not required
		return nil
	}

	// value enum
	if err := o.validateTypeEnum("type", "body", *o.Type); err != nil {
		return err
	}

	return nil
}

// ContextValidate validates this create alert rule params body params items0 based on context it is used
func (o *CreateAlertRuleParamsBodyParamsItems0) ContextValidate(ctx context.Context, formats strfmt.Registry) error {
	return nil
}

// MarshalBinary interface implementation
func (o *CreateAlertRuleParamsBodyParamsItems0) MarshalBinary() ([]byte, error) {
	if o == nil {
		return nil, nil
	}
	return swag.WriteJSON(o)
}

// UnmarshalBinary interface implementation
func (o *CreateAlertRuleParamsBodyParamsItems0) UnmarshalBinary(b []byte) error {
	var res CreateAlertRuleParamsBodyParamsItems0
	if err := swag.ReadJSON(b, &res); err != nil {
		return err
	}
	*o = res
	return nil
}<|MERGE_RESOLUTION|>--- conflicted
+++ resolved
@@ -365,12 +365,6 @@
 swagger:model CreateAlertRuleDefaultBody
 */
 type CreateAlertRuleDefaultBody struct {
-<<<<<<< HEAD
-=======
-	// error
-	Error string `json:"error,omitempty"`
->>>>>>> 81b12113
-
 	// code
 	Code int32 `json:"code,omitempty"`
 
@@ -474,18 +468,8 @@
 swagger:model CreateAlertRuleDefaultBodyDetailsItems0
 */
 type CreateAlertRuleDefaultBodyDetailsItems0 struct {
-<<<<<<< HEAD
-
 	// at type
 	AtType string `json:"@type,omitempty"`
-=======
-	// type url
-	TypeURL string `json:"type_url,omitempty"`
-
-	// value
-	// Format: byte
-	Value strfmt.Base64 `json:"value,omitempty"`
->>>>>>> 81b12113
 }
 
 // Validate validates this create alert rule default body details items0
