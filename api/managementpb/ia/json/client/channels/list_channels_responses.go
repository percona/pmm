--- conflicted
+++ resolved
@@ -208,12 +208,6 @@
 swagger:model ListChannelsDefaultBody
 */
 type ListChannelsDefaultBody struct {
-<<<<<<< HEAD
-=======
-	// error
-	Error string `json:"error,omitempty"`
->>>>>>> 81b12113
-
 	// code
 	Code int32 `json:"code,omitempty"`
 
@@ -317,18 +311,8 @@
 swagger:model ListChannelsDefaultBodyDetailsItems0
 */
 type ListChannelsDefaultBodyDetailsItems0 struct {
-<<<<<<< HEAD
-
 	// at type
 	AtType string `json:"@type,omitempty"`
-=======
-	// type url
-	TypeURL string `json:"type_url,omitempty"`
-
-	// value
-	// Format: byte
-	Value strfmt.Base64 `json:"value,omitempty"`
->>>>>>> 81b12113
 }
 
 // Validate validates this list channels default body details items0
