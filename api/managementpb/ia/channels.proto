syntax = "proto3";

package ia.v1beta1;

import "google/api/annotations.proto";
import "managementpb/pagination.proto";
<<<<<<< HEAD
import "validate/validate.proto";
=======
import "protoc-gen-openapiv2/options/annotations.proto";
>>>>>>> f0e3bcb1

option go_package = "api/managementpb/ia;iav1beta1";

// BasicAuth represents basic HTTP auth configuration.
message BasicAuth {
  option deprecated = true;

  string username = 1;
  string password = 2;
  string password_file = 3;
}

// TLSConfig represents TLS configuration for alertmanager
// https://prometheus.io/docs/alerting/latest/configuration/#tls_config
message TLSConfig {
  option deprecated = true;

  // A path to the CA certificate file to validate the server certificate with.
  // ca_file and ca_file_content should not be set at the same time.
  string ca_file = 1;
  // A path to the certificate file for client cert authentication to the server.
  // cert_file and cert_file_content should not be set at the same time.
  string cert_file = 2;
  // A path to the key file for client cert authentication to the server.
  // key_file and key_file_content should not be set at the same time.
  string key_file = 3;
  // Name of the server.
  string server_name = 4;
  // Disable validation of the server certificate.
  bool insecure_skip_verify = 5;
  // CA certificate to validate the server certificate with.
  // ca_file and ca_file_content should not be set at the same time.
  string ca_file_content = 6;
  // A certificate for client cert authentication to the server.
  // cert_file and cert_file_content should not be set at the same time.
  string cert_file_content = 7;
  // A key for client cert authentication to the server.
  // key_file and key_file_content should not be set at the same time.
  string key_file_content = 8;
}

// HTTPConfig represents HTTP client configuration.
message HTTPConfig {
  option deprecated = true;

  // Basic HTTP auth configuration. Zero value will remove it.
  BasicAuth basic_auth = 1;
  string bearer_token = 2;
  string bearer_token_file = 3;
  // TLS configuration. Zero value will remove it.
  TLSConfig tls_config = 4;
  string proxy_url = 5;
}

// EmailConfig represents email configuration.
message EmailConfig {
  option deprecated = true;

  bool send_resolved = 1;
  repeated string to = 2 [(validate.rules).repeated.min_items = 1];
}

// PagerDutyConfig represents PagerDuty configuration.
message PagerDutyConfig {
  option deprecated = true;

  bool send_resolved = 1;
  // The PagerDuty key for "Events API v2" integration type. Exactly one key should be set.
  string routing_key = 2;
  // The PagerDuty key for "Prometheus" integration type. Exactly one key should be set.
  string service_key = 3;
}

// SlackConfig represents Slack configuration.
message SlackConfig {
  option deprecated = true;

  bool send_resolved = 1;
  string channel = 2 [(validate.rules).string.min_len = 1];
}

// WebhookConfig represents webhook configuration.
message WebhookConfig {
  option deprecated = true;

  bool send_resolved = 1;
  string url = 2 [(validate.rules).string.min_len = 1];
  HTTPConfig http_config = 3;
  int32 max_alerts = 4;
}

// Channel represents a single Notification Channel.
message Channel {
  option deprecated = true;

  // reserved channels
  // pushover_config = 5;
  // opsgenie_config = 7;
  // victorops_config = 9;
  // wechat_config = 10;

  // Machine-readable ID.
  string channel_id = 1;
  // Short human-readable summary.
  string summary = 2;
  oneof channel {
    EmailConfig email_config = 3;
    PagerDutyConfig pagerduty_config = 4;
    SlackConfig slack_config = 6;
    WebhookConfig webhook_config = 8;
  }
  // True if that channel is disabled.
  bool disabled = 11;
}

message ListChannelsRequest {
  option deprecated = true;

  // Page request.
  management.PageParams page_params = 1;
}

message ListChannelsResponse {
  option deprecated = true;

  repeated Channel channels = 1;
  // Total items and pages.
  management.PageTotals totals = 2;
}

message AddChannelRequest {
  option deprecated = true;

  // Short human-readable summary.
  string summary = 2 [(validate.rules).string.min_len = 1];
  // Email configuration. Exactly one config should be set.
  EmailConfig email_config = 3;
  // PagerDuty configuration. Exactly one config should be set.
  PagerDutyConfig pagerduty_config = 4;
  // Slack configuration. Exactly one config should be set.
  SlackConfig slack_config = 6;
  // Webhook configuration. Exactly one config should be set.
  WebhookConfig webhook_config = 8;
  // New channel status.
  bool disabled = 11;
}

message AddChannelResponse {
  option deprecated = true;

  // Machine-readable ID.
  string channel_id = 1;
}

message ChangeChannelRequest {
  option deprecated = true;

  // Machine-readable ID.
  string channel_id = 1 [(validate.rules).string.min_len = 1];
  // Short human-readable summary. Empty value will not change it.
  string summary = 2;
  // Email configuration. Exactly one config should be set.
  EmailConfig email_config = 3;
  // PagerDuty configuration. Exactly one config should be set.
  PagerDutyConfig pagerduty_config = 4;
  // Slack configuration. Exactly one config should be set.
  SlackConfig slack_config = 6;
  // Webhook configuration. Exactly one config should be set.
  WebhookConfig webhook_config = 8;
  // Enables or disables that channel. Should be set.
  bool disabled = 11;
}

message ChangeChannelResponse {
  option deprecated = true;
}

message RemoveChannelRequest {
<<<<<<< HEAD
  string channel_id = 1 [(validate.rules).string.min_len = 1];
=======
  option deprecated = true;

  string channel_id = 1 [(validator.field) = {string_not_empty: true}];
>>>>>>> f0e3bcb1
}

message RemoveChannelResponse {
  option deprecated = true;
}

// Channels service provides access to Notification Channels.
service Channels {
  // ListChannels returns a list of all notifation channels.
  rpc ListChannels(ListChannelsRequest) returns (ListChannelsResponse) {
    option deprecated = true;
    option (grpc.gateway.protoc_gen_openapiv2.options.openapiv2_operation) = {deprecated: true};
    option (google.api.http) = {
      post: "/v1/management/ia/Channels/List"
      body: "*"
    };
  }
  // AddChannel adds notification channel.
  rpc AddChannel(AddChannelRequest) returns (AddChannelResponse) {
    option deprecated = true;
    option (grpc.gateway.protoc_gen_openapiv2.options.openapiv2_operation) = {deprecated: true};
    option (google.api.http) = {
      post: "/v1/management/ia/Channels/Add"
      body: "*"
    };
  }
  // ChangeChannel changes notification channel.
  rpc ChangeChannel(ChangeChannelRequest) returns (ChangeChannelResponse) {
    option deprecated = true;
    option (grpc.gateway.protoc_gen_openapiv2.options.openapiv2_operation) = {deprecated: true};
    option (google.api.http) = {
      post: "/v1/management/ia/Channels/Change"
      body: "*"
    };
  }
  // RemoveChannel removes notification channel.
  rpc RemoveChannel(RemoveChannelRequest) returns (RemoveChannelResponse) {
    option deprecated = true;
    option (grpc.gateway.protoc_gen_openapiv2.options.openapiv2_operation) = {deprecated: true};
    option (google.api.http) = {
      post: "/v1/management/ia/Channels/Remove"
      body: "*"
    };
  }
}<|MERGE_RESOLUTION|>--- conflicted
+++ resolved
@@ -4,11 +4,8 @@
 
 import "google/api/annotations.proto";
 import "managementpb/pagination.proto";
-<<<<<<< HEAD
+import "protoc-gen-openapiv2/options/annotations.proto";
 import "validate/validate.proto";
-=======
-import "protoc-gen-openapiv2/options/annotations.proto";
->>>>>>> f0e3bcb1
 
 option go_package = "api/managementpb/ia;iav1beta1";
 
@@ -187,13 +184,8 @@
 }
 
 message RemoveChannelRequest {
-<<<<<<< HEAD
+  option deprecated = true;
   string channel_id = 1 [(validate.rules).string.min_len = 1];
-=======
-  option deprecated = true;
-
-  string channel_id = 1 [(validator.field) = {string_not_empty: true}];
->>>>>>> f0e3bcb1
 }
 
 message RemoveChannelResponse {
