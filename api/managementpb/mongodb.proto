--- conflicted
+++ resolved
@@ -79,17 +79,14 @@
   MetricsMode metrics_mode = 20;
   // List of collector names to disable in this exporter.
   repeated string disable_collectors = 24;
-<<<<<<< HEAD
-  // Custom password for exporter endpoint /metrics.
-  string agent_password = 25;
-=======
   // Authentication mechanism.
   // See https://docs.mongodb.com/manual/reference/connection-string/#mongodb-urioption-urioption.authMechanism
   // for details.
   string authentication_mechanism = 25;
   // Authentication database.
   string authentication_database = 26;
->>>>>>> ce148c5f
+  // Custom password for exporter endpoint /metrics.
+  string agent_password = 27;
 }
 
 message AddMongoDBResponse {
