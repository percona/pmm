--- conflicted
+++ resolved
@@ -92,13 +92,10 @@
   repeated string disable_collectors = 24;
   // Custom password for exporter endpoint /metrics.
   string agent_password = 28;
-<<<<<<< HEAD
-  // Path to .cnf file which contains user-name and password
-  string defaults_file = 29;
-=======
   // Exporter log level
   inventory.LogLevel log_level = 29;
->>>>>>> 23069cdf
+  // Path to .cnf file which contains user-name and password
+  string defaults_file = 30;
 }
 
 message AddMySQLResponse {
