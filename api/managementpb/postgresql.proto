--- conflicted
+++ resolved
@@ -84,13 +84,10 @@
   string agent_password = 26;
   // Exporter log level
   inventory.LogLevel log_level = 28;
-<<<<<<< HEAD
-  // Optionally expose the exporter process on all public interfaces
-  bool expose_exporter = 31;
-=======
   // Limit for auto discovery.
   int32 auto_discovery_limit = 31;
->>>>>>> 6c37873e
+  // Optionally expose the exporter process on all public interfaces
+  bool expose_exporter = 32;
 }
 
 message AddPostgreSQLResponse {
