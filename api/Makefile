help:                 ## Display this help message.
	@echo "Please use \`make <target>\` where <target> is one of:"
	@grep '^[a-zA-Z]' $(MAKEFILE_LIST) | \
	    awk -F ':.*?## ' 'NF==2 {printf "  %-26s%s\n", $$1, $$2}'

cert:                 ## Generate TLS certificate for nginx for local testing with mkcert.
	mkcert -cert-file=nginx/cert.pem -key-file=nginx/key.pem pmm-api pmm-api.localhost 127.0.0.1

init:                 ## Install prototool and fill vendor/.
	# https://github.com/uber/prototool#installation
	curl -L https://github.com/uber/prototool/releases/download/v1.3.0/prototool-$(shell uname -s)-$(shell uname -m) -o ./prototool
	chmod +x ./prototool

	dep ensure -v

gen: clean            ## Generate files.
	go install -v ./vendor/github.com/golang/protobuf/protoc-gen-go \
					./vendor/github.com/mwitkow/go-proto-validators/protoc-gen-govalidators \
					./vendor/github.com/grpc-ecosystem/grpc-gateway/protoc-gen-grpc-gateway \
					./vendor/github.com/grpc-ecosystem/grpc-gateway/protoc-gen-swagger \
					./vendor/github.com/go-swagger/go-swagger/cmd/swagger

	./prototool all

<<<<<<< HEAD
	for API in agent_local server inventory managementpb qanpb ; do \
=======
	find . -name '*.swagger.json' -not -path './vendor/*' -print -exec swagger flatten --with-flatten=expand --with-flatten=remove-unused '{}' --output='{}' \;

	for API in agentlocalpb server inventory managementpb qanpb ; do \
>>>>>>> 18d486f1
		swagger mixin $$API/json/header.json $$API/*.swagger.json --output=$$API/json/$$API.json ; \
	    swagger flatten --with-flatten=expand --with-flatten=remove-unused $$API/json/$$API.json --output=$$API/json/$$API.json ; \
		swagger validate $$API/json/$$API.json ; \
		swagger generate client --spec=$$API/json/$$API.json --target=$$API/json \
			--additional-initialism=aws \
			--additional-initialism=db \
			--additional-initialism=ok \
			--additional-initialism=pmm \
			--additional-initialism=qan \
			--additional-initialism=rds ; \
	done

	# generate server API spec, omit agent_local
	swagger mixin server/json/server.json inventory/json/inventory.json managementpb/json/managementpb.json qanpb/json/qanpb.json --output=swagger/swagger.json
	swagger validate swagger/swagger.json

	make clean_swagger
	go install -v ./...

clean_swagger:
	find . -name '*.swagger.json' -not -path './vendor/*' -print -delete

clean: clean_swagger  ## Remove generated files.
	find . -name '*.pb.go' -not -path './vendor/*' -print -delete
	find . -name '*.pb.gw.go' -not -path './vendor/*' -print -delete

<<<<<<< HEAD
	for API in agent_local server inventory managementpb qanpb ; do \
		rm -fr $$API/json/client $$API/json/models $$API/json/$$API.json ; \
=======
	for API in agentlocalpb server inventory managementpb qanpb ; do \
		rm -fr $$API/json/client $$API/json/$$API.json ; \
>>>>>>> 18d486f1
	done
	rm -f swagger/swagger.json

serve:                ## Serve API documentation with nginx.
	# https://127.0.0.1:8443/
	nginx -p . -c nginx/nginx.conf<|MERGE_RESOLUTION|>--- conflicted
+++ resolved
@@ -22,13 +22,7 @@
 
 	./prototool all
 
-<<<<<<< HEAD
-	for API in agent_local server inventory managementpb qanpb ; do \
-=======
-	find . -name '*.swagger.json' -not -path './vendor/*' -print -exec swagger flatten --with-flatten=expand --with-flatten=remove-unused '{}' --output='{}' \;
-
 	for API in agentlocalpb server inventory managementpb qanpb ; do \
->>>>>>> 18d486f1
 		swagger mixin $$API/json/header.json $$API/*.swagger.json --output=$$API/json/$$API.json ; \
 	    swagger flatten --with-flatten=expand --with-flatten=remove-unused $$API/json/$$API.json --output=$$API/json/$$API.json ; \
 		swagger validate $$API/json/$$API.json ; \
@@ -55,13 +49,8 @@
 	find . -name '*.pb.go' -not -path './vendor/*' -print -delete
 	find . -name '*.pb.gw.go' -not -path './vendor/*' -print -delete
 
-<<<<<<< HEAD
-	for API in agent_local server inventory managementpb qanpb ; do \
+	for API in agentlocalpb server inventory managementpb qanpb ; do \
 		rm -fr $$API/json/client $$API/json/models $$API/json/$$API.json ; \
-=======
-	for API in agentlocalpb server inventory managementpb qanpb ; do \
-		rm -fr $$API/json/client $$API/json/$$API.json ; \
->>>>>>> 18d486f1
 	done
 	rm -f swagger/swagger.json
 
