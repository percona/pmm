{
  "consumes": [
    "application/json"
  ],
  "produces": [
    "application/json"
  ],
  "schemes": [
    "https",
    "http"
  ],
  "swagger": "2.0",
  "info": {
    "title": "PMM Management API",
    "version": "v1"
  },
  "paths": {
    "/v1/management/agents": {
      "get": {
        "description": "Lists Agents with filter.",
        "tags": [
          "ManagementService"
        ],
        "summary": "List Agents",
        "operationId": "ListAgents",
        "parameters": [
          {
            "type": "string",
            "description": "Return only Agents that relate to a specific ServiceID.",
            "name": "service_id",
            "in": "query"
          },
          {
            "type": "string",
            "description": "Return only Agents that relate to a specific NodeID.",
            "name": "node_id",
            "in": "query"
          }
        ],
        "responses": {
          "200": {
            "description": "A successful response.",
            "schema": {
              "type": "object",
              "properties": {
                "agents": {
                  "description": "List of Agents.",
                  "type": "array",
                  "items": {
                    "type": "object",
                    "properties": {
                      "agent_id": {
                        "description": "Unique agent identifier.",
                        "type": "string",
                        "x-order": 0
                      },
                      "is_agent_password_set": {
                        "description": "True if the agent password is set.",
                        "type": "boolean",
                        "x-order": 1
                      },
                      "agent_type": {
                        "description": "Agent type.",
                        "type": "string",
                        "x-order": 2
                      },
                      "aws_access_key": {
                        "description": "AWS Access Key.",
                        "type": "string",
                        "x-order": 3
                      },
                      "is_aws_secret_key_set": {
                        "description": "True if AWS Secret Key is set.",
                        "type": "boolean",
                        "x-order": 4
                      },
                      "azure_options": {
                        "type": "object",
                        "properties": {
                          "client_id": {
                            "description": "Azure client ID.",
                            "type": "string",
                            "x-order": 0
                          },
                          "is_client_secret_set": {
                            "description": "True if Azure client secret is set.",
                            "type": "boolean",
                            "x-order": 1
                          },
                          "resource_group": {
                            "description": "Azure resource group.",
                            "type": "string",
                            "x-order": 2
                          },
                          "subscription_id": {
                            "description": "Azure subscription ID.",
                            "type": "string",
                            "x-order": 3
                          },
                          "tenant_id": {
                            "description": "Azure tenant ID.",
                            "type": "string",
                            "x-order": 4
                          }
                        },
                        "x-order": 5
                      },
                      "created_at": {
                        "description": "Creation timestamp.",
                        "type": "string",
                        "format": "date-time",
                        "x-order": 6
                      },
                      "custom_labels": {
                        "description": "Custom user-assigned labels.",
                        "type": "object",
                        "additionalProperties": {
                          "type": "string"
                        },
                        "x-order": 7
                      },
                      "disabled": {
                        "description": "Desired Agent status: enabled (false) or disabled (true).",
                        "type": "boolean",
                        "x-order": 8
                      },
                      "disabled_collectors": {
                        "description": "List of disabled collector names.",
                        "type": "array",
                        "items": {
                          "type": "string"
                        },
                        "x-order": 9
                      },
                      "listen_port": {
                        "description": "Listen port for scraping metrics.",
                        "type": "integer",
                        "format": "int64",
                        "x-order": 10
                      },
                      "log_level": {
                        "description": "Log level for exporter.",
                        "type": "string",
                        "x-order": 11
                      },
                      "max_query_length": {
                        "description": "Limit query length in QAN.",
                        "type": "integer",
                        "format": "int32",
                        "x-order": 12
                      },
                      "max_query_log_size": {
                        "description": "Limit query log size in QAN.",
                        "type": "string",
                        "format": "int64",
                        "x-order": 13
                      },
                      "metrics_path": {
                        "description": "Path under which metrics are exposed, used to generate URI.",
                        "type": "string",
                        "x-order": 14
                      },
                      "metrics_scheme": {
                        "description": "Scheme to generate URI to exporter metrics endpoints.",
                        "type": "string",
                        "x-order": 15
                      },
                      "mongo_db_options": {
                        "type": "object",
                        "properties": {
                          "is_tls_certificate_key_set": {
                            "description": "True if TLS certificate is set.",
                            "type": "boolean",
                            "x-order": 0
                          },
                          "is_tls_certificate_key_file_password_set": {
                            "description": "True if TLS certificate file password is set.",
                            "type": "boolean",
                            "x-order": 1
                          },
                          "authentication_mechanism": {
                            "description": "MongoDB auth mechanism.",
                            "type": "string",
                            "x-order": 2
                          },
                          "authentication_database": {
                            "description": "MongoDB auth database.",
                            "type": "string",
                            "x-order": 3
                          },
                          "stats_collections": {
                            "description": "MongoDB stats collections.",
                            "type": "array",
                            "items": {
                              "type": "string"
                            },
                            "x-order": 4
                          },
                          "collections_limit": {
                            "description": "MongoDB collections limit.",
                            "type": "integer",
                            "format": "int32",
                            "x-order": 5
                          },
                          "enable_all_collectors": {
                            "description": "True if all collectors are enabled.",
                            "type": "boolean",
                            "x-order": 6
                          }
                        },
                        "x-order": 16
                      },
                      "mysql_options": {
                        "type": "object",
                        "properties": {
                          "is_tls_key_set": {
                            "description": "True if TLS key is set.",
                            "type": "boolean",
                            "x-order": 0
                          }
                        },
                        "x-order": 17
                      },
                      "node_id": {
                        "description": "A unique node identifier.",
                        "type": "string",
                        "x-order": 18
                      },
                      "is_password_set": {
                        "description": "True if password for connecting the agent to the database is set.",
                        "type": "boolean",
                        "x-order": 19
                      },
                      "pmm_agent_id": {
                        "description": "The pmm-agent identifier.",
                        "type": "string",
                        "x-order": 20
                      },
                      "postgresql_options": {
                        "type": "object",
                        "properties": {
                          "is_ssl_key_set": {
                            "description": "True if TLS key is set.",
                            "type": "boolean",
                            "x-order": 0
                          },
                          "auto_discovery_limit": {
                            "description": "Limit of databases for auto-discovery.",
                            "type": "integer",
                            "format": "int32",
                            "x-order": 1
                          },
                          "max_exporter_connections": {
                            "description": "Maximum number of connections from exporter to PostgreSQL instance.",
                            "type": "integer",
                            "format": "int32",
                            "x-order": 2
                          }
                        },
                        "x-order": 21
                      },
                      "process_exec_path": {
                        "description": "Path to exec process.",
                        "type": "string",
                        "x-order": 22
                      },
                      "push_metrics": {
                        "description": "True if exporter uses push metrics mode.",
                        "type": "boolean",
                        "x-order": 23
                      },
                      "query_examples_disabled": {
                        "description": "True if query examples are disabled.",
                        "type": "boolean",
                        "x-order": 24
                      },
                      "comments_parsing_disabled": {
                        "description": "True if query comments parsing is disabled.",
                        "type": "boolean",
                        "x-order": 25
                      },
                      "rds_basic_metrics_disabled": {
                        "description": "True if RDS basic metrics are disdabled.",
                        "type": "boolean",
                        "x-order": 26
                      },
                      "rds_enhanced_metrics_disabled": {
                        "description": "True if RDS enhanced metrics are disdabled.",
                        "type": "boolean",
                        "x-order": 27
                      },
                      "runs_on_node_id": {
                        "description": "Node identifier where this instance runs.",
                        "type": "string",
                        "x-order": 28
                      },
                      "service_id": {
                        "description": "Service identifier.",
                        "type": "string",
                        "x-order": 29
                      },
                      "status": {
                        "description": "Actual Agent status.",
                        "type": "string",
                        "x-order": 30
                      },
                      "table_count": {
                        "description": "Last known table count.",
                        "type": "integer",
                        "format": "int32",
                        "x-order": 31
                      },
                      "table_count_tablestats_group_limit": {
                        "description": "Tablestats group collectors are disabled if there are more than that number of tables.\n0 means tablestats group collectors are always enabled (no limit).\nNegative value means tablestats group collectors are always disabled.",
                        "type": "integer",
                        "format": "int32",
                        "x-order": 32
                      },
                      "tls": {
                        "description": "Use TLS for database connections.",
                        "type": "boolean",
                        "x-order": 33
                      },
                      "tls_skip_verify": {
                        "description": "Skip TLS certificate and hostname validation.",
                        "type": "boolean",
                        "x-order": 34
                      },
                      "username": {
                        "description": "HTTP basic auth username for collecting metrics.",
                        "type": "string",
                        "x-order": 35
                      },
                      "updated_at": {
                        "description": "Last update timestamp.",
                        "type": "string",
                        "format": "date-time",
                        "x-order": 36
                      },
                      "version": {
                        "description": "Agent version.",
                        "type": "string",
                        "x-order": 37
                      },
                      "is_connected": {
                        "description": "True if Agent is running and connected to pmm-managed.",
                        "type": "boolean",
                        "x-order": 38
                      },
                      "expose_exporter": {
                        "description": "True if an exporter agent is exposed on all host addresses.",
                        "type": "boolean",
                        "x-order": 39
                      }
                    }
                  },
                  "x-order": 0
                }
              }
            }
          },
          "default": {
            "description": "An unexpected error response.",
            "schema": {
              "type": "object",
              "properties": {
                "code": {
                  "type": "integer",
                  "format": "int32",
                  "x-order": 0
                },
                "message": {
                  "type": "string",
                  "x-order": 1
                },
                "details": {
                  "type": "array",
                  "items": {
                    "type": "object",
                    "properties": {
                      "@type": {
                        "type": "string",
                        "x-order": 0
                      }
                    },
                    "additionalProperties": {}
                  },
                  "x-order": 2
                }
              }
            }
          }
        }
      }
    },
    "/v1/management/agents/versions": {
      "get": {
        "description": "Lists Agent versions and their update severity.",
        "tags": [
          "ManagementService"
        ],
        "summary": "List Agent Versions",
        "operationId": "ListAgentVersions",
        "responses": {
          "200": {
            "description": "A successful response.",
            "schema": {
              "type": "object",
              "properties": {
                "agent_versions": {
                  "description": "List of Agent versions.",
                  "type": "array",
                  "items": {
                    "type": "object",
                    "properties": {
                      "agent_id": {
                        "description": "Agent ID.",
                        "type": "string",
                        "x-order": 0
                      },
                      "version": {
                        "description": "Agent version.",
                        "type": "string",
                        "x-order": 1
                      },
                      "node_name": {
                        "description": "Node name where the agent runs.",
                        "type": "string",
                        "x-order": 2
                      },
                      "severity": {
                        "description": " - UPDATE_SEVERITY_UNSUPPORTED: The client version is newer than the server version.\n - UPDATE_SEVERITY_UP_TO_DATE: The client version matches the server version.\n - UPDATE_SEVERITY_REQUIRED: The client's minor or patch version is older.\n - UPDATE_SEVERITY_CRITICAL: The client's major version is older.",
                        "type": "string",
                        "default": "UPDATE_SEVERITY_UNSPECIFIED",
                        "enum": [
                          "UPDATE_SEVERITY_UNSPECIFIED",
                          "UPDATE_SEVERITY_UNSUPPORTED",
                          "UPDATE_SEVERITY_UP_TO_DATE",
                          "UPDATE_SEVERITY_REQUIRED",
                          "UPDATE_SEVERITY_CRITICAL"
                        ],
                        "x-order": 3
                      }
                    }
                  },
                  "x-order": 0
                }
              }
            }
          },
          "default": {
            "description": "An unexpected error response.",
            "schema": {
              "type": "object",
              "properties": {
                "code": {
                  "type": "integer",
                  "format": "int32",
                  "x-order": 0
                },
                "message": {
                  "type": "string",
                  "x-order": 1
                },
                "details": {
                  "type": "array",
                  "items": {
                    "type": "object",
                    "properties": {
                      "@type": {
                        "type": "string",
                        "x-order": 0
                      }
                    },
                    "additionalProperties": {}
                  },
                  "x-order": 2
                }
              }
            }
          }
        }
      }
    },
    "/v1/management/annotations": {
      "post": {
        "description": "Adds an annotation.",
        "tags": [
          "ManagementService"
        ],
        "summary": "Add an Annotation",
        "operationId": "AddAnnotation",
        "parameters": [
          {
            "description": "AddAnnotationRequest is a params to add new annotation.",
            "name": "body",
            "in": "body",
            "required": true,
            "schema": {
              "description": "AddAnnotationRequest is a params to add new annotation.",
              "type": "object",
              "properties": {
                "text": {
                  "description": "An annotation description. Required.",
                  "type": "string",
                  "x-order": 0
                },
                "tags": {
                  "description": "Tags are used to filter annotations.",
                  "type": "array",
                  "items": {
                    "type": "string"
                  },
                  "x-order": 1
                },
                "node_name": {
                  "description": "Used for annotating a node.",
                  "type": "string",
                  "x-order": 2
                },
                "service_names": {
                  "description": "Used for annotating services.",
                  "type": "array",
                  "items": {
                    "type": "string"
                  },
                  "x-order": 3
                }
              }
            }
          }
        ],
        "responses": {
          "200": {
            "description": "A successful response.",
            "schema": {
              "type": "object"
            }
          },
          "default": {
            "description": "An unexpected error response.",
            "schema": {
              "type": "object",
              "properties": {
                "code": {
                  "type": "integer",
                  "format": "int32",
                  "x-order": 0
                },
                "message": {
                  "type": "string",
                  "x-order": 1
                },
                "details": {
                  "type": "array",
                  "items": {
                    "type": "object",
                    "properties": {
                      "@type": {
                        "type": "string",
                        "x-order": 0
                      }
                    },
                    "additionalProperties": {}
                  },
                  "x-order": 2
                }
              }
            }
          }
        }
      }
    },
    "/v1/management/nodes": {
      "get": {
        "description": "Lists Nodes with filter.",
        "tags": [
          "ManagementService"
        ],
        "summary": "List Nodes",
        "operationId": "ListNodes",
        "parameters": [
          {
            "enum": [
              "NODE_TYPE_UNSPECIFIED",
              "NODE_TYPE_GENERIC_NODE",
              "NODE_TYPE_CONTAINER_NODE",
              "NODE_TYPE_REMOTE_NODE",
              "NODE_TYPE_REMOTE_RDS_NODE",
              "NODE_TYPE_REMOTE_AZURE_DATABASE_NODE"
            ],
            "type": "string",
            "default": "NODE_TYPE_UNSPECIFIED",
            "description": "Node type to be filtered out.",
            "name": "node_type",
            "in": "query"
          }
        ],
        "responses": {
          "200": {
            "description": "A successful response.",
            "schema": {
              "type": "object",
              "properties": {
                "nodes": {
                  "type": "array",
                  "items": {
                    "type": "object",
                    "properties": {
                      "node_id": {
                        "description": "Unique Node identifier.",
                        "type": "string",
                        "x-order": 0
                      },
                      "node_type": {
                        "description": "Node type.",
                        "type": "string",
                        "x-order": 1
                      },
                      "node_name": {
                        "description": "User-defined node name.",
                        "type": "string",
                        "x-order": 2
                      },
                      "machine_id": {
                        "description": "Linux machine-id.",
                        "type": "string",
                        "x-order": 3
                      },
                      "distro": {
                        "description": "Linux distribution name and version.",
                        "type": "string",
                        "x-order": 4
                      },
                      "node_model": {
                        "description": "Node model.",
                        "type": "string",
                        "x-order": 5
                      },
                      "container_id": {
                        "description": "A node's unique docker container identifier.",
                        "type": "string",
                        "x-order": 6
                      },
                      "container_name": {
                        "description": "Container name.",
                        "type": "string",
                        "x-order": 7
                      },
                      "address": {
                        "description": "Node address (DNS name or IP).",
                        "type": "string",
                        "x-order": 8
                      },
                      "region": {
                        "description": "Node region.",
                        "type": "string",
                        "x-order": 9
                      },
                      "az": {
                        "description": "Node availability zone.",
                        "type": "string",
                        "x-order": 10
                      },
                      "custom_labels": {
                        "description": "Custom user-assigned labels for Node.",
                        "type": "object",
                        "additionalProperties": {
                          "type": "string"
                        },
                        "x-order": 11
                      },
                      "created_at": {
                        "description": "Creation timestamp.",
                        "type": "string",
                        "format": "date-time",
                        "x-order": 12
                      },
                      "updated_at": {
                        "description": "Last update timestamp.",
                        "type": "string",
                        "format": "date-time",
                        "x-order": 13
                      },
                      "status": {
                        "description": "Node status.\n\n - STATUS_UNSPECIFIED: Invalid status.\n - STATUS_UP: The node is up.\n - STATUS_DOWN: The node is down.\n - STATUS_UNKNOWN: The node's status cannot be known (e.g. there are no metrics yet).",
                        "type": "string",
                        "default": "STATUS_UNSPECIFIED",
                        "enum": [
                          "STATUS_UNSPECIFIED",
                          "STATUS_UP",
                          "STATUS_DOWN",
                          "STATUS_UNKNOWN"
                        ],
                        "x-order": 14
                      },
                      "agents": {
                        "description": "List of agents related to this node.",
                        "type": "array",
                        "items": {
                          "type": "object",
                          "properties": {
                            "agent_id": {
                              "description": "Unique Agent identifier.",
                              "type": "string",
                              "x-order": 0
                            },
                            "agent_type": {
                              "description": "Agent type.",
                              "type": "string",
                              "x-order": 1
                            },
                            "status": {
                              "description": "Actual Agent status.",
                              "type": "string",
                              "x-order": 2
                            },
                            "is_connected": {
                              "description": "True if Agent is running and connected to pmm-managed.",
                              "type": "boolean",
                              "x-order": 3
                            }
                          }
                        },
                        "x-order": 15
                      },
                      "services": {
                        "description": "List of services running on this node.",
                        "type": "array",
                        "items": {
                          "description": "Service represents a service running on a node.",
                          "type": "object",
                          "properties": {
                            "service_id": {
                              "description": "Unique Service identifier.",
                              "type": "string",
                              "x-order": 0
                            },
                            "service_type": {
                              "description": "Service type.",
                              "type": "string",
                              "x-order": 1
                            },
                            "service_name": {
                              "description": "Service name.",
                              "type": "string",
                              "x-order": 2
                            }
                          }
                        },
                        "x-order": 16
                      }
                    }
                  },
                  "x-order": 0
                }
              }
            }
          },
          "default": {
            "description": "An unexpected error response.",
            "schema": {
              "type": "object",
              "properties": {
                "code": {
                  "type": "integer",
                  "format": "int32",
                  "x-order": 0
                },
                "message": {
                  "type": "string",
                  "x-order": 1
                },
                "details": {
                  "type": "array",
                  "items": {
                    "type": "object",
                    "properties": {
                      "@type": {
                        "type": "string",
                        "x-order": 0
                      }
                    },
                    "additionalProperties": {}
                  },
                  "x-order": 2
                }
              }
            }
          }
        }
      },
      "post": {
        "description": "Registers a new Node and a pmm-agent.",
        "tags": [
          "ManagementService"
        ],
        "summary": "Register a Node",
        "operationId": "RegisterNode",
        "parameters": [
          {
            "name": "body",
            "in": "body",
            "required": true,
            "schema": {
              "type": "object",
              "properties": {
                "node_type": {
                  "description": "NodeType describes supported Node types.",
                  "type": "string",
                  "default": "NODE_TYPE_UNSPECIFIED",
                  "enum": [
                    "NODE_TYPE_UNSPECIFIED",
                    "NODE_TYPE_GENERIC_NODE",
                    "NODE_TYPE_CONTAINER_NODE",
                    "NODE_TYPE_REMOTE_NODE",
                    "NODE_TYPE_REMOTE_RDS_NODE",
                    "NODE_TYPE_REMOTE_AZURE_DATABASE_NODE"
                  ],
                  "x-order": 0
                },
                "node_name": {
                  "description": "A user-defined name unique across all Nodes.",
                  "type": "string",
                  "x-order": 1
                },
                "address": {
                  "description": "Node address (DNS name or IP).",
                  "type": "string",
                  "x-order": 2
                },
                "machine_id": {
                  "description": "Linux machine-id.",
                  "type": "string",
                  "x-order": 3
                },
                "distro": {
                  "description": "Linux distribution name and version.",
                  "type": "string",
                  "x-order": 4
                },
                "container_id": {
                  "description": "Container identifier. If specified, must be a unique Docker container identifier.",
                  "type": "string",
                  "x-order": 5
                },
                "container_name": {
                  "description": "Container name.",
                  "type": "string",
                  "x-order": 6
                },
                "node_model": {
                  "description": "Node model.",
                  "type": "string",
                  "x-order": 7
                },
                "region": {
                  "description": "Node region.",
                  "type": "string",
                  "x-order": 8
                },
                "az": {
                  "description": "Node availability zone.",
                  "type": "string",
                  "x-order": 9
                },
                "custom_labels": {
                  "description": "Custom user-assigned labels for Node.",
                  "type": "object",
                  "additionalProperties": {
                    "type": "string"
                  },
                  "x-order": 10
                },
                "reregister": {
                  "description": "If true, and Node with that name already exist, it will be removed with all dependent Services and Agents.",
                  "type": "boolean",
                  "x-order": 11
                },
                "metrics_mode": {
                  "description": "MetricsMode defines desired metrics mode for agent,\nit can be pull, push or auto mode chosen by server.\n\n - METRICS_MODE_UNSPECIFIED: Auto",
                  "type": "string",
                  "default": "METRICS_MODE_UNSPECIFIED",
                  "enum": [
                    "METRICS_MODE_UNSPECIFIED",
                    "METRICS_MODE_PULL",
                    "METRICS_MODE_PUSH"
                  ],
                  "x-order": 12
                },
                "disable_collectors": {
                  "description": "List of collector names to disable in this exporter.",
                  "type": "array",
                  "items": {
                    "type": "string"
                  },
                  "x-order": 13
                },
                "agent_password": {
                  "description": "Custom password for exporter endpoint /metrics.",
                  "type": "string",
                  "x-order": 14
                },
                "expose_exporter": {
                  "type": "boolean",
                  "title": "Optionally expose the exporter process on all public interfaces",
                  "x-order": 15
                }
              }
            }
          }
        ],
        "responses": {
          "200": {
            "description": "A successful response.",
            "schema": {
              "type": "object",
              "properties": {
                "generic_node": {
                  "description": "GenericNode represents a bare metal server or virtual machine.",
                  "type": "object",
                  "properties": {
                    "node_id": {
                      "description": "Unique randomly generated instance identifier.",
                      "type": "string",
                      "x-order": 0
                    },
                    "node_name": {
                      "description": "Unique across all Nodes user-defined name.",
                      "type": "string",
                      "x-order": 1
                    },
                    "address": {
                      "description": "Node address (DNS name or IP).",
                      "type": "string",
                      "x-order": 2
                    },
                    "machine_id": {
                      "description": "Linux machine-id.",
                      "type": "string",
                      "x-order": 3
                    },
                    "distro": {
                      "description": "Linux distribution name and version.",
                      "type": "string",
                      "x-order": 4
                    },
                    "node_model": {
                      "description": "Node model.",
                      "type": "string",
                      "x-order": 5
                    },
                    "region": {
                      "description": "Node region.",
                      "type": "string",
                      "x-order": 6
                    },
                    "az": {
                      "description": "Node availability zone.",
                      "type": "string",
                      "x-order": 7
                    },
                    "custom_labels": {
                      "description": "Custom user-assigned labels.",
                      "type": "object",
                      "additionalProperties": {
                        "type": "string"
                      },
                      "x-order": 8
                    }
                  },
                  "x-order": 0
                },
                "container_node": {
                  "description": "ContainerNode represents a Docker container.",
                  "type": "object",
                  "properties": {
                    "node_id": {
                      "description": "Unique randomly generated instance identifier.",
                      "type": "string",
                      "x-order": 0
                    },
                    "node_name": {
                      "description": "Unique across all Nodes user-defined name.",
                      "type": "string",
                      "x-order": 1
                    },
                    "address": {
                      "description": "Node address (DNS name or IP).",
                      "type": "string",
                      "x-order": 2
                    },
                    "machine_id": {
                      "description": "Linux machine-id of the Generic Node where this Container Node runs.",
                      "type": "string",
                      "x-order": 3
                    },
                    "container_id": {
                      "description": "Container identifier. If specified, must be a unique Docker container identifier.",
                      "type": "string",
                      "x-order": 4
                    },
                    "container_name": {
                      "description": "Container name.",
                      "type": "string",
                      "x-order": 5
                    },
                    "node_model": {
                      "description": "Node model.",
                      "type": "string",
                      "x-order": 6
                    },
                    "region": {
                      "description": "Node region.",
                      "type": "string",
                      "x-order": 7
                    },
                    "az": {
                      "description": "Node availability zone.",
                      "type": "string",
                      "x-order": 8
                    },
                    "custom_labels": {
                      "description": "Custom user-assigned labels.",
                      "type": "object",
                      "additionalProperties": {
                        "type": "string"
                      },
                      "x-order": 9
                    }
                  },
                  "x-order": 1
                },
                "pmm_agent": {
                  "description": "PMMAgent runs on Generic or Container Node.",
                  "type": "object",
                  "properties": {
                    "agent_id": {
                      "description": "Unique randomly generated instance identifier.",
                      "type": "string",
                      "x-order": 0
                    },
                    "runs_on_node_id": {
                      "description": "Node identifier where this instance runs.",
                      "type": "string",
                      "x-order": 1
                    },
                    "custom_labels": {
                      "description": "Custom user-assigned labels.",
                      "type": "object",
                      "additionalProperties": {
                        "type": "string"
                      },
                      "x-order": 2
                    },
                    "connected": {
                      "description": "True if Agent is running and connected to pmm-managed.",
                      "type": "boolean",
                      "x-order": 3
                    },
                    "process_exec_path": {
                      "description": "Path to exec process.",
                      "type": "string",
                      "x-order": 4
                    }
                  },
                  "x-order": 2
                },
                "token": {
                  "description": "Token represents token for vmagent auth config.",
                  "type": "string",
                  "x-order": 3
                },
                "warning": {
                  "description": "Warning message.",
                  "type": "string",
                  "x-order": 4
                }
              }
            }
          },
          "default": {
            "description": "An unexpected error response.",
            "schema": {
              "type": "object",
              "properties": {
                "code": {
                  "type": "integer",
                  "format": "int32",
                  "x-order": 0
                },
                "message": {
                  "type": "string",
                  "x-order": 1
                },
                "details": {
                  "type": "array",
                  "items": {
                    "type": "object",
                    "properties": {
                      "@type": {
                        "type": "string",
                        "x-order": 0
                      }
                    },
                    "additionalProperties": {}
                  },
                  "x-order": 2
                }
              }
            }
          }
        }
      }
    },
    "/v1/management/nodes/{node_id}": {
      "get": {
        "description": "Gets a single Node by ID.",
        "tags": [
          "ManagementService"
        ],
        "summary": "Get Node",
        "operationId": "GetNode",
        "parameters": [
          {
            "type": "string",
            "description": "Unique Node identifier.",
            "name": "node_id",
            "in": "path",
            "required": true
          }
        ],
        "responses": {
          "200": {
            "description": "A successful response.",
            "schema": {
              "type": "object",
              "properties": {
                "node": {
                  "type": "object",
                  "properties": {
                    "node_id": {
                      "description": "Unique Node identifier.",
                      "type": "string",
                      "x-order": 0
                    },
                    "node_type": {
                      "description": "Node type.",
                      "type": "string",
                      "x-order": 1
                    },
                    "node_name": {
                      "description": "User-defined node name.",
                      "type": "string",
                      "x-order": 2
                    },
                    "machine_id": {
                      "description": "Linux machine-id.",
                      "type": "string",
                      "x-order": 3
                    },
                    "distro": {
                      "description": "Linux distribution name and version.",
                      "type": "string",
                      "x-order": 4
                    },
                    "node_model": {
                      "description": "Node model.",
                      "type": "string",
                      "x-order": 5
                    },
                    "container_id": {
                      "description": "A node's unique docker container identifier.",
                      "type": "string",
                      "x-order": 6
                    },
                    "container_name": {
                      "description": "Container name.",
                      "type": "string",
                      "x-order": 7
                    },
                    "address": {
                      "description": "Node address (DNS name or IP).",
                      "type": "string",
                      "x-order": 8
                    },
                    "region": {
                      "description": "Node region.",
                      "type": "string",
                      "x-order": 9
                    },
                    "az": {
                      "description": "Node availability zone.",
                      "type": "string",
                      "x-order": 10
                    },
                    "custom_labels": {
                      "description": "Custom user-assigned labels for Node.",
                      "type": "object",
                      "additionalProperties": {
                        "type": "string"
                      },
                      "x-order": 11
                    },
                    "created_at": {
                      "description": "Creation timestamp.",
                      "type": "string",
                      "format": "date-time",
                      "x-order": 12
                    },
                    "updated_at": {
                      "description": "Last update timestamp.",
                      "type": "string",
                      "format": "date-time",
                      "x-order": 13
                    },
                    "status": {
                      "description": "Node status.\n\n - STATUS_UNSPECIFIED: Invalid status.\n - STATUS_UP: The node is up.\n - STATUS_DOWN: The node is down.\n - STATUS_UNKNOWN: The node's status cannot be known (e.g. there are no metrics yet).",
                      "type": "string",
                      "default": "STATUS_UNSPECIFIED",
                      "enum": [
                        "STATUS_UNSPECIFIED",
                        "STATUS_UP",
                        "STATUS_DOWN",
                        "STATUS_UNKNOWN"
                      ],
                      "x-order": 14
                    },
                    "agents": {
                      "description": "List of agents related to this node.",
                      "type": "array",
                      "items": {
                        "type": "object",
                        "properties": {
                          "agent_id": {
                            "description": "Unique Agent identifier.",
                            "type": "string",
                            "x-order": 0
                          },
                          "agent_type": {
                            "description": "Agent type.",
                            "type": "string",
                            "x-order": 1
                          },
                          "status": {
                            "description": "Actual Agent status.",
                            "type": "string",
                            "x-order": 2
                          },
                          "is_connected": {
                            "description": "True if Agent is running and connected to pmm-managed.",
                            "type": "boolean",
                            "x-order": 3
                          }
                        }
                      },
                      "x-order": 15
                    },
                    "services": {
                      "description": "List of services running on this node.",
                      "type": "array",
                      "items": {
                        "description": "Service represents a service running on a node.",
                        "type": "object",
                        "properties": {
                          "service_id": {
                            "description": "Unique Service identifier.",
                            "type": "string",
                            "x-order": 0
                          },
                          "service_type": {
                            "description": "Service type.",
                            "type": "string",
                            "x-order": 1
                          },
                          "service_name": {
                            "description": "Service name.",
                            "type": "string",
                            "x-order": 2
                          }
                        }
                      },
                      "x-order": 16
                    }
                  },
                  "x-order": 0
                }
              }
            }
          },
          "default": {
            "description": "An unexpected error response.",
            "schema": {
              "type": "object",
              "properties": {
                "code": {
                  "type": "integer",
                  "format": "int32",
                  "x-order": 0
                },
                "message": {
                  "type": "string",
                  "x-order": 1
                },
                "details": {
                  "type": "array",
                  "items": {
                    "type": "object",
                    "properties": {
                      "@type": {
                        "type": "string",
                        "x-order": 0
                      }
                    },
                    "additionalProperties": {}
                  },
                  "x-order": 2
                }
              }
            }
          }
        }
      },
      "delete": {
        "description": "Unregisters a Node and pmm-agent",
        "tags": [
          "ManagementService"
        ],
        "summary": "Unregister a Node",
        "operationId": "UnregisterNode",
        "parameters": [
          {
            "type": "string",
            "description": "Node_id to be unregistered.",
            "name": "node_id",
            "in": "path",
            "required": true
          },
          {
            "type": "boolean",
            "description": "Force delete node, related service account, even if it has more service tokens attached.",
            "name": "force",
            "in": "query"
          }
        ],
        "responses": {
          "200": {
            "description": "A successful response.",
            "schema": {
              "type": "object",
              "properties": {
                "warning": {
                  "description": "Warning message if there are more service tokens attached to service account.",
                  "type": "string",
                  "x-order": 0
                }
              }
            }
          },
          "default": {
            "description": "An unexpected error response.",
            "schema": {
              "type": "object",
              "properties": {
                "code": {
                  "type": "integer",
                  "format": "int32",
                  "x-order": 0
                },
                "message": {
                  "type": "string",
                  "x-order": 1
                },
                "details": {
                  "type": "array",
                  "items": {
                    "type": "object",
                    "properties": {
                      "@type": {
                        "type": "string",
                        "x-order": 0
                      }
                    },
                    "additionalProperties": {}
                  },
                  "x-order": 2
                }
              }
            }
          }
        }
      }
    },
    "/v1/management/services": {
      "get": {
        "description": "Returns a filtered list of Services.",
        "tags": [
          "ManagementService"
        ],
        "summary": "List Services",
        "operationId": "ListServices",
        "parameters": [
          {
            "type": "string",
            "description": "Return only Services running on that Node.",
            "name": "node_id",
            "in": "query"
          },
          {
            "enum": [
              "SERVICE_TYPE_UNSPECIFIED",
              "SERVICE_TYPE_MYSQL_SERVICE",
              "SERVICE_TYPE_MONGODB_SERVICE",
              "SERVICE_TYPE_POSTGRESQL_SERVICE",
              "SERVICE_TYPE_PROXYSQL_SERVICE",
              "SERVICE_TYPE_HAPROXY_SERVICE",
              "SERVICE_TYPE_EXTERNAL_SERVICE"
            ],
            "type": "string",
            "default": "SERVICE_TYPE_UNSPECIFIED",
            "description": "Return only services filtered by service type.",
            "name": "service_type",
            "in": "query"
          },
          {
            "type": "string",
            "description": "Return only services in this external group.",
            "name": "external_group",
            "in": "query"
          }
        ],
        "responses": {
          "200": {
            "description": "A successful response.",
            "schema": {
              "type": "object",
              "properties": {
                "services": {
                  "description": "List of Services.",
                  "type": "array",
                  "items": {
                    "type": "object",
                    "properties": {
                      "service_id": {
                        "description": "Unique service identifier.",
                        "type": "string",
                        "x-order": 0
                      },
                      "service_type": {
                        "description": "Service type.",
                        "type": "string",
                        "x-order": 1
                      },
                      "service_name": {
                        "description": "User-defined name unique across all Services.",
                        "type": "string",
                        "x-order": 2
                      },
                      "database_name": {
                        "description": "Database name.",
                        "type": "string",
                        "x-order": 3
                      },
                      "node_id": {
                        "description": "Node identifier where this instance runs.",
                        "type": "string",
                        "x-order": 4
                      },
                      "node_name": {
                        "description": "Node name where this instance runs.",
                        "type": "string",
                        "x-order": 5
                      },
                      "environment": {
                        "description": "Environment name.",
                        "type": "string",
                        "x-order": 6
                      },
                      "cluster": {
                        "description": "Cluster name.",
                        "type": "string",
                        "x-order": 7
                      },
                      "replication_set": {
                        "description": "Replication set name.",
                        "type": "string",
                        "x-order": 8
                      },
                      "custom_labels": {
                        "description": "Custom user-assigned labels for Service.",
                        "type": "object",
                        "additionalProperties": {
                          "type": "string"
                        },
                        "x-order": 9
                      },
                      "external_group": {
                        "description": "External group name.",
                        "type": "string",
                        "x-order": 10
                      },
                      "address": {
                        "description": "Access address (DNS name or IP).\nAddress (and port) or socket is required.",
                        "type": "string",
                        "x-order": 11
                      },
                      "port": {
                        "description": "Access port.\nPort is required when the address present.",
                        "type": "integer",
                        "format": "int64",
                        "x-order": 12
                      },
                      "socket": {
                        "description": "Access unix socket.\nAddress (and port) or socket is required.",
                        "type": "string",
                        "x-order": 13
                      },
                      "created_at": {
                        "description": "Creation timestamp.",
                        "type": "string",
                        "format": "date-time",
                        "x-order": 14
                      },
                      "updated_at": {
                        "description": "Last update timestamp.",
                        "type": "string",
                        "format": "date-time",
                        "x-order": 15
                      },
                      "agents": {
                        "description": "List of agents related to this service.",
                        "type": "array",
                        "items": {
                          "type": "object",
                          "properties": {
                            "agent_id": {
                              "description": "Unique agent identifier.",
                              "type": "string",
                              "x-order": 0
                            },
                            "is_agent_password_set": {
                              "description": "True if the agent password is set.",
                              "type": "boolean",
                              "x-order": 1
                            },
                            "agent_type": {
                              "description": "Agent type.",
                              "type": "string",
                              "x-order": 2
                            },
                            "aws_access_key": {
                              "description": "AWS Access Key.",
                              "type": "string",
                              "x-order": 3
                            },
                            "is_aws_secret_key_set": {
                              "description": "True if AWS Secret Key is set.",
                              "type": "boolean",
                              "x-order": 4
                            },
                            "azure_options": {
                              "type": "object",
                              "properties": {
                                "client_id": {
                                  "description": "Azure client ID.",
                                  "type": "string",
                                  "x-order": 0
                                },
                                "is_client_secret_set": {
                                  "description": "True if Azure client secret is set.",
                                  "type": "boolean",
                                  "x-order": 1
                                },
                                "resource_group": {
                                  "description": "Azure resource group.",
                                  "type": "string",
                                  "x-order": 2
                                },
                                "subscription_id": {
                                  "description": "Azure subscription ID.",
                                  "type": "string",
                                  "x-order": 3
                                },
                                "tenant_id": {
                                  "description": "Azure tenant ID.",
                                  "type": "string",
                                  "x-order": 4
                                }
                              },
                              "x-order": 5
                            },
                            "created_at": {
                              "description": "Creation timestamp.",
                              "type": "string",
                              "format": "date-time",
                              "x-order": 6
                            },
                            "custom_labels": {
                              "description": "Custom user-assigned labels.",
                              "type": "object",
                              "additionalProperties": {
                                "type": "string"
                              },
                              "x-order": 7
                            },
                            "disabled": {
                              "description": "Desired Agent status: enabled (false) or disabled (true).",
                              "type": "boolean",
                              "x-order": 8
                            },
                            "disabled_collectors": {
                              "description": "List of disabled collector names.",
                              "type": "array",
                              "items": {
                                "type": "string"
                              },
                              "x-order": 9
                            },
                            "listen_port": {
                              "description": "Listen port for scraping metrics.",
                              "type": "integer",
                              "format": "int64",
                              "x-order": 10
                            },
                            "log_level": {
                              "description": "Log level for exporter.",
                              "type": "string",
                              "x-order": 11
                            },
                            "max_query_length": {
                              "description": "Limit query length in QAN.",
                              "type": "integer",
                              "format": "int32",
                              "x-order": 12
                            },
                            "max_query_log_size": {
                              "description": "Limit query log size in QAN.",
                              "type": "string",
                              "format": "int64",
                              "x-order": 13
                            },
                            "metrics_path": {
                              "description": "Path under which metrics are exposed, used to generate URI.",
                              "type": "string",
                              "x-order": 14
                            },
                            "metrics_scheme": {
                              "description": "Scheme to generate URI to exporter metrics endpoints.",
                              "type": "string",
                              "x-order": 15
                            },
                            "mongo_db_options": {
                              "type": "object",
                              "properties": {
                                "is_tls_certificate_key_set": {
                                  "description": "True if TLS certificate is set.",
                                  "type": "boolean",
                                  "x-order": 0
                                },
                                "is_tls_certificate_key_file_password_set": {
                                  "description": "True if TLS certificate file password is set.",
                                  "type": "boolean",
                                  "x-order": 1
                                },
                                "authentication_mechanism": {
                                  "description": "MongoDB auth mechanism.",
                                  "type": "string",
                                  "x-order": 2
                                },
                                "authentication_database": {
                                  "description": "MongoDB auth database.",
                                  "type": "string",
                                  "x-order": 3
                                },
                                "stats_collections": {
                                  "description": "MongoDB stats collections.",
                                  "type": "array",
                                  "items": {
                                    "type": "string"
                                  },
                                  "x-order": 4
                                },
                                "collections_limit": {
                                  "description": "MongoDB collections limit.",
                                  "type": "integer",
                                  "format": "int32",
                                  "x-order": 5
                                },
                                "enable_all_collectors": {
                                  "description": "True if all collectors are enabled.",
                                  "type": "boolean",
                                  "x-order": 6
                                }
                              },
                              "x-order": 16
                            },
                            "mysql_options": {
                              "type": "object",
                              "properties": {
                                "is_tls_key_set": {
                                  "description": "True if TLS key is set.",
                                  "type": "boolean",
                                  "x-order": 0
                                }
                              },
                              "x-order": 17
                            },
                            "node_id": {
                              "description": "A unique node identifier.",
                              "type": "string",
                              "x-order": 18
                            },
                            "is_password_set": {
                              "description": "True if password for connecting the agent to the database is set.",
                              "type": "boolean",
                              "x-order": 19
                            },
                            "pmm_agent_id": {
                              "description": "The pmm-agent identifier.",
                              "type": "string",
                              "x-order": 20
                            },
                            "postgresql_options": {
                              "type": "object",
                              "properties": {
                                "is_ssl_key_set": {
                                  "description": "True if TLS key is set.",
                                  "type": "boolean",
                                  "x-order": 0
                                },
                                "auto_discovery_limit": {
                                  "description": "Limit of databases for auto-discovery.",
                                  "type": "integer",
                                  "format": "int32",
                                  "x-order": 1
                                },
                                "max_exporter_connections": {
                                  "description": "Maximum number of connections from exporter to PostgreSQL instance.",
                                  "type": "integer",
                                  "format": "int32",
                                  "x-order": 2
                                }
                              },
                              "x-order": 21
                            },
                            "process_exec_path": {
                              "description": "Path to exec process.",
                              "type": "string",
                              "x-order": 22
                            },
                            "push_metrics": {
                              "description": "True if exporter uses push metrics mode.",
                              "type": "boolean",
                              "x-order": 23
                            },
                            "query_examples_disabled": {
                              "description": "True if query examples are disabled.",
                              "type": "boolean",
                              "x-order": 24
                            },
                            "comments_parsing_disabled": {
                              "description": "True if query comments parsing is disabled.",
                              "type": "boolean",
                              "x-order": 25
                            },
                            "rds_basic_metrics_disabled": {
                              "description": "True if RDS basic metrics are disdabled.",
                              "type": "boolean",
                              "x-order": 26
                            },
                            "rds_enhanced_metrics_disabled": {
                              "description": "True if RDS enhanced metrics are disdabled.",
                              "type": "boolean",
                              "x-order": 27
                            },
                            "runs_on_node_id": {
                              "description": "Node identifier where this instance runs.",
                              "type": "string",
                              "x-order": 28
                            },
                            "service_id": {
                              "description": "Service identifier.",
                              "type": "string",
                              "x-order": 29
                            },
                            "status": {
                              "description": "Actual Agent status.",
                              "type": "string",
                              "x-order": 30
                            },
                            "table_count": {
                              "description": "Last known table count.",
                              "type": "integer",
                              "format": "int32",
                              "x-order": 31
                            },
                            "table_count_tablestats_group_limit": {
                              "description": "Tablestats group collectors are disabled if there are more than that number of tables.\n0 means tablestats group collectors are always enabled (no limit).\nNegative value means tablestats group collectors are always disabled.",
                              "type": "integer",
                              "format": "int32",
                              "x-order": 32
                            },
                            "tls": {
                              "description": "Use TLS for database connections.",
                              "type": "boolean",
                              "x-order": 33
                            },
                            "tls_skip_verify": {
                              "description": "Skip TLS certificate and hostname validation.",
                              "type": "boolean",
                              "x-order": 34
                            },
                            "username": {
                              "description": "HTTP basic auth username for collecting metrics.",
                              "type": "string",
                              "x-order": 35
                            },
                            "updated_at": {
                              "description": "Last update timestamp.",
                              "type": "string",
                              "format": "date-time",
                              "x-order": 36
                            },
                            "version": {
                              "description": "Agent version.",
                              "type": "string",
                              "x-order": 37
                            },
                            "is_connected": {
                              "description": "True if Agent is running and connected to pmm-managed.",
                              "type": "boolean",
                              "x-order": 38
                            },
                            "expose_exporter": {
                              "description": "True if an exporter agent is exposed on all host addresses.",
                              "type": "boolean",
                              "x-order": 39
                            }
                          }
                        },
                        "x-order": 16
                      },
                      "status": {
                        "description": "Service status.\n\n - STATUS_UNSPECIFIED: In case we don't support the db vendor yet.\n - STATUS_UP: The service is up.\n - STATUS_DOWN: The service is down.\n - STATUS_UNKNOWN: The service's status cannot be known (e.g. there are no metrics yet).",
                        "type": "string",
                        "default": "STATUS_UNSPECIFIED",
                        "enum": [
                          "STATUS_UNSPECIFIED",
                          "STATUS_UP",
                          "STATUS_DOWN",
                          "STATUS_UNKNOWN"
                        ],
                        "x-order": 17
                      },
                      "version": {
                        "description": "The service/database version.",
                        "type": "string",
                        "x-order": 18
                      }
                    }
                  },
                  "x-order": 0
                }
              }
            }
          },
          "default": {
            "description": "An unexpected error response.",
            "schema": {
              "type": "object",
              "properties": {
                "code": {
                  "type": "integer",
                  "format": "int32",
                  "x-order": 0
                },
                "message": {
                  "type": "string",
                  "x-order": 1
                },
                "details": {
                  "type": "array",
                  "items": {
                    "type": "object",
                    "properties": {
                      "@type": {
                        "type": "string",
                        "x-order": 0
                      }
                    },
                    "additionalProperties": {}
                  },
                  "x-order": 2
                }
              }
            }
          }
        }
      },
      "post": {
        "description": "Adds a service and starts several agents.",
        "tags": [
          "ManagementService"
        ],
        "summary": "Add a Service",
        "operationId": "AddService",
        "parameters": [
          {
            "name": "body",
            "in": "body",
            "required": true,
            "schema": {
              "type": "object",
              "properties": {
                "mysql": {
                  "type": "object",
                  "properties": {
                    "node_id": {
                      "description": "Node identifier on which a service is been running.\nExactly one of these parameters should be present: node_id, node_name, add_node.",
                      "type": "string",
                      "x-order": 0
                    },
                    "node_name": {
                      "description": "Node name on which a service is been running.\nExactly one of these parameters should be present: node_id, node_name, add_node.",
                      "type": "string",
                      "x-order": 1
                    },
                    "add_node": {
                      "description": "AddNodeParams holds node params and is used to add new node to inventory while adding new service.",
                      "type": "object",
                      "properties": {
                        "node_type": {
                          "description": "NodeType describes supported Node types.",
                          "type": "string",
                          "default": "NODE_TYPE_UNSPECIFIED",
                          "enum": [
                            "NODE_TYPE_UNSPECIFIED",
                            "NODE_TYPE_GENERIC_NODE",
                            "NODE_TYPE_CONTAINER_NODE",
                            "NODE_TYPE_REMOTE_NODE",
                            "NODE_TYPE_REMOTE_RDS_NODE",
                            "NODE_TYPE_REMOTE_AZURE_DATABASE_NODE"
                          ],
                          "x-order": 0
                        },
                        "node_name": {
                          "description": "Unique across all Nodes user-defined name.",
                          "type": "string",
                          "x-order": 1
                        },
                        "machine_id": {
                          "description": "Linux machine-id.",
                          "type": "string",
                          "x-order": 2
                        },
                        "distro": {
                          "description": "Linux distribution name and version.",
                          "type": "string",
                          "x-order": 3
                        },
                        "container_id": {
                          "description": "Container identifier. If specified, must be a unique Docker container identifier.",
                          "type": "string",
                          "x-order": 4
                        },
                        "container_name": {
                          "description": "Container name.",
                          "type": "string",
                          "x-order": 5
                        },
                        "node_model": {
                          "description": "Node model.",
                          "type": "string",
                          "x-order": 6
                        },
                        "region": {
                          "description": "Node region.",
                          "type": "string",
                          "x-order": 7
                        },
                        "az": {
                          "description": "Node availability zone.",
                          "type": "string",
                          "x-order": 8
                        },
                        "custom_labels": {
                          "description": "Custom user-assigned labels for Node.",
                          "type": "object",
                          "additionalProperties": {
                            "type": "string"
                          },
                          "x-order": 9
                        }
                      },
                      "x-order": 2
                    },
                    "service_name": {
                      "description": "Unique across all Services user-defined name. Required.",
                      "type": "string",
                      "x-order": 3
                    },
                    "address": {
                      "description": "Node and Service access address (DNS name or IP).\nAddress (and port) or socket is required.",
                      "type": "string",
                      "x-order": 4
                    },
                    "port": {
                      "description": "Service Access port.\nPort is required when the address present.",
                      "type": "integer",
                      "format": "int64",
                      "x-order": 5
                    },
                    "socket": {
                      "description": "Service Access socket.\nAddress (and port) or socket is required.",
                      "type": "string",
                      "x-order": 6
                    },
                    "pmm_agent_id": {
                      "description": "The \"pmm-agent\" identifier which should run agents. Required.",
                      "type": "string",
                      "x-order": 7
                    },
                    "environment": {
                      "description": "Environment name.",
                      "type": "string",
                      "x-order": 8
                    },
                    "cluster": {
                      "description": "Cluster name.",
                      "type": "string",
                      "x-order": 9
                    },
                    "replication_set": {
                      "description": "Replication set name.",
                      "type": "string",
                      "x-order": 10
                    },
                    "username": {
                      "description": "MySQL username for scraping metrics.",
                      "type": "string",
                      "x-order": 11
                    },
                    "password": {
                      "description": "MySQL password for scraping metrics.",
                      "type": "string",
                      "x-order": 12
                    },
                    "qan_mysql_perfschema": {
                      "description": "If true, adds qan-mysql-perfschema-agent for provided service.",
                      "type": "boolean",
                      "x-order": 13
                    },
                    "qan_mysql_slowlog": {
                      "description": "If true, adds qan-mysql-slowlog-agent for provided service.",
                      "type": "boolean",
                      "x-order": 14
                    },
                    "custom_labels": {
                      "description": "Custom user-assigned labels for Service.",
                      "type": "object",
                      "additionalProperties": {
                        "type": "string"
                      },
                      "x-order": 15
                    },
                    "skip_connection_check": {
                      "description": "Skip connection check.",
                      "type": "boolean",
                      "x-order": 16
                    },
                    "disable_comments_parsing": {
                      "description": "Disable parsing comments from queries and showing them in QAN.",
                      "type": "boolean",
                      "x-order": 17
                    },
                    "max_query_length": {
                      "description": "Limit query length in QAN (default: server-defined; -1: no limit).",
                      "type": "integer",
                      "format": "int32",
                      "x-order": 18
                    },
                    "disable_query_examples": {
                      "description": "Disable query examples.",
                      "type": "boolean",
                      "x-order": 19
                    },
                    "max_slowlog_file_size": {
                      "description": "If qan-mysql-slowlog-agent is added, slowlog file is rotated at this size if \u003e 0.\nIf zero, server's default value is used.\nUse negative value to disable rotation.",
                      "type": "string",
                      "format": "int64",
                      "x-order": 20
                    },
                    "tls": {
                      "description": "Use TLS for database connections.",
                      "type": "boolean",
                      "x-order": 21
                    },
                    "tls_skip_verify": {
                      "description": "Skip TLS certificate and hostname validation.",
                      "type": "boolean",
                      "x-order": 22
                    },
                    "tls_ca": {
                      "description": "Certificate Authority certificate chain.",
                      "type": "string",
                      "x-order": 23
                    },
                    "tls_cert": {
                      "description": "Client certificate.",
                      "type": "string",
                      "x-order": 24
                    },
                    "tls_key": {
                      "description": "Password for decrypting tls_cert.",
                      "type": "string",
                      "x-order": 25
                    },
                    "tablestats_group_table_limit": {
                      "description": "Tablestats group collectors will be disabled if there are more than that number of tables.\nIf zero, server's default value is used.\nUse negative value to disable them.",
                      "type": "integer",
                      "format": "int32",
                      "x-order": 26
                    },
                    "metrics_mode": {
                      "description": "MetricsMode defines desired metrics mode for agent,\nit can be pull, push or auto mode chosen by server.\n\n - METRICS_MODE_UNSPECIFIED: Auto",
                      "type": "string",
                      "default": "METRICS_MODE_UNSPECIFIED",
                      "enum": [
                        "METRICS_MODE_UNSPECIFIED",
                        "METRICS_MODE_PULL",
                        "METRICS_MODE_PUSH"
                      ],
                      "x-order": 27
                    },
                    "disable_collectors": {
                      "description": "List of collector names to disable in this exporter.",
                      "type": "array",
                      "items": {
                        "type": "string"
                      },
                      "x-order": 28
                    },
                    "agent_password": {
                      "description": "Custom password for exporter endpoint /metrics.",
                      "type": "string",
                      "x-order": 29
                    },
                    "log_level": {
                      "description": "- LOG_LEVEL_UNSPECIFIED: Auto",
                      "type": "string",
                      "title": "Log level for exporters",
                      "default": "LOG_LEVEL_UNSPECIFIED",
                      "enum": [
                        "LOG_LEVEL_UNSPECIFIED",
                        "LOG_LEVEL_FATAL",
                        "LOG_LEVEL_ERROR",
                        "LOG_LEVEL_WARN",
                        "LOG_LEVEL_INFO",
                        "LOG_LEVEL_DEBUG"
                      ],
                      "x-order": 30
                    },
                    "expose_exporter": {
                      "type": "boolean",
                      "title": "Optionally expose the exporter process on all public interfaces",
                      "x-order": 31
                    }
                  },
                  "x-order": 0
                },
                "mongodb": {
                  "type": "object",
                  "properties": {
                    "node_id": {
                      "description": "Node identifier on which a service is been running.\nExactly one of these parameters should be present: node_id, node_name, add_node.",
                      "type": "string",
                      "x-order": 0
                    },
                    "node_name": {
                      "description": "Node name on which a service is been running.\nExactly one of these parameters should be present: node_id, node_name, add_node.",
                      "type": "string",
                      "x-order": 1
                    },
                    "add_node": {
                      "description": "AddNodeParams holds node params and is used to add new node to inventory while adding new service.",
                      "type": "object",
                      "properties": {
                        "node_type": {
                          "description": "NodeType describes supported Node types.",
                          "type": "string",
                          "default": "NODE_TYPE_UNSPECIFIED",
                          "enum": [
                            "NODE_TYPE_UNSPECIFIED",
                            "NODE_TYPE_GENERIC_NODE",
                            "NODE_TYPE_CONTAINER_NODE",
                            "NODE_TYPE_REMOTE_NODE",
                            "NODE_TYPE_REMOTE_RDS_NODE",
                            "NODE_TYPE_REMOTE_AZURE_DATABASE_NODE"
                          ],
                          "x-order": 0
                        },
                        "node_name": {
                          "description": "Unique across all Nodes user-defined name.",
                          "type": "string",
                          "x-order": 1
                        },
                        "machine_id": {
                          "description": "Linux machine-id.",
                          "type": "string",
                          "x-order": 2
                        },
                        "distro": {
                          "description": "Linux distribution name and version.",
                          "type": "string",
                          "x-order": 3
                        },
                        "container_id": {
                          "description": "Container identifier. If specified, must be a unique Docker container identifier.",
                          "type": "string",
                          "x-order": 4
                        },
                        "container_name": {
                          "description": "Container name.",
                          "type": "string",
                          "x-order": 5
                        },
                        "node_model": {
                          "description": "Node model.",
                          "type": "string",
                          "x-order": 6
                        },
                        "region": {
                          "description": "Node region.",
                          "type": "string",
                          "x-order": 7
                        },
                        "az": {
                          "description": "Node availability zone.",
                          "type": "string",
                          "x-order": 8
                        },
                        "custom_labels": {
                          "description": "Custom user-assigned labels for Node.",
                          "type": "object",
                          "additionalProperties": {
                            "type": "string"
                          },
                          "x-order": 9
                        }
                      },
                      "x-order": 2
                    },
                    "service_name": {
                      "description": "Unique across all Services user-defined name. Required.",
                      "type": "string",
                      "x-order": 3
                    },
                    "address": {
                      "description": "Node and Service access address (DNS name or IP).\nAddress (and port) or socket is required.",
                      "type": "string",
                      "x-order": 4
                    },
                    "port": {
                      "description": "Service Access port.\nPort is required when the address present.",
                      "type": "integer",
                      "format": "int64",
                      "x-order": 5
                    },
                    "socket": {
                      "description": "Service Access socket.\nAddress (and port) or socket is required.",
                      "type": "string",
                      "x-order": 6
                    },
                    "pmm_agent_id": {
                      "description": "The \"pmm-agent\" identifier which should run agents. Required.",
                      "type": "string",
                      "x-order": 7
                    },
                    "environment": {
                      "description": "Environment name.",
                      "type": "string",
                      "x-order": 8
                    },
                    "cluster": {
                      "description": "Cluster name.",
                      "type": "string",
                      "x-order": 9
                    },
                    "replication_set": {
                      "description": "Replication set name.",
                      "type": "string",
                      "x-order": 10
                    },
                    "username": {
                      "description": "MongoDB username for exporter and QAN agent access.",
                      "type": "string",
                      "x-order": 11
                    },
                    "password": {
                      "description": "MongoDB password for exporter and QAN agent access.",
                      "type": "string",
                      "x-order": 12
                    },
                    "qan_mongodb_profiler": {
                      "description": "If true, adds qan-mongodb-profiler-agent for provided service.",
                      "type": "boolean",
                      "x-order": 13
                    },
                    "custom_labels": {
                      "description": "Custom user-assigned labels for Service.",
                      "type": "object",
                      "additionalProperties": {
                        "type": "string"
                      },
                      "x-order": 14
                    },
                    "skip_connection_check": {
                      "description": "Skip connection check.",
                      "type": "boolean",
                      "x-order": 15
                    },
                    "tls": {
                      "description": "Use TLS for database connections.",
                      "type": "boolean",
                      "x-order": 16
                    },
                    "tls_skip_verify": {
                      "description": "Skip TLS certificate and hostname validation.",
                      "type": "boolean",
                      "x-order": 17
                    },
                    "tls_certificate_key": {
                      "description": "Client certificate and key.",
                      "type": "string",
                      "x-order": 18
                    },
                    "tls_certificate_key_file_password": {
                      "description": "Password for decrypting tls_certificate_key.",
                      "type": "string",
                      "x-order": 19
                    },
                    "tls_ca": {
                      "description": "Certificate Authority certificate chain.",
                      "type": "string",
                      "x-order": 20
                    },
                    "max_query_length": {
                      "description": "Limit query length in QAN (default: server-defined; -1: no limit).",
                      "type": "integer",
                      "format": "int32",
                      "x-order": 21
                    },
                    "metrics_mode": {
                      "description": "MetricsMode defines desired metrics mode for agent,\nit can be pull, push or auto mode chosen by server.\n\n - METRICS_MODE_UNSPECIFIED: Auto",
                      "type": "string",
                      "default": "METRICS_MODE_UNSPECIFIED",
                      "enum": [
                        "METRICS_MODE_UNSPECIFIED",
                        "METRICS_MODE_PULL",
                        "METRICS_MODE_PUSH"
                      ],
                      "x-order": 22
                    },
                    "disable_collectors": {
                      "description": "List of collector names to disable in this exporter.",
                      "type": "array",
                      "items": {
                        "type": "string"
                      },
                      "x-order": 23
                    },
                    "authentication_mechanism": {
                      "description": "Authentication mechanism.\nSee https://docs.mongodb.com/manual/reference/connection-string/#mongodb-urioption-urioption.authMechanism\nfor details.",
                      "type": "string",
                      "x-order": 24
                    },
                    "authentication_database": {
                      "description": "Authentication database.",
                      "type": "string",
                      "x-order": 25
                    },
                    "agent_password": {
                      "description": "Custom password for exporter endpoint /metrics.",
                      "type": "string",
                      "x-order": 26
                    },
                    "stats_collections": {
                      "description": "List of collections to get stats from. Can use * .",
                      "type": "array",
                      "items": {
                        "type": "string"
                      },
                      "x-order": 27
                    },
                    "collections_limit": {
                      "type": "integer",
                      "format": "int32",
                      "title": "Collections limit. Only get Databases and collection stats if the total number of collections in the server\nis less than this value. 0: no limit",
                      "x-order": 28
                    },
                    "enable_all_collectors": {
                      "type": "boolean",
                      "title": "Enable all collectors",
                      "x-order": 29
                    },
                    "log_level": {
                      "description": "- LOG_LEVEL_UNSPECIFIED: Auto",
                      "type": "string",
                      "title": "Log level for exporters",
                      "default": "LOG_LEVEL_UNSPECIFIED",
                      "enum": [
                        "LOG_LEVEL_UNSPECIFIED",
                        "LOG_LEVEL_FATAL",
                        "LOG_LEVEL_ERROR",
                        "LOG_LEVEL_WARN",
                        "LOG_LEVEL_INFO",
                        "LOG_LEVEL_DEBUG"
                      ],
                      "x-order": 30
                    },
                    "expose_exporter": {
                      "type": "boolean",
                      "title": "Optionally expose the exporter process on all public interfaces",
                      "x-order": 31
                    }
                  },
                  "x-order": 1
                },
                "postgresql": {
                  "type": "object",
                  "properties": {
                    "node_id": {
                      "description": "Node identifier on which a service is been running.\nExactly one of these parameters should be present: node_id, node_name, add_node.",
                      "type": "string",
                      "x-order": 0
                    },
                    "node_name": {
                      "description": "Node name on which a service is been running.\nExactly one of these parameters should be present: node_id, node_name, add_node.",
                      "type": "string",
                      "x-order": 1
                    },
                    "add_node": {
                      "description": "AddNodeParams holds node params and is used to add new node to inventory while adding new service.",
                      "type": "object",
                      "properties": {
                        "node_type": {
                          "description": "NodeType describes supported Node types.",
                          "type": "string",
                          "default": "NODE_TYPE_UNSPECIFIED",
                          "enum": [
                            "NODE_TYPE_UNSPECIFIED",
                            "NODE_TYPE_GENERIC_NODE",
                            "NODE_TYPE_CONTAINER_NODE",
                            "NODE_TYPE_REMOTE_NODE",
                            "NODE_TYPE_REMOTE_RDS_NODE",
                            "NODE_TYPE_REMOTE_AZURE_DATABASE_NODE"
                          ],
                          "x-order": 0
                        },
                        "node_name": {
                          "description": "Unique across all Nodes user-defined name.",
                          "type": "string",
                          "x-order": 1
                        },
                        "machine_id": {
                          "description": "Linux machine-id.",
                          "type": "string",
                          "x-order": 2
                        },
                        "distro": {
                          "description": "Linux distribution name and version.",
                          "type": "string",
                          "x-order": 3
                        },
                        "container_id": {
                          "description": "Container identifier. If specified, must be a unique Docker container identifier.",
                          "type": "string",
                          "x-order": 4
                        },
                        "container_name": {
                          "description": "Container name.",
                          "type": "string",
                          "x-order": 5
                        },
                        "node_model": {
                          "description": "Node model.",
                          "type": "string",
                          "x-order": 6
                        },
                        "region": {
                          "description": "Node region.",
                          "type": "string",
                          "x-order": 7
                        },
                        "az": {
                          "description": "Node availability zone.",
                          "type": "string",
                          "x-order": 8
                        },
                        "custom_labels": {
                          "description": "Custom user-assigned labels for Node.",
                          "type": "object",
                          "additionalProperties": {
                            "type": "string"
                          },
                          "x-order": 9
                        }
                      },
                      "x-order": 2
                    },
                    "service_name": {
                      "description": "Unique across all Services user-defined name. Required.",
                      "type": "string",
                      "x-order": 3
                    },
                    "address": {
                      "description": "Node and Service access address (DNS name or IP).\nAddress (and port) or socket is required.",
                      "type": "string",
                      "x-order": 4
                    },
                    "port": {
                      "description": "Service Access port.\nPort is required when the address present.",
                      "type": "integer",
                      "format": "int64",
                      "x-order": 5
                    },
                    "database": {
                      "description": "Database name.",
                      "type": "string",
                      "x-order": 6
                    },
                    "socket": {
                      "description": "Service Access socket.\nAddress (and port) or socket is required.",
                      "type": "string",
                      "x-order": 7
                    },
                    "pmm_agent_id": {
                      "description": "The \"pmm-agent\" identifier which should run agents. Required.",
                      "type": "string",
                      "x-order": 8
                    },
                    "environment": {
                      "description": "Environment name.",
                      "type": "string",
                      "x-order": 9
                    },
                    "cluster": {
                      "description": "Cluster name.",
                      "type": "string",
                      "x-order": 10
                    },
                    "replication_set": {
                      "description": "Replication set name.",
                      "type": "string",
                      "x-order": 11
                    },
                    "username": {
                      "description": "PostgreSQL username for scraping metrics.",
                      "type": "string",
                      "x-order": 12
                    },
                    "password": {
                      "description": "PostgreSQL password for scraping metrics.",
                      "type": "string",
                      "x-order": 13
                    },
                    "qan_postgresql_pgstatements_agent": {
                      "description": "If true, adds qan-postgresql-pgstatements-agent for provided service.",
                      "type": "boolean",
                      "x-order": 14
                    },
                    "qan_postgresql_pgstatmonitor_agent": {
                      "description": "If true, adds qan-postgresql-pgstatmonitor-agent for provided service.",
                      "type": "boolean",
                      "x-order": 15
                    },
                    "max_query_length": {
                      "description": "Limit query length in QAN (default: server-defined; -1: no limit).",
                      "type": "integer",
                      "format": "int32",
                      "x-order": 16
                    },
                    "disable_query_examples": {
                      "description": "Disable query examples.",
                      "type": "boolean",
                      "x-order": 17
                    },
                    "custom_labels": {
                      "description": "Custom user-assigned labels for Service.",
                      "type": "object",
                      "additionalProperties": {
                        "type": "string"
                      },
                      "x-order": 18
                    },
                    "skip_connection_check": {
                      "description": "Skip connection check.",
                      "type": "boolean",
                      "x-order": 19
                    },
                    "disable_comments_parsing": {
                      "description": "Disable parsing comments from queries and showing them in QAN.",
                      "type": "boolean",
                      "x-order": 20
                    },
                    "tls": {
                      "description": "Use TLS for database connections.",
                      "type": "boolean",
                      "x-order": 21
                    },
                    "tls_skip_verify": {
                      "description": "Skip TLS certificate and hostname validation. Uses sslmode=required instead of verify-full.",
                      "type": "boolean",
                      "x-order": 22
                    },
                    "metrics_mode": {
                      "description": "MetricsMode defines desired metrics mode for agent,\nit can be pull, push or auto mode chosen by server.\n\n - METRICS_MODE_UNSPECIFIED: Auto",
                      "type": "string",
                      "default": "METRICS_MODE_UNSPECIFIED",
                      "enum": [
                        "METRICS_MODE_UNSPECIFIED",
                        "METRICS_MODE_PULL",
                        "METRICS_MODE_PUSH"
                      ],
                      "x-order": 23
                    },
                    "disable_collectors": {
                      "description": "List of collector names to disable in this exporter.",
                      "type": "array",
                      "items": {
                        "type": "string"
                      },
                      "x-order": 24
                    },
                    "tls_ca": {
                      "description": "TLS CA certificate.",
                      "type": "string",
                      "x-order": 25
                    },
                    "tls_cert": {
                      "description": "TLS Certifcate.",
                      "type": "string",
                      "x-order": 26
                    },
                    "tls_key": {
                      "description": "TLS Certificate Key.",
                      "type": "string",
                      "x-order": 27
                    },
                    "agent_password": {
                      "description": "Custom password for exporter endpoint /metrics.",
                      "type": "string",
                      "x-order": 28
                    },
                    "log_level": {
                      "description": "- LOG_LEVEL_UNSPECIFIED: Auto",
                      "type": "string",
                      "title": "Log level for exporters",
                      "default": "LOG_LEVEL_UNSPECIFIED",
                      "enum": [
                        "LOG_LEVEL_UNSPECIFIED",
                        "LOG_LEVEL_FATAL",
                        "LOG_LEVEL_ERROR",
                        "LOG_LEVEL_WARN",
                        "LOG_LEVEL_INFO",
                        "LOG_LEVEL_DEBUG"
                      ],
                      "x-order": 29
                    },
                    "auto_discovery_limit": {
                      "description": "Limit for auto discovery.",
                      "type": "integer",
                      "format": "int32",
                      "x-order": 30
                    },
                    "expose_exporter": {
                      "type": "boolean",
                      "title": "Optionally expose the exporter process on all public interfaces",
                      "x-order": 31
                    },
                    "max_exporter_connections": {
                      "description": "Maximum number of connections that exporter can open to the database instance.",
                      "type": "integer",
                      "format": "int32",
                      "x-order": 32
                    }
                  },
                  "x-order": 2
                },
                "proxysql": {
                  "type": "object",
                  "properties": {
                    "node_id": {
                      "description": "Node identifier on which a service is been running.\nExactly one of these parameters should be present: node_id, node_name, add_node.",
                      "type": "string",
                      "x-order": 0
                    },
                    "node_name": {
                      "description": "Node name on which a service is been running.\nExactly one of these parameters should be present: node_id, node_name, add_node.",
                      "type": "string",
                      "x-order": 1
                    },
                    "add_node": {
                      "description": "AddNodeParams holds node params and is used to add new node to inventory while adding new service.",
                      "type": "object",
                      "properties": {
                        "node_type": {
                          "description": "NodeType describes supported Node types.",
                          "type": "string",
                          "default": "NODE_TYPE_UNSPECIFIED",
                          "enum": [
                            "NODE_TYPE_UNSPECIFIED",
                            "NODE_TYPE_GENERIC_NODE",
                            "NODE_TYPE_CONTAINER_NODE",
                            "NODE_TYPE_REMOTE_NODE",
                            "NODE_TYPE_REMOTE_RDS_NODE",
                            "NODE_TYPE_REMOTE_AZURE_DATABASE_NODE"
                          ],
                          "x-order": 0
                        },
                        "node_name": {
                          "description": "Unique across all Nodes user-defined name.",
                          "type": "string",
                          "x-order": 1
                        },
                        "machine_id": {
                          "description": "Linux machine-id.",
                          "type": "string",
                          "x-order": 2
                        },
                        "distro": {
                          "description": "Linux distribution name and version.",
                          "type": "string",
                          "x-order": 3
                        },
                        "container_id": {
                          "description": "Container identifier. If specified, must be a unique Docker container identifier.",
                          "type": "string",
                          "x-order": 4
                        },
                        "container_name": {
                          "description": "Container name.",
                          "type": "string",
                          "x-order": 5
                        },
                        "node_model": {
                          "description": "Node model.",
                          "type": "string",
                          "x-order": 6
                        },
                        "region": {
                          "description": "Node region.",
                          "type": "string",
                          "x-order": 7
                        },
                        "az": {
                          "description": "Node availability zone.",
                          "type": "string",
                          "x-order": 8
                        },
                        "custom_labels": {
                          "description": "Custom user-assigned labels for Node.",
                          "type": "object",
                          "additionalProperties": {
                            "type": "string"
                          },
                          "x-order": 9
                        }
                      },
                      "x-order": 2
                    },
                    "service_name": {
                      "description": "Unique across all Services user-defined name. Required.",
                      "type": "string",
                      "x-order": 3
                    },
                    "address": {
                      "description": "Node and Service access address (DNS name or IP).\nAddress (and port) or socket is required.",
                      "type": "string",
                      "x-order": 4
                    },
                    "port": {
                      "description": "Service Access port.\nPort is required when the address present.",
                      "type": "integer",
                      "format": "int64",
                      "x-order": 5
                    },
                    "socket": {
                      "description": "Service Access socket.\nAddress (and port) or socket is required.",
                      "type": "string",
                      "x-order": 6
                    },
                    "pmm_agent_id": {
                      "description": "The \"pmm-agent\" identifier which should run agents. Required.",
                      "type": "string",
                      "x-order": 7
                    },
                    "environment": {
                      "description": "Environment name.",
                      "type": "string",
                      "x-order": 8
                    },
                    "cluster": {
                      "description": "Cluster name.",
                      "type": "string",
                      "x-order": 9
                    },
                    "replication_set": {
                      "description": "Replication set name.",
                      "type": "string",
                      "x-order": 10
                    },
                    "username": {
                      "description": "ProxySQL username for scraping metrics.",
                      "type": "string",
                      "x-order": 11
                    },
                    "password": {
                      "description": "ProxySQL password for scraping metrics.",
                      "type": "string",
                      "x-order": 12
                    },
                    "custom_labels": {
                      "description": "Custom user-assigned labels for Service.",
                      "type": "object",
                      "additionalProperties": {
                        "type": "string"
                      },
                      "x-order": 13
                    },
                    "skip_connection_check": {
                      "description": "Skip connection check.",
                      "type": "boolean",
                      "x-order": 14
                    },
                    "tls": {
                      "description": "Use TLS for database connections.",
                      "type": "boolean",
                      "x-order": 15
                    },
                    "tls_skip_verify": {
                      "description": "Skip TLS certificate and hostname validation.",
                      "type": "boolean",
                      "x-order": 16
                    },
                    "metrics_mode": {
                      "description": "MetricsMode defines desired metrics mode for agent,\nit can be pull, push or auto mode chosen by server.\n\n - METRICS_MODE_UNSPECIFIED: Auto",
                      "type": "string",
                      "default": "METRICS_MODE_UNSPECIFIED",
                      "enum": [
                        "METRICS_MODE_UNSPECIFIED",
                        "METRICS_MODE_PULL",
                        "METRICS_MODE_PUSH"
                      ],
                      "x-order": 17
                    },
                    "disable_collectors": {
                      "description": "List of collector names to disable in this exporter.",
                      "type": "array",
                      "items": {
                        "type": "string"
                      },
                      "x-order": 18
                    },
                    "agent_password": {
                      "description": "Custom password for exporter endpoint /metrics.",
                      "type": "string",
                      "x-order": 19
                    },
                    "log_level": {
                      "description": "- LOG_LEVEL_UNSPECIFIED: Auto",
                      "type": "string",
                      "title": "Log level for exporters",
                      "default": "LOG_LEVEL_UNSPECIFIED",
                      "enum": [
                        "LOG_LEVEL_UNSPECIFIED",
                        "LOG_LEVEL_FATAL",
                        "LOG_LEVEL_ERROR",
                        "LOG_LEVEL_WARN",
                        "LOG_LEVEL_INFO",
                        "LOG_LEVEL_DEBUG"
                      ],
                      "x-order": 20
                    },
                    "expose_exporter": {
                      "type": "boolean",
                      "title": "Optionally expose the exporter process on all public interfaces",
                      "x-order": 21
                    }
                  },
                  "x-order": 3
                },
                "haproxy": {
                  "type": "object",
                  "properties": {
                    "node_id": {
                      "description": "Node identifier on which an external exporter is been running.\nExactly one of these parameters should be present: node_id, node_name, add_node.",
                      "type": "string",
                      "x-order": 0
                    },
                    "node_name": {
                      "description": "Node name on which a service and node is been running.\nExactly one of these parameters should be present: node_id, node_name, add_node.",
                      "type": "string",
                      "x-order": 1
                    },
                    "add_node": {
                      "description": "AddNodeParams holds node params and is used to add new node to inventory while adding new service.",
                      "type": "object",
                      "properties": {
                        "node_type": {
                          "description": "NodeType describes supported Node types.",
                          "type": "string",
                          "default": "NODE_TYPE_UNSPECIFIED",
                          "enum": [
                            "NODE_TYPE_UNSPECIFIED",
                            "NODE_TYPE_GENERIC_NODE",
                            "NODE_TYPE_CONTAINER_NODE",
                            "NODE_TYPE_REMOTE_NODE",
                            "NODE_TYPE_REMOTE_RDS_NODE",
                            "NODE_TYPE_REMOTE_AZURE_DATABASE_NODE"
                          ],
                          "x-order": 0
                        },
                        "node_name": {
                          "description": "Unique across all Nodes user-defined name.",
                          "type": "string",
                          "x-order": 1
                        },
                        "machine_id": {
                          "description": "Linux machine-id.",
                          "type": "string",
                          "x-order": 2
                        },
                        "distro": {
                          "description": "Linux distribution name and version.",
                          "type": "string",
                          "x-order": 3
                        },
                        "container_id": {
                          "description": "Container identifier. If specified, must be a unique Docker container identifier.",
                          "type": "string",
                          "x-order": 4
                        },
                        "container_name": {
                          "description": "Container name.",
                          "type": "string",
                          "x-order": 5
                        },
                        "node_model": {
                          "description": "Node model.",
                          "type": "string",
                          "x-order": 6
                        },
                        "region": {
                          "description": "Node region.",
                          "type": "string",
                          "x-order": 7
                        },
                        "az": {
                          "description": "Node availability zone.",
                          "type": "string",
                          "x-order": 8
                        },
                        "custom_labels": {
                          "description": "Custom user-assigned labels for Node.",
                          "type": "object",
                          "additionalProperties": {
                            "type": "string"
                          },
                          "x-order": 9
                        }
                      },
                      "x-order": 2
                    },
                    "address": {
                      "description": "Node and Exporter access address (DNS name or IP).\naddress always should be passed with add_node.",
                      "type": "string",
                      "x-order": 3
                    },
                    "service_name": {
                      "description": "Unique across all Services user-defined name. Required.",
                      "type": "string",
                      "x-order": 4
                    },
                    "username": {
                      "description": "HTTP basic auth username for collecting metrics.",
                      "type": "string",
                      "x-order": 5
                    },
                    "password": {
                      "description": "HTTP basic auth password for collecting metrics.",
                      "type": "string",
                      "x-order": 6
                    },
                    "scheme": {
                      "description": "Scheme to generate URI to exporter metrics endpoints.",
                      "type": "string",
                      "x-order": 7
                    },
                    "metrics_path": {
                      "description": "Path under which metrics are exposed, used to generate URI.",
                      "type": "string",
                      "x-order": 8
                    },
                    "listen_port": {
                      "description": "Listen port for scraping metrics.",
                      "type": "integer",
                      "format": "int64",
                      "x-order": 9
                    },
                    "environment": {
                      "description": "Environment name.",
                      "type": "string",
                      "x-order": 10
                    },
                    "cluster": {
                      "description": "Cluster name.",
                      "type": "string",
                      "x-order": 11
                    },
                    "replication_set": {
                      "description": "Replication set name.",
                      "type": "string",
                      "x-order": 12
                    },
                    "custom_labels": {
                      "description": "Custom user-assigned labels for Service.",
                      "type": "object",
                      "additionalProperties": {
                        "type": "string"
                      },
                      "x-order": 13
                    },
                    "metrics_mode": {
                      "description": "MetricsMode defines desired metrics mode for agent,\nit can be pull, push or auto mode chosen by server.\n\n - METRICS_MODE_UNSPECIFIED: Auto",
                      "type": "string",
                      "default": "METRICS_MODE_UNSPECIFIED",
                      "enum": [
                        "METRICS_MODE_UNSPECIFIED",
                        "METRICS_MODE_PULL",
                        "METRICS_MODE_PUSH"
                      ],
                      "x-order": 14
                    },
                    "skip_connection_check": {
                      "description": "Skip connection check.",
                      "type": "boolean",
                      "x-order": 15
                    }
                  },
                  "x-order": 4
                },
                "external": {
                  "type": "object",
                  "properties": {
                    "runs_on_node_id": {
                      "description": "Node identifier on which an external exporter is been running.\nruns_on_node_id should always be passed with node_id.\nExactly one of these parameters should be present: node_id, node_name, add_node.",
                      "type": "string",
                      "x-order": 0
                    },
                    "node_name": {
                      "description": "Node name on which a service and node is been running.\nExactly one of these parameters should be present: node_id, node_name, add_node.",
                      "type": "string",
                      "x-order": 1
                    },
                    "add_node": {
                      "description": "AddNodeParams holds node params and is used to add new node to inventory while adding new service.",
                      "type": "object",
                      "properties": {
                        "node_type": {
                          "description": "NodeType describes supported Node types.",
                          "type": "string",
                          "default": "NODE_TYPE_UNSPECIFIED",
                          "enum": [
                            "NODE_TYPE_UNSPECIFIED",
                            "NODE_TYPE_GENERIC_NODE",
                            "NODE_TYPE_CONTAINER_NODE",
                            "NODE_TYPE_REMOTE_NODE",
                            "NODE_TYPE_REMOTE_RDS_NODE",
                            "NODE_TYPE_REMOTE_AZURE_DATABASE_NODE"
                          ],
                          "x-order": 0
                        },
                        "node_name": {
                          "description": "Unique across all Nodes user-defined name.",
                          "type": "string",
                          "x-order": 1
                        },
                        "machine_id": {
                          "description": "Linux machine-id.",
                          "type": "string",
                          "x-order": 2
                        },
                        "distro": {
                          "description": "Linux distribution name and version.",
                          "type": "string",
                          "x-order": 3
                        },
                        "container_id": {
                          "description": "Container identifier. If specified, must be a unique Docker container identifier.",
                          "type": "string",
                          "x-order": 4
                        },
                        "container_name": {
                          "description": "Container name.",
                          "type": "string",
                          "x-order": 5
                        },
                        "node_model": {
                          "description": "Node model.",
                          "type": "string",
                          "x-order": 6
                        },
                        "region": {
                          "description": "Node region.",
                          "type": "string",
                          "x-order": 7
                        },
                        "az": {
                          "description": "Node availability zone.",
                          "type": "string",
                          "x-order": 8
                        },
                        "custom_labels": {
                          "description": "Custom user-assigned labels for Node.",
                          "type": "object",
                          "additionalProperties": {
                            "type": "string"
                          },
                          "x-order": 9
                        }
                      },
                      "x-order": 2
                    },
                    "address": {
                      "description": "Node and Exporter access address (DNS name or IP).\naddress should always be passed with add_node.",
                      "type": "string",
                      "x-order": 3
                    },
                    "service_name": {
                      "description": "Unique across all Services user-defined name. Required.",
                      "type": "string",
                      "x-order": 4
                    },
                    "username": {
                      "description": "HTTP basic auth username for collecting metrics.",
                      "type": "string",
                      "x-order": 5
                    },
                    "password": {
                      "description": "HTTP basic auth password for collecting metrics.",
                      "type": "string",
                      "x-order": 6
                    },
                    "scheme": {
                      "description": "Scheme to generate URI to exporter metrics endpoints.",
                      "type": "string",
                      "x-order": 7
                    },
                    "metrics_path": {
                      "description": "Path under which metrics are exposed, used to generate URI.",
                      "type": "string",
                      "x-order": 8
                    },
                    "listen_port": {
                      "description": "Listen port for scraping metrics.",
                      "type": "integer",
                      "format": "int64",
                      "x-order": 9
                    },
                    "node_id": {
                      "description": "Node identifier on which an external service is been running.\nnode_id should always be passed with runs_on_node_id.",
                      "type": "string",
                      "x-order": 10
                    },
                    "environment": {
                      "description": "Environment name.",
                      "type": "string",
                      "x-order": 11
                    },
                    "cluster": {
                      "description": "Cluster name.",
                      "type": "string",
                      "x-order": 12
                    },
                    "replication_set": {
                      "description": "Replication set name.",
                      "type": "string",
                      "x-order": 13
                    },
                    "custom_labels": {
                      "description": "Custom user-assigned labels for Service.",
                      "type": "object",
                      "additionalProperties": {
                        "type": "string"
                      },
                      "x-order": 14
                    },
                    "group": {
                      "description": "Group name of external service.",
                      "type": "string",
                      "x-order": 15
                    },
                    "metrics_mode": {
                      "description": "MetricsMode defines desired metrics mode for agent,\nit can be pull, push or auto mode chosen by server.\n\n - METRICS_MODE_UNSPECIFIED: Auto",
                      "type": "string",
                      "default": "METRICS_MODE_UNSPECIFIED",
                      "enum": [
                        "METRICS_MODE_UNSPECIFIED",
                        "METRICS_MODE_PULL",
                        "METRICS_MODE_PUSH"
                      ],
                      "x-order": 16
                    },
                    "skip_connection_check": {
                      "description": "Skip connection check.",
                      "type": "boolean",
                      "x-order": 17
                    }
                  },
                  "x-order": 5
                },
                "rds": {
                  "type": "object",
                  "properties": {
                    "region": {
                      "description": "AWS region.",
                      "type": "string",
                      "x-order": 0
                    },
                    "az": {
                      "description": "AWS availability zone.",
                      "type": "string",
                      "x-order": 1
                    },
                    "instance_id": {
                      "description": "AWS instance ID.",
                      "type": "string",
                      "x-order": 2
                    },
                    "node_model": {
                      "description": "AWS instance class.",
                      "type": "string",
                      "x-order": 3
                    },
                    "address": {
                      "description": "Address used to connect to it.",
                      "type": "string",
                      "x-order": 4
                    },
                    "port": {
                      "description": "Access port.",
                      "type": "integer",
                      "format": "int64",
                      "x-order": 5
                    },
                    "engine": {
                      "description": "DiscoverRDSEngine describes supported RDS instance engines.",
                      "type": "string",
                      "default": "DISCOVER_RDS_ENGINE_UNSPECIFIED",
                      "enum": [
                        "DISCOVER_RDS_ENGINE_UNSPECIFIED",
                        "DISCOVER_RDS_ENGINE_MYSQL",
                        "DISCOVER_RDS_ENGINE_POSTGRESQL"
                      ],
                      "x-order": 6
                    },
                    "node_name": {
                      "description": "Unique across all Nodes user-defined name. Defaults to AWS instance ID.",
                      "type": "string",
                      "x-order": 7
                    },
                    "service_name": {
                      "description": "Unique across all Services user-defined name. Defaults to AWS instance ID.",
                      "type": "string",
                      "x-order": 8
                    },
                    "environment": {
                      "description": "Environment name.",
                      "type": "string",
                      "x-order": 9
                    },
                    "cluster": {
                      "description": "Cluster name.",
                      "type": "string",
                      "x-order": 10
                    },
                    "replication_set": {
                      "description": "Replication set name.",
                      "type": "string",
                      "x-order": 11
                    },
                    "username": {
                      "description": "Username for scraping metrics.",
                      "type": "string",
<<<<<<< HEAD
                      "x-order": 29
                    },
                    "auto_discovery_limit": {
                      "description": "Limit of databases for auto-discovery.",
                      "type": "integer",
                      "format": "int32",
                      "x-order": 31
=======
                      "x-order": 12
                    },
                    "password": {
                      "description": "Password for scraping metrics.",
                      "type": "string",
                      "x-order": 13
>>>>>>> 4266c88b
                    },
                    "aws_access_key": {
                      "description": "AWS Access key.",
                      "type": "string",
                      "x-order": 15
                    },
                    "aws_secret_key": {
                      "description": "AWS Secret key.",
                      "type": "string",
                      "x-order": 16
                    },
                    "rds_exporter": {
                      "description": "If true, adds rds_exporter.",
                      "type": "boolean",
                      "x-order": 16
                    },
<<<<<<< HEAD
                    "cluster": {
                      "description": "Cluster name.",
                      "type": "string",
                      "x-order": 11
=======
                    "qan_mysql_perfschema": {
                      "description": "If true, adds qan-mysql-perfschema-agent.",
                      "type": "boolean",
                      "x-order": 17
>>>>>>> 4266c88b
                    },
                    "custom_labels": {
                      "description": "Custom user-assigned labels for Node and Service.",
                      "type": "object",
                      "additionalProperties": {
                        "type": "string"
                      },
                      "x-order": 19
                    },
<<<<<<< HEAD
                    "database": {
                      "description": "Database name.",
                      "type": "string",
                      "x-order": 30
                    },
                    "disable_basic_metrics": {
                      "description": "Disable basic metrics.",
                      "type": "boolean",
                      "x-order": 25
=======
                    "skip_connection_check": {
                      "description": "Skip connection check.",
                      "type": "boolean",
                      "x-order": 19
>>>>>>> 4266c88b
                    },
                    "tls": {
                      "description": "Use TLS for database connections.",
                      "type": "boolean",
<<<<<<< HEAD
                      "x-order": 32
=======
                      "x-order": 20
>>>>>>> 4266c88b
                    },
                    "tls_skip_verify": {
                      "description": "Skip TLS certificate and hostname validation.",
                      "type": "boolean",
<<<<<<< HEAD
                      "x-order": 26
=======
                      "x-order": 21
>>>>>>> 4266c88b
                    },
                    "disable_query_examples": {
                      "description": "Disable query examples.",
                      "type": "boolean",
                      "x-order": 23
                    },
<<<<<<< HEAD
                    "engine": {
                      "description": "DiscoverRDSEngine describes supported RDS instance engines.",
                      "type": "string",
                      "default": "DISCOVER_RDS_ENGINE_UNSPECIFIED",
                      "enum": [
                        "DISCOVER_RDS_ENGINE_UNSPECIFIED",
                        "DISCOVER_RDS_ENGINE_MYSQL",
                        "DISCOVER_RDS_ENGINE_POSTGRESQL"
                      ],
                      "x-order": 6
                    },
                    "environment": {
                      "description": "Environment name.",
                      "type": "string",
                      "x-order": 10
                    },
                    "instance_id": {
                      "description": "AWS instance ID.",
                      "type": "string",
                      "x-order": 2
                    },
                    "max_postgresql_exporter_connections": {
                      "description": "Maximum number of exporter connections to PostgreSQL instance.",
                      "type": "integer",
                      "format": "int32",
                      "x-order": 33
=======
                    "tablestats_group_table_limit": {
                      "description": "Tablestats group collectors will be disabled if there are more than that number of tables.\nIf zero, server's default value is used.\nUse negative value to disable them.",
                      "type": "integer",
                      "format": "int32",
                      "x-order": 23
                    },
                    "disable_basic_metrics": {
                      "description": "Disable basic metrics.",
                      "type": "boolean",
                      "x-order": 24
                    },
                    "disable_enhanced_metrics": {
                      "description": "Disable enhanced metrics.",
                      "type": "boolean",
                      "x-order": 25
>>>>>>> 4266c88b
                    },
                    "metrics_mode": {
                      "description": "MetricsMode defines desired metrics mode for agent,\nit can be pull, push or auto mode chosen by server.\n\n - METRICS_MODE_UNSPECIFIED: Auto",
                      "type": "string",
                      "default": "METRICS_MODE_UNSPECIFIED",
                      "enum": [
                        "METRICS_MODE_UNSPECIFIED",
                        "METRICS_MODE_PULL",
                        "METRICS_MODE_PUSH"
                      ],
                      "x-order": 27
                    },
<<<<<<< HEAD
                    "node_model": {
                      "description": "AWS instance class.",
                      "type": "string",
                      "x-order": 3
                    },
                    "node_name": {
                      "description": "Unique across all Nodes user-defined name. Defaults to AWS instance ID.",
                      "type": "string",
                      "x-order": 8
                    },
                    "password": {
                      "description": "Password for scraping metrics.",
                      "type": "string",
                      "x-order": 14
                    },
                    "pmm_agent_id": {
                      "description": "PMM Agent ID.",
                      "type": "string",
                      "x-order": 7
                    },
                    "port": {
                      "description": "Access port.",
                      "type": "integer",
                      "format": "int64",
                      "x-order": 5
                    },
                    "qan_mysql_perfschema": {
                      "description": "If true, adds qan-mysql-perfschema-agent.",
                      "type": "boolean",
                      "x-order": 18
                    },
=======
>>>>>>> 4266c88b
                    "qan_postgresql_pgstatements": {
                      "type": "boolean",
                      "title": "If true, add qan-pgstatements",
                      "x-order": 28
                    },
<<<<<<< HEAD
                    "rds_exporter": {
                      "description": "If true, adds rds_exporter.",
                      "type": "boolean",
                      "x-order": 17
                    },
                    "region": {
                      "description": "AWS region.",
                      "type": "string",
                      "x-order": 0
                    },
                    "replication_set": {
                      "description": "Replication set name.",
                      "type": "string",
                      "x-order": 12
=======
                    "agent_password": {
                      "description": "Custom password for exporter endpoint /metrics.",
                      "type": "string",
                      "x-order": 28
>>>>>>> 4266c88b
                    },
                    "database": {
                      "description": "Database name.",
                      "type": "string",
<<<<<<< HEAD
                      "x-order": 9
                    },
                    "skip_connection_check": {
                      "description": "Skip connection check.",
                      "type": "boolean",
                      "x-order": 20
=======
                      "x-order": 29
>>>>>>> 4266c88b
                    },
                    "auto_discovery_limit": {
                      "description": "Limit of databases for auto-discovery.",
                      "type": "integer",
                      "format": "int32",
<<<<<<< HEAD
                      "x-order": 24
                    },
                    "tls": {
                      "description": "Use TLS for database connections.",
                      "type": "boolean",
                      "x-order": 21
=======
                      "x-order": 30
>>>>>>> 4266c88b
                    },
                    "disable_comments_parsing": {
                      "description": "Disable parsing comments from queries and showing them in QAN.",
                      "type": "boolean",
<<<<<<< HEAD
                      "x-order": 22
                    },
                    "username": {
                      "description": "Username for scraping metrics.",
                      "type": "string",
                      "x-order": 13
=======
                      "x-order": 31
                    },
                    "max_postgresql_exporter_connections": {
                      "description": "Maximum number of exporter connections to PostgreSQL instance.",
                      "type": "integer",
                      "format": "int32",
                      "x-order": 32
>>>>>>> 4266c88b
                    }
                  },
                  "x-order": 6
                }
              }
            }
          }
        ],
        "responses": {
          "200": {
            "description": "A successful response.",
            "schema": {
              "type": "object",
              "properties": {
                "mysql": {
                  "type": "object",
                  "properties": {
                    "service": {
                      "description": "MySQLService represents a generic MySQL instance.",
                      "type": "object",
                      "properties": {
                        "service_id": {
                          "description": "Unique randomly generated instance identifier.",
                          "type": "string",
                          "x-order": 0
                        },
                        "service_name": {
                          "description": "Unique across all Services user-defined name.",
                          "type": "string",
                          "x-order": 1
                        },
                        "node_id": {
                          "description": "Node identifier where this instance runs.",
                          "type": "string",
                          "x-order": 2
                        },
                        "address": {
                          "description": "Access address (DNS name or IP).\nAddress (and port) or socket is required.",
                          "type": "string",
                          "x-order": 3
                        },
                        "port": {
                          "description": "Access port.\nPort is required when the address present.",
                          "type": "integer",
                          "format": "int64",
                          "x-order": 4
                        },
                        "socket": {
                          "description": "Access unix socket.\nAddress (and port) or socket is required.",
                          "type": "string",
                          "x-order": 5
                        },
                        "environment": {
                          "description": "Environment name.",
                          "type": "string",
                          "x-order": 6
                        },
                        "cluster": {
                          "description": "Cluster name.",
                          "type": "string",
                          "x-order": 7
                        },
                        "replication_set": {
                          "description": "Replication set name.",
                          "type": "string",
                          "x-order": 8
                        },
                        "custom_labels": {
                          "description": "Custom user-assigned labels.",
                          "type": "object",
                          "additionalProperties": {
                            "type": "string"
                          },
                          "x-order": 9
                        },
                        "version": {
                          "description": "MySQL version.",
                          "type": "string",
                          "x-order": 10
                        }
                      },
                      "x-order": 0
                    },
                    "mysqld_exporter": {
                      "description": "MySQLdExporter runs on Generic or Container Node and exposes MySQL Service metrics.",
                      "type": "object",
                      "properties": {
                        "agent_id": {
                          "description": "Unique randomly generated instance identifier.",
                          "type": "string",
                          "x-order": 0
                        },
                        "pmm_agent_id": {
                          "description": "The pmm-agent identifier which runs this instance.",
                          "type": "string",
                          "x-order": 1
                        },
                        "disabled": {
                          "description": "Desired Agent status: enabled (false) or disabled (true).",
                          "type": "boolean",
                          "x-order": 2
                        },
                        "service_id": {
                          "description": "Service identifier.",
                          "type": "string",
                          "x-order": 3
                        },
                        "username": {
                          "description": "MySQL username for scraping metrics.",
                          "type": "string",
                          "x-order": 4
                        },
                        "tls": {
                          "description": "Use TLS for database connections.",
                          "type": "boolean",
                          "x-order": 5
                        },
                        "tls_skip_verify": {
                          "description": "Skip TLS certificate and hostname validation.",
                          "type": "boolean",
                          "x-order": 6
                        },
                        "tls_ca": {
                          "description": "Certificate Authority certificate chain.",
                          "type": "string",
                          "x-order": 7
                        },
                        "tls_cert": {
                          "description": "Client certificate.",
                          "type": "string",
                          "x-order": 8
                        },
                        "tls_key": {
                          "description": "Password for decrypting tls_cert.",
                          "type": "string",
                          "x-order": 9
                        },
                        "tablestats_group_table_limit": {
                          "description": "Tablestats group collectors are disabled if there are more than that number of tables.\n0 means tablestats group collectors are always enabled (no limit).\nNegative value means tablestats group collectors are always disabled.",
                          "type": "integer",
                          "format": "int32",
                          "x-order": 10
                        },
                        "custom_labels": {
                          "description": "Custom user-assigned labels.",
                          "type": "object",
                          "additionalProperties": {
                            "type": "string"
                          },
                          "x-order": 11
                        },
                        "push_metrics_enabled": {
                          "description": "True if exporter uses push metrics mode.",
                          "type": "boolean",
                          "x-order": 12
                        },
                        "disabled_collectors": {
                          "description": "List of disabled collector names.",
                          "type": "array",
                          "items": {
                            "type": "string"
                          },
                          "x-order": 13
                        },
                        "table_count": {
                          "description": "Actual table count at the moment of adding.",
                          "type": "integer",
                          "format": "int32",
                          "x-order": 14
                        },
                        "status": {
                          "description": "AgentStatus represents actual Agent status.\n\n - AGENT_STATUS_STARTING: Agent is starting.\n - AGENT_STATUS_INITIALIZATION_ERROR: Agent encountered error when starting.\n - AGENT_STATUS_RUNNING: Agent is running.\n - AGENT_STATUS_WAITING: Agent encountered error and will be restarted automatically soon.\n - AGENT_STATUS_STOPPING: Agent is stopping.\n - AGENT_STATUS_DONE: Agent finished.\n - AGENT_STATUS_UNKNOWN: Agent is not connected, we don't know anything about it's state.",
                          "type": "string",
                          "default": "AGENT_STATUS_UNSPECIFIED",
                          "enum": [
                            "AGENT_STATUS_UNSPECIFIED",
                            "AGENT_STATUS_STARTING",
                            "AGENT_STATUS_INITIALIZATION_ERROR",
                            "AGENT_STATUS_RUNNING",
                            "AGENT_STATUS_WAITING",
                            "AGENT_STATUS_STOPPING",
                            "AGENT_STATUS_DONE",
                            "AGENT_STATUS_UNKNOWN"
                          ],
                          "x-order": 15
                        },
                        "listen_port": {
                          "description": "Listen port for scraping metrics.",
                          "type": "integer",
                          "format": "int64",
                          "x-order": 16
                        },
                        "tablestats_group_disabled": {
                          "description": "True if tablestats group collectors are currently disabled.",
                          "type": "boolean",
                          "x-order": 17
                        },
                        "process_exec_path": {
                          "description": "Path to exec process.",
                          "type": "string",
                          "x-order": 18
                        },
                        "log_level": {
                          "description": "- LOG_LEVEL_UNSPECIFIED: Auto",
                          "type": "string",
                          "title": "Log level for exporters",
                          "default": "LOG_LEVEL_UNSPECIFIED",
                          "enum": [
                            "LOG_LEVEL_UNSPECIFIED",
                            "LOG_LEVEL_FATAL",
                            "LOG_LEVEL_ERROR",
                            "LOG_LEVEL_WARN",
                            "LOG_LEVEL_INFO",
                            "LOG_LEVEL_DEBUG"
                          ],
                          "x-order": 19
                        },
                        "expose_exporter": {
                          "type": "boolean",
                          "title": "Optionally expose the exporter process on all public interfaces",
                          "x-order": 20
                        },
                        "metrics_resolutions": {
                          "description": "MetricsResolutions represents Prometheus exporters metrics resolutions.",
                          "type": "object",
                          "properties": {
                            "hr": {
                              "description": "High resolution. In JSON should be represented as a string with number of seconds with `s` suffix.",
                              "type": "string",
                              "x-order": 0
                            },
                            "mr": {
                              "description": "Medium resolution. In JSON should be represented as a string with number of seconds with `s` suffix.",
                              "type": "string",
                              "x-order": 1
                            },
                            "lr": {
                              "description": "Low resolution. In JSON should be represented as a string with number of seconds with `s` suffix.",
                              "type": "string",
                              "x-order": 2
                            }
                          },
                          "x-order": 21
                        }
                      },
                      "x-order": 1
                    },
                    "qan_mysql_perfschema": {
                      "description": "QANMySQLPerfSchemaAgent runs within pmm-agent and sends MySQL Query Analytics data to the PMM Server.",
                      "type": "object",
                      "properties": {
                        "agent_id": {
                          "description": "Unique randomly generated instance identifier.",
                          "type": "string",
                          "x-order": 0
                        },
                        "pmm_agent_id": {
                          "description": "The pmm-agent identifier which runs this instance.",
                          "type": "string",
                          "x-order": 1
                        },
                        "disabled": {
                          "description": "Desired Agent status: enabled (false) or disabled (true).",
                          "type": "boolean",
                          "x-order": 2
                        },
                        "service_id": {
                          "description": "Service identifier.",
                          "type": "string",
                          "x-order": 3
                        },
                        "username": {
                          "description": "MySQL username for getting performance data.",
                          "type": "string",
                          "x-order": 4
                        },
                        "tls": {
                          "description": "Use TLS for database connections.",
                          "type": "boolean",
                          "x-order": 5
                        },
                        "tls_skip_verify": {
                          "description": "Skip TLS certificate and hostname validation.",
                          "type": "boolean",
                          "x-order": 6
                        },
                        "tls_ca": {
                          "description": "Certificate Authority certificate chain.",
                          "type": "string",
                          "x-order": 7
                        },
                        "tls_cert": {
                          "description": "Client certificate.",
                          "type": "string",
                          "x-order": 8
                        },
                        "tls_key": {
                          "description": "Password for decrypting tls_cert.",
                          "type": "string",
                          "x-order": 9
                        },
                        "disable_comments_parsing": {
                          "description": "Disable parsing comments from queries and showing them in QAN.",
                          "type": "boolean",
                          "x-order": 10
                        },
                        "max_query_length": {
                          "description": "Limit query length in QAN (default: server-defined; -1: no limit).",
                          "type": "integer",
                          "format": "int32",
                          "x-order": 11
                        },
                        "query_examples_disabled": {
                          "description": "True if query examples are disabled.",
                          "type": "boolean",
                          "x-order": 12
                        },
                        "custom_labels": {
                          "description": "Custom user-assigned labels.",
                          "type": "object",
                          "additionalProperties": {
                            "type": "string"
                          },
                          "x-order": 13
                        },
                        "status": {
                          "description": "AgentStatus represents actual Agent status.\n\n - AGENT_STATUS_STARTING: Agent is starting.\n - AGENT_STATUS_INITIALIZATION_ERROR: Agent encountered error when starting.\n - AGENT_STATUS_RUNNING: Agent is running.\n - AGENT_STATUS_WAITING: Agent encountered error and will be restarted automatically soon.\n - AGENT_STATUS_STOPPING: Agent is stopping.\n - AGENT_STATUS_DONE: Agent finished.\n - AGENT_STATUS_UNKNOWN: Agent is not connected, we don't know anything about it's state.",
                          "type": "string",
                          "default": "AGENT_STATUS_UNSPECIFIED",
                          "enum": [
                            "AGENT_STATUS_UNSPECIFIED",
                            "AGENT_STATUS_STARTING",
                            "AGENT_STATUS_INITIALIZATION_ERROR",
                            "AGENT_STATUS_RUNNING",
                            "AGENT_STATUS_WAITING",
                            "AGENT_STATUS_STOPPING",
                            "AGENT_STATUS_DONE",
                            "AGENT_STATUS_UNKNOWN"
                          ],
                          "x-order": 14
                        },
                        "process_exec_path": {
                          "description": "Path to exec process.",
                          "type": "string",
                          "x-order": 15
                        },
                        "log_level": {
                          "description": "- LOG_LEVEL_UNSPECIFIED: Auto",
                          "type": "string",
                          "title": "Log level for exporters",
                          "default": "LOG_LEVEL_UNSPECIFIED",
                          "enum": [
                            "LOG_LEVEL_UNSPECIFIED",
                            "LOG_LEVEL_FATAL",
                            "LOG_LEVEL_ERROR",
                            "LOG_LEVEL_WARN",
                            "LOG_LEVEL_INFO",
                            "LOG_LEVEL_DEBUG"
                          ],
                          "x-order": 16
                        }
                      },
                      "x-order": 2
                    },
                    "qan_mysql_slowlog": {
                      "description": "QANMySQLSlowlogAgent runs within pmm-agent and sends MySQL Query Analytics data to the PMM Server.",
                      "type": "object",
                      "properties": {
                        "agent_id": {
                          "description": "Unique randomly generated instance identifier.",
                          "type": "string",
                          "x-order": 0
                        },
                        "pmm_agent_id": {
                          "description": "The pmm-agent identifier which runs this instance.",
                          "type": "string",
                          "x-order": 1
                        },
                        "disabled": {
                          "description": "Desired Agent status: enabled (false) or disabled (true).",
                          "type": "boolean",
                          "x-order": 2
                        },
                        "service_id": {
                          "description": "Service identifier.",
                          "type": "string",
                          "x-order": 3
                        },
                        "username": {
                          "description": "MySQL username for getting performance data.",
                          "type": "string",
                          "x-order": 4
                        },
                        "tls": {
                          "description": "Use TLS for database connections.",
                          "type": "boolean",
                          "x-order": 5
                        },
                        "tls_skip_verify": {
                          "description": "Skip TLS certificate and hostname validation.",
                          "type": "boolean",
                          "x-order": 6
                        },
                        "tls_ca": {
                          "description": "Certificate Authority certificate chain.",
                          "type": "string",
                          "x-order": 7
                        },
                        "tls_cert": {
                          "description": "Client certificate.",
                          "type": "string",
                          "x-order": 8
                        },
                        "tls_key": {
                          "description": "Password for decrypting tls_cert.",
                          "type": "string",
                          "x-order": 9
                        },
                        "disable_comments_parsing": {
                          "description": "Disable parsing comments from queries and showing them in QAN.",
                          "type": "boolean",
                          "x-order": 10
                        },
                        "max_query_length": {
                          "type": "integer",
                          "format": "int32",
                          "title": "Limit query length in QAN (default: server-defined; -1: no limit)",
                          "x-order": 11
                        },
                        "query_examples_disabled": {
                          "description": "True if query examples are disabled.",
                          "type": "boolean",
                          "x-order": 12
                        },
                        "max_slowlog_file_size": {
                          "description": "Slowlog file is rotated at this size if \u003e 0.",
                          "type": "string",
                          "format": "int64",
                          "x-order": 13
                        },
                        "custom_labels": {
                          "description": "Custom user-assigned labels.",
                          "type": "object",
                          "additionalProperties": {
                            "type": "string"
                          },
                          "x-order": 14
                        },
                        "status": {
                          "description": "AgentStatus represents actual Agent status.\n\n - AGENT_STATUS_STARTING: Agent is starting.\n - AGENT_STATUS_INITIALIZATION_ERROR: Agent encountered error when starting.\n - AGENT_STATUS_RUNNING: Agent is running.\n - AGENT_STATUS_WAITING: Agent encountered error and will be restarted automatically soon.\n - AGENT_STATUS_STOPPING: Agent is stopping.\n - AGENT_STATUS_DONE: Agent finished.\n - AGENT_STATUS_UNKNOWN: Agent is not connected, we don't know anything about it's state.",
                          "type": "string",
                          "default": "AGENT_STATUS_UNSPECIFIED",
                          "enum": [
                            "AGENT_STATUS_UNSPECIFIED",
                            "AGENT_STATUS_STARTING",
                            "AGENT_STATUS_INITIALIZATION_ERROR",
                            "AGENT_STATUS_RUNNING",
                            "AGENT_STATUS_WAITING",
                            "AGENT_STATUS_STOPPING",
                            "AGENT_STATUS_DONE",
                            "AGENT_STATUS_UNKNOWN"
                          ],
                          "x-order": 15
                        },
                        "process_exec_path": {
                          "type": "string",
                          "title": "mod tidy",
                          "x-order": 16
                        },
                        "log_level": {
                          "description": "- LOG_LEVEL_UNSPECIFIED: Auto",
                          "type": "string",
                          "title": "Log level for exporters",
                          "default": "LOG_LEVEL_UNSPECIFIED",
                          "enum": [
                            "LOG_LEVEL_UNSPECIFIED",
                            "LOG_LEVEL_FATAL",
                            "LOG_LEVEL_ERROR",
                            "LOG_LEVEL_WARN",
                            "LOG_LEVEL_INFO",
                            "LOG_LEVEL_DEBUG"
                          ],
                          "x-order": 17
                        }
                      },
                      "x-order": 3
                    },
                    "table_count": {
                      "description": "Actual table count at the moment of adding.",
                      "type": "integer",
                      "format": "int32",
                      "x-order": 4
                    }
                  },
                  "x-order": 0
                },
                "mongodb": {
                  "type": "object",
                  "properties": {
                    "service": {
                      "description": "MongoDBService represents a generic MongoDB instance.",
                      "type": "object",
                      "properties": {
                        "service_id": {
                          "description": "Unique randomly generated instance identifier.",
                          "type": "string",
                          "x-order": 0
                        },
                        "service_name": {
                          "description": "Unique across all Services user-defined name.",
                          "type": "string",
                          "x-order": 1
                        },
                        "node_id": {
                          "description": "Node identifier where this instance runs.",
                          "type": "string",
                          "x-order": 2
                        },
                        "address": {
                          "description": "Access address (DNS name or IP).\nAddress (and port) or socket is required.",
                          "type": "string",
                          "x-order": 3
                        },
                        "port": {
                          "description": "Access port.\nPort is required when the address present.",
                          "type": "integer",
                          "format": "int64",
                          "x-order": 4
                        },
                        "socket": {
                          "description": "Access unix socket.\nAddress (and port) or socket is required.",
                          "type": "string",
                          "x-order": 5
                        },
                        "environment": {
                          "description": "Environment name.",
                          "type": "string",
                          "x-order": 6
                        },
                        "cluster": {
                          "description": "Cluster name.",
                          "type": "string",
                          "x-order": 7
                        },
                        "replication_set": {
                          "description": "Replication set name.",
                          "type": "string",
                          "x-order": 8
                        },
                        "custom_labels": {
                          "description": "Custom user-assigned labels.",
                          "type": "object",
                          "additionalProperties": {
                            "type": "string"
                          },
                          "x-order": 9
                        },
                        "version": {
                          "description": "MongoDB version.",
                          "type": "string",
                          "x-order": 10
                        }
                      },
                      "x-order": 0
                    },
                    "mongodb_exporter": {
                      "description": "MongoDBExporter runs on Generic or Container Node and exposes MongoDB Service metrics.",
                      "type": "object",
                      "properties": {
                        "agent_id": {
                          "description": "Unique randomly generated instance identifier.",
                          "type": "string",
                          "x-order": 0
                        },
                        "pmm_agent_id": {
                          "description": "The pmm-agent identifier which runs this instance.",
                          "type": "string",
                          "x-order": 1
                        },
                        "disabled": {
                          "description": "Desired Agent status: enabled (false) or disabled (true).",
                          "type": "boolean",
                          "x-order": 2
                        },
                        "service_id": {
                          "description": "Service identifier.",
                          "type": "string",
                          "x-order": 3
                        },
                        "username": {
                          "description": "MongoDB username for scraping metrics.",
                          "type": "string",
                          "x-order": 4
                        },
                        "tls": {
                          "description": "Use TLS for database connections.",
                          "type": "boolean",
                          "x-order": 5
                        },
                        "tls_skip_verify": {
                          "description": "Skip TLS certificate and hostname validation.",
                          "type": "boolean",
                          "x-order": 6
                        },
                        "custom_labels": {
                          "description": "Custom user-assigned labels.",
                          "type": "object",
                          "additionalProperties": {
                            "type": "string"
                          },
                          "x-order": 7
                        },
                        "push_metrics_enabled": {
                          "description": "True if exporter uses push metrics mode.",
                          "type": "boolean",
                          "x-order": 8
                        },
                        "disabled_collectors": {
                          "description": "List of disabled collector names.",
                          "type": "array",
                          "items": {
                            "type": "string"
                          },
                          "x-order": 9
                        },
                        "status": {
                          "description": "AgentStatus represents actual Agent status.\n\n - AGENT_STATUS_STARTING: Agent is starting.\n - AGENT_STATUS_INITIALIZATION_ERROR: Agent encountered error when starting.\n - AGENT_STATUS_RUNNING: Agent is running.\n - AGENT_STATUS_WAITING: Agent encountered error and will be restarted automatically soon.\n - AGENT_STATUS_STOPPING: Agent is stopping.\n - AGENT_STATUS_DONE: Agent finished.\n - AGENT_STATUS_UNKNOWN: Agent is not connected, we don't know anything about it's state.",
                          "type": "string",
                          "default": "AGENT_STATUS_UNSPECIFIED",
                          "enum": [
                            "AGENT_STATUS_UNSPECIFIED",
                            "AGENT_STATUS_STARTING",
                            "AGENT_STATUS_INITIALIZATION_ERROR",
                            "AGENT_STATUS_RUNNING",
                            "AGENT_STATUS_WAITING",
                            "AGENT_STATUS_STOPPING",
                            "AGENT_STATUS_DONE",
                            "AGENT_STATUS_UNKNOWN"
                          ],
                          "x-order": 10
                        },
                        "listen_port": {
                          "description": "Listen port for scraping metrics.",
                          "type": "integer",
                          "format": "int64",
                          "x-order": 11
                        },
                        "stats_collections": {
                          "type": "array",
                          "title": "List of colletions to get stats from. Can use *",
                          "items": {
                            "type": "string"
                          },
                          "x-order": 12
                        },
                        "collections_limit": {
                          "type": "integer",
                          "format": "int32",
                          "title": "Collections limit. Only get Databases and collection stats if the total number of collections in the server\nis less than this value. 0: no limit",
                          "x-order": 13
                        },
                        "enable_all_collectors": {
                          "description": "Enable All collectors.",
                          "type": "boolean",
                          "x-order": 14
                        },
                        "process_exec_path": {
                          "description": "Path to exec process.",
                          "type": "string",
                          "x-order": 15
                        },
                        "log_level": {
                          "description": "- LOG_LEVEL_UNSPECIFIED: Auto",
                          "type": "string",
                          "title": "Log level for exporters",
                          "default": "LOG_LEVEL_UNSPECIFIED",
                          "enum": [
                            "LOG_LEVEL_UNSPECIFIED",
                            "LOG_LEVEL_FATAL",
                            "LOG_LEVEL_ERROR",
                            "LOG_LEVEL_WARN",
                            "LOG_LEVEL_INFO",
                            "LOG_LEVEL_DEBUG"
                          ],
                          "x-order": 16
                        },
                        "expose_exporter": {
                          "type": "boolean",
                          "title": "Optionally expose the exporter process on all public interfaces",
                          "x-order": 17
                        },
                        "metrics_resolutions": {
                          "description": "MetricsResolutions represents Prometheus exporters metrics resolutions.",
                          "type": "object",
                          "properties": {
                            "hr": {
                              "description": "High resolution. In JSON should be represented as a string with number of seconds with `s` suffix.",
                              "type": "string",
                              "x-order": 0
                            },
                            "mr": {
                              "description": "Medium resolution. In JSON should be represented as a string with number of seconds with `s` suffix.",
                              "type": "string",
                              "x-order": 1
                            },
                            "lr": {
                              "description": "Low resolution. In JSON should be represented as a string with number of seconds with `s` suffix.",
                              "type": "string",
                              "x-order": 2
                            }
                          },
                          "x-order": 18
                        }
                      },
                      "x-order": 1
                    },
                    "qan_mongodb_profiler": {
                      "description": "QANMongoDBProfilerAgent runs within pmm-agent and sends MongoDB Query Analytics data to the PMM Server.",
                      "type": "object",
                      "properties": {
                        "agent_id": {
                          "description": "Unique randomly generated instance identifier.",
                          "type": "string",
                          "x-order": 0
                        },
                        "pmm_agent_id": {
                          "description": "The pmm-agent identifier which runs this instance.",
                          "type": "string",
                          "x-order": 1
                        },
                        "disabled": {
                          "description": "Desired Agent status: enabled (false) or disabled (true).",
                          "type": "boolean",
                          "x-order": 2
                        },
                        "service_id": {
                          "description": "Service identifier.",
                          "type": "string",
                          "x-order": 3
                        },
                        "username": {
                          "description": "MongoDB username for getting profiler data.",
                          "type": "string",
                          "x-order": 4
                        },
                        "tls": {
                          "description": "Use TLS for database connections.",
                          "type": "boolean",
                          "x-order": 5
                        },
                        "tls_skip_verify": {
                          "description": "Skip TLS certificate and hostname validation.",
                          "type": "boolean",
                          "x-order": 6
                        },
                        "max_query_length": {
                          "description": "Limit query length in QAN (default: server-defined; -1: no limit).",
                          "type": "integer",
                          "format": "int32",
                          "x-order": 7
                        },
                        "custom_labels": {
                          "description": "Custom user-assigned labels.",
                          "type": "object",
                          "additionalProperties": {
                            "type": "string"
                          },
                          "x-order": 8
                        },
                        "status": {
                          "description": "AgentStatus represents actual Agent status.\n\n - AGENT_STATUS_STARTING: Agent is starting.\n - AGENT_STATUS_INITIALIZATION_ERROR: Agent encountered error when starting.\n - AGENT_STATUS_RUNNING: Agent is running.\n - AGENT_STATUS_WAITING: Agent encountered error and will be restarted automatically soon.\n - AGENT_STATUS_STOPPING: Agent is stopping.\n - AGENT_STATUS_DONE: Agent finished.\n - AGENT_STATUS_UNKNOWN: Agent is not connected, we don't know anything about it's state.",
                          "type": "string",
                          "default": "AGENT_STATUS_UNSPECIFIED",
                          "enum": [
                            "AGENT_STATUS_UNSPECIFIED",
                            "AGENT_STATUS_STARTING",
                            "AGENT_STATUS_INITIALIZATION_ERROR",
                            "AGENT_STATUS_RUNNING",
                            "AGENT_STATUS_WAITING",
                            "AGENT_STATUS_STOPPING",
                            "AGENT_STATUS_DONE",
                            "AGENT_STATUS_UNKNOWN"
                          ],
                          "x-order": 9
                        },
                        "process_exec_path": {
                          "description": "Path to exec process.",
                          "type": "string",
                          "x-order": 10
                        },
                        "log_level": {
                          "description": "- LOG_LEVEL_UNSPECIFIED: Auto",
                          "type": "string",
                          "title": "Log level for exporters",
                          "default": "LOG_LEVEL_UNSPECIFIED",
                          "enum": [
                            "LOG_LEVEL_UNSPECIFIED",
                            "LOG_LEVEL_FATAL",
                            "LOG_LEVEL_ERROR",
                            "LOG_LEVEL_WARN",
                            "LOG_LEVEL_INFO",
                            "LOG_LEVEL_DEBUG"
                          ],
                          "x-order": 11
                        }
                      },
                      "x-order": 2
                    }
                  },
                  "x-order": 1
                },
                "postgresql": {
                  "type": "object",
                  "properties": {
                    "service": {
                      "description": "PostgreSQLService represents a generic PostgreSQL instance.",
                      "type": "object",
                      "properties": {
                        "service_id": {
                          "description": "Unique randomly generated instance identifier.",
                          "type": "string",
                          "x-order": 0
                        },
                        "service_name": {
                          "description": "Unique across all Services user-defined name.",
                          "type": "string",
                          "x-order": 1
                        },
                        "database_name": {
                          "description": "Database name.",
                          "type": "string",
                          "x-order": 2
                        },
                        "node_id": {
                          "description": "Node identifier where this instance runs.",
                          "type": "string",
                          "x-order": 3
                        },
                        "address": {
                          "description": "Access address (DNS name or IP).\nAddress (and port) or socket is required.",
                          "type": "string",
                          "x-order": 4
                        },
                        "port": {
                          "description": "Access port.\nPort is required when the address present.",
                          "type": "integer",
                          "format": "int64",
                          "x-order": 5
                        },
                        "socket": {
                          "description": "Access unix socket.\nAddress (and port) or socket is required.",
                          "type": "string",
                          "x-order": 6
                        },
                        "environment": {
                          "description": "Environment name.",
                          "type": "string",
                          "x-order": 7
                        },
                        "cluster": {
                          "description": "Cluster name.",
                          "type": "string",
                          "x-order": 8
                        },
                        "replication_set": {
                          "description": "Replication set name.",
                          "type": "string",
                          "x-order": 9
                        },
                        "custom_labels": {
                          "description": "Custom user-assigned labels.",
                          "type": "object",
                          "additionalProperties": {
                            "type": "string"
                          },
                          "x-order": 10
                        },
                        "version": {
                          "description": "PostgreSQL version.",
                          "type": "string",
                          "x-order": 11
                        },
                        "auto_discovery_limit": {
                          "description": "Limit of databases for auto-discovery.",
                          "type": "integer",
                          "format": "int32",
                          "x-order": 12
                        }
                      },
                      "x-order": 0
                    },
                    "postgres_exporter": {
                      "description": "PostgresExporter runs on Generic or Container Node and exposes PostgreSQL Service metrics.",
                      "type": "object",
                      "properties": {
                        "agent_id": {
                          "description": "Unique randomly generated instance identifier.",
                          "type": "string",
                          "x-order": 0
                        },
                        "pmm_agent_id": {
                          "description": "The pmm-agent identifier which runs this instance.",
                          "type": "string",
                          "x-order": 1
                        },
                        "disabled": {
                          "description": "Desired Agent status: enabled (false) or disabled (true).",
                          "type": "boolean",
                          "x-order": 2
                        },
                        "service_id": {
                          "description": "Service identifier.",
                          "type": "string",
                          "x-order": 3
                        },
                        "username": {
                          "description": "PostgreSQL username for scraping metrics.",
                          "type": "string",
                          "x-order": 4
                        },
                        "tls": {
                          "description": "Use TLS for database connections.",
                          "type": "boolean",
                          "x-order": 5
                        },
                        "tls_skip_verify": {
                          "description": "Skip TLS certificate and hostname validation. Uses sslmode=required instead of verify-full.",
                          "type": "boolean",
                          "x-order": 6
                        },
                        "custom_labels": {
                          "description": "Custom user-assigned labels.",
                          "type": "object",
                          "additionalProperties": {
                            "type": "string"
                          },
                          "x-order": 7
                        },
                        "push_metrics_enabled": {
                          "description": "True if exporter uses push metrics mode.",
                          "type": "boolean",
                          "x-order": 8
                        },
                        "disabled_collectors": {
                          "description": "List of disabled collector names.",
                          "type": "array",
                          "items": {
                            "type": "string"
                          },
                          "x-order": 9
                        },
                        "status": {
                          "description": "AgentStatus represents actual Agent status.\n\n - AGENT_STATUS_STARTING: Agent is starting.\n - AGENT_STATUS_INITIALIZATION_ERROR: Agent encountered error when starting.\n - AGENT_STATUS_RUNNING: Agent is running.\n - AGENT_STATUS_WAITING: Agent encountered error and will be restarted automatically soon.\n - AGENT_STATUS_STOPPING: Agent is stopping.\n - AGENT_STATUS_DONE: Agent finished.\n - AGENT_STATUS_UNKNOWN: Agent is not connected, we don't know anything about it's state.",
                          "type": "string",
                          "default": "AGENT_STATUS_UNSPECIFIED",
                          "enum": [
                            "AGENT_STATUS_UNSPECIFIED",
                            "AGENT_STATUS_STARTING",
                            "AGENT_STATUS_INITIALIZATION_ERROR",
                            "AGENT_STATUS_RUNNING",
                            "AGENT_STATUS_WAITING",
                            "AGENT_STATUS_STOPPING",
                            "AGENT_STATUS_DONE",
                            "AGENT_STATUS_UNKNOWN"
                          ],
                          "x-order": 10
                        },
                        "listen_port": {
                          "description": "Listen port for scraping metrics.",
                          "type": "integer",
                          "format": "int64",
                          "x-order": 11
                        },
                        "process_exec_path": {
                          "description": "Path to exec process.",
                          "type": "string",
                          "x-order": 12
                        },
                        "log_level": {
                          "description": "- LOG_LEVEL_UNSPECIFIED: Auto",
                          "type": "string",
                          "title": "Log level for exporters",
                          "default": "LOG_LEVEL_UNSPECIFIED",
                          "enum": [
                            "LOG_LEVEL_UNSPECIFIED",
                            "LOG_LEVEL_FATAL",
                            "LOG_LEVEL_ERROR",
                            "LOG_LEVEL_WARN",
                            "LOG_LEVEL_INFO",
                            "LOG_LEVEL_DEBUG"
                          ],
                          "x-order": 13
                        },
                        "auto_discovery_limit": {
                          "description": "Limit of databases for auto-discovery.",
                          "type": "integer",
                          "format": "int32",
                          "x-order": 14
                        },
                        "expose_exporter": {
                          "type": "boolean",
                          "title": "Optionally expose the exporter process on all public interfaces",
                          "x-order": 15
                        },
                        "max_exporter_connections": {
                          "description": "Maximum number of connections that exporter can open to the database instance.",
                          "type": "integer",
                          "format": "int32",
                          "x-order": 16
                        },
                        "metrics_resolutions": {
                          "description": "MetricsResolutions represents Prometheus exporters metrics resolutions.",
                          "type": "object",
                          "properties": {
                            "hr": {
                              "description": "High resolution. In JSON should be represented as a string with number of seconds with `s` suffix.",
                              "type": "string",
                              "x-order": 0
                            },
                            "mr": {
                              "description": "Medium resolution. In JSON should be represented as a string with number of seconds with `s` suffix.",
                              "type": "string",
                              "x-order": 1
                            },
                            "lr": {
                              "description": "Low resolution. In JSON should be represented as a string with number of seconds with `s` suffix.",
                              "type": "string",
                              "x-order": 2
                            }
                          },
                          "x-order": 17
                        }
                      },
                      "x-order": 1
                    },
                    "qan_postgresql_pgstatements_agent": {
                      "description": "QANPostgreSQLPgStatementsAgent runs within pmm-agent and sends PostgreSQL Query Analytics data to the PMM Server.",
                      "type": "object",
                      "properties": {
                        "agent_id": {
                          "description": "Unique randomly generated instance identifier.",
                          "type": "string",
                          "x-order": 0
                        },
                        "pmm_agent_id": {
                          "description": "The pmm-agent identifier which runs this instance.",
                          "type": "string",
                          "x-order": 1
                        },
                        "disabled": {
                          "description": "Desired Agent status: enabled (false) or disabled (true).",
                          "type": "boolean",
                          "x-order": 2
                        },
                        "service_id": {
                          "description": "Service identifier.",
                          "type": "string",
                          "x-order": 3
                        },
                        "username": {
                          "description": "PostgreSQL username for getting pg stat statements data.",
                          "type": "string",
                          "x-order": 4
                        },
                        "disable_comments_parsing": {
                          "description": "Disable parsing comments from queries and showing them in QAN.",
                          "type": "boolean",
                          "x-order": 5
                        },
                        "max_query_length": {
                          "description": "Limit query length in QAN (default: server-defined; -1: no limit).",
                          "type": "integer",
                          "format": "int32",
                          "x-order": 6
                        },
                        "tls": {
                          "description": "Use TLS for database connections.",
                          "type": "boolean",
                          "x-order": 7
                        },
                        "tls_skip_verify": {
                          "description": "Skip TLS certificate and hostname validation.",
                          "type": "boolean",
                          "x-order": 8
                        },
                        "custom_labels": {
                          "description": "Custom user-assigned labels.",
                          "type": "object",
                          "additionalProperties": {
                            "type": "string"
                          },
                          "x-order": 9
                        },
                        "status": {
                          "description": "AgentStatus represents actual Agent status.\n\n - AGENT_STATUS_STARTING: Agent is starting.\n - AGENT_STATUS_INITIALIZATION_ERROR: Agent encountered error when starting.\n - AGENT_STATUS_RUNNING: Agent is running.\n - AGENT_STATUS_WAITING: Agent encountered error and will be restarted automatically soon.\n - AGENT_STATUS_STOPPING: Agent is stopping.\n - AGENT_STATUS_DONE: Agent finished.\n - AGENT_STATUS_UNKNOWN: Agent is not connected, we don't know anything about it's state.",
                          "type": "string",
                          "default": "AGENT_STATUS_UNSPECIFIED",
                          "enum": [
                            "AGENT_STATUS_UNSPECIFIED",
                            "AGENT_STATUS_STARTING",
                            "AGENT_STATUS_INITIALIZATION_ERROR",
                            "AGENT_STATUS_RUNNING",
                            "AGENT_STATUS_WAITING",
                            "AGENT_STATUS_STOPPING",
                            "AGENT_STATUS_DONE",
                            "AGENT_STATUS_UNKNOWN"
                          ],
                          "x-order": 10
                        },
                        "process_exec_path": {
                          "description": "Path to exec process.",
                          "type": "string",
                          "x-order": 11
                        },
                        "log_level": {
                          "description": "- LOG_LEVEL_UNSPECIFIED: Auto",
                          "type": "string",
                          "title": "Log level for exporters",
                          "default": "LOG_LEVEL_UNSPECIFIED",
                          "enum": [
                            "LOG_LEVEL_UNSPECIFIED",
                            "LOG_LEVEL_FATAL",
                            "LOG_LEVEL_ERROR",
                            "LOG_LEVEL_WARN",
                            "LOG_LEVEL_INFO",
                            "LOG_LEVEL_DEBUG"
                          ],
                          "x-order": 12
                        }
                      },
                      "x-order": 2
                    },
                    "qan_postgresql_pgstatmonitor_agent": {
                      "description": "QANPostgreSQLPgStatMonitorAgent runs within pmm-agent and sends PostgreSQL Query Analytics data to the PMM Server.",
                      "type": "object",
                      "properties": {
                        "agent_id": {
                          "description": "Unique randomly generated instance identifier.",
                          "type": "string",
                          "x-order": 0
                        },
                        "pmm_agent_id": {
                          "description": "The pmm-agent identifier which runs this instance.",
                          "type": "string",
                          "x-order": 1
                        },
                        "disabled": {
                          "description": "Desired Agent status: enabled (false) or disabled (true).",
                          "type": "boolean",
                          "x-order": 2
                        },
                        "service_id": {
                          "description": "Service identifier.",
                          "type": "string",
                          "x-order": 3
                        },
                        "username": {
                          "description": "PostgreSQL username for getting pg stat monitor data.",
                          "type": "string",
                          "x-order": 4
                        },
                        "tls": {
                          "description": "Use TLS for database connections.",
                          "type": "boolean",
                          "x-order": 5
                        },
                        "tls_skip_verify": {
                          "description": "Skip TLS certificate and hostname validation.",
                          "type": "boolean",
                          "x-order": 6
                        },
                        "disable_comments_parsing": {
                          "description": "Disable parsing comments from queries and showing them in QAN.",
                          "type": "boolean",
                          "x-order": 7
                        },
                        "max_query_length": {
                          "description": "Limit query length in QAN (default: server-defined; -1: no limit).",
                          "type": "integer",
                          "format": "int32",
                          "x-order": 8
                        },
                        "query_examples_disabled": {
                          "description": "True if query examples are disabled.",
                          "type": "boolean",
                          "x-order": 9
                        },
                        "custom_labels": {
                          "description": "Custom user-assigned labels.",
                          "type": "object",
                          "additionalProperties": {
                            "type": "string"
                          },
                          "x-order": 10
                        },
                        "status": {
                          "description": "AgentStatus represents actual Agent status.\n\n - AGENT_STATUS_STARTING: Agent is starting.\n - AGENT_STATUS_INITIALIZATION_ERROR: Agent encountered error when starting.\n - AGENT_STATUS_RUNNING: Agent is running.\n - AGENT_STATUS_WAITING: Agent encountered error and will be restarted automatically soon.\n - AGENT_STATUS_STOPPING: Agent is stopping.\n - AGENT_STATUS_DONE: Agent finished.\n - AGENT_STATUS_UNKNOWN: Agent is not connected, we don't know anything about it's state.",
                          "type": "string",
                          "default": "AGENT_STATUS_UNSPECIFIED",
                          "enum": [
                            "AGENT_STATUS_UNSPECIFIED",
                            "AGENT_STATUS_STARTING",
                            "AGENT_STATUS_INITIALIZATION_ERROR",
                            "AGENT_STATUS_RUNNING",
                            "AGENT_STATUS_WAITING",
                            "AGENT_STATUS_STOPPING",
                            "AGENT_STATUS_DONE",
                            "AGENT_STATUS_UNKNOWN"
                          ],
                          "x-order": 11
                        },
                        "process_exec_path": {
                          "description": "Path to exec process.",
                          "type": "string",
                          "x-order": 12
                        },
                        "log_level": {
                          "description": "- LOG_LEVEL_UNSPECIFIED: Auto",
                          "type": "string",
                          "title": "Log level for exporters",
                          "default": "LOG_LEVEL_UNSPECIFIED",
                          "enum": [
                            "LOG_LEVEL_UNSPECIFIED",
                            "LOG_LEVEL_FATAL",
                            "LOG_LEVEL_ERROR",
                            "LOG_LEVEL_WARN",
                            "LOG_LEVEL_INFO",
                            "LOG_LEVEL_DEBUG"
                          ],
                          "x-order": 13
                        }
                      },
                      "x-order": 3
                    },
                    "warning": {
                      "description": "Warning message.",
                      "type": "string",
                      "x-order": 4
                    }
                  },
                  "x-order": 2
                },
                "proxysql": {
                  "type": "object",
                  "properties": {
                    "service": {
                      "description": "ProxySQLService represents a generic ProxySQL instance.",
                      "type": "object",
                      "properties": {
                        "service_id": {
                          "description": "Unique randomly generated instance identifier.",
                          "type": "string",
                          "x-order": 0
                        },
                        "service_name": {
                          "description": "Unique across all Services user-defined name.",
                          "type": "string",
                          "x-order": 1
                        },
                        "node_id": {
                          "description": "Node identifier where this instance runs.",
                          "type": "string",
                          "x-order": 2
                        },
                        "address": {
                          "description": "Access address (DNS name or IP).\nAddress (and port) or socket is required.",
                          "type": "string",
                          "x-order": 3
                        },
                        "port": {
                          "description": "Access port.\nPort is required when the address present.",
                          "type": "integer",
                          "format": "int64",
                          "x-order": 4
                        },
                        "socket": {
                          "description": "Access unix socket.\nAddress (and port) or socket is required.",
                          "type": "string",
                          "x-order": 5
                        },
                        "environment": {
                          "description": "Environment name.",
                          "type": "string",
                          "x-order": 6
                        },
                        "cluster": {
                          "description": "Cluster name.",
                          "type": "string",
                          "x-order": 7
                        },
                        "replication_set": {
                          "description": "Replication set name.",
                          "type": "string",
                          "x-order": 8
                        },
                        "custom_labels": {
                          "description": "Custom user-assigned labels.",
                          "type": "object",
                          "additionalProperties": {
                            "type": "string"
                          },
                          "x-order": 9
                        },
                        "version": {
                          "description": "ProxySQL version.",
                          "type": "string",
                          "x-order": 10
                        }
                      },
                      "x-order": 0
                    },
                    "proxysql_exporter": {
                      "description": "ProxySQLExporter runs on Generic or Container Node and exposes ProxySQL Service metrics.",
                      "type": "object",
                      "properties": {
                        "agent_id": {
                          "description": "Unique randomly generated instance identifier.",
                          "type": "string",
                          "x-order": 0
                        },
                        "pmm_agent_id": {
                          "description": "The pmm-agent identifier which runs this instance.",
                          "type": "string",
                          "x-order": 1
                        },
                        "disabled": {
                          "description": "Desired Agent status: enabled (false) or disabled (true).",
                          "type": "boolean",
                          "x-order": 2
                        },
                        "service_id": {
                          "description": "Service identifier.",
                          "type": "string",
                          "x-order": 3
                        },
                        "username": {
                          "description": "ProxySQL username for scraping metrics.",
                          "type": "string",
                          "x-order": 4
                        },
                        "tls": {
                          "description": "Use TLS for database connections.",
                          "type": "boolean",
                          "x-order": 5
                        },
                        "tls_skip_verify": {
                          "description": "Skip TLS certificate and hostname validation.",
                          "type": "boolean",
                          "x-order": 6
                        },
                        "custom_labels": {
                          "description": "Custom user-assigned labels.",
                          "type": "object",
                          "additionalProperties": {
                            "type": "string"
                          },
                          "x-order": 7
                        },
                        "push_metrics_enabled": {
                          "description": "True if exporter uses push metrics mode.",
                          "type": "boolean",
                          "x-order": 8
                        },
                        "disabled_collectors": {
                          "description": "List of disabled collector names.",
                          "type": "array",
                          "items": {
                            "type": "string"
                          },
                          "x-order": 9
                        },
                        "status": {
                          "description": "AgentStatus represents actual Agent status.\n\n - AGENT_STATUS_STARTING: Agent is starting.\n - AGENT_STATUS_INITIALIZATION_ERROR: Agent encountered error when starting.\n - AGENT_STATUS_RUNNING: Agent is running.\n - AGENT_STATUS_WAITING: Agent encountered error and will be restarted automatically soon.\n - AGENT_STATUS_STOPPING: Agent is stopping.\n - AGENT_STATUS_DONE: Agent finished.\n - AGENT_STATUS_UNKNOWN: Agent is not connected, we don't know anything about it's state.",
                          "type": "string",
                          "default": "AGENT_STATUS_UNSPECIFIED",
                          "enum": [
                            "AGENT_STATUS_UNSPECIFIED",
                            "AGENT_STATUS_STARTING",
                            "AGENT_STATUS_INITIALIZATION_ERROR",
                            "AGENT_STATUS_RUNNING",
                            "AGENT_STATUS_WAITING",
                            "AGENT_STATUS_STOPPING",
                            "AGENT_STATUS_DONE",
                            "AGENT_STATUS_UNKNOWN"
                          ],
                          "x-order": 10
                        },
                        "listen_port": {
                          "description": "Listen port for scraping metrics.",
                          "type": "integer",
                          "format": "int64",
                          "x-order": 11
                        },
                        "process_exec_path": {
                          "description": "Path to exec process.",
                          "type": "string",
                          "x-order": 12
                        },
                        "log_level": {
                          "description": "- LOG_LEVEL_UNSPECIFIED: Auto",
                          "type": "string",
                          "title": "Log level for exporters",
                          "default": "LOG_LEVEL_UNSPECIFIED",
                          "enum": [
                            "LOG_LEVEL_UNSPECIFIED",
                            "LOG_LEVEL_FATAL",
                            "LOG_LEVEL_ERROR",
                            "LOG_LEVEL_WARN",
                            "LOG_LEVEL_INFO",
                            "LOG_LEVEL_DEBUG"
                          ],
                          "x-order": 13
                        },
                        "expose_exporter": {
                          "type": "boolean",
                          "title": "Optionally expose the exporter process on all public interfaces",
                          "x-order": 14
                        },
                        "metrics_resolutions": {
                          "description": "MetricsResolutions represents Prometheus exporters metrics resolutions.",
                          "type": "object",
                          "properties": {
                            "hr": {
                              "description": "High resolution. In JSON should be represented as a string with number of seconds with `s` suffix.",
                              "type": "string",
                              "x-order": 0
                            },
                            "mr": {
                              "description": "Medium resolution. In JSON should be represented as a string with number of seconds with `s` suffix.",
                              "type": "string",
                              "x-order": 1
                            },
                            "lr": {
                              "description": "Low resolution. In JSON should be represented as a string with number of seconds with `s` suffix.",
                              "type": "string",
                              "x-order": 2
                            }
                          },
                          "x-order": 15
                        }
                      },
                      "x-order": 1
                    }
                  },
                  "x-order": 3
                },
                "haproxy": {
                  "type": "object",
                  "properties": {
                    "service": {
                      "description": "HAProxyService represents a generic HAProxy service instance.",
                      "type": "object",
                      "properties": {
                        "service_id": {
                          "description": "Unique randomly generated instance identifier.",
                          "type": "string",
                          "x-order": 0
                        },
                        "service_name": {
                          "description": "Unique across all Services user-defined name.",
                          "type": "string",
                          "x-order": 1
                        },
                        "node_id": {
                          "description": "Node identifier where this service instance runs.",
                          "type": "string",
                          "x-order": 2
                        },
                        "environment": {
                          "description": "Environment name.",
                          "type": "string",
                          "x-order": 3
                        },
                        "cluster": {
                          "description": "Cluster name.",
                          "type": "string",
                          "x-order": 4
                        },
                        "replication_set": {
                          "description": "Replication set name.",
                          "type": "string",
                          "x-order": 5
                        },
                        "custom_labels": {
                          "description": "Custom user-assigned labels.",
                          "type": "object",
                          "additionalProperties": {
                            "type": "string"
                          },
                          "x-order": 6
                        }
                      },
                      "x-order": 0
                    },
                    "external_exporter": {
                      "description": "ExternalExporter runs on any Node type, including Remote Node.",
                      "type": "object",
                      "properties": {
                        "agent_id": {
                          "description": "Unique randomly generated instance identifier.",
                          "type": "string",
                          "x-order": 0
                        },
                        "runs_on_node_id": {
                          "description": "Node identifier where this instance runs.",
                          "type": "string",
                          "x-order": 1
                        },
                        "disabled": {
                          "description": "If disabled, metrics from this exporter will not be collected.",
                          "type": "boolean",
                          "x-order": 2
                        },
                        "service_id": {
                          "description": "Service identifier.",
                          "type": "string",
                          "x-order": 3
                        },
                        "username": {
                          "description": "HTTP basic auth username for collecting metrics.",
                          "type": "string",
                          "x-order": 4
                        },
                        "scheme": {
                          "description": "Scheme to generate URI to exporter metrics endpoints.",
                          "type": "string",
                          "x-order": 5
                        },
                        "metrics_path": {
                          "description": "Path under which metrics are exposed, used to generate URI.",
                          "type": "string",
                          "x-order": 6
                        },
                        "custom_labels": {
                          "description": "Custom user-assigned labels.",
                          "type": "object",
                          "additionalProperties": {
                            "type": "string"
                          },
                          "x-order": 7
                        },
                        "listen_port": {
                          "description": "Listen port for scraping metrics.",
                          "type": "integer",
                          "format": "int64",
                          "x-order": 8
                        },
                        "push_metrics_enabled": {
                          "description": "True if exporter uses push metrics mode.",
                          "type": "boolean",
                          "x-order": 9
                        },
                        "process_exec_path": {
                          "description": "Path to exec process.",
                          "type": "string",
                          "x-order": 10
                        },
                        "metrics_resolutions": {
                          "description": "MetricsResolutions represents Prometheus exporters metrics resolutions.",
                          "type": "object",
                          "properties": {
                            "hr": {
                              "description": "High resolution. In JSON should be represented as a string with number of seconds with `s` suffix.",
                              "type": "string",
                              "x-order": 0
                            },
                            "mr": {
                              "description": "Medium resolution. In JSON should be represented as a string with number of seconds with `s` suffix.",
                              "type": "string",
                              "x-order": 1
                            },
                            "lr": {
                              "description": "Low resolution. In JSON should be represented as a string with number of seconds with `s` suffix.",
                              "type": "string",
                              "x-order": 2
                            }
                          },
                          "x-order": 11
                        }
                      },
                      "x-order": 1
                    }
                  },
                  "x-order": 4
                },
                "external": {
                  "type": "object",
                  "properties": {
                    "service": {
                      "description": "ExternalService represents a generic External service instance.",
                      "type": "object",
                      "properties": {
                        "service_id": {
                          "description": "Unique randomly generated instance identifier.",
                          "type": "string",
                          "x-order": 0
                        },
                        "service_name": {
                          "description": "Unique across all Services user-defined name.",
                          "type": "string",
                          "x-order": 1
                        },
                        "node_id": {
                          "description": "Node identifier where this service instance runs.",
                          "type": "string",
                          "x-order": 2
                        },
                        "environment": {
                          "description": "Environment name.",
                          "type": "string",
                          "x-order": 3
                        },
                        "cluster": {
                          "description": "Cluster name.",
                          "type": "string",
                          "x-order": 4
                        },
                        "replication_set": {
                          "description": "Replication set name.",
                          "type": "string",
                          "x-order": 5
                        },
                        "custom_labels": {
                          "description": "Custom user-assigned labels.",
                          "type": "object",
                          "additionalProperties": {
                            "type": "string"
                          },
                          "x-order": 6
                        },
                        "group": {
                          "description": "Group name of external service.",
                          "type": "string",
                          "x-order": 7
                        }
                      },
                      "x-order": 0
                    },
                    "external_exporter": {
                      "description": "ExternalExporter runs on any Node type, including Remote Node.",
                      "type": "object",
                      "properties": {
                        "agent_id": {
                          "description": "Unique randomly generated instance identifier.",
                          "type": "string",
                          "x-order": 0
                        },
                        "runs_on_node_id": {
                          "description": "Node identifier where this instance runs.",
                          "type": "string",
                          "x-order": 1
                        },
                        "disabled": {
                          "description": "If disabled, metrics from this exporter will not be collected.",
                          "type": "boolean",
                          "x-order": 2
                        },
                        "service_id": {
                          "description": "Service identifier.",
                          "type": "string",
                          "x-order": 3
                        },
                        "username": {
                          "description": "HTTP basic auth username for collecting metrics.",
                          "type": "string",
                          "x-order": 4
                        },
                        "scheme": {
                          "description": "Scheme to generate URI to exporter metrics endpoints.",
                          "type": "string",
                          "x-order": 5
                        },
                        "metrics_path": {
                          "description": "Path under which metrics are exposed, used to generate URI.",
                          "type": "string",
                          "x-order": 6
                        },
                        "custom_labels": {
                          "description": "Custom user-assigned labels.",
                          "type": "object",
                          "additionalProperties": {
                            "type": "string"
                          },
                          "x-order": 7
                        },
                        "listen_port": {
                          "description": "Listen port for scraping metrics.",
                          "type": "integer",
                          "format": "int64",
                          "x-order": 8
                        },
                        "push_metrics_enabled": {
                          "description": "True if exporter uses push metrics mode.",
                          "type": "boolean",
                          "x-order": 9
                        },
                        "process_exec_path": {
                          "description": "Path to exec process.",
                          "type": "string",
                          "x-order": 10
                        },
                        "metrics_resolutions": {
                          "description": "MetricsResolutions represents Prometheus exporters metrics resolutions.",
                          "type": "object",
                          "properties": {
                            "hr": {
                              "description": "High resolution. In JSON should be represented as a string with number of seconds with `s` suffix.",
                              "type": "string",
                              "x-order": 0
                            },
                            "mr": {
                              "description": "Medium resolution. In JSON should be represented as a string with number of seconds with `s` suffix.",
                              "type": "string",
                              "x-order": 1
                            },
                            "lr": {
                              "description": "Low resolution. In JSON should be represented as a string with number of seconds with `s` suffix.",
                              "type": "string",
                              "x-order": 2
                            }
                          },
                          "x-order": 11
                        }
                      },
                      "x-order": 1
                    }
                  },
                  "x-order": 5
                },
                "rds": {
                  "type": "object",
                  "properties": {
                    "node": {
                      "description": "RemoteRDSNode represents remote RDS Node. Agents can't run on Remote RDS Nodes.",
                      "type": "object",
                      "properties": {
                        "node_id": {
                          "description": "Unique randomly generated instance identifier.",
                          "type": "string",
                          "x-order": 0
                        },
                        "node_name": {
                          "description": "Unique across all Nodes user-defined name.",
                          "type": "string",
                          "x-order": 1
                        },
                        "address": {
                          "description": "DB instance identifier.",
                          "type": "string",
                          "x-order": 2
                        },
                        "node_model": {
                          "description": "Node model.",
                          "type": "string",
                          "x-order": 3
                        },
                        "region": {
                          "description": "Node region.",
                          "type": "string",
                          "x-order": 4
                        },
                        "az": {
                          "description": "Node availability zone.",
                          "type": "string",
                          "x-order": 5
                        },
                        "custom_labels": {
                          "description": "Custom user-assigned labels.",
                          "type": "object",
                          "additionalProperties": {
                            "type": "string"
                          },
                          "x-order": 6
                        }
                      },
                      "x-order": 0
                    },
                    "rds_exporter": {
                      "description": "RDSExporter runs on Generic or Container Node and exposes RemoteRDS Node metrics.",
                      "type": "object",
                      "properties": {
                        "agent_id": {
                          "description": "Unique randomly generated instance identifier.",
                          "type": "string",
                          "x-order": 0
                        },
                        "pmm_agent_id": {
                          "description": "The pmm-agent identifier which runs this instance.",
                          "type": "string",
                          "x-order": 1
                        },
                        "disabled": {
                          "description": "Desired Agent status: enabled (false) or disabled (true).",
                          "type": "boolean",
                          "x-order": 2
                        },
                        "node_id": {
                          "description": "Node identifier.",
                          "type": "string",
                          "x-order": 3
                        },
                        "aws_access_key": {
                          "description": "AWS Access Key.",
                          "type": "string",
                          "x-order": 4
                        },
                        "custom_labels": {
                          "description": "Custom user-assigned labels.",
                          "type": "object",
                          "additionalProperties": {
                            "type": "string"
                          },
                          "x-order": 5
                        },
                        "status": {
                          "description": "AgentStatus represents actual Agent status.\n\n - AGENT_STATUS_STARTING: Agent is starting.\n - AGENT_STATUS_INITIALIZATION_ERROR: Agent encountered error when starting.\n - AGENT_STATUS_RUNNING: Agent is running.\n - AGENT_STATUS_WAITING: Agent encountered error and will be restarted automatically soon.\n - AGENT_STATUS_STOPPING: Agent is stopping.\n - AGENT_STATUS_DONE: Agent finished.\n - AGENT_STATUS_UNKNOWN: Agent is not connected, we don't know anything about it's state.",
                          "type": "string",
                          "default": "AGENT_STATUS_UNSPECIFIED",
                          "enum": [
                            "AGENT_STATUS_UNSPECIFIED",
                            "AGENT_STATUS_STARTING",
                            "AGENT_STATUS_INITIALIZATION_ERROR",
                            "AGENT_STATUS_RUNNING",
                            "AGENT_STATUS_WAITING",
                            "AGENT_STATUS_STOPPING",
                            "AGENT_STATUS_DONE",
                            "AGENT_STATUS_UNKNOWN"
                          ],
                          "x-order": 6
                        },
                        "listen_port": {
                          "description": "Listen port for scraping metrics (the same for several configurations).",
                          "type": "integer",
                          "format": "int64",
                          "x-order": 7
                        },
                        "basic_metrics_disabled": {
                          "description": "Basic metrics are disabled.",
                          "type": "boolean",
                          "x-order": 8
                        },
                        "enhanced_metrics_disabled": {
                          "description": "Enhanced metrics are disabled.",
                          "type": "boolean",
                          "x-order": 9
                        },
                        "push_metrics_enabled": {
                          "description": "True if exporter uses push metrics mode.",
                          "type": "boolean",
                          "x-order": 10
                        },
                        "process_exec_path": {
                          "description": "Path to exec process.",
                          "type": "string",
                          "x-order": 11
                        },
                        "log_level": {
                          "description": "- LOG_LEVEL_UNSPECIFIED: Auto",
                          "type": "string",
                          "title": "Log level for exporters",
                          "default": "LOG_LEVEL_UNSPECIFIED",
                          "enum": [
                            "LOG_LEVEL_UNSPECIFIED",
                            "LOG_LEVEL_FATAL",
                            "LOG_LEVEL_ERROR",
                            "LOG_LEVEL_WARN",
                            "LOG_LEVEL_INFO",
                            "LOG_LEVEL_DEBUG"
                          ],
                          "x-order": 12
                        },
                        "auto_discovery_limit": {
                          "description": "Limit of databases for auto-discovery.",
                          "type": "integer",
                          "format": "int32",
                          "x-order": 13
                        },
                        "metrics_resolutions": {
                          "description": "MetricsResolutions represents Prometheus exporters metrics resolutions.",
                          "type": "object",
                          "properties": {
                            "hr": {
                              "description": "High resolution. In JSON should be represented as a string with number of seconds with `s` suffix.",
                              "type": "string",
                              "x-order": 0
                            },
                            "mr": {
                              "description": "Medium resolution. In JSON should be represented as a string with number of seconds with `s` suffix.",
                              "type": "string",
                              "x-order": 1
                            },
                            "lr": {
                              "description": "Low resolution. In JSON should be represented as a string with number of seconds with `s` suffix.",
                              "type": "string",
                              "x-order": 2
                            }
                          },
                          "x-order": 14
                        }
                      },
                      "x-order": 1
                    },
                    "mysql": {
                      "description": "MySQLService represents a generic MySQL instance.",
                      "type": "object",
                      "properties": {
                        "service_id": {
                          "description": "Unique randomly generated instance identifier.",
                          "type": "string",
                          "x-order": 0
                        },
                        "service_name": {
                          "description": "Unique across all Services user-defined name.",
                          "type": "string",
                          "x-order": 1
                        },
                        "node_id": {
                          "description": "Node identifier where this instance runs.",
                          "type": "string",
                          "x-order": 2
                        },
                        "address": {
                          "description": "Access address (DNS name or IP).\nAddress (and port) or socket is required.",
                          "type": "string",
                          "x-order": 3
                        },
                        "port": {
                          "description": "Access port.\nPort is required when the address present.",
                          "type": "integer",
                          "format": "int64",
                          "x-order": 4
                        },
                        "socket": {
                          "description": "Access unix socket.\nAddress (and port) or socket is required.",
                          "type": "string",
                          "x-order": 5
                        },
                        "environment": {
                          "description": "Environment name.",
                          "type": "string",
                          "x-order": 6
                        },
                        "cluster": {
                          "description": "Cluster name.",
                          "type": "string",
                          "x-order": 7
                        },
                        "replication_set": {
                          "description": "Replication set name.",
                          "type": "string",
                          "x-order": 8
                        },
                        "custom_labels": {
                          "description": "Custom user-assigned labels.",
                          "type": "object",
                          "additionalProperties": {
                            "type": "string"
                          },
                          "x-order": 9
                        },
                        "version": {
                          "description": "MySQL version.",
                          "type": "string",
                          "x-order": 10
                        }
                      },
                      "x-order": 2
                    },
                    "mysqld_exporter": {
                      "description": "MySQLdExporter runs on Generic or Container Node and exposes MySQL Service metrics.",
                      "type": "object",
                      "properties": {
                        "agent_id": {
                          "description": "Unique randomly generated instance identifier.",
                          "type": "string",
                          "x-order": 0
                        },
                        "pmm_agent_id": {
                          "description": "The pmm-agent identifier which runs this instance.",
                          "type": "string",
                          "x-order": 1
                        },
                        "disabled": {
                          "description": "Desired Agent status: enabled (false) or disabled (true).",
                          "type": "boolean",
                          "x-order": 2
                        },
                        "service_id": {
                          "description": "Service identifier.",
                          "type": "string",
                          "x-order": 3
                        },
                        "username": {
                          "description": "MySQL username for scraping metrics.",
                          "type": "string",
                          "x-order": 4
                        },
                        "tls": {
                          "description": "Use TLS for database connections.",
                          "type": "boolean",
                          "x-order": 5
                        },
                        "tls_skip_verify": {
                          "description": "Skip TLS certificate and hostname validation.",
                          "type": "boolean",
                          "x-order": 6
                        },
                        "tls_ca": {
                          "description": "Certificate Authority certificate chain.",
                          "type": "string",
                          "x-order": 7
                        },
                        "tls_cert": {
                          "description": "Client certificate.",
                          "type": "string",
                          "x-order": 8
                        },
                        "tls_key": {
                          "description": "Password for decrypting tls_cert.",
                          "type": "string",
                          "x-order": 9
                        },
                        "tablestats_group_table_limit": {
                          "description": "Tablestats group collectors are disabled if there are more than that number of tables.\n0 means tablestats group collectors are always enabled (no limit).\nNegative value means tablestats group collectors are always disabled.",
                          "type": "integer",
                          "format": "int32",
                          "x-order": 10
                        },
                        "custom_labels": {
                          "description": "Custom user-assigned labels.",
                          "type": "object",
                          "additionalProperties": {
                            "type": "string"
                          },
                          "x-order": 11
                        },
                        "push_metrics_enabled": {
                          "description": "True if exporter uses push metrics mode.",
                          "type": "boolean",
                          "x-order": 12
                        },
                        "disabled_collectors": {
                          "description": "List of disabled collector names.",
                          "type": "array",
                          "items": {
                            "type": "string"
                          },
                          "x-order": 13
                        },
                        "table_count": {
                          "description": "Actual table count at the moment of adding.",
                          "type": "integer",
                          "format": "int32",
                          "x-order": 14
                        },
                        "status": {
                          "description": "AgentStatus represents actual Agent status.\n\n - AGENT_STATUS_STARTING: Agent is starting.\n - AGENT_STATUS_INITIALIZATION_ERROR: Agent encountered error when starting.\n - AGENT_STATUS_RUNNING: Agent is running.\n - AGENT_STATUS_WAITING: Agent encountered error and will be restarted automatically soon.\n - AGENT_STATUS_STOPPING: Agent is stopping.\n - AGENT_STATUS_DONE: Agent finished.\n - AGENT_STATUS_UNKNOWN: Agent is not connected, we don't know anything about it's state.",
                          "type": "string",
                          "default": "AGENT_STATUS_UNSPECIFIED",
                          "enum": [
                            "AGENT_STATUS_UNSPECIFIED",
                            "AGENT_STATUS_STARTING",
                            "AGENT_STATUS_INITIALIZATION_ERROR",
                            "AGENT_STATUS_RUNNING",
                            "AGENT_STATUS_WAITING",
                            "AGENT_STATUS_STOPPING",
                            "AGENT_STATUS_DONE",
                            "AGENT_STATUS_UNKNOWN"
                          ],
                          "x-order": 15
                        },
                        "listen_port": {
                          "description": "Listen port for scraping metrics.",
                          "type": "integer",
                          "format": "int64",
                          "x-order": 16
                        },
                        "tablestats_group_disabled": {
                          "description": "True if tablestats group collectors are currently disabled.",
                          "type": "boolean",
                          "x-order": 17
                        },
                        "process_exec_path": {
                          "description": "Path to exec process.",
                          "type": "string",
                          "x-order": 18
                        },
                        "log_level": {
                          "description": "- LOG_LEVEL_UNSPECIFIED: Auto",
                          "type": "string",
                          "title": "Log level for exporters",
                          "default": "LOG_LEVEL_UNSPECIFIED",
                          "enum": [
                            "LOG_LEVEL_UNSPECIFIED",
                            "LOG_LEVEL_FATAL",
                            "LOG_LEVEL_ERROR",
                            "LOG_LEVEL_WARN",
                            "LOG_LEVEL_INFO",
                            "LOG_LEVEL_DEBUG"
                          ],
                          "x-order": 19
                        },
                        "expose_exporter": {
                          "type": "boolean",
                          "title": "Optionally expose the exporter process on all public interfaces",
                          "x-order": 20
                        },
                        "metrics_resolutions": {
                          "description": "MetricsResolutions represents Prometheus exporters metrics resolutions.",
                          "type": "object",
                          "properties": {
                            "hr": {
                              "description": "High resolution. In JSON should be represented as a string with number of seconds with `s` suffix.",
                              "type": "string",
                              "x-order": 0
                            },
                            "mr": {
                              "description": "Medium resolution. In JSON should be represented as a string with number of seconds with `s` suffix.",
                              "type": "string",
                              "x-order": 1
                            },
                            "lr": {
                              "description": "Low resolution. In JSON should be represented as a string with number of seconds with `s` suffix.",
                              "type": "string",
                              "x-order": 2
                            }
                          },
                          "x-order": 21
                        }
                      },
                      "x-order": 3
                    },
                    "qan_mysql_perfschema": {
                      "description": "QANMySQLPerfSchemaAgent runs within pmm-agent and sends MySQL Query Analytics data to the PMM Server.",
                      "type": "object",
                      "properties": {
                        "agent_id": {
                          "description": "Unique randomly generated instance identifier.",
                          "type": "string",
                          "x-order": 0
                        },
                        "pmm_agent_id": {
                          "description": "The pmm-agent identifier which runs this instance.",
                          "type": "string",
                          "x-order": 1
                        },
                        "disabled": {
                          "description": "Desired Agent status: enabled (false) or disabled (true).",
                          "type": "boolean",
                          "x-order": 2
                        },
                        "service_id": {
                          "description": "Service identifier.",
                          "type": "string",
                          "x-order": 3
                        },
                        "username": {
                          "description": "MySQL username for getting performance data.",
                          "type": "string",
                          "x-order": 4
                        },
                        "tls": {
                          "description": "Use TLS for database connections.",
                          "type": "boolean",
                          "x-order": 5
                        },
                        "tls_skip_verify": {
                          "description": "Skip TLS certificate and hostname validation.",
                          "type": "boolean",
                          "x-order": 6
                        },
                        "tls_ca": {
                          "description": "Certificate Authority certificate chain.",
                          "type": "string",
                          "x-order": 7
                        },
                        "tls_cert": {
                          "description": "Client certificate.",
                          "type": "string",
                          "x-order": 8
                        },
                        "tls_key": {
                          "description": "Password for decrypting tls_cert.",
                          "type": "string",
                          "x-order": 9
                        },
                        "disable_comments_parsing": {
                          "description": "Disable parsing comments from queries and showing them in QAN.",
                          "type": "boolean",
                          "x-order": 10
                        },
                        "max_query_length": {
                          "description": "Limit query length in QAN (default: server-defined; -1: no limit).",
                          "type": "integer",
                          "format": "int32",
                          "x-order": 11
                        },
                        "query_examples_disabled": {
                          "description": "True if query examples are disabled.",
                          "type": "boolean",
                          "x-order": 12
                        },
                        "custom_labels": {
                          "description": "Custom user-assigned labels.",
                          "type": "object",
                          "additionalProperties": {
                            "type": "string"
                          },
                          "x-order": 13
                        },
                        "status": {
                          "description": "AgentStatus represents actual Agent status.\n\n - AGENT_STATUS_STARTING: Agent is starting.\n - AGENT_STATUS_INITIALIZATION_ERROR: Agent encountered error when starting.\n - AGENT_STATUS_RUNNING: Agent is running.\n - AGENT_STATUS_WAITING: Agent encountered error and will be restarted automatically soon.\n - AGENT_STATUS_STOPPING: Agent is stopping.\n - AGENT_STATUS_DONE: Agent finished.\n - AGENT_STATUS_UNKNOWN: Agent is not connected, we don't know anything about it's state.",
                          "type": "string",
                          "default": "AGENT_STATUS_UNSPECIFIED",
                          "enum": [
                            "AGENT_STATUS_UNSPECIFIED",
                            "AGENT_STATUS_STARTING",
                            "AGENT_STATUS_INITIALIZATION_ERROR",
                            "AGENT_STATUS_RUNNING",
                            "AGENT_STATUS_WAITING",
                            "AGENT_STATUS_STOPPING",
                            "AGENT_STATUS_DONE",
                            "AGENT_STATUS_UNKNOWN"
                          ],
                          "x-order": 14
                        },
                        "process_exec_path": {
                          "description": "Path to exec process.",
                          "type": "string",
                          "x-order": 15
                        },
                        "log_level": {
                          "description": "- LOG_LEVEL_UNSPECIFIED: Auto",
                          "type": "string",
                          "title": "Log level for exporters",
                          "default": "LOG_LEVEL_UNSPECIFIED",
                          "enum": [
                            "LOG_LEVEL_UNSPECIFIED",
                            "LOG_LEVEL_FATAL",
                            "LOG_LEVEL_ERROR",
                            "LOG_LEVEL_WARN",
                            "LOG_LEVEL_INFO",
                            "LOG_LEVEL_DEBUG"
                          ],
                          "x-order": 16
                        }
                      },
                      "x-order": 4
                    },
                    "postgresql": {
                      "description": "PostgreSQLService represents a generic PostgreSQL instance.",
                      "type": "object",
                      "properties": {
                        "service_id": {
                          "description": "Unique randomly generated instance identifier.",
                          "type": "string",
                          "x-order": 0
                        },
                        "service_name": {
                          "description": "Unique across all Services user-defined name.",
                          "type": "string",
                          "x-order": 1
                        },
                        "database_name": {
                          "description": "Database name.",
                          "type": "string",
                          "x-order": 2
                        },
                        "node_id": {
                          "description": "Node identifier where this instance runs.",
                          "type": "string",
                          "x-order": 3
                        },
                        "address": {
                          "description": "Access address (DNS name or IP).\nAddress (and port) or socket is required.",
                          "type": "string",
                          "x-order": 4
                        },
                        "port": {
                          "description": "Access port.\nPort is required when the address present.",
                          "type": "integer",
                          "format": "int64",
                          "x-order": 5
                        },
                        "socket": {
                          "description": "Access unix socket.\nAddress (and port) or socket is required.",
                          "type": "string",
                          "x-order": 6
                        },
                        "environment": {
                          "description": "Environment name.",
                          "type": "string",
                          "x-order": 7
                        },
                        "cluster": {
                          "description": "Cluster name.",
                          "type": "string",
                          "x-order": 8
                        },
                        "replication_set": {
                          "description": "Replication set name.",
                          "type": "string",
                          "x-order": 9
                        },
                        "custom_labels": {
                          "description": "Custom user-assigned labels.",
                          "type": "object",
                          "additionalProperties": {
                            "type": "string"
                          },
                          "x-order": 10
                        },
                        "version": {
                          "description": "PostgreSQL version.",
                          "type": "string",
                          "x-order": 11
                        },
                        "auto_discovery_limit": {
                          "description": "Limit of databases for auto-discovery.",
                          "type": "integer",
                          "format": "int32",
                          "x-order": 12
                        }
                      },
                      "x-order": 5
                    },
                    "postgresql_exporter": {
                      "description": "PostgresExporter runs on Generic or Container Node and exposes PostgreSQL Service metrics.",
                      "type": "object",
                      "properties": {
                        "agent_id": {
                          "description": "Unique randomly generated instance identifier.",
                          "type": "string",
                          "x-order": 0
                        },
                        "pmm_agent_id": {
                          "description": "The pmm-agent identifier which runs this instance.",
                          "type": "string",
                          "x-order": 1
                        },
                        "disabled": {
                          "description": "Desired Agent status: enabled (false) or disabled (true).",
                          "type": "boolean",
                          "x-order": 2
                        },
                        "service_id": {
                          "description": "Service identifier.",
                          "type": "string",
                          "x-order": 3
                        },
                        "username": {
                          "description": "PostgreSQL username for scraping metrics.",
                          "type": "string",
                          "x-order": 4
                        },
                        "tls": {
                          "description": "Use TLS for database connections.",
                          "type": "boolean",
                          "x-order": 5
                        },
                        "tls_skip_verify": {
                          "description": "Skip TLS certificate and hostname validation. Uses sslmode=required instead of verify-full.",
                          "type": "boolean",
                          "x-order": 6
                        },
                        "custom_labels": {
                          "description": "Custom user-assigned labels.",
                          "type": "object",
                          "additionalProperties": {
                            "type": "string"
                          },
                          "x-order": 7
                        },
                        "push_metrics_enabled": {
                          "description": "True if exporter uses push metrics mode.",
                          "type": "boolean",
                          "x-order": 8
                        },
                        "disabled_collectors": {
                          "description": "List of disabled collector names.",
                          "type": "array",
                          "items": {
                            "type": "string"
                          },
                          "x-order": 9
                        },
                        "status": {
                          "description": "AgentStatus represents actual Agent status.\n\n - AGENT_STATUS_STARTING: Agent is starting.\n - AGENT_STATUS_INITIALIZATION_ERROR: Agent encountered error when starting.\n - AGENT_STATUS_RUNNING: Agent is running.\n - AGENT_STATUS_WAITING: Agent encountered error and will be restarted automatically soon.\n - AGENT_STATUS_STOPPING: Agent is stopping.\n - AGENT_STATUS_DONE: Agent finished.\n - AGENT_STATUS_UNKNOWN: Agent is not connected, we don't know anything about it's state.",
                          "type": "string",
                          "default": "AGENT_STATUS_UNSPECIFIED",
                          "enum": [
                            "AGENT_STATUS_UNSPECIFIED",
                            "AGENT_STATUS_STARTING",
                            "AGENT_STATUS_INITIALIZATION_ERROR",
                            "AGENT_STATUS_RUNNING",
                            "AGENT_STATUS_WAITING",
                            "AGENT_STATUS_STOPPING",
                            "AGENT_STATUS_DONE",
                            "AGENT_STATUS_UNKNOWN"
                          ],
                          "x-order": 10
                        },
                        "listen_port": {
                          "description": "Listen port for scraping metrics.",
                          "type": "integer",
                          "format": "int64",
                          "x-order": 11
                        },
                        "process_exec_path": {
                          "description": "Path to exec process.",
                          "type": "string",
                          "x-order": 12
                        },
                        "log_level": {
                          "description": "- LOG_LEVEL_UNSPECIFIED: Auto",
                          "type": "string",
                          "title": "Log level for exporters",
                          "default": "LOG_LEVEL_UNSPECIFIED",
                          "enum": [
                            "LOG_LEVEL_UNSPECIFIED",
                            "LOG_LEVEL_FATAL",
                            "LOG_LEVEL_ERROR",
                            "LOG_LEVEL_WARN",
                            "LOG_LEVEL_INFO",
                            "LOG_LEVEL_DEBUG"
                          ],
                          "x-order": 13
                        },
                        "auto_discovery_limit": {
                          "description": "Limit of databases for auto-discovery.",
                          "type": "integer",
                          "format": "int32",
                          "x-order": 14
                        },
                        "expose_exporter": {
                          "type": "boolean",
                          "title": "Optionally expose the exporter process on all public interfaces",
                          "x-order": 15
                        },
                        "max_exporter_connections": {
                          "description": "Maximum number of connections that exporter can open to the database instance.",
                          "type": "integer",
                          "format": "int32",
                          "x-order": 16
                        },
                        "metrics_resolutions": {
                          "description": "MetricsResolutions represents Prometheus exporters metrics resolutions.",
                          "type": "object",
                          "properties": {
                            "hr": {
                              "description": "High resolution. In JSON should be represented as a string with number of seconds with `s` suffix.",
                              "type": "string",
                              "x-order": 0
                            },
                            "mr": {
                              "description": "Medium resolution. In JSON should be represented as a string with number of seconds with `s` suffix.",
                              "type": "string",
                              "x-order": 1
                            },
                            "lr": {
                              "description": "Low resolution. In JSON should be represented as a string with number of seconds with `s` suffix.",
                              "type": "string",
                              "x-order": 2
                            }
                          },
                          "x-order": 17
                        }
                      },
                      "x-order": 6
                    },
                    "qan_postgresql_pgstatements": {
                      "description": "QANPostgreSQLPgStatementsAgent runs within pmm-agent and sends PostgreSQL Query Analytics data to the PMM Server.",
                      "type": "object",
                      "properties": {
                        "agent_id": {
                          "description": "Unique randomly generated instance identifier.",
                          "type": "string",
                          "x-order": 0
                        },
                        "pmm_agent_id": {
                          "description": "The pmm-agent identifier which runs this instance.",
                          "type": "string",
                          "x-order": 1
                        },
                        "disabled": {
                          "description": "Desired Agent status: enabled (false) or disabled (true).",
                          "type": "boolean",
                          "x-order": 2
                        },
                        "service_id": {
                          "description": "Service identifier.",
                          "type": "string",
                          "x-order": 3
                        },
                        "username": {
                          "description": "PostgreSQL username for getting pg stat statements data.",
                          "type": "string",
                          "x-order": 4
                        },
                        "disable_comments_parsing": {
                          "description": "Disable parsing comments from queries and showing them in QAN.",
                          "type": "boolean",
                          "x-order": 5
                        },
                        "max_query_length": {
                          "description": "Limit query length in QAN (default: server-defined; -1: no limit).",
                          "type": "integer",
                          "format": "int32",
                          "x-order": 6
                        },
                        "tls": {
                          "description": "Use TLS for database connections.",
                          "type": "boolean",
                          "x-order": 7
                        },
                        "tls_skip_verify": {
                          "description": "Skip TLS certificate and hostname validation.",
                          "type": "boolean",
                          "x-order": 8
                        },
                        "custom_labels": {
                          "description": "Custom user-assigned labels.",
                          "type": "object",
                          "additionalProperties": {
                            "type": "string"
                          },
                          "x-order": 9
                        },
                        "status": {
                          "description": "AgentStatus represents actual Agent status.\n\n - AGENT_STATUS_STARTING: Agent is starting.\n - AGENT_STATUS_INITIALIZATION_ERROR: Agent encountered error when starting.\n - AGENT_STATUS_RUNNING: Agent is running.\n - AGENT_STATUS_WAITING: Agent encountered error and will be restarted automatically soon.\n - AGENT_STATUS_STOPPING: Agent is stopping.\n - AGENT_STATUS_DONE: Agent finished.\n - AGENT_STATUS_UNKNOWN: Agent is not connected, we don't know anything about it's state.",
                          "type": "string",
                          "default": "AGENT_STATUS_UNSPECIFIED",
                          "enum": [
                            "AGENT_STATUS_UNSPECIFIED",
                            "AGENT_STATUS_STARTING",
                            "AGENT_STATUS_INITIALIZATION_ERROR",
                            "AGENT_STATUS_RUNNING",
                            "AGENT_STATUS_WAITING",
                            "AGENT_STATUS_STOPPING",
                            "AGENT_STATUS_DONE",
                            "AGENT_STATUS_UNKNOWN"
                          ],
                          "x-order": 10
                        },
                        "process_exec_path": {
                          "description": "Path to exec process.",
                          "type": "string",
                          "x-order": 11
                        },
                        "log_level": {
                          "description": "- LOG_LEVEL_UNSPECIFIED: Auto",
                          "type": "string",
                          "title": "Log level for exporters",
                          "default": "LOG_LEVEL_UNSPECIFIED",
                          "enum": [
                            "LOG_LEVEL_UNSPECIFIED",
                            "LOG_LEVEL_FATAL",
                            "LOG_LEVEL_ERROR",
                            "LOG_LEVEL_WARN",
                            "LOG_LEVEL_INFO",
                            "LOG_LEVEL_DEBUG"
                          ],
                          "x-order": 12
                        }
                      },
                      "x-order": 7
                    }
                  },
                  "x-order": 6
                }
              }
            }
          },
          "default": {
            "description": "An unexpected error response.",
            "schema": {
              "type": "object",
              "properties": {
                "code": {
                  "type": "integer",
                  "format": "int32",
                  "x-order": 0
                },
                "message": {
                  "type": "string",
                  "x-order": 1
                },
                "details": {
                  "type": "array",
                  "items": {
                    "type": "object",
                    "properties": {
                      "@type": {
                        "type": "string",
                        "x-order": 0
                      }
                    },
                    "additionalProperties": {}
                  },
                  "x-order": 2
                }
              }
            }
          }
        }
      }
    },
    "/v1/management/services/azure": {
      "post": {
        "description": "Adds an Azure Database instance.",
        "tags": [
          "ManagementService"
        ],
        "summary": "Add Azure Database",
        "operationId": "AddAzureDatabase",
        "parameters": [
          {
            "name": "body",
            "in": "body",
            "required": true,
            "schema": {
              "type": "object",
              "properties": {
                "region": {
                  "description": "Azure database location.",
                  "type": "string",
                  "x-order": 0
                },
                "az": {
                  "description": "Azure database availability zone.",
                  "type": "string",
                  "x-order": 1
                },
                "instance_id": {
                  "description": "Azure database instance ID.",
                  "type": "string",
                  "x-order": 2
                },
                "node_model": {
                  "description": "Represents a purchasable Stock Keeping Unit (SKU) under a product.\nhttps://docs.microsoft.com/en-us/partner-center/develop/product-resources#sku.",
                  "type": "string",
                  "x-order": 3
                },
                "address": {
                  "description": "Address used to connect to it.",
                  "type": "string",
                  "x-order": 4
                },
                "port": {
                  "description": "Access port.",
                  "type": "integer",
                  "format": "int64",
                  "x-order": 5
                },
                "node_name": {
                  "description": "Unique across all Nodes user-defined name. Defaults to Azure Database instance ID.",
                  "type": "string",
                  "x-order": 6
                },
                "service_name": {
                  "description": "Unique across all Services user-defined name. Defaults to Azure Database instance ID.",
                  "type": "string",
                  "x-order": 7
                },
                "environment": {
                  "description": "Environment name.",
                  "type": "string",
                  "x-order": 8
                },
                "username": {
                  "description": "Username for scraping metrics.",
                  "type": "string",
                  "x-order": 9
                },
                "password": {
                  "description": "Password for scraping metrics.",
                  "type": "string",
                  "x-order": 10
                },
                "azure_client_id": {
                  "description": "Azure client ID.",
                  "type": "string",
                  "x-order": 11
                },
                "azure_client_secret": {
                  "description": "Azure client secret.",
                  "type": "string",
                  "x-order": 12
                },
                "azure_tenant_id": {
                  "description": "Azure tanant ID.",
                  "type": "string",
                  "x-order": 13
                },
                "azure_subscription_id": {
                  "description": "Azure subscription ID.",
                  "type": "string",
                  "x-order": 14
                },
                "azure_resource_group": {
                  "description": "Azure resource group.",
                  "type": "string",
                  "x-order": 15
                },
                "azure_database_exporter": {
                  "description": "If true, adds azure_database_exporter.",
                  "type": "boolean",
                  "x-order": 16
                },
                "qan": {
                  "description": "If true, adds qan-mysql-perfschema-agent or qan-postgresql-pgstatements-agent.",
                  "type": "boolean",
                  "x-order": 17
                },
                "custom_labels": {
                  "description": "Custom user-assigned labels for Node and Service.",
                  "type": "object",
                  "additionalProperties": {
                    "type": "string"
                  },
                  "x-order": 18
                },
                "skip_connection_check": {
                  "description": "Skip connection check.",
                  "type": "boolean",
                  "x-order": 19
                },
                "tls": {
                  "description": "Use TLS for database connections.",
                  "type": "boolean",
                  "x-order": 20
                },
                "tls_skip_verify": {
                  "description": "Skip TLS certificate and hostname validation.",
                  "type": "boolean",
                  "x-order": 21
                },
                "disable_query_examples": {
                  "description": "Disable query examples.",
                  "type": "boolean",
                  "x-order": 22
                },
                "tablestats_group_table_limit": {
                  "description": "Tablestats group collectors will be disabled if there are more than that number of tables.\nIf zero, server's default value is used.\nUse negative value to disable them.",
                  "type": "integer",
                  "format": "int32",
                  "x-order": 23
                },
                "type": {
                  "description": "DiscoverAzureDatabaseType describes supported Azure Database instance engines.\n\n - DISCOVER_AZURE_DATABASE_TYPE_MYSQL: MySQL type: microsoft.dbformysql or MariaDB type: microsoft.dbformariadb\n - DISCOVER_AZURE_DATABASE_TYPE_POSTGRESQL: PostgreSQL type: microsoft.dbformysql",
                  "type": "string",
                  "default": "DISCOVER_AZURE_DATABASE_TYPE_UNSPECIFIED",
                  "enum": [
                    "DISCOVER_AZURE_DATABASE_TYPE_UNSPECIFIED",
                    "DISCOVER_AZURE_DATABASE_TYPE_MYSQL",
                    "DISCOVER_AZURE_DATABASE_TYPE_POSTGRESQL"
                  ],
                  "x-order": 24
                }
              }
            }
          }
        ],
        "responses": {
          "200": {
            "description": "A successful response.",
            "schema": {
              "type": "object"
            }
          },
          "default": {
            "description": "An unexpected error response.",
            "schema": {
              "type": "object",
              "properties": {
                "code": {
                  "type": "integer",
                  "format": "int32",
                  "x-order": 0
                },
                "message": {
                  "type": "string",
                  "x-order": 1
                },
                "details": {
                  "type": "array",
                  "items": {
                    "type": "object",
                    "properties": {
                      "@type": {
                        "type": "string",
                        "x-order": 0
                      }
                    },
                    "additionalProperties": {}
                  },
                  "x-order": 2
                }
              }
            }
          }
        }
      }
    },
    "/v1/management/services/{service_id}": {
      "delete": {
        "description": "Removes a Service along with its Agents.",
        "tags": [
          "ManagementService"
        ],
        "summary": "Remove a Service",
        "operationId": "RemoveService",
        "parameters": [
          {
            "type": "string",
            "description": "Either a Service ID or a Service Name.",
            "name": "service_id",
            "in": "path",
            "required": true
          },
          {
            "enum": [
              "SERVICE_TYPE_UNSPECIFIED",
              "SERVICE_TYPE_MYSQL_SERVICE",
              "SERVICE_TYPE_MONGODB_SERVICE",
              "SERVICE_TYPE_POSTGRESQL_SERVICE",
              "SERVICE_TYPE_PROXYSQL_SERVICE",
              "SERVICE_TYPE_HAPROXY_SERVICE",
              "SERVICE_TYPE_EXTERNAL_SERVICE"
            ],
            "type": "string",
            "default": "SERVICE_TYPE_UNSPECIFIED",
            "description": "Service type.",
            "name": "service_type",
            "in": "query"
          }
        ],
        "responses": {
          "200": {
            "description": "A successful response.",
            "schema": {
              "type": "object"
            }
          },
          "default": {
            "description": "An unexpected error response.",
            "schema": {
              "type": "object",
              "properties": {
                "code": {
                  "type": "integer",
                  "format": "int32",
                  "x-order": 0
                },
                "message": {
                  "type": "string",
                  "x-order": 1
                },
                "details": {
                  "type": "array",
                  "items": {
                    "type": "object",
                    "properties": {
                      "@type": {
                        "type": "string",
                        "x-order": 0
                      }
                    },
                    "additionalProperties": {}
                  },
                  "x-order": 2
                }
              }
            }
          }
        }
      }
    },
    "/v1/management/services:discoverAzure": {
      "post": {
        "description": "Discovers Azure Database for MySQL, MariaDB and PostgreSQL Server instances.",
        "tags": [
          "ManagementService"
        ],
        "summary": "Discover Azure Database",
        "operationId": "DiscoverAzureDatabase",
        "parameters": [
          {
            "description": "DiscoverAzureDatabaseRequest discover azure databases request.",
            "name": "body",
            "in": "body",
            "required": true,
            "schema": {
              "description": "DiscoverAzureDatabaseRequest discover azure databases request.",
              "type": "object",
              "properties": {
                "azure_client_id": {
                  "description": "Azure client ID.",
                  "type": "string",
                  "x-order": 0
                },
                "azure_client_secret": {
                  "description": "Azure client secret.",
                  "type": "string",
                  "x-order": 1
                },
                "azure_tenant_id": {
                  "description": "Azure tanant ID.",
                  "type": "string",
                  "x-order": 2
                },
                "azure_subscription_id": {
                  "description": "Azure subscription ID.",
                  "type": "string",
                  "x-order": 3
                }
              }
            }
          }
        ],
        "responses": {
          "200": {
            "description": "A successful response.",
            "schema": {
              "description": "DiscoverAzureDatabaseResponse discover azure databases response.",
              "type": "object",
              "properties": {
                "azure_database_instance": {
                  "type": "array",
                  "items": {
                    "description": "DiscoverAzureDatabaseInstance models an unique Azure Database instance for the list of instances returned by Discovery.",
                    "type": "object",
                    "properties": {
                      "instance_id": {
                        "description": "Azure database instance ID.",
                        "type": "string",
                        "x-order": 0
                      },
                      "region": {
                        "description": "Azure database location.",
                        "type": "string",
                        "x-order": 1
                      },
                      "service_name": {
                        "description": "Azure database server name.",
                        "type": "string",
                        "x-order": 2
                      },
                      "username": {
                        "description": "Database username.",
                        "type": "string",
                        "x-order": 3
                      },
                      "address": {
                        "description": "Address used to connect to it.",
                        "type": "string",
                        "x-order": 4
                      },
                      "azure_resource_group": {
                        "description": "Azure Resource group.",
                        "type": "string",
                        "x-order": 5
                      },
                      "environment": {
                        "description": "Environment tag.",
                        "type": "string",
                        "x-order": 6
                      },
                      "type": {
                        "description": "DiscoverAzureDatabaseType describes supported Azure Database instance engines.\n\n - DISCOVER_AZURE_DATABASE_TYPE_MYSQL: MySQL type: microsoft.dbformysql or MariaDB type: microsoft.dbformariadb\n - DISCOVER_AZURE_DATABASE_TYPE_POSTGRESQL: PostgreSQL type: microsoft.dbformysql",
                        "type": "string",
                        "default": "DISCOVER_AZURE_DATABASE_TYPE_UNSPECIFIED",
                        "enum": [
                          "DISCOVER_AZURE_DATABASE_TYPE_UNSPECIFIED",
                          "DISCOVER_AZURE_DATABASE_TYPE_MYSQL",
                          "DISCOVER_AZURE_DATABASE_TYPE_POSTGRESQL"
                        ],
                        "x-order": 7
                      },
                      "az": {
                        "description": "Azure database availability zone.",
                        "type": "string",
                        "x-order": 8
                      },
                      "node_model": {
                        "description": "Represents a purchasable Stock Keeping Unit (SKU) under a product.\nhttps://docs.microsoft.com/en-us/partner-center/develop/product-resources#sku.",
                        "type": "string",
                        "x-order": 9
                      }
                    }
                  },
                  "x-order": 0
                }
              }
            }
          },
          "default": {
            "description": "An unexpected error response.",
            "schema": {
              "type": "object",
              "properties": {
                "code": {
                  "type": "integer",
                  "format": "int32",
                  "x-order": 0
                },
                "message": {
                  "type": "string",
                  "x-order": 1
                },
                "details": {
                  "type": "array",
                  "items": {
                    "type": "object",
                    "properties": {
                      "@type": {
                        "type": "string",
                        "x-order": 0
                      }
                    },
                    "additionalProperties": {}
                  },
                  "x-order": 2
                }
              }
            }
          }
        }
      }
    },
    "/v1/management/services:discoverRDS": {
      "post": {
        "description": "Discovers RDS instances.",
        "tags": [
          "ManagementService"
        ],
        "summary": "Discover RDS",
        "operationId": "DiscoverRDS",
        "parameters": [
          {
            "name": "body",
            "in": "body",
            "required": true,
            "schema": {
              "type": "object",
              "properties": {
                "aws_access_key": {
                  "description": "AWS Access key. Optional.",
                  "type": "string",
                  "x-order": 0
                },
                "aws_secret_key": {
                  "description": "AWS Secret key. Optional.",
                  "type": "string",
                  "x-order": 1
                }
              }
            }
          }
        ],
        "responses": {
          "200": {
            "description": "A successful response.",
            "schema": {
              "type": "object",
              "properties": {
                "rds_instances": {
                  "type": "array",
                  "items": {
                    "description": "DiscoverRDSInstance models an unique RDS instance for the list of instances returned by Discovery.",
                    "type": "object",
                    "properties": {
                      "region": {
                        "description": "AWS region.",
                        "type": "string",
                        "x-order": 0
                      },
                      "az": {
                        "description": "AWS availability zone.",
                        "type": "string",
                        "x-order": 1
                      },
                      "instance_id": {
                        "description": "AWS instance ID.",
                        "type": "string",
                        "x-order": 2
                      },
                      "node_model": {
                        "description": "AWS instance class.",
                        "type": "string",
                        "x-order": 3
                      },
                      "address": {
                        "description": "Address used to connect to it.",
                        "type": "string",
                        "x-order": 4
                      },
                      "port": {
                        "description": "Access port.",
                        "type": "integer",
                        "format": "int64",
                        "x-order": 5
                      },
                      "engine": {
                        "description": "DiscoverRDSEngine describes supported RDS instance engines.",
                        "type": "string",
                        "default": "DISCOVER_RDS_ENGINE_UNSPECIFIED",
                        "enum": [
                          "DISCOVER_RDS_ENGINE_UNSPECIFIED",
                          "DISCOVER_RDS_ENGINE_MYSQL",
                          "DISCOVER_RDS_ENGINE_POSTGRESQL"
                        ],
                        "x-order": 6
                      },
                      "engine_version": {
                        "description": "Engine version.",
                        "type": "string",
                        "x-order": 7
                      }
                    }
                  },
                  "x-order": 0
                }
              }
            }
          },
          "default": {
            "description": "An unexpected error response.",
            "schema": {
              "type": "object",
              "properties": {
                "code": {
                  "type": "integer",
                  "format": "int32",
                  "x-order": 0
                },
                "message": {
                  "type": "string",
                  "x-order": 1
                },
                "details": {
                  "type": "array",
                  "items": {
                    "type": "object",
                    "properties": {
                      "@type": {
                        "type": "string",
                        "x-order": 0
                      }
                    },
                    "additionalProperties": {}
                  },
                  "x-order": 2
                }
              }
            }
          }
        }
      }
    }
  },
  "tags": [
    {
      "name": "ManagementService"
    }
  ]
}<|MERGE_RESOLUTION|>--- conflicted
+++ resolved
@@ -3293,49 +3293,32 @@
                     "username": {
                       "description": "Username for scraping metrics.",
                       "type": "string",
-<<<<<<< HEAD
-                      "x-order": 29
-                    },
-                    "auto_discovery_limit": {
-                      "description": "Limit of databases for auto-discovery.",
-                      "type": "integer",
-                      "format": "int32",
-                      "x-order": 31
-=======
                       "x-order": 12
                     },
                     "password": {
                       "description": "Password for scraping metrics.",
                       "type": "string",
                       "x-order": 13
->>>>>>> 4266c88b
                     },
                     "aws_access_key": {
                       "description": "AWS Access key.",
                       "type": "string",
-                      "x-order": 15
+                      "x-order": 14
                     },
                     "aws_secret_key": {
                       "description": "AWS Secret key.",
                       "type": "string",
-                      "x-order": 16
+                      "x-order": 15
                     },
                     "rds_exporter": {
                       "description": "If true, adds rds_exporter.",
                       "type": "boolean",
                       "x-order": 16
                     },
-<<<<<<< HEAD
-                    "cluster": {
-                      "description": "Cluster name.",
-                      "type": "string",
-                      "x-order": 11
-=======
                     "qan_mysql_perfschema": {
                       "description": "If true, adds qan-mysql-perfschema-agent.",
                       "type": "boolean",
                       "x-order": 17
->>>>>>> 4266c88b
                     },
                     "custom_labels": {
                       "description": "Custom user-assigned labels for Node and Service.",
@@ -3343,76 +3326,28 @@
                       "additionalProperties": {
                         "type": "string"
                       },
-                      "x-order": 19
-                    },
-<<<<<<< HEAD
-                    "database": {
-                      "description": "Database name.",
-                      "type": "string",
-                      "x-order": 30
-                    },
-                    "disable_basic_metrics": {
-                      "description": "Disable basic metrics.",
-                      "type": "boolean",
-                      "x-order": 25
-=======
+                      "x-order": 18
+                    },
                     "skip_connection_check": {
                       "description": "Skip connection check.",
                       "type": "boolean",
                       "x-order": 19
->>>>>>> 4266c88b
                     },
                     "tls": {
                       "description": "Use TLS for database connections.",
                       "type": "boolean",
-<<<<<<< HEAD
-                      "x-order": 32
-=======
                       "x-order": 20
->>>>>>> 4266c88b
                     },
                     "tls_skip_verify": {
                       "description": "Skip TLS certificate and hostname validation.",
                       "type": "boolean",
-<<<<<<< HEAD
-                      "x-order": 26
-=======
                       "x-order": 21
->>>>>>> 4266c88b
                     },
                     "disable_query_examples": {
                       "description": "Disable query examples.",
                       "type": "boolean",
-                      "x-order": 23
-                    },
-<<<<<<< HEAD
-                    "engine": {
-                      "description": "DiscoverRDSEngine describes supported RDS instance engines.",
-                      "type": "string",
-                      "default": "DISCOVER_RDS_ENGINE_UNSPECIFIED",
-                      "enum": [
-                        "DISCOVER_RDS_ENGINE_UNSPECIFIED",
-                        "DISCOVER_RDS_ENGINE_MYSQL",
-                        "DISCOVER_RDS_ENGINE_POSTGRESQL"
-                      ],
-                      "x-order": 6
-                    },
-                    "environment": {
-                      "description": "Environment name.",
-                      "type": "string",
-                      "x-order": 10
-                    },
-                    "instance_id": {
-                      "description": "AWS instance ID.",
-                      "type": "string",
-                      "x-order": 2
-                    },
-                    "max_postgresql_exporter_connections": {
-                      "description": "Maximum number of exporter connections to PostgreSQL instance.",
-                      "type": "integer",
-                      "format": "int32",
-                      "x-order": 33
-=======
+                      "x-order": 22
+                    },
                     "tablestats_group_table_limit": {
                       "description": "Tablestats group collectors will be disabled if there are more than that number of tables.\nIf zero, server's default value is used.\nUse negative value to disable them.",
                       "type": "integer",
@@ -3428,7 +3363,6 @@
                       "description": "Disable enhanced metrics.",
                       "type": "boolean",
                       "x-order": 25
->>>>>>> 4266c88b
                     },
                     "metrics_mode": {
                       "description": "MetricsMode defines desired metrics mode for agent,\nit can be pull, push or auto mode chosen by server.\n\n - METRICS_MODE_UNSPECIFIED: Auto",
@@ -3439,109 +3373,32 @@
                         "METRICS_MODE_PULL",
                         "METRICS_MODE_PUSH"
                       ],
-                      "x-order": 27
-                    },
-<<<<<<< HEAD
-                    "node_model": {
-                      "description": "AWS instance class.",
-                      "type": "string",
-                      "x-order": 3
-                    },
-                    "node_name": {
-                      "description": "Unique across all Nodes user-defined name. Defaults to AWS instance ID.",
-                      "type": "string",
-                      "x-order": 8
-                    },
-                    "password": {
-                      "description": "Password for scraping metrics.",
-                      "type": "string",
-                      "x-order": 14
-                    },
-                    "pmm_agent_id": {
-                      "description": "PMM Agent ID.",
-                      "type": "string",
-                      "x-order": 7
-                    },
-                    "port": {
-                      "description": "Access port.",
-                      "type": "integer",
-                      "format": "int64",
-                      "x-order": 5
-                    },
-                    "qan_mysql_perfschema": {
-                      "description": "If true, adds qan-mysql-perfschema-agent.",
-                      "type": "boolean",
-                      "x-order": 18
-                    },
-=======
->>>>>>> 4266c88b
+                      "x-order": 26
+                    },
                     "qan_postgresql_pgstatements": {
                       "type": "boolean",
                       "title": "If true, add qan-pgstatements",
-                      "x-order": 28
-                    },
-<<<<<<< HEAD
-                    "rds_exporter": {
-                      "description": "If true, adds rds_exporter.",
-                      "type": "boolean",
-                      "x-order": 17
-                    },
-                    "region": {
-                      "description": "AWS region.",
-                      "type": "string",
-                      "x-order": 0
-                    },
-                    "replication_set": {
-                      "description": "Replication set name.",
-                      "type": "string",
-                      "x-order": 12
-=======
+                      "x-order": 27
+                    },
                     "agent_password": {
                       "description": "Custom password for exporter endpoint /metrics.",
                       "type": "string",
                       "x-order": 28
->>>>>>> 4266c88b
                     },
                     "database": {
                       "description": "Database name.",
                       "type": "string",
-<<<<<<< HEAD
-                      "x-order": 9
-                    },
-                    "skip_connection_check": {
-                      "description": "Skip connection check.",
-                      "type": "boolean",
-                      "x-order": 20
-=======
                       "x-order": 29
->>>>>>> 4266c88b
                     },
                     "auto_discovery_limit": {
                       "description": "Limit of databases for auto-discovery.",
                       "type": "integer",
                       "format": "int32",
-<<<<<<< HEAD
-                      "x-order": 24
-                    },
-                    "tls": {
-                      "description": "Use TLS for database connections.",
-                      "type": "boolean",
-                      "x-order": 21
-=======
                       "x-order": 30
->>>>>>> 4266c88b
                     },
                     "disable_comments_parsing": {
                       "description": "Disable parsing comments from queries and showing them in QAN.",
                       "type": "boolean",
-<<<<<<< HEAD
-                      "x-order": 22
-                    },
-                    "username": {
-                      "description": "Username for scraping metrics.",
-                      "type": "string",
-                      "x-order": 13
-=======
                       "x-order": 31
                     },
                     "max_postgresql_exporter_connections": {
@@ -3549,7 +3406,6 @@
                       "type": "integer",
                       "format": "int32",
                       "x-order": 32
->>>>>>> 4266c88b
                     }
                   },
                   "x-order": 6
