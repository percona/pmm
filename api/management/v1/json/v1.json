{
  "consumes": [
    "application/json"
  ],
  "produces": [
    "application/json"
  ],
  "schemes": [
    "https",
    "http"
  ],
  "swagger": "2.0",
  "info": {
    "title": "PMM Management API",
    "version": "v1"
  },
  "paths": {
    "/v1/management/agents": {
      "get": {
        "description": "Lists Agents with filter.",
        "tags": [
          "ManagementService"
        ],
        "summary": "List Agents",
        "operationId": "ListAgents",
        "parameters": [
          {
            "type": "string",
            "description": "Return only Agents that relate to a specific ServiceID.",
            "name": "service_id",
            "in": "query"
          },
          {
            "type": "string",
            "description": "Return only Agents that relate to a specific NodeID.",
            "name": "node_id",
            "in": "query"
          }
        ],
        "responses": {
          "200": {
            "description": "A successful response.",
            "schema": {
              "type": "object",
              "properties": {
                "agents": {
                  "description": "List of Agents.",
                  "type": "array",
                  "items": {
                    "type": "object",
                    "properties": {
                      "agent_id": {
                        "description": "Unique agent identifier.",
                        "type": "string",
                        "x-order": 0
                      },
                      "is_agent_password_set": {
                        "description": "True if the agent password is set.",
                        "type": "boolean",
                        "x-order": 1
                      },
                      "agent_type": {
                        "description": "Agent type.",
                        "type": "string",
                        "x-order": 2
                      },
                      "aws_access_key": {
                        "description": "AWS Access Key.",
                        "type": "string",
                        "x-order": 3
                      },
                      "is_aws_secret_key_set": {
                        "description": "True if AWS Secret Key is set.",
                        "type": "boolean",
                        "x-order": 4
                      },
                      "azure_options": {
                        "type": "object",
                        "properties": {
                          "client_id": {
                            "description": "Azure client ID.",
                            "type": "string",
                            "x-order": 0
                          },
                          "is_client_secret_set": {
                            "description": "True if Azure client secret is set.",
                            "type": "boolean",
                            "x-order": 1
                          },
                          "resource_group": {
                            "description": "Azure resource group.",
                            "type": "string",
                            "x-order": 2
                          },
                          "subscription_id": {
                            "description": "Azure subscription ID.",
                            "type": "string",
                            "x-order": 3
                          },
                          "tenant_id": {
                            "description": "Azure tenant ID.",
                            "type": "string",
                            "x-order": 4
                          }
                        },
                        "x-order": 5
                      },
                      "created_at": {
                        "description": "Creation timestamp.",
                        "type": "string",
                        "format": "date-time",
                        "x-order": 6
                      },
                      "custom_labels": {
                        "description": "Custom user-assigned labels.",
                        "type": "object",
                        "additionalProperties": {
                          "type": "string"
                        },
                        "x-order": 7
                      },
                      "disabled": {
                        "description": "Desired Agent status: enabled (false) or disabled (true).",
                        "type": "boolean",
                        "x-order": 8
                      },
                      "disabled_collectors": {
                        "description": "List of disabled collector names.",
                        "type": "array",
                        "items": {
                          "type": "string"
                        },
                        "x-order": 9
                      },
                      "listen_port": {
                        "description": "Listen port for scraping metrics.",
                        "type": "integer",
                        "format": "int64",
                        "x-order": 10
                      },
                      "log_level": {
                        "description": "- LOG_LEVEL_UNSPECIFIED: Auto",
                        "type": "string",
                        "title": "Log level for exporters",
                        "default": "LOG_LEVEL_UNSPECIFIED",
                        "enum": [
                          "LOG_LEVEL_UNSPECIFIED",
                          "LOG_LEVEL_FATAL",
                          "LOG_LEVEL_ERROR",
                          "LOG_LEVEL_WARN",
                          "LOG_LEVEL_INFO",
                          "LOG_LEVEL_DEBUG"
                        ],
                        "x-order": 11
                      },
                      "max_query_length": {
                        "description": "Limit query length in QAN.",
                        "type": "integer",
                        "format": "int32",
                        "x-order": 12
                      },
                      "max_query_log_size": {
                        "description": "Limit query log size in QAN.",
                        "type": "string",
                        "format": "int64",
                        "x-order": 13
                      },
                      "metrics_path": {
                        "description": "Path under which metrics are exposed, used to generate URI.",
                        "type": "string",
                        "x-order": 14
                      },
                      "metrics_scheme": {
                        "description": "Scheme to generate URI to exporter metrics endpoints.",
                        "type": "string",
                        "x-order": 15
                      },
                      "mongo_db_options": {
                        "type": "object",
                        "properties": {
                          "is_tls_certificate_key_set": {
                            "description": "True if TLS certificate is set.",
                            "type": "boolean",
                            "x-order": 0
                          },
                          "is_tls_certificate_key_file_password_set": {
                            "description": "True if TLS certificate file password is set.",
                            "type": "boolean",
                            "x-order": 1
                          },
                          "authentication_mechanism": {
                            "description": "MongoDB auth mechanism.",
                            "type": "string",
                            "x-order": 2
                          },
                          "authentication_database": {
                            "description": "MongoDB auth database.",
                            "type": "string",
                            "x-order": 3
                          },
                          "stats_collections": {
                            "description": "MongoDB stats collections.",
                            "type": "array",
                            "items": {
                              "type": "string"
                            },
                            "x-order": 4
                          },
                          "collections_limit": {
                            "description": "MongoDB collections limit.",
                            "type": "integer",
                            "format": "int32",
                            "x-order": 5
                          },
                          "enable_all_collectors": {
                            "description": "True if all collectors are enabled.",
                            "type": "boolean",
                            "x-order": 6
                          }
                        },
                        "x-order": 16
                      },
                      "mysql_options": {
                        "type": "object",
                        "properties": {
                          "is_tls_key_set": {
                            "description": "True if TLS key is set.",
                            "type": "boolean",
                            "x-order": 0
                          }
                        },
                        "x-order": 17
                      },
                      "node_id": {
                        "description": "A unique node identifier.",
                        "type": "string",
                        "x-order": 18
                      },
                      "is_password_set": {
                        "description": "True if password for connecting the agent to the database is set.",
                        "type": "boolean",
                        "x-order": 19
                      },
                      "pmm_agent_id": {
                        "description": "The pmm-agent identifier.",
                        "type": "string",
                        "x-order": 20
                      },
                      "postgresql_options": {
                        "type": "object",
                        "properties": {
                          "is_ssl_key_set": {
                            "description": "True if TLS key is set.",
                            "type": "boolean",
                            "x-order": 0
                          },
                          "auto_discovery_limit": {
                            "description": "Limit of databases for auto-discovery.",
                            "type": "integer",
                            "format": "int32",
                            "x-order": 1
                          },
                          "max_exporter_connections": {
                            "description": "Maximum number of connections from exporter to PostgreSQL instance.",
                            "type": "integer",
                            "format": "int32",
                            "x-order": 2
                          }
                        },
                        "x-order": 21
                      },
                      "process_exec_path": {
                        "description": "Path to exec process.",
                        "type": "string",
                        "x-order": 22
                      },
                      "push_metrics": {
                        "description": "True if exporter uses push metrics mode.",
                        "type": "boolean",
                        "x-order": 23
                      },
                      "query_examples_disabled": {
                        "description": "True if query examples are disabled.",
                        "type": "boolean",
                        "x-order": 24
                      },
                      "comments_parsing_disabled": {
                        "description": "True if query comments parsing is disabled.",
                        "type": "boolean",
                        "x-order": 25
                      },
                      "rds_basic_metrics_disabled": {
                        "description": "True if RDS basic metrics are disdabled.",
                        "type": "boolean",
                        "x-order": 26
                      },
                      "rds_enhanced_metrics_disabled": {
                        "description": "True if RDS enhanced metrics are disdabled.",
                        "type": "boolean",
                        "x-order": 27
                      },
                      "runs_on_node_id": {
                        "description": "Node identifier where this instance runs.",
                        "type": "string",
                        "x-order": 28
                      },
                      "service_id": {
                        "description": "Service identifier.",
                        "type": "string",
                        "x-order": 29
                      },
                      "status": {
                        "description": "Actual Agent status.",
                        "type": "string",
                        "x-order": 30
                      },
                      "table_count": {
                        "description": "Last known table count.",
                        "type": "integer",
                        "format": "int32",
                        "x-order": 31
                      },
                      "table_count_tablestats_group_limit": {
                        "description": "Tablestats group collectors are disabled if there are more than that number of tables.\n0 means tablestats group collectors are always enabled (no limit).\nNegative value means tablestats group collectors are always disabled.",
                        "type": "integer",
                        "format": "int32",
                        "x-order": 32
                      },
                      "tls": {
                        "description": "Use TLS for database connections.",
                        "type": "boolean",
                        "x-order": 33
                      },
                      "tls_skip_verify": {
                        "description": "Skip TLS certificate and hostname validation.",
                        "type": "boolean",
                        "x-order": 34
                      },
                      "username": {
                        "description": "HTTP basic auth username for collecting metrics.",
                        "type": "string",
                        "x-order": 35
                      },
                      "updated_at": {
                        "description": "Last update timestamp.",
                        "type": "string",
                        "format": "date-time",
                        "x-order": 36
                      },
                      "version": {
                        "description": "Agent version.",
                        "type": "string",
                        "x-order": 37
                      },
                      "is_connected": {
                        "description": "True if Agent is running and connected to pmm-managed.",
                        "type": "boolean",
                        "x-order": 38
                      },
                      "expose_exporter": {
                        "description": "True if an exporter agent is exposed on all host addresses.",
                        "type": "boolean",
                        "x-order": 39
                      },
                      "valkey_options": {
                        "type": "object",
<<<<<<< HEAD
                        "properties": {
                          "use_redis_scheme": {
                            "description": "If true, PMM will connect to the server using the redis:// scheme instead of valkey://.",
                            "type": "boolean",
                            "x-order": 0
                          }
                        },
=======
>>>>>>> 33c3f712
                        "x-order": 40
                      }
                    }
                  },
                  "x-order": 0
                }
              }
            }
          },
          "default": {
            "description": "An unexpected error response.",
            "schema": {
              "type": "object",
              "properties": {
                "code": {
                  "type": "integer",
                  "format": "int32",
                  "x-order": 0
                },
                "message": {
                  "type": "string",
                  "x-order": 1
                },
                "details": {
                  "type": "array",
                  "items": {
                    "type": "object",
                    "properties": {
                      "@type": {
                        "type": "string",
                        "x-order": 0
                      }
                    },
                    "additionalProperties": {}
                  },
                  "x-order": 2
                }
              }
            }
          }
        }
      }
    },
    "/v1/management/agents/versions": {
      "get": {
        "description": "Lists Agent versions and their update severity.",
        "tags": [
          "ManagementService"
        ],
        "summary": "List Agent Versions",
        "operationId": "ListAgentVersions",
        "responses": {
          "200": {
            "description": "A successful response.",
            "schema": {
              "type": "object",
              "properties": {
                "agent_versions": {
                  "description": "List of Agent versions.",
                  "type": "array",
                  "items": {
                    "type": "object",
                    "properties": {
                      "agent_id": {
                        "description": "Agent ID.",
                        "type": "string",
                        "x-order": 0
                      },
                      "version": {
                        "description": "Agent version.",
                        "type": "string",
                        "x-order": 1
                      },
                      "node_name": {
                        "description": "Node name where the agent runs.",
                        "type": "string",
                        "x-order": 2
                      },
                      "severity": {
                        "description": " - UPDATE_SEVERITY_UNSUPPORTED: The client version is newer than the server version.\n - UPDATE_SEVERITY_UP_TO_DATE: The client version matches the server version.\n - UPDATE_SEVERITY_REQUIRED: The client's minor or patch version is older.\n - UPDATE_SEVERITY_CRITICAL: The client's major version is older.",
                        "type": "string",
                        "default": "UPDATE_SEVERITY_UNSPECIFIED",
                        "enum": [
                          "UPDATE_SEVERITY_UNSPECIFIED",
                          "UPDATE_SEVERITY_UNSUPPORTED",
                          "UPDATE_SEVERITY_UP_TO_DATE",
                          "UPDATE_SEVERITY_REQUIRED",
                          "UPDATE_SEVERITY_CRITICAL"
                        ],
                        "x-order": 3
                      }
                    }
                  },
                  "x-order": 0
                }
              }
            }
          },
          "default": {
            "description": "An unexpected error response.",
            "schema": {
              "type": "object",
              "properties": {
                "code": {
                  "type": "integer",
                  "format": "int32",
                  "x-order": 0
                },
                "message": {
                  "type": "string",
                  "x-order": 1
                },
                "details": {
                  "type": "array",
                  "items": {
                    "type": "object",
                    "properties": {
                      "@type": {
                        "type": "string",
                        "x-order": 0
                      }
                    },
                    "additionalProperties": {}
                  },
                  "x-order": 2
                }
              }
            }
          }
        }
      }
    },
    "/v1/management/annotations": {
      "post": {
        "description": "Adds an annotation.",
        "tags": [
          "ManagementService"
        ],
        "summary": "Add an Annotation",
        "operationId": "AddAnnotation",
        "parameters": [
          {
            "description": "AddAnnotationRequest is a params to add new annotation.",
            "name": "body",
            "in": "body",
            "required": true,
            "schema": {
              "description": "AddAnnotationRequest is a params to add new annotation.",
              "type": "object",
              "properties": {
                "text": {
                  "description": "An annotation description. Required.",
                  "type": "string",
                  "x-order": 0
                },
                "tags": {
                  "description": "Tags are used to filter annotations.",
                  "type": "array",
                  "items": {
                    "type": "string"
                  },
                  "x-order": 1
                },
                "node_name": {
                  "description": "Used for annotating a node.",
                  "type": "string",
                  "x-order": 2
                },
                "service_names": {
                  "description": "Used for annotating services.",
                  "type": "array",
                  "items": {
                    "type": "string"
                  },
                  "x-order": 3
                }
              }
            }
          }
        ],
        "responses": {
          "200": {
            "description": "A successful response.",
            "schema": {
              "type": "object"
            }
          },
          "default": {
            "description": "An unexpected error response.",
            "schema": {
              "type": "object",
              "properties": {
                "code": {
                  "type": "integer",
                  "format": "int32",
                  "x-order": 0
                },
                "message": {
                  "type": "string",
                  "x-order": 1
                },
                "details": {
                  "type": "array",
                  "items": {
                    "type": "object",
                    "properties": {
                      "@type": {
                        "type": "string",
                        "x-order": 0
                      }
                    },
                    "additionalProperties": {}
                  },
                  "x-order": 2
                }
              }
            }
          }
        }
      }
    },
    "/v1/management/nodes": {
      "get": {
        "description": "Lists Nodes with filter.",
        "tags": [
          "ManagementService"
        ],
        "summary": "List Nodes",
        "operationId": "ListNodes",
        "parameters": [
          {
            "enum": [
              "NODE_TYPE_UNSPECIFIED",
              "NODE_TYPE_GENERIC_NODE",
              "NODE_TYPE_CONTAINER_NODE",
              "NODE_TYPE_REMOTE_NODE",
              "NODE_TYPE_REMOTE_RDS_NODE",
              "NODE_TYPE_REMOTE_AZURE_DATABASE_NODE"
            ],
            "type": "string",
            "default": "NODE_TYPE_UNSPECIFIED",
            "description": "Node type to be filtered out.",
            "name": "node_type",
            "in": "query"
          }
        ],
        "responses": {
          "200": {
            "description": "A successful response.",
            "schema": {
              "type": "object",
              "properties": {
                "nodes": {
                  "type": "array",
                  "items": {
                    "type": "object",
                    "properties": {
                      "node_id": {
                        "description": "Unique Node identifier.",
                        "type": "string",
                        "x-order": 0
                      },
                      "node_type": {
                        "description": "Node type.",
                        "type": "string",
                        "x-order": 1
                      },
                      "node_name": {
                        "description": "User-defined node name.",
                        "type": "string",
                        "x-order": 2
                      },
                      "machine_id": {
                        "description": "Linux machine-id.",
                        "type": "string",
                        "x-order": 3
                      },
                      "distro": {
                        "description": "Linux distribution name and version.",
                        "type": "string",
                        "x-order": 4
                      },
                      "node_model": {
                        "description": "Node model.",
                        "type": "string",
                        "x-order": 5
                      },
                      "container_id": {
                        "description": "A node's unique docker container identifier.",
                        "type": "string",
                        "x-order": 6
                      },
                      "container_name": {
                        "description": "Container name.",
                        "type": "string",
                        "x-order": 7
                      },
                      "address": {
                        "description": "Node address (DNS name or IP).",
                        "type": "string",
                        "x-order": 8
                      },
                      "region": {
                        "description": "Node region.",
                        "type": "string",
                        "x-order": 9
                      },
                      "az": {
                        "description": "Node availability zone.",
                        "type": "string",
                        "x-order": 10
                      },
                      "custom_labels": {
                        "description": "Custom user-assigned labels for Node.",
                        "type": "object",
                        "additionalProperties": {
                          "type": "string"
                        },
                        "x-order": 11
                      },
                      "created_at": {
                        "description": "Creation timestamp.",
                        "type": "string",
                        "format": "date-time",
                        "x-order": 12
                      },
                      "updated_at": {
                        "description": "Last update timestamp.",
                        "type": "string",
                        "format": "date-time",
                        "x-order": 13
                      },
                      "status": {
                        "description": "Node status.\n\n - STATUS_UNSPECIFIED: Invalid status.\n - STATUS_UP: The node is up.\n - STATUS_DOWN: The node is down.\n - STATUS_UNKNOWN: The node's status cannot be known (e.g. there are no metrics yet).",
                        "type": "string",
                        "default": "STATUS_UNSPECIFIED",
                        "enum": [
                          "STATUS_UNSPECIFIED",
                          "STATUS_UP",
                          "STATUS_DOWN",
                          "STATUS_UNKNOWN"
                        ],
                        "x-order": 14
                      },
                      "agents": {
                        "description": "List of agents related to this node.",
                        "type": "array",
                        "items": {
                          "type": "object",
                          "properties": {
                            "agent_id": {
                              "description": "Unique Agent identifier.",
                              "type": "string",
                              "x-order": 0
                            },
                            "agent_type": {
                              "description": "Agent type.",
                              "type": "string",
                              "x-order": 1
                            },
                            "status": {
                              "description": "Actual Agent status.",
                              "type": "string",
                              "x-order": 2
                            },
                            "is_connected": {
                              "description": "True if Agent is running and connected to pmm-managed.",
                              "type": "boolean",
                              "x-order": 3
                            }
                          }
                        },
                        "x-order": 15
                      },
                      "services": {
                        "description": "List of services running on this node.",
                        "type": "array",
                        "items": {
                          "description": "Service represents a service running on a node.",
                          "type": "object",
                          "properties": {
                            "service_id": {
                              "description": "Unique Service identifier.",
                              "type": "string",
                              "x-order": 0
                            },
                            "service_type": {
                              "description": "Service type.",
                              "type": "string",
                              "x-order": 1
                            },
                            "service_name": {
                              "description": "Service name.",
                              "type": "string",
                              "x-order": 2
                            }
                          }
                        },
                        "x-order": 16
                      }
                    }
                  },
                  "x-order": 0
                }
              }
            }
          },
          "default": {
            "description": "An unexpected error response.",
            "schema": {
              "type": "object",
              "properties": {
                "code": {
                  "type": "integer",
                  "format": "int32",
                  "x-order": 0
                },
                "message": {
                  "type": "string",
                  "x-order": 1
                },
                "details": {
                  "type": "array",
                  "items": {
                    "type": "object",
                    "properties": {
                      "@type": {
                        "type": "string",
                        "x-order": 0
                      }
                    },
                    "additionalProperties": {}
                  },
                  "x-order": 2
                }
              }
            }
          }
        }
      },
      "post": {
        "description": "Registers a new Node and a pmm-agent.",
        "tags": [
          "ManagementService"
        ],
        "summary": "Register a Node",
        "operationId": "RegisterNode",
        "parameters": [
          {
            "name": "body",
            "in": "body",
            "required": true,
            "schema": {
              "type": "object",
              "properties": {
                "node_type": {
                  "description": "NodeType describes supported Node types.",
                  "type": "string",
                  "default": "NODE_TYPE_UNSPECIFIED",
                  "enum": [
                    "NODE_TYPE_UNSPECIFIED",
                    "NODE_TYPE_GENERIC_NODE",
                    "NODE_TYPE_CONTAINER_NODE",
                    "NODE_TYPE_REMOTE_NODE",
                    "NODE_TYPE_REMOTE_RDS_NODE",
                    "NODE_TYPE_REMOTE_AZURE_DATABASE_NODE"
                  ],
                  "x-order": 0
                },
                "node_name": {
                  "description": "A user-defined name unique across all Nodes.",
                  "type": "string",
                  "x-order": 1
                },
                "address": {
                  "description": "Node address (DNS name or IP).",
                  "type": "string",
                  "x-order": 2
                },
                "machine_id": {
                  "description": "Linux machine-id.",
                  "type": "string",
                  "x-order": 3
                },
                "distro": {
                  "description": "Linux distribution name and version.",
                  "type": "string",
                  "x-order": 4
                },
                "container_id": {
                  "description": "Container identifier. If specified, must be a unique Docker container identifier.",
                  "type": "string",
                  "x-order": 5
                },
                "container_name": {
                  "description": "Container name.",
                  "type": "string",
                  "x-order": 6
                },
                "node_model": {
                  "description": "Node model.",
                  "type": "string",
                  "x-order": 7
                },
                "region": {
                  "description": "Node region.",
                  "type": "string",
                  "x-order": 8
                },
                "az": {
                  "description": "Node availability zone.",
                  "type": "string",
                  "x-order": 9
                },
                "custom_labels": {
                  "description": "Custom user-assigned labels for Node.",
                  "type": "object",
                  "additionalProperties": {
                    "type": "string"
                  },
                  "x-order": 10
                },
                "reregister": {
                  "description": "If true, and Node with that name already exist, it will be removed with all dependent Services and Agents.",
                  "type": "boolean",
                  "x-order": 11
                },
                "metrics_mode": {
                  "description": "MetricsMode defines desired metrics mode for agent,\nit can be pull, push or auto mode chosen by server.\n\n - METRICS_MODE_UNSPECIFIED: Auto",
                  "type": "string",
                  "default": "METRICS_MODE_UNSPECIFIED",
                  "enum": [
                    "METRICS_MODE_UNSPECIFIED",
                    "METRICS_MODE_PULL",
                    "METRICS_MODE_PUSH"
                  ],
                  "x-order": 12
                },
                "disable_collectors": {
                  "description": "List of collector names to disable in this exporter.",
                  "type": "array",
                  "items": {
                    "type": "string"
                  },
                  "x-order": 13
                },
                "agent_password": {
                  "description": "Custom password for exporter endpoint /metrics.",
                  "type": "string",
                  "x-order": 14
                },
                "expose_exporter": {
                  "type": "boolean",
                  "title": "Optionally expose the exporter process on all public interfaces",
                  "x-order": 15
                }
              }
            }
          }
        ],
        "responses": {
          "200": {
            "description": "A successful response.",
            "schema": {
              "type": "object",
              "properties": {
                "generic_node": {
                  "description": "GenericNode represents a bare metal server or virtual machine.",
                  "type": "object",
                  "properties": {
                    "node_id": {
                      "description": "Unique randomly generated instance identifier.",
                      "type": "string",
                      "x-order": 0
                    },
                    "node_name": {
                      "description": "Unique across all Nodes user-defined name.",
                      "type": "string",
                      "x-order": 1
                    },
                    "address": {
                      "description": "Node address (DNS name or IP).",
                      "type": "string",
                      "x-order": 2
                    },
                    "machine_id": {
                      "description": "Linux machine-id.",
                      "type": "string",
                      "x-order": 3
                    },
                    "distro": {
                      "description": "Linux distribution name and version.",
                      "type": "string",
                      "x-order": 4
                    },
                    "node_model": {
                      "description": "Node model.",
                      "type": "string",
                      "x-order": 5
                    },
                    "region": {
                      "description": "Node region.",
                      "type": "string",
                      "x-order": 6
                    },
                    "az": {
                      "description": "Node availability zone.",
                      "type": "string",
                      "x-order": 7
                    },
                    "custom_labels": {
                      "description": "Custom user-assigned labels.",
                      "type": "object",
                      "additionalProperties": {
                        "type": "string"
                      },
                      "x-order": 8
                    }
                  },
                  "x-order": 0
                },
                "container_node": {
                  "description": "ContainerNode represents a Docker container.",
                  "type": "object",
                  "properties": {
                    "node_id": {
                      "description": "Unique randomly generated instance identifier.",
                      "type": "string",
                      "x-order": 0
                    },
                    "node_name": {
                      "description": "Unique across all Nodes user-defined name.",
                      "type": "string",
                      "x-order": 1
                    },
                    "address": {
                      "description": "Node address (DNS name or IP).",
                      "type": "string",
                      "x-order": 2
                    },
                    "machine_id": {
                      "description": "Linux machine-id of the Generic Node where this Container Node runs.",
                      "type": "string",
                      "x-order": 3
                    },
                    "container_id": {
                      "description": "Container identifier. If specified, must be a unique Docker container identifier.",
                      "type": "string",
                      "x-order": 4
                    },
                    "container_name": {
                      "description": "Container name.",
                      "type": "string",
                      "x-order": 5
                    },
                    "node_model": {
                      "description": "Node model.",
                      "type": "string",
                      "x-order": 6
                    },
                    "region": {
                      "description": "Node region.",
                      "type": "string",
                      "x-order": 7
                    },
                    "az": {
                      "description": "Node availability zone.",
                      "type": "string",
                      "x-order": 8
                    },
                    "custom_labels": {
                      "description": "Custom user-assigned labels.",
                      "type": "object",
                      "additionalProperties": {
                        "type": "string"
                      },
                      "x-order": 9
                    }
                  },
                  "x-order": 1
                },
                "pmm_agent": {
                  "description": "PMMAgent runs on Generic or Container Node.",
                  "type": "object",
                  "properties": {
                    "agent_id": {
                      "description": "Unique randomly generated instance identifier.",
                      "type": "string",
                      "x-order": 0
                    },
                    "runs_on_node_id": {
                      "description": "Node identifier where this instance runs.",
                      "type": "string",
                      "x-order": 1
                    },
                    "custom_labels": {
                      "description": "Custom user-assigned labels.",
                      "type": "object",
                      "additionalProperties": {
                        "type": "string"
                      },
                      "x-order": 2
                    },
                    "connected": {
                      "description": "True if Agent is running and connected to pmm-managed.",
                      "type": "boolean",
                      "x-order": 3
                    },
                    "process_exec_path": {
                      "description": "Path to exec process.",
                      "type": "string",
                      "x-order": 4
                    }
                  },
                  "x-order": 2
                },
                "token": {
                  "description": "Token represents token for vmagent auth config.",
                  "type": "string",
                  "x-order": 3
                },
                "warning": {
                  "description": "Warning message.",
                  "type": "string",
                  "x-order": 4
                }
              }
            }
          },
          "default": {
            "description": "An unexpected error response.",
            "schema": {
              "type": "object",
              "properties": {
                "code": {
                  "type": "integer",
                  "format": "int32",
                  "x-order": 0
                },
                "message": {
                  "type": "string",
                  "x-order": 1
                },
                "details": {
                  "type": "array",
                  "items": {
                    "type": "object",
                    "properties": {
                      "@type": {
                        "type": "string",
                        "x-order": 0
                      }
                    },
                    "additionalProperties": {}
                  },
                  "x-order": 2
                }
              }
            }
          }
        }
      }
    },
    "/v1/management/nodes/{node_id}": {
      "get": {
        "description": "Gets a single Node by ID.",
        "tags": [
          "ManagementService"
        ],
        "summary": "Get Node",
        "operationId": "GetNode",
        "parameters": [
          {
            "type": "string",
            "description": "Unique Node identifier.",
            "name": "node_id",
            "in": "path",
            "required": true
          }
        ],
        "responses": {
          "200": {
            "description": "A successful response.",
            "schema": {
              "type": "object",
              "properties": {
                "node": {
                  "type": "object",
                  "properties": {
                    "node_id": {
                      "description": "Unique Node identifier.",
                      "type": "string",
                      "x-order": 0
                    },
                    "node_type": {
                      "description": "Node type.",
                      "type": "string",
                      "x-order": 1
                    },
                    "node_name": {
                      "description": "User-defined node name.",
                      "type": "string",
                      "x-order": 2
                    },
                    "machine_id": {
                      "description": "Linux machine-id.",
                      "type": "string",
                      "x-order": 3
                    },
                    "distro": {
                      "description": "Linux distribution name and version.",
                      "type": "string",
                      "x-order": 4
                    },
                    "node_model": {
                      "description": "Node model.",
                      "type": "string",
                      "x-order": 5
                    },
                    "container_id": {
                      "description": "A node's unique docker container identifier.",
                      "type": "string",
                      "x-order": 6
                    },
                    "container_name": {
                      "description": "Container name.",
                      "type": "string",
                      "x-order": 7
                    },
                    "address": {
                      "description": "Node address (DNS name or IP).",
                      "type": "string",
                      "x-order": 8
                    },
                    "region": {
                      "description": "Node region.",
                      "type": "string",
                      "x-order": 9
                    },
                    "az": {
                      "description": "Node availability zone.",
                      "type": "string",
                      "x-order": 10
                    },
                    "custom_labels": {
                      "description": "Custom user-assigned labels for Node.",
                      "type": "object",
                      "additionalProperties": {
                        "type": "string"
                      },
                      "x-order": 11
                    },
                    "created_at": {
                      "description": "Creation timestamp.",
                      "type": "string",
                      "format": "date-time",
                      "x-order": 12
                    },
                    "updated_at": {
                      "description": "Last update timestamp.",
                      "type": "string",
                      "format": "date-time",
                      "x-order": 13
                    },
                    "status": {
                      "description": "Node status.\n\n - STATUS_UNSPECIFIED: Invalid status.\n - STATUS_UP: The node is up.\n - STATUS_DOWN: The node is down.\n - STATUS_UNKNOWN: The node's status cannot be known (e.g. there are no metrics yet).",
                      "type": "string",
                      "default": "STATUS_UNSPECIFIED",
                      "enum": [
                        "STATUS_UNSPECIFIED",
                        "STATUS_UP",
                        "STATUS_DOWN",
                        "STATUS_UNKNOWN"
                      ],
                      "x-order": 14
                    },
                    "agents": {
                      "description": "List of agents related to this node.",
                      "type": "array",
                      "items": {
                        "type": "object",
                        "properties": {
                          "agent_id": {
                            "description": "Unique Agent identifier.",
                            "type": "string",
                            "x-order": 0
                          },
                          "agent_type": {
                            "description": "Agent type.",
                            "type": "string",
                            "x-order": 1
                          },
                          "status": {
                            "description": "Actual Agent status.",
                            "type": "string",
                            "x-order": 2
                          },
                          "is_connected": {
                            "description": "True if Agent is running and connected to pmm-managed.",
                            "type": "boolean",
                            "x-order": 3
                          }
                        }
                      },
                      "x-order": 15
                    },
                    "services": {
                      "description": "List of services running on this node.",
                      "type": "array",
                      "items": {
                        "description": "Service represents a service running on a node.",
                        "type": "object",
                        "properties": {
                          "service_id": {
                            "description": "Unique Service identifier.",
                            "type": "string",
                            "x-order": 0
                          },
                          "service_type": {
                            "description": "Service type.",
                            "type": "string",
                            "x-order": 1
                          },
                          "service_name": {
                            "description": "Service name.",
                            "type": "string",
                            "x-order": 2
                          }
                        }
                      },
                      "x-order": 16
                    }
                  },
                  "x-order": 0
                }
              }
            }
          },
          "default": {
            "description": "An unexpected error response.",
            "schema": {
              "type": "object",
              "properties": {
                "code": {
                  "type": "integer",
                  "format": "int32",
                  "x-order": 0
                },
                "message": {
                  "type": "string",
                  "x-order": 1
                },
                "details": {
                  "type": "array",
                  "items": {
                    "type": "object",
                    "properties": {
                      "@type": {
                        "type": "string",
                        "x-order": 0
                      }
                    },
                    "additionalProperties": {}
                  },
                  "x-order": 2
                }
              }
            }
          }
        }
      },
      "delete": {
        "description": "Unregisters a Node and pmm-agent",
        "tags": [
          "ManagementService"
        ],
        "summary": "Unregister a Node",
        "operationId": "UnregisterNode",
        "parameters": [
          {
            "type": "string",
            "description": "Node_id to be unregistered.",
            "name": "node_id",
            "in": "path",
            "required": true
          },
          {
            "type": "boolean",
            "description": "Force delete node, related service account, even if it has more service tokens attached.",
            "name": "force",
            "in": "query"
          }
        ],
        "responses": {
          "200": {
            "description": "A successful response.",
            "schema": {
              "type": "object",
              "properties": {
                "warning": {
                  "description": "Warning message if there are more service tokens attached to service account.",
                  "type": "string",
                  "x-order": 0
                }
              }
            }
          },
          "default": {
            "description": "An unexpected error response.",
            "schema": {
              "type": "object",
              "properties": {
                "code": {
                  "type": "integer",
                  "format": "int32",
                  "x-order": 0
                },
                "message": {
                  "type": "string",
                  "x-order": 1
                },
                "details": {
                  "type": "array",
                  "items": {
                    "type": "object",
                    "properties": {
                      "@type": {
                        "type": "string",
                        "x-order": 0
                      }
                    },
                    "additionalProperties": {}
                  },
                  "x-order": 2
                }
              }
            }
          }
        }
      }
    },
    "/v1/management/services": {
      "get": {
        "description": "Returns a filtered list of Services.",
        "tags": [
          "ManagementService"
        ],
        "summary": "List Services",
        "operationId": "ListServices",
        "parameters": [
          {
            "type": "string",
            "description": "Return only Services running on that Node.",
            "name": "node_id",
            "in": "query"
          },
          {
            "enum": [
              "SERVICE_TYPE_UNSPECIFIED",
              "SERVICE_TYPE_MYSQL_SERVICE",
              "SERVICE_TYPE_MONGODB_SERVICE",
              "SERVICE_TYPE_POSTGRESQL_SERVICE",
              "SERVICE_TYPE_VALKEY_SERVICE",
              "SERVICE_TYPE_PROXYSQL_SERVICE",
              "SERVICE_TYPE_HAPROXY_SERVICE",
              "SERVICE_TYPE_EXTERNAL_SERVICE"
            ],
            "type": "string",
            "default": "SERVICE_TYPE_UNSPECIFIED",
            "description": "Return only services filtered by service type.",
            "name": "service_type",
            "in": "query"
          },
          {
            "type": "string",
            "description": "Return only services in this external group.",
            "name": "external_group",
            "in": "query"
          }
        ],
        "responses": {
          "200": {
            "description": "A successful response.",
            "schema": {
              "type": "object",
              "properties": {
                "services": {
                  "description": "List of Services.",
                  "type": "array",
                  "items": {
                    "type": "object",
                    "properties": {
                      "service_id": {
                        "description": "Unique service identifier.",
                        "type": "string",
                        "x-order": 0
                      },
                      "service_type": {
                        "description": "Service type.",
                        "type": "string",
                        "x-order": 1
                      },
                      "service_name": {
                        "description": "User-defined name unique across all Services.",
                        "type": "string",
                        "x-order": 2
                      },
                      "database_name": {
                        "description": "Database name.",
                        "type": "string",
                        "x-order": 3
                      },
                      "node_id": {
                        "description": "Node identifier where this instance runs.",
                        "type": "string",
                        "x-order": 4
                      },
                      "node_name": {
                        "description": "Node name where this instance runs.",
                        "type": "string",
                        "x-order": 5
                      },
                      "environment": {
                        "description": "Environment name.",
                        "type": "string",
                        "x-order": 6
                      },
                      "cluster": {
                        "description": "Cluster name.",
                        "type": "string",
                        "x-order": 7
                      },
                      "replication_set": {
                        "description": "Replication set name.",
                        "type": "string",
                        "x-order": 8
                      },
                      "custom_labels": {
                        "description": "Custom user-assigned labels for Service.",
                        "type": "object",
                        "additionalProperties": {
                          "type": "string"
                        },
                        "x-order": 9
                      },
                      "external_group": {
                        "description": "External group name.",
                        "type": "string",
                        "x-order": 10
                      },
                      "address": {
                        "description": "Access address (DNS name or IP).\nAddress (and port) or socket is required.",
                        "type": "string",
                        "x-order": 11
                      },
                      "port": {
                        "description": "Access port.\nPort is required when the address present.",
                        "type": "integer",
                        "format": "int64",
                        "x-order": 12
                      },
                      "socket": {
                        "description": "Access unix socket.\nAddress (and port) or socket is required.",
                        "type": "string",
                        "x-order": 13
                      },
                      "created_at": {
                        "description": "Creation timestamp.",
                        "type": "string",
                        "format": "date-time",
                        "x-order": 14
                      },
                      "updated_at": {
                        "description": "Last update timestamp.",
                        "type": "string",
                        "format": "date-time",
                        "x-order": 15
                      },
                      "agents": {
                        "description": "List of agents related to this service.",
                        "type": "array",
                        "items": {
                          "type": "object",
                          "properties": {
                            "agent_id": {
                              "description": "Unique agent identifier.",
                              "type": "string",
                              "x-order": 0
                            },
                            "is_agent_password_set": {
                              "description": "True if the agent password is set.",
                              "type": "boolean",
                              "x-order": 1
                            },
                            "agent_type": {
                              "description": "Agent type.",
                              "type": "string",
                              "x-order": 2
                            },
                            "aws_access_key": {
                              "description": "AWS Access Key.",
                              "type": "string",
                              "x-order": 3
                            },
                            "is_aws_secret_key_set": {
                              "description": "True if AWS Secret Key is set.",
                              "type": "boolean",
                              "x-order": 4
                            },
                            "azure_options": {
                              "type": "object",
                              "properties": {
                                "client_id": {
                                  "description": "Azure client ID.",
                                  "type": "string",
                                  "x-order": 0
                                },
                                "is_client_secret_set": {
                                  "description": "True if Azure client secret is set.",
                                  "type": "boolean",
                                  "x-order": 1
                                },
                                "resource_group": {
                                  "description": "Azure resource group.",
                                  "type": "string",
                                  "x-order": 2
                                },
                                "subscription_id": {
                                  "description": "Azure subscription ID.",
                                  "type": "string",
                                  "x-order": 3
                                },
                                "tenant_id": {
                                  "description": "Azure tenant ID.",
                                  "type": "string",
                                  "x-order": 4
                                }
                              },
                              "x-order": 5
                            },
                            "created_at": {
                              "description": "Creation timestamp.",
                              "type": "string",
                              "format": "date-time",
                              "x-order": 6
                            },
                            "custom_labels": {
                              "description": "Custom user-assigned labels.",
                              "type": "object",
                              "additionalProperties": {
                                "type": "string"
                              },
                              "x-order": 7
                            },
                            "disabled": {
                              "description": "Desired Agent status: enabled (false) or disabled (true).",
                              "type": "boolean",
                              "x-order": 8
                            },
                            "disabled_collectors": {
                              "description": "List of disabled collector names.",
                              "type": "array",
                              "items": {
                                "type": "string"
                              },
                              "x-order": 9
                            },
                            "listen_port": {
                              "description": "Listen port for scraping metrics.",
                              "type": "integer",
                              "format": "int64",
                              "x-order": 10
                            },
                            "log_level": {
                              "description": "- LOG_LEVEL_UNSPECIFIED: Auto",
                              "type": "string",
                              "title": "Log level for exporters",
                              "default": "LOG_LEVEL_UNSPECIFIED",
                              "enum": [
                                "LOG_LEVEL_UNSPECIFIED",
                                "LOG_LEVEL_FATAL",
                                "LOG_LEVEL_ERROR",
                                "LOG_LEVEL_WARN",
                                "LOG_LEVEL_INFO",
                                "LOG_LEVEL_DEBUG"
                              ],
                              "x-order": 11
                            },
                            "max_query_length": {
                              "description": "Limit query length in QAN.",
                              "type": "integer",
                              "format": "int32",
                              "x-order": 12
                            },
                            "max_query_log_size": {
                              "description": "Limit query log size in QAN.",
                              "type": "string",
                              "format": "int64",
                              "x-order": 13
                            },
                            "metrics_path": {
                              "description": "Path under which metrics are exposed, used to generate URI.",
                              "type": "string",
                              "x-order": 14
                            },
                            "metrics_scheme": {
                              "description": "Scheme to generate URI to exporter metrics endpoints.",
                              "type": "string",
                              "x-order": 15
                            },
                            "mongo_db_options": {
                              "type": "object",
                              "properties": {
                                "is_tls_certificate_key_set": {
                                  "description": "True if TLS certificate is set.",
                                  "type": "boolean",
                                  "x-order": 0
                                },
                                "is_tls_certificate_key_file_password_set": {
                                  "description": "True if TLS certificate file password is set.",
                                  "type": "boolean",
                                  "x-order": 1
                                },
                                "authentication_mechanism": {
                                  "description": "MongoDB auth mechanism.",
                                  "type": "string",
                                  "x-order": 2
                                },
                                "authentication_database": {
                                  "description": "MongoDB auth database.",
                                  "type": "string",
                                  "x-order": 3
                                },
                                "stats_collections": {
                                  "description": "MongoDB stats collections.",
                                  "type": "array",
                                  "items": {
                                    "type": "string"
                                  },
                                  "x-order": 4
                                },
                                "collections_limit": {
                                  "description": "MongoDB collections limit.",
                                  "type": "integer",
                                  "format": "int32",
                                  "x-order": 5
                                },
                                "enable_all_collectors": {
                                  "description": "True if all collectors are enabled.",
                                  "type": "boolean",
                                  "x-order": 6
                                }
                              },
                              "x-order": 16
                            },
                            "mysql_options": {
                              "type": "object",
                              "properties": {
                                "is_tls_key_set": {
                                  "description": "True if TLS key is set.",
                                  "type": "boolean",
                                  "x-order": 0
                                }
                              },
                              "x-order": 17
                            },
                            "node_id": {
                              "description": "A unique node identifier.",
                              "type": "string",
                              "x-order": 18
                            },
                            "is_password_set": {
                              "description": "True if password for connecting the agent to the database is set.",
                              "type": "boolean",
                              "x-order": 19
                            },
                            "pmm_agent_id": {
                              "description": "The pmm-agent identifier.",
                              "type": "string",
                              "x-order": 20
                            },
                            "postgresql_options": {
                              "type": "object",
                              "properties": {
                                "is_ssl_key_set": {
                                  "description": "True if TLS key is set.",
                                  "type": "boolean",
                                  "x-order": 0
                                },
                                "auto_discovery_limit": {
                                  "description": "Limit of databases for auto-discovery.",
                                  "type": "integer",
                                  "format": "int32",
                                  "x-order": 1
                                },
                                "max_exporter_connections": {
                                  "description": "Maximum number of connections from exporter to PostgreSQL instance.",
                                  "type": "integer",
                                  "format": "int32",
                                  "x-order": 2
                                }
                              },
                              "x-order": 21
                            },
                            "process_exec_path": {
                              "description": "Path to exec process.",
                              "type": "string",
                              "x-order": 22
                            },
                            "push_metrics": {
                              "description": "True if exporter uses push metrics mode.",
                              "type": "boolean",
                              "x-order": 23
                            },
                            "query_examples_disabled": {
                              "description": "True if query examples are disabled.",
                              "type": "boolean",
                              "x-order": 24
                            },
                            "comments_parsing_disabled": {
                              "description": "True if query comments parsing is disabled.",
                              "type": "boolean",
                              "x-order": 25
                            },
                            "rds_basic_metrics_disabled": {
                              "description": "True if RDS basic metrics are disdabled.",
                              "type": "boolean",
                              "x-order": 26
                            },
                            "rds_enhanced_metrics_disabled": {
                              "description": "True if RDS enhanced metrics are disdabled.",
                              "type": "boolean",
                              "x-order": 27
                            },
                            "runs_on_node_id": {
                              "description": "Node identifier where this instance runs.",
                              "type": "string",
                              "x-order": 28
                            },
                            "service_id": {
                              "description": "Service identifier.",
                              "type": "string",
                              "x-order": 29
                            },
                            "status": {
                              "description": "Actual Agent status.",
                              "type": "string",
                              "x-order": 30
                            },
                            "table_count": {
                              "description": "Last known table count.",
                              "type": "integer",
                              "format": "int32",
                              "x-order": 31
                            },
                            "table_count_tablestats_group_limit": {
                              "description": "Tablestats group collectors are disabled if there are more than that number of tables.\n0 means tablestats group collectors are always enabled (no limit).\nNegative value means tablestats group collectors are always disabled.",
                              "type": "integer",
                              "format": "int32",
                              "x-order": 32
                            },
                            "tls": {
                              "description": "Use TLS for database connections.",
                              "type": "boolean",
                              "x-order": 33
                            },
                            "tls_skip_verify": {
                              "description": "Skip TLS certificate and hostname validation.",
                              "type": "boolean",
                              "x-order": 34
                            },
                            "username": {
                              "description": "HTTP basic auth username for collecting metrics.",
                              "type": "string",
                              "x-order": 35
                            },
                            "updated_at": {
                              "description": "Last update timestamp.",
                              "type": "string",
                              "format": "date-time",
                              "x-order": 36
                            },
                            "version": {
                              "description": "Agent version.",
                              "type": "string",
                              "x-order": 37
                            },
                            "is_connected": {
                              "description": "True if Agent is running and connected to pmm-managed.",
                              "type": "boolean",
                              "x-order": 38
                            },
                            "expose_exporter": {
                              "description": "True if an exporter agent is exposed on all host addresses.",
                              "type": "boolean",
                              "x-order": 39
                            },
                            "valkey_options": {
                              "type": "object",
<<<<<<< HEAD
                              "properties": {
                                "use_redis_scheme": {
                                  "description": "If true, PMM will connect to the server using the redis:// scheme instead of valkey://.",
                                  "type": "boolean",
                                  "x-order": 0
                                }
                              },
=======
>>>>>>> 33c3f712
                              "x-order": 40
                            }
                          }
                        },
                        "x-order": 16
                      },
                      "status": {
                        "description": "Service status.\n\n - STATUS_UNSPECIFIED: In case we don't support the db vendor yet.\n - STATUS_UP: The service is up.\n - STATUS_DOWN: The service is down.\n - STATUS_UNKNOWN: The service's status cannot be known (e.g. there are no metrics yet).",
                        "type": "string",
                        "default": "STATUS_UNSPECIFIED",
                        "enum": [
                          "STATUS_UNSPECIFIED",
                          "STATUS_UP",
                          "STATUS_DOWN",
                          "STATUS_UNKNOWN"
                        ],
                        "x-order": 17
                      },
                      "version": {
                        "description": "The service/database version.",
                        "type": "string",
                        "x-order": 18
                      }
                    }
                  },
                  "x-order": 0
                }
              }
            }
          },
          "default": {
            "description": "An unexpected error response.",
            "schema": {
              "type": "object",
              "properties": {
                "code": {
                  "type": "integer",
                  "format": "int32",
                  "x-order": 0
                },
                "message": {
                  "type": "string",
                  "x-order": 1
                },
                "details": {
                  "type": "array",
                  "items": {
                    "type": "object",
                    "properties": {
                      "@type": {
                        "type": "string",
                        "x-order": 0
                      }
                    },
                    "additionalProperties": {}
                  },
                  "x-order": 2
                }
              }
            }
          }
        }
      },
      "post": {
        "description": "Adds a service and starts several agents.",
        "tags": [
          "ManagementService"
        ],
        "summary": "Add a Service",
        "operationId": "AddService",
        "parameters": [
          {
            "name": "body",
            "in": "body",
            "required": true,
            "schema": {
              "type": "object",
              "properties": {
                "mysql": {
                  "type": "object",
                  "properties": {
                    "node_id": {
                      "description": "Node identifier on which a service is been running.\nExactly one of these parameters should be present: node_id, node_name, add_node.",
                      "type": "string",
                      "x-order": 0
                    },
                    "node_name": {
                      "description": "Node name on which a service is been running.\nExactly one of these parameters should be present: node_id, node_name, add_node.",
                      "type": "string",
                      "x-order": 1
                    },
                    "add_node": {
                      "description": "AddNodeParams holds node params and is used to add new node to inventory while adding new service.",
                      "type": "object",
                      "properties": {
                        "node_type": {
                          "description": "NodeType describes supported Node types.",
                          "type": "string",
                          "default": "NODE_TYPE_UNSPECIFIED",
                          "enum": [
                            "NODE_TYPE_UNSPECIFIED",
                            "NODE_TYPE_GENERIC_NODE",
                            "NODE_TYPE_CONTAINER_NODE",
                            "NODE_TYPE_REMOTE_NODE",
                            "NODE_TYPE_REMOTE_RDS_NODE",
                            "NODE_TYPE_REMOTE_AZURE_DATABASE_NODE"
                          ],
                          "x-order": 0
                        },
                        "node_name": {
                          "description": "Unique across all Nodes user-defined name.",
                          "type": "string",
                          "x-order": 1
                        },
                        "machine_id": {
                          "description": "Linux machine-id.",
                          "type": "string",
                          "x-order": 2
                        },
                        "distro": {
                          "description": "Linux distribution name and version.",
                          "type": "string",
                          "x-order": 3
                        },
                        "container_id": {
                          "description": "Container identifier. If specified, must be a unique Docker container identifier.",
                          "type": "string",
                          "x-order": 4
                        },
                        "container_name": {
                          "description": "Container name.",
                          "type": "string",
                          "x-order": 5
                        },
                        "node_model": {
                          "description": "Node model.",
                          "type": "string",
                          "x-order": 6
                        },
                        "region": {
                          "description": "Node region.",
                          "type": "string",
                          "x-order": 7
                        },
                        "az": {
                          "description": "Node availability zone.",
                          "type": "string",
                          "x-order": 8
                        },
                        "custom_labels": {
                          "description": "Custom user-assigned labels for Node.",
                          "type": "object",
                          "additionalProperties": {
                            "type": "string"
                          },
                          "x-order": 9
                        }
                      },
                      "x-order": 2
                    },
                    "service_name": {
                      "description": "Unique across all Services user-defined name. Required.",
                      "type": "string",
                      "x-order": 3
                    },
                    "address": {
                      "description": "Node and Service access address (DNS name or IP).\nAddress (and port) or socket is required.",
                      "type": "string",
                      "x-order": 4
                    },
                    "port": {
                      "description": "Service Access port.\nPort is required when the address present.",
                      "type": "integer",
                      "format": "int64",
                      "x-order": 5
                    },
                    "socket": {
                      "description": "Service Access socket.\nAddress (and port) or socket is required.",
                      "type": "string",
                      "x-order": 6
                    },
                    "pmm_agent_id": {
                      "description": "The \"pmm-agent\" identifier which should run agents. Required.",
                      "type": "string",
                      "x-order": 7
                    },
                    "environment": {
                      "description": "Environment name.",
                      "type": "string",
                      "x-order": 8
                    },
                    "cluster": {
                      "description": "Cluster name.",
                      "type": "string",
                      "x-order": 9
                    },
                    "replication_set": {
                      "description": "Replication set name.",
                      "type": "string",
                      "x-order": 10
                    },
                    "username": {
                      "description": "MySQL username for scraping metrics.",
                      "type": "string",
                      "x-order": 11
                    },
                    "password": {
                      "description": "MySQL password for scraping metrics.",
                      "type": "string",
                      "x-order": 12
                    },
                    "qan_mysql_perfschema": {
                      "description": "If true, adds qan-mysql-perfschema-agent for provided service.",
                      "type": "boolean",
                      "x-order": 13
                    },
                    "qan_mysql_slowlog": {
                      "description": "If true, adds qan-mysql-slowlog-agent for provided service.",
                      "type": "boolean",
                      "x-order": 14
                    },
                    "custom_labels": {
                      "description": "Custom user-assigned labels for Service.",
                      "type": "object",
                      "additionalProperties": {
                        "type": "string"
                      },
                      "x-order": 15
                    },
                    "skip_connection_check": {
                      "description": "Skip connection check.",
                      "type": "boolean",
                      "x-order": 16
                    },
                    "disable_comments_parsing": {
                      "description": "Disable parsing comments from queries and showing them in QAN.",
                      "type": "boolean",
                      "x-order": 17
                    },
                    "max_query_length": {
                      "description": "Limit query length in QAN (default: server-defined; -1: no limit).",
                      "type": "integer",
                      "format": "int32",
                      "x-order": 18
                    },
                    "disable_query_examples": {
                      "description": "Disable query examples.",
                      "type": "boolean",
                      "x-order": 19
                    },
                    "max_slowlog_file_size": {
                      "description": "If qan-mysql-slowlog-agent is added, slowlog file is rotated at this size if \u003e 0.\nIf zero, server's default value is used.\nUse negative value to disable rotation.",
                      "type": "string",
                      "format": "int64",
                      "x-order": 20
                    },
                    "tls": {
                      "description": "Use TLS for database connections.",
                      "type": "boolean",
                      "x-order": 21
                    },
                    "tls_skip_verify": {
                      "description": "Skip TLS certificate and hostname validation.",
                      "type": "boolean",
                      "x-order": 22
                    },
                    "tls_ca": {
                      "description": "Certificate Authority certificate chain.",
                      "type": "string",
                      "x-order": 23
                    },
                    "tls_cert": {
                      "description": "Client certificate.",
                      "type": "string",
                      "x-order": 24
                    },
                    "tls_key": {
                      "description": "Password for decrypting tls_cert.",
                      "type": "string",
                      "x-order": 25
                    },
                    "tablestats_group_table_limit": {
                      "description": "Tablestats group collectors will be disabled if there are more than that number of tables.\nIf zero, server's default value is used.\nUse negative value to disable them.",
                      "type": "integer",
                      "format": "int32",
                      "x-order": 26
                    },
                    "metrics_mode": {
                      "description": "MetricsMode defines desired metrics mode for agent,\nit can be pull, push or auto mode chosen by server.\n\n - METRICS_MODE_UNSPECIFIED: Auto",
                      "type": "string",
                      "default": "METRICS_MODE_UNSPECIFIED",
                      "enum": [
                        "METRICS_MODE_UNSPECIFIED",
                        "METRICS_MODE_PULL",
                        "METRICS_MODE_PUSH"
                      ],
                      "x-order": 27
                    },
                    "disable_collectors": {
                      "description": "List of collector names to disable in this exporter.",
                      "type": "array",
                      "items": {
                        "type": "string"
                      },
                      "x-order": 28
                    },
                    "agent_password": {
                      "description": "Custom password for exporter endpoint /metrics.",
                      "type": "string",
                      "x-order": 29
                    },
                    "log_level": {
                      "description": "- LOG_LEVEL_UNSPECIFIED: Auto",
                      "type": "string",
                      "title": "Log level for exporters",
                      "default": "LOG_LEVEL_UNSPECIFIED",
                      "enum": [
                        "LOG_LEVEL_UNSPECIFIED",
                        "LOG_LEVEL_FATAL",
                        "LOG_LEVEL_ERROR",
                        "LOG_LEVEL_WARN",
                        "LOG_LEVEL_INFO",
                        "LOG_LEVEL_DEBUG"
                      ],
                      "x-order": 30
                    },
                    "expose_exporter": {
                      "type": "boolean",
                      "title": "Optionally expose the exporter process on all public interfaces",
                      "x-order": 31
                    }
                  },
                  "x-order": 0
                },
                "mongodb": {
                  "type": "object",
                  "properties": {
                    "node_id": {
                      "description": "Node identifier on which a service is been running.\nExactly one of these parameters should be present: node_id, node_name, add_node.",
                      "type": "string",
                      "x-order": 0
                    },
                    "node_name": {
                      "description": "Node name on which a service is been running.\nExactly one of these parameters should be present: node_id, node_name, add_node.",
                      "type": "string",
                      "x-order": 1
                    },
                    "add_node": {
                      "description": "AddNodeParams holds node params and is used to add new node to inventory while adding new service.",
                      "type": "object",
                      "properties": {
                        "node_type": {
                          "description": "NodeType describes supported Node types.",
                          "type": "string",
                          "default": "NODE_TYPE_UNSPECIFIED",
                          "enum": [
                            "NODE_TYPE_UNSPECIFIED",
                            "NODE_TYPE_GENERIC_NODE",
                            "NODE_TYPE_CONTAINER_NODE",
                            "NODE_TYPE_REMOTE_NODE",
                            "NODE_TYPE_REMOTE_RDS_NODE",
                            "NODE_TYPE_REMOTE_AZURE_DATABASE_NODE"
                          ],
                          "x-order": 0
                        },
                        "node_name": {
                          "description": "Unique across all Nodes user-defined name.",
                          "type": "string",
                          "x-order": 1
                        },
                        "machine_id": {
                          "description": "Linux machine-id.",
                          "type": "string",
                          "x-order": 2
                        },
                        "distro": {
                          "description": "Linux distribution name and version.",
                          "type": "string",
                          "x-order": 3
                        },
                        "container_id": {
                          "description": "Container identifier. If specified, must be a unique Docker container identifier.",
                          "type": "string",
                          "x-order": 4
                        },
                        "container_name": {
                          "description": "Container name.",
                          "type": "string",
                          "x-order": 5
                        },
                        "node_model": {
                          "description": "Node model.",
                          "type": "string",
                          "x-order": 6
                        },
                        "region": {
                          "description": "Node region.",
                          "type": "string",
                          "x-order": 7
                        },
                        "az": {
                          "description": "Node availability zone.",
                          "type": "string",
                          "x-order": 8
                        },
                        "custom_labels": {
                          "description": "Custom user-assigned labels for Node.",
                          "type": "object",
                          "additionalProperties": {
                            "type": "string"
                          },
                          "x-order": 9
                        }
                      },
                      "x-order": 2
                    },
                    "service_name": {
                      "description": "Unique across all Services user-defined name. Required.",
                      "type": "string",
                      "x-order": 3
                    },
                    "address": {
                      "description": "Node and Service access address (DNS name or IP).\nAddress (and port) or socket is required.",
                      "type": "string",
                      "x-order": 4
                    },
                    "port": {
                      "description": "Service Access port.\nPort is required when the address present.",
                      "type": "integer",
                      "format": "int64",
                      "x-order": 5
                    },
                    "socket": {
                      "description": "Service Access socket.\nAddress (and port) or socket is required.",
                      "type": "string",
                      "x-order": 6
                    },
                    "pmm_agent_id": {
                      "description": "The \"pmm-agent\" identifier which should run agents. Required.",
                      "type": "string",
                      "x-order": 7
                    },
                    "environment": {
                      "description": "Environment name.",
                      "type": "string",
                      "x-order": 8
                    },
                    "cluster": {
                      "description": "Cluster name.",
                      "type": "string",
                      "x-order": 9
                    },
                    "replication_set": {
                      "description": "Replication set name.",
                      "type": "string",
                      "x-order": 10
                    },
                    "username": {
                      "description": "MongoDB username for exporter and QAN agent access.",
                      "type": "string",
                      "x-order": 11
                    },
                    "password": {
                      "description": "MongoDB password for exporter and QAN agent access.",
                      "type": "string",
                      "x-order": 12
                    },
                    "qan_mongodb_profiler": {
                      "description": "If true, adds qan-mongodb-profiler-agent for provided service.",
                      "type": "boolean",
                      "x-order": 13
                    },
                    "custom_labels": {
                      "description": "Custom user-assigned labels for Service.",
                      "type": "object",
                      "additionalProperties": {
                        "type": "string"
                      },
                      "x-order": 14
                    },
                    "skip_connection_check": {
                      "description": "Skip connection check.",
                      "type": "boolean",
                      "x-order": 15
                    },
                    "tls": {
                      "description": "Use TLS for database connections.",
                      "type": "boolean",
                      "x-order": 16
                    },
                    "tls_skip_verify": {
                      "description": "Skip TLS certificate and hostname validation.",
                      "type": "boolean",
                      "x-order": 17
                    },
                    "tls_certificate_key": {
                      "description": "Client certificate and key.",
                      "type": "string",
                      "x-order": 18
                    },
                    "tls_certificate_key_file_password": {
                      "description": "Password for decrypting tls_certificate_key.",
                      "type": "string",
                      "x-order": 19
                    },
                    "tls_ca": {
                      "description": "Certificate Authority certificate chain.",
                      "type": "string",
                      "x-order": 20
                    },
                    "max_query_length": {
                      "description": "Limit query length in QAN (default: server-defined; -1: no limit).",
                      "type": "integer",
                      "format": "int32",
                      "x-order": 21
                    },
                    "metrics_mode": {
                      "description": "MetricsMode defines desired metrics mode for agent,\nit can be pull, push or auto mode chosen by server.\n\n - METRICS_MODE_UNSPECIFIED: Auto",
                      "type": "string",
                      "default": "METRICS_MODE_UNSPECIFIED",
                      "enum": [
                        "METRICS_MODE_UNSPECIFIED",
                        "METRICS_MODE_PULL",
                        "METRICS_MODE_PUSH"
                      ],
                      "x-order": 22
                    },
                    "disable_collectors": {
                      "description": "List of collector names to disable in this exporter.",
                      "type": "array",
                      "items": {
                        "type": "string"
                      },
                      "x-order": 23
                    },
                    "authentication_mechanism": {
                      "description": "Authentication mechanism.\nSee https://docs.mongodb.com/manual/reference/connection-string/#mongodb-urioption-urioption.authMechanism\nfor details.",
                      "type": "string",
                      "x-order": 24
                    },
                    "authentication_database": {
                      "description": "Authentication database.",
                      "type": "string",
                      "x-order": 25
                    },
                    "agent_password": {
                      "description": "Custom password for exporter endpoint /metrics.",
                      "type": "string",
                      "x-order": 26
                    },
                    "stats_collections": {
                      "description": "List of collections to get stats from. Can use * .",
                      "type": "array",
                      "items": {
                        "type": "string"
                      },
                      "x-order": 27
                    },
                    "collections_limit": {
                      "type": "integer",
                      "format": "int32",
                      "title": "Collections limit. Only get Databases and collection stats if the total number of collections in the server\nis less than this value. 0: no limit",
                      "x-order": 28
                    },
                    "enable_all_collectors": {
                      "type": "boolean",
                      "title": "Enable all collectors",
                      "x-order": 29
                    },
                    "log_level": {
                      "description": "- LOG_LEVEL_UNSPECIFIED: Auto",
                      "type": "string",
                      "title": "Log level for exporters",
                      "default": "LOG_LEVEL_UNSPECIFIED",
                      "enum": [
                        "LOG_LEVEL_UNSPECIFIED",
                        "LOG_LEVEL_FATAL",
                        "LOG_LEVEL_ERROR",
                        "LOG_LEVEL_WARN",
                        "LOG_LEVEL_INFO",
                        "LOG_LEVEL_DEBUG"
                      ],
                      "x-order": 30
                    },
                    "expose_exporter": {
                      "type": "boolean",
                      "title": "Optionally expose the exporter process on all public interfaces",
                      "x-order": 31
                    }
                  },
                  "x-order": 1
                },
                "postgresql": {
                  "type": "object",
                  "properties": {
                    "node_id": {
                      "description": "Node identifier on which a service is been running.\nExactly one of these parameters should be present: node_id, node_name, add_node.",
                      "type": "string",
                      "x-order": 0
                    },
                    "node_name": {
                      "description": "Node name on which a service is been running.\nExactly one of these parameters should be present: node_id, node_name, add_node.",
                      "type": "string",
                      "x-order": 1
                    },
                    "add_node": {
                      "description": "AddNodeParams holds node params and is used to add new node to inventory while adding new service.",
                      "type": "object",
                      "properties": {
                        "node_type": {
                          "description": "NodeType describes supported Node types.",
                          "type": "string",
                          "default": "NODE_TYPE_UNSPECIFIED",
                          "enum": [
                            "NODE_TYPE_UNSPECIFIED",
                            "NODE_TYPE_GENERIC_NODE",
                            "NODE_TYPE_CONTAINER_NODE",
                            "NODE_TYPE_REMOTE_NODE",
                            "NODE_TYPE_REMOTE_RDS_NODE",
                            "NODE_TYPE_REMOTE_AZURE_DATABASE_NODE"
                          ],
                          "x-order": 0
                        },
                        "node_name": {
                          "description": "Unique across all Nodes user-defined name.",
                          "type": "string",
                          "x-order": 1
                        },
                        "machine_id": {
                          "description": "Linux machine-id.",
                          "type": "string",
                          "x-order": 2
                        },
                        "distro": {
                          "description": "Linux distribution name and version.",
                          "type": "string",
                          "x-order": 3
                        },
                        "container_id": {
                          "description": "Container identifier. If specified, must be a unique Docker container identifier.",
                          "type": "string",
                          "x-order": 4
                        },
                        "container_name": {
                          "description": "Container name.",
                          "type": "string",
                          "x-order": 5
                        },
                        "node_model": {
                          "description": "Node model.",
                          "type": "string",
                          "x-order": 6
                        },
                        "region": {
                          "description": "Node region.",
                          "type": "string",
                          "x-order": 7
                        },
                        "az": {
                          "description": "Node availability zone.",
                          "type": "string",
                          "x-order": 8
                        },
                        "custom_labels": {
                          "description": "Custom user-assigned labels for Node.",
                          "type": "object",
                          "additionalProperties": {
                            "type": "string"
                          },
                          "x-order": 9
                        }
                      },
                      "x-order": 2
                    },
                    "service_name": {
                      "description": "Unique across all Services user-defined name. Required.",
                      "type": "string",
                      "x-order": 3
                    },
                    "address": {
                      "description": "Node and Service access address (DNS name or IP).\nAddress (and port) or socket is required.",
                      "type": "string",
                      "x-order": 4
                    },
                    "port": {
                      "description": "Service Access port.\nPort is required when the address present.",
                      "type": "integer",
                      "format": "int64",
                      "x-order": 5
                    },
                    "database": {
                      "description": "Database name.",
                      "type": "string",
                      "x-order": 6
                    },
                    "socket": {
                      "description": "Service Access socket.\nAddress (and port) or socket is required.",
                      "type": "string",
                      "x-order": 7
                    },
                    "pmm_agent_id": {
                      "description": "The \"pmm-agent\" identifier which should run agents. Required.",
                      "type": "string",
                      "x-order": 8
                    },
                    "environment": {
                      "description": "Environment name.",
                      "type": "string",
                      "x-order": 9
                    },
                    "cluster": {
                      "description": "Cluster name.",
                      "type": "string",
                      "x-order": 10
                    },
                    "replication_set": {
                      "description": "Replication set name.",
                      "type": "string",
                      "x-order": 11
                    },
                    "username": {
                      "description": "PostgreSQL username for scraping metrics.",
                      "type": "string",
                      "x-order": 12
                    },
                    "password": {
                      "description": "PostgreSQL password for scraping metrics.",
                      "type": "string",
                      "x-order": 13
                    },
                    "qan_postgresql_pgstatements_agent": {
                      "description": "If true, adds qan-postgresql-pgstatements-agent for provided service.",
                      "type": "boolean",
                      "x-order": 14
                    },
                    "qan_postgresql_pgstatmonitor_agent": {
                      "description": "If true, adds qan-postgresql-pgstatmonitor-agent for provided service.",
                      "type": "boolean",
                      "x-order": 15
                    },
                    "max_query_length": {
                      "description": "Limit query length in QAN (default: server-defined; -1: no limit).",
                      "type": "integer",
                      "format": "int32",
                      "x-order": 16
                    },
                    "disable_query_examples": {
                      "description": "Disable query examples.",
                      "type": "boolean",
                      "x-order": 17
                    },
                    "custom_labels": {
                      "description": "Custom user-assigned labels for Service.",
                      "type": "object",
                      "additionalProperties": {
                        "type": "string"
                      },
                      "x-order": 18
                    },
                    "skip_connection_check": {
                      "description": "Skip connection check.",
                      "type": "boolean",
                      "x-order": 19
                    },
                    "disable_comments_parsing": {
                      "description": "Disable parsing comments from queries and showing them in QAN.",
                      "type": "boolean",
                      "x-order": 20
                    },
                    "tls": {
                      "description": "Use TLS for database connections.",
                      "type": "boolean",
                      "x-order": 21
                    },
                    "tls_skip_verify": {
                      "description": "Skip TLS certificate and hostname validation. Uses sslmode=required instead of verify-full.",
                      "type": "boolean",
                      "x-order": 22
                    },
                    "metrics_mode": {
                      "description": "MetricsMode defines desired metrics mode for agent,\nit can be pull, push or auto mode chosen by server.\n\n - METRICS_MODE_UNSPECIFIED: Auto",
                      "type": "string",
                      "default": "METRICS_MODE_UNSPECIFIED",
                      "enum": [
                        "METRICS_MODE_UNSPECIFIED",
                        "METRICS_MODE_PULL",
                        "METRICS_MODE_PUSH"
                      ],
                      "x-order": 23
                    },
                    "disable_collectors": {
                      "description": "List of collector names to disable in this exporter.",
                      "type": "array",
                      "items": {
                        "type": "string"
                      },
                      "x-order": 24
                    },
                    "tls_ca": {
                      "description": "TLS CA certificate.",
                      "type": "string",
                      "x-order": 25
                    },
                    "tls_cert": {
                      "description": "TLS Certifcate.",
                      "type": "string",
                      "x-order": 26
                    },
                    "tls_key": {
                      "description": "TLS Certificate Key.",
                      "type": "string",
                      "x-order": 27
                    },
                    "agent_password": {
                      "description": "Custom password for exporter endpoint /metrics.",
                      "type": "string",
                      "x-order": 28
                    },
                    "log_level": {
                      "description": "- LOG_LEVEL_UNSPECIFIED: Auto",
                      "type": "string",
                      "title": "Log level for exporters",
                      "default": "LOG_LEVEL_UNSPECIFIED",
                      "enum": [
                        "LOG_LEVEL_UNSPECIFIED",
                        "LOG_LEVEL_FATAL",
                        "LOG_LEVEL_ERROR",
                        "LOG_LEVEL_WARN",
                        "LOG_LEVEL_INFO",
                        "LOG_LEVEL_DEBUG"
                      ],
                      "x-order": 29
                    },
                    "auto_discovery_limit": {
                      "description": "Limit for auto discovery.",
                      "type": "integer",
                      "format": "int32",
                      "x-order": 30
                    },
                    "expose_exporter": {
                      "type": "boolean",
                      "title": "Optionally expose the exporter process on all public interfaces",
                      "x-order": 31
                    },
                    "max_exporter_connections": {
                      "description": "Maximum number of connections that exporter can open to the database instance.",
                      "type": "integer",
                      "format": "int32",
                      "x-order": 32
                    }
                  },
                  "x-order": 2
                },
                "proxysql": {
                  "type": "object",
                  "properties": {
                    "node_id": {
                      "description": "Node identifier on which a service is been running.\nExactly one of these parameters should be present: node_id, node_name, add_node.",
                      "type": "string",
                      "x-order": 0
                    },
                    "node_name": {
                      "description": "Node name on which a service is been running.\nExactly one of these parameters should be present: node_id, node_name, add_node.",
                      "type": "string",
                      "x-order": 1
                    },
                    "add_node": {
                      "description": "AddNodeParams holds node params and is used to add new node to inventory while adding new service.",
                      "type": "object",
                      "properties": {
                        "node_type": {
                          "description": "NodeType describes supported Node types.",
                          "type": "string",
                          "default": "NODE_TYPE_UNSPECIFIED",
                          "enum": [
                            "NODE_TYPE_UNSPECIFIED",
                            "NODE_TYPE_GENERIC_NODE",
                            "NODE_TYPE_CONTAINER_NODE",
                            "NODE_TYPE_REMOTE_NODE",
                            "NODE_TYPE_REMOTE_RDS_NODE",
                            "NODE_TYPE_REMOTE_AZURE_DATABASE_NODE"
                          ],
                          "x-order": 0
                        },
                        "node_name": {
                          "description": "Unique across all Nodes user-defined name.",
                          "type": "string",
                          "x-order": 1
                        },
                        "machine_id": {
                          "description": "Linux machine-id.",
                          "type": "string",
                          "x-order": 2
                        },
                        "distro": {
                          "description": "Linux distribution name and version.",
                          "type": "string",
                          "x-order": 3
                        },
                        "container_id": {
                          "description": "Container identifier. If specified, must be a unique Docker container identifier.",
                          "type": "string",
                          "x-order": 4
                        },
                        "container_name": {
                          "description": "Container name.",
                          "type": "string",
                          "x-order": 5
                        },
                        "node_model": {
                          "description": "Node model.",
                          "type": "string",
                          "x-order": 6
                        },
                        "region": {
                          "description": "Node region.",
                          "type": "string",
                          "x-order": 7
                        },
                        "az": {
                          "description": "Node availability zone.",
                          "type": "string",
                          "x-order": 8
                        },
                        "custom_labels": {
                          "description": "Custom user-assigned labels for Node.",
                          "type": "object",
                          "additionalProperties": {
                            "type": "string"
                          },
                          "x-order": 9
                        }
                      },
                      "x-order": 2
                    },
                    "service_name": {
                      "description": "Unique across all Services user-defined name. Required.",
                      "type": "string",
                      "x-order": 3
                    },
                    "address": {
                      "description": "Node and Service access address (DNS name or IP).\nAddress (and port) or socket is required.",
                      "type": "string",
                      "x-order": 4
                    },
                    "port": {
                      "description": "Service Access port.\nPort is required when the address present.",
                      "type": "integer",
                      "format": "int64",
                      "x-order": 5
                    },
                    "socket": {
                      "description": "Service Access socket.\nAddress (and port) or socket is required.",
                      "type": "string",
                      "x-order": 6
                    },
                    "pmm_agent_id": {
                      "description": "The \"pmm-agent\" identifier which should run agents. Required.",
                      "type": "string",
                      "x-order": 7
                    },
                    "environment": {
                      "description": "Environment name.",
                      "type": "string",
                      "x-order": 8
                    },
                    "cluster": {
                      "description": "Cluster name.",
                      "type": "string",
                      "x-order": 9
                    },
                    "replication_set": {
                      "description": "Replication set name.",
                      "type": "string",
                      "x-order": 10
                    },
                    "username": {
                      "description": "ProxySQL username for scraping metrics.",
                      "type": "string",
                      "x-order": 11
                    },
                    "password": {
                      "description": "ProxySQL password for scraping metrics.",
                      "type": "string",
                      "x-order": 12
                    },
                    "custom_labels": {
                      "description": "Custom user-assigned labels for Service.",
                      "type": "object",
                      "additionalProperties": {
                        "type": "string"
                      },
                      "x-order": 13
                    },
                    "skip_connection_check": {
                      "description": "Skip connection check.",
                      "type": "boolean",
                      "x-order": 14
                    },
                    "tls": {
                      "description": "Use TLS for database connections.",
                      "type": "boolean",
                      "x-order": 15
                    },
                    "tls_skip_verify": {
                      "description": "Skip TLS certificate and hostname validation.",
                      "type": "boolean",
                      "x-order": 16
                    },
                    "metrics_mode": {
                      "description": "MetricsMode defines desired metrics mode for agent,\nit can be pull, push or auto mode chosen by server.\n\n - METRICS_MODE_UNSPECIFIED: Auto",
                      "type": "string",
                      "default": "METRICS_MODE_UNSPECIFIED",
                      "enum": [
                        "METRICS_MODE_UNSPECIFIED",
                        "METRICS_MODE_PULL",
                        "METRICS_MODE_PUSH"
                      ],
                      "x-order": 17
                    },
                    "disable_collectors": {
                      "description": "List of collector names to disable in this exporter.",
                      "type": "array",
                      "items": {
                        "type": "string"
                      },
                      "x-order": 18
                    },
                    "agent_password": {
                      "description": "Custom password for exporter endpoint /metrics.",
                      "type": "string",
                      "x-order": 19
                    },
                    "log_level": {
                      "description": "- LOG_LEVEL_UNSPECIFIED: Auto",
                      "type": "string",
                      "title": "Log level for exporters",
                      "default": "LOG_LEVEL_UNSPECIFIED",
                      "enum": [
                        "LOG_LEVEL_UNSPECIFIED",
                        "LOG_LEVEL_FATAL",
                        "LOG_LEVEL_ERROR",
                        "LOG_LEVEL_WARN",
                        "LOG_LEVEL_INFO",
                        "LOG_LEVEL_DEBUG"
                      ],
                      "x-order": 20
                    },
                    "expose_exporter": {
                      "type": "boolean",
                      "title": "Optionally expose the exporter process on all public interfaces",
                      "x-order": 21
                    }
                  },
                  "x-order": 3
                },
                "haproxy": {
                  "type": "object",
                  "properties": {
                    "node_id": {
                      "description": "Node identifier on which an external exporter is been running.\nExactly one of these parameters should be present: node_id, node_name, add_node.",
                      "type": "string",
                      "x-order": 0
                    },
                    "node_name": {
                      "description": "Node name on which a service and node is been running.\nExactly one of these parameters should be present: node_id, node_name, add_node.",
                      "type": "string",
                      "x-order": 1
                    },
                    "add_node": {
                      "description": "AddNodeParams holds node params and is used to add new node to inventory while adding new service.",
                      "type": "object",
                      "properties": {
                        "node_type": {
                          "description": "NodeType describes supported Node types.",
                          "type": "string",
                          "default": "NODE_TYPE_UNSPECIFIED",
                          "enum": [
                            "NODE_TYPE_UNSPECIFIED",
                            "NODE_TYPE_GENERIC_NODE",
                            "NODE_TYPE_CONTAINER_NODE",
                            "NODE_TYPE_REMOTE_NODE",
                            "NODE_TYPE_REMOTE_RDS_NODE",
                            "NODE_TYPE_REMOTE_AZURE_DATABASE_NODE"
                          ],
                          "x-order": 0
                        },
                        "node_name": {
                          "description": "Unique across all Nodes user-defined name.",
                          "type": "string",
                          "x-order": 1
                        },
                        "machine_id": {
                          "description": "Linux machine-id.",
                          "type": "string",
                          "x-order": 2
                        },
                        "distro": {
                          "description": "Linux distribution name and version.",
                          "type": "string",
                          "x-order": 3
                        },
                        "container_id": {
                          "description": "Container identifier. If specified, must be a unique Docker container identifier.",
                          "type": "string",
                          "x-order": 4
                        },
                        "container_name": {
                          "description": "Container name.",
                          "type": "string",
                          "x-order": 5
                        },
                        "node_model": {
                          "description": "Node model.",
                          "type": "string",
                          "x-order": 6
                        },
                        "region": {
                          "description": "Node region.",
                          "type": "string",
                          "x-order": 7
                        },
                        "az": {
                          "description": "Node availability zone.",
                          "type": "string",
                          "x-order": 8
                        },
                        "custom_labels": {
                          "description": "Custom user-assigned labels for Node.",
                          "type": "object",
                          "additionalProperties": {
                            "type": "string"
                          },
                          "x-order": 9
                        }
                      },
                      "x-order": 2
                    },
                    "address": {
                      "description": "Node and Exporter access address (DNS name or IP).\naddress always should be passed with add_node.",
                      "type": "string",
                      "x-order": 3
                    },
                    "service_name": {
                      "description": "Unique across all Services user-defined name. Required.",
                      "type": "string",
                      "x-order": 4
                    },
                    "username": {
                      "description": "HTTP basic auth username for collecting metrics.",
                      "type": "string",
                      "x-order": 5
                    },
                    "password": {
                      "description": "HTTP basic auth password for collecting metrics.",
                      "type": "string",
                      "x-order": 6
                    },
                    "scheme": {
                      "description": "Scheme to generate URI to exporter metrics endpoints.",
                      "type": "string",
                      "x-order": 7
                    },
                    "metrics_path": {
                      "description": "Path under which metrics are exposed, used to generate URI.",
                      "type": "string",
                      "x-order": 8
                    },
                    "listen_port": {
                      "description": "Listen port for scraping metrics.",
                      "type": "integer",
                      "format": "int64",
                      "x-order": 9
                    },
                    "environment": {
                      "description": "Environment name.",
                      "type": "string",
                      "x-order": 10
                    },
                    "cluster": {
                      "description": "Cluster name.",
                      "type": "string",
                      "x-order": 11
                    },
                    "replication_set": {
                      "description": "Replication set name.",
                      "type": "string",
                      "x-order": 12
                    },
                    "custom_labels": {
                      "description": "Custom user-assigned labels for Service.",
                      "type": "object",
                      "additionalProperties": {
                        "type": "string"
                      },
                      "x-order": 13
                    },
                    "metrics_mode": {
                      "description": "MetricsMode defines desired metrics mode for agent,\nit can be pull, push or auto mode chosen by server.\n\n - METRICS_MODE_UNSPECIFIED: Auto",
                      "type": "string",
                      "default": "METRICS_MODE_UNSPECIFIED",
                      "enum": [
                        "METRICS_MODE_UNSPECIFIED",
                        "METRICS_MODE_PULL",
                        "METRICS_MODE_PUSH"
                      ],
                      "x-order": 14
                    },
                    "skip_connection_check": {
                      "description": "Skip connection check.",
                      "type": "boolean",
                      "x-order": 15
                    }
                  },
                  "x-order": 4
                },
                "external": {
                  "type": "object",
                  "properties": {
                    "runs_on_node_id": {
                      "description": "Node identifier on which an external exporter is been running.\nruns_on_node_id should always be passed with node_id.\nExactly one of these parameters should be present: node_id, node_name, add_node.",
                      "type": "string",
                      "x-order": 0
                    },
                    "node_name": {
                      "description": "Node name on which a service and node is been running.\nExactly one of these parameters should be present: node_id, node_name, add_node.",
                      "type": "string",
                      "x-order": 1
                    },
                    "add_node": {
                      "description": "AddNodeParams holds node params and is used to add new node to inventory while adding new service.",
                      "type": "object",
                      "properties": {
                        "node_type": {
                          "description": "NodeType describes supported Node types.",
                          "type": "string",
                          "default": "NODE_TYPE_UNSPECIFIED",
                          "enum": [
                            "NODE_TYPE_UNSPECIFIED",
                            "NODE_TYPE_GENERIC_NODE",
                            "NODE_TYPE_CONTAINER_NODE",
                            "NODE_TYPE_REMOTE_NODE",
                            "NODE_TYPE_REMOTE_RDS_NODE",
                            "NODE_TYPE_REMOTE_AZURE_DATABASE_NODE"
                          ],
                          "x-order": 0
                        },
                        "node_name": {
                          "description": "Unique across all Nodes user-defined name.",
                          "type": "string",
                          "x-order": 1
                        },
                        "machine_id": {
                          "description": "Linux machine-id.",
                          "type": "string",
                          "x-order": 2
                        },
                        "distro": {
                          "description": "Linux distribution name and version.",
                          "type": "string",
                          "x-order": 3
                        },
                        "container_id": {
                          "description": "Container identifier. If specified, must be a unique Docker container identifier.",
                          "type": "string",
                          "x-order": 4
                        },
                        "container_name": {
                          "description": "Container name.",
                          "type": "string",
                          "x-order": 5
                        },
                        "node_model": {
                          "description": "Node model.",
                          "type": "string",
                          "x-order": 6
                        },
                        "region": {
                          "description": "Node region.",
                          "type": "string",
                          "x-order": 7
                        },
                        "az": {
                          "description": "Node availability zone.",
                          "type": "string",
                          "x-order": 8
                        },
                        "custom_labels": {
                          "description": "Custom user-assigned labels for Node.",
                          "type": "object",
                          "additionalProperties": {
                            "type": "string"
                          },
                          "x-order": 9
                        }
                      },
                      "x-order": 2
                    },
                    "address": {
                      "description": "Node and Exporter access address (DNS name or IP).\naddress should always be passed with add_node.",
                      "type": "string",
                      "x-order": 3
                    },
                    "service_name": {
                      "description": "Unique across all Services user-defined name. Required.",
                      "type": "string",
                      "x-order": 4
                    },
                    "username": {
                      "description": "HTTP basic auth username for collecting metrics.",
                      "type": "string",
                      "x-order": 5
                    },
                    "password": {
                      "description": "HTTP basic auth password for collecting metrics.",
                      "type": "string",
                      "x-order": 6
                    },
                    "scheme": {
                      "description": "Scheme to generate URI to exporter metrics endpoints.",
                      "type": "string",
                      "x-order": 7
                    },
                    "metrics_path": {
                      "description": "Path under which metrics are exposed, used to generate URI.",
                      "type": "string",
                      "x-order": 8
                    },
                    "listen_port": {
                      "description": "Listen port for scraping metrics.",
                      "type": "integer",
                      "format": "int64",
                      "x-order": 9
                    },
                    "node_id": {
                      "description": "Node identifier on which an external service is been running.\nnode_id should always be passed with runs_on_node_id.",
                      "type": "string",
                      "x-order": 10
                    },
                    "environment": {
                      "description": "Environment name.",
                      "type": "string",
                      "x-order": 11
                    },
                    "cluster": {
                      "description": "Cluster name.",
                      "type": "string",
                      "x-order": 12
                    },
                    "replication_set": {
                      "description": "Replication set name.",
                      "type": "string",
                      "x-order": 13
                    },
                    "custom_labels": {
                      "description": "Custom user-assigned labels for Service.",
                      "type": "object",
                      "additionalProperties": {
                        "type": "string"
                      },
                      "x-order": 14
                    },
                    "group": {
                      "description": "Group name of external service.",
                      "type": "string",
                      "x-order": 15
                    },
                    "metrics_mode": {
                      "description": "MetricsMode defines desired metrics mode for agent,\nit can be pull, push or auto mode chosen by server.\n\n - METRICS_MODE_UNSPECIFIED: Auto",
                      "type": "string",
                      "default": "METRICS_MODE_UNSPECIFIED",
                      "enum": [
                        "METRICS_MODE_UNSPECIFIED",
                        "METRICS_MODE_PULL",
                        "METRICS_MODE_PUSH"
                      ],
                      "x-order": 16
                    },
                    "skip_connection_check": {
                      "description": "Skip connection check.",
                      "type": "boolean",
                      "x-order": 17
                    }
                  },
                  "x-order": 5
                },
                "rds": {
                  "type": "object",
                  "properties": {
                    "region": {
                      "description": "AWS region.",
                      "type": "string",
                      "x-order": 0
                    },
                    "az": {
                      "description": "AWS availability zone.",
                      "type": "string",
                      "x-order": 1
                    },
                    "instance_id": {
                      "description": "AWS instance ID.",
                      "type": "string",
                      "x-order": 2
                    },
                    "node_model": {
                      "description": "AWS instance class.",
                      "type": "string",
                      "x-order": 3
                    },
                    "address": {
                      "description": "Address used to connect to it.",
                      "type": "string",
                      "x-order": 4
                    },
                    "port": {
                      "description": "Access port.",
                      "type": "integer",
                      "format": "int64",
                      "x-order": 5
                    },
                    "engine": {
                      "description": "DiscoverRDSEngine describes supported RDS instance engines.",
                      "type": "string",
                      "default": "DISCOVER_RDS_ENGINE_UNSPECIFIED",
                      "enum": [
                        "DISCOVER_RDS_ENGINE_UNSPECIFIED",
                        "DISCOVER_RDS_ENGINE_MYSQL",
                        "DISCOVER_RDS_ENGINE_POSTGRESQL"
                      ],
                      "x-order": 6
                    },
                    "pmm_agent_id": {
                      "description": "PMM Agent ID.",
                      "type": "string",
                      "x-order": 7
                    },
                    "node_name": {
                      "description": "Unique across all Nodes user-defined name. Defaults to AWS instance ID.",
                      "type": "string",
                      "x-order": 8
                    },
                    "service_name": {
                      "description": "Unique across all Services user-defined name. Defaults to AWS instance ID.",
                      "type": "string",
                      "x-order": 9
                    },
                    "environment": {
                      "description": "Environment name.",
                      "type": "string",
                      "x-order": 10
                    },
                    "cluster": {
                      "description": "Cluster name.",
                      "type": "string",
                      "x-order": 11
                    },
                    "replication_set": {
                      "description": "Replication set name.",
                      "type": "string",
                      "x-order": 12
                    },
                    "username": {
                      "description": "Username for scraping metrics.",
                      "type": "string",
                      "x-order": 13
                    },
                    "password": {
                      "description": "Password for scraping metrics.",
                      "type": "string",
                      "x-order": 14
                    },
                    "aws_access_key": {
                      "description": "AWS Access key.",
                      "type": "string",
                      "x-order": 15
                    },
                    "aws_secret_key": {
                      "description": "AWS Secret key.",
                      "type": "string",
                      "x-order": 16
                    },
                    "rds_exporter": {
                      "description": "If true, adds rds_exporter.",
                      "type": "boolean",
                      "x-order": 17
                    },
                    "qan_mysql_perfschema": {
                      "description": "If true, adds qan-mysql-perfschema-agent.",
                      "type": "boolean",
                      "x-order": 18
                    },
                    "custom_labels": {
                      "description": "Custom user-assigned labels for Node and Service.",
                      "type": "object",
                      "additionalProperties": {
                        "type": "string"
                      },
                      "x-order": 19
                    },
                    "skip_connection_check": {
                      "description": "Skip connection check.",
                      "type": "boolean",
                      "x-order": 20
                    },
                    "tls": {
                      "description": "Use TLS for database connections.",
                      "type": "boolean",
                      "x-order": 21
                    },
                    "tls_skip_verify": {
                      "description": "Skip TLS certificate and hostname validation.",
                      "type": "boolean",
                      "x-order": 22
                    },
                    "disable_query_examples": {
                      "description": "Disable query examples.",
                      "type": "boolean",
                      "x-order": 23
                    },
                    "tablestats_group_table_limit": {
                      "description": "Tablestats group collectors will be disabled if there are more than that number of tables.\nIf zero, server's default value is used.\nUse negative value to disable them.",
                      "type": "integer",
                      "format": "int32",
                      "x-order": 24
                    },
                    "disable_basic_metrics": {
                      "description": "Disable basic metrics.",
                      "type": "boolean",
                      "x-order": 25
                    },
                    "disable_enhanced_metrics": {
                      "description": "Disable enhanced metrics.",
                      "type": "boolean",
                      "x-order": 26
                    },
                    "metrics_mode": {
                      "description": "MetricsMode defines desired metrics mode for agent,\nit can be pull, push or auto mode chosen by server.\n\n - METRICS_MODE_UNSPECIFIED: Auto",
                      "type": "string",
                      "default": "METRICS_MODE_UNSPECIFIED",
                      "enum": [
                        "METRICS_MODE_UNSPECIFIED",
                        "METRICS_MODE_PULL",
                        "METRICS_MODE_PUSH"
                      ],
                      "x-order": 27
                    },
                    "qan_postgresql_pgstatements": {
                      "type": "boolean",
                      "title": "If true, add qan-pgstatements",
                      "x-order": 28
                    },
                    "agent_password": {
                      "description": "Custom password for exporter endpoint /metrics.",
                      "type": "string",
                      "x-order": 29
                    },
                    "database": {
                      "description": "Database name.",
                      "type": "string",
                      "x-order": 30
                    },
                    "auto_discovery_limit": {
                      "description": "Limit of databases for auto-discovery.",
                      "type": "integer",
                      "format": "int32",
                      "x-order": 31
                    },
                    "disable_comments_parsing": {
                      "description": "Disable parsing comments from queries and showing them in QAN.",
                      "type": "boolean",
                      "x-order": 32
                    },
                    "max_postgresql_exporter_connections": {
                      "description": "Maximum number of exporter connections to PostgreSQL instance.",
                      "type": "integer",
                      "format": "int32",
                      "x-order": 33
                    }
                  },
                  "x-order": 6
                },
                "valkey": {
                  "type": "object",
                  "properties": {
                    "node_id": {
                      "description": "Node identifier on which the service is running.\nOnly one of these parameters should be present: node_id, node_name, add_node.",
                      "type": "string",
                      "x-order": 0
                    },
                    "node_name": {
                      "description": "Node name on which a service is running.\nOnly one of these parameters should be present: node_id, node_name, add_node.",
                      "type": "string",
                      "x-order": 1
                    },
                    "add_node": {
                      "description": "AddNodeParams holds node params and is used to add new node to inventory while adding new service.",
                      "type": "object",
                      "properties": {
                        "node_type": {
                          "description": "NodeType describes supported Node types.",
                          "type": "string",
                          "default": "NODE_TYPE_UNSPECIFIED",
                          "enum": [
                            "NODE_TYPE_UNSPECIFIED",
                            "NODE_TYPE_GENERIC_NODE",
                            "NODE_TYPE_CONTAINER_NODE",
                            "NODE_TYPE_REMOTE_NODE",
                            "NODE_TYPE_REMOTE_RDS_NODE",
                            "NODE_TYPE_REMOTE_AZURE_DATABASE_NODE"
                          ],
                          "x-order": 0
                        },
                        "node_name": {
                          "description": "Unique across all Nodes user-defined name.",
                          "type": "string",
                          "x-order": 1
                        },
                        "machine_id": {
                          "description": "Linux machine-id.",
                          "type": "string",
                          "x-order": 2
                        },
                        "distro": {
                          "description": "Linux distribution name and version.",
                          "type": "string",
                          "x-order": 3
                        },
                        "container_id": {
                          "description": "Container identifier. If specified, must be a unique Docker container identifier.",
                          "type": "string",
                          "x-order": 4
                        },
                        "container_name": {
                          "description": "Container name.",
                          "type": "string",
                          "x-order": 5
                        },
                        "node_model": {
                          "description": "Node model.",
                          "type": "string",
                          "x-order": 6
                        },
                        "region": {
                          "description": "Node region.",
                          "type": "string",
                          "x-order": 7
                        },
                        "az": {
                          "description": "Node availability zone.",
                          "type": "string",
                          "x-order": 8
                        },
                        "custom_labels": {
                          "description": "Custom user-assigned labels for Node.",
                          "type": "object",
                          "additionalProperties": {
                            "type": "string"
                          },
                          "x-order": 9
                        }
                      },
                      "x-order": 2
                    },
                    "service_name": {
                      "description": "User-defined name, it is required and should be unique across all services.",
                      "type": "string",
                      "x-order": 3
                    },
                    "address": {
                      "description": "Node and Service access address (DNS name or IP).\nAddress (and port) or socket is required.",
                      "type": "string",
                      "x-order": 4
                    },
                    "port": {
                      "description": "Service access port.\nPort is required when the address is present.",
                      "type": "integer",
                      "format": "int64",
                      "x-order": 5
                    },
                    "socket": {
                      "description": "Service access socket.\nAddress (and port) or socket is required.",
                      "type": "string",
                      "x-order": 6
                    },
                    "pmm_agent_id": {
                      "description": "The \"pmm-agent\" identifier which should run agents. Required.",
                      "type": "string",
                      "x-order": 7
                    },
                    "username": {
                      "description": "Valkey username for scraping metrics.",
                      "type": "string",
                      "x-order": 8
                    },
                    "password": {
                      "description": "Valkey password for scraping metrics.",
                      "type": "string",
                      "x-order": 9
                    },
                    "environment": {
                      "description": "Environment name.",
                      "type": "string",
                      "x-order": 10
                    },
                    "cluster": {
                      "description": "Cluster name.",
                      "type": "string",
                      "x-order": 11
                    },
                    "replication_set": {
                      "description": "Replication set name.",
                      "type": "string",
                      "x-order": 12
                    },
                    "custom_labels": {
                      "description": "Custom user-assigned labels for Service.",
                      "type": "object",
                      "additionalProperties": {
                        "type": "string"
                      },
                      "x-order": 13
                    },
                    "skip_connection_check": {
                      "description": "Skip connection check.",
                      "type": "boolean",
                      "x-order": 14
                    },
                    "tls": {
                      "description": "Use TLS for connection.",
                      "type": "boolean",
                      "x-order": 15
                    },
                    "tls_skip_verify": {
                      "description": "Skip TLS verification.",
                      "type": "boolean",
                      "x-order": 16
                    },
                    "metrics_mode": {
                      "description": "MetricsMode defines desired metrics mode for agent,\nit can be pull, push or auto mode chosen by server.\n\n - METRICS_MODE_UNSPECIFIED: Auto",
                      "type": "string",
                      "default": "METRICS_MODE_UNSPECIFIED",
                      "enum": [
                        "METRICS_MODE_UNSPECIFIED",
                        "METRICS_MODE_PULL",
                        "METRICS_MODE_PUSH"
                      ],
                      "x-order": 17
                    },
                    "log_level": {
                      "description": "- LOG_LEVEL_UNSPECIFIED: Auto",
                      "type": "string",
                      "title": "Log level for exporters",
                      "default": "LOG_LEVEL_UNSPECIFIED",
                      "enum": [
                        "LOG_LEVEL_UNSPECIFIED",
                        "LOG_LEVEL_FATAL",
                        "LOG_LEVEL_ERROR",
                        "LOG_LEVEL_WARN",
                        "LOG_LEVEL_INFO",
                        "LOG_LEVEL_DEBUG"
                      ],
                      "x-order": 18
                    },
                    "expose_exporter": {
                      "type": "boolean",
                      "title": "Optionally expose the exporter process on all public interfaces",
                      "x-order": 19
                    },
                    "tls_ca": {
                      "description": "TLS CA certificate.",
                      "type": "string",
                      "x-order": 20
                    },
                    "tls_cert": {
                      "description": "TLS Certifcate.",
                      "type": "string",
                      "x-order": 21
                    },
                    "tls_key": {
                      "description": "TLS Certificate Key.",
                      "type": "string",
                      "x-order": 22
<<<<<<< HEAD
                    },
                    "use_redis_scheme": {
                      "description": "If true, PMM will connect to the server using the redis:// scheme instead of valkey://.",
                      "type": "boolean",
                      "x-order": 23
=======
>>>>>>> 33c3f712
                    }
                  },
                  "x-order": 7
                }
              }
            }
          }
        ],
        "responses": {
          "200": {
            "description": "A successful response.",
            "schema": {
              "type": "object",
              "properties": {
                "mysql": {
                  "type": "object",
                  "properties": {
                    "service": {
                      "description": "MySQLService represents a generic MySQL instance.",
                      "type": "object",
                      "properties": {
                        "service_id": {
                          "description": "Unique randomly generated instance identifier.",
                          "type": "string",
                          "x-order": 0
                        },
                        "service_name": {
                          "description": "Unique across all Services user-defined name.",
                          "type": "string",
                          "x-order": 1
                        },
                        "node_id": {
                          "description": "Node identifier where this instance runs.",
                          "type": "string",
                          "x-order": 2
                        },
                        "address": {
                          "description": "Access address (DNS name or IP).\nAddress (and port) or socket is required.",
                          "type": "string",
                          "x-order": 3
                        },
                        "port": {
                          "description": "Access port.\nPort is required when the address present.",
                          "type": "integer",
                          "format": "int64",
                          "x-order": 4
                        },
                        "socket": {
                          "description": "Access unix socket.\nAddress (and port) or socket is required.",
                          "type": "string",
                          "x-order": 5
                        },
                        "environment": {
                          "description": "Environment name.",
                          "type": "string",
                          "x-order": 6
                        },
                        "cluster": {
                          "description": "Cluster name.",
                          "type": "string",
                          "x-order": 7
                        },
                        "replication_set": {
                          "description": "Replication set name.",
                          "type": "string",
                          "x-order": 8
                        },
                        "custom_labels": {
                          "description": "Custom user-assigned labels.",
                          "type": "object",
                          "additionalProperties": {
                            "type": "string"
                          },
                          "x-order": 9
                        },
                        "version": {
                          "description": "MySQL version.",
                          "type": "string",
                          "x-order": 10
                        }
                      },
                      "x-order": 0
                    },
                    "mysqld_exporter": {
                      "description": "MySQLdExporter runs on Generic or Container Node and exposes MySQL Service metrics.",
                      "type": "object",
                      "properties": {
                        "agent_id": {
                          "description": "Unique randomly generated instance identifier.",
                          "type": "string",
                          "x-order": 0
                        },
                        "pmm_agent_id": {
                          "description": "The pmm-agent identifier which runs this instance.",
                          "type": "string",
                          "x-order": 1
                        },
                        "disabled": {
                          "description": "Desired Agent status: enabled (false) or disabled (true).",
                          "type": "boolean",
                          "x-order": 2
                        },
                        "service_id": {
                          "description": "Service identifier.",
                          "type": "string",
                          "x-order": 3
                        },
                        "username": {
                          "description": "MySQL username for scraping metrics.",
                          "type": "string",
                          "x-order": 4
                        },
                        "tls": {
                          "description": "Use TLS for database connections.",
                          "type": "boolean",
                          "x-order": 5
                        },
                        "tls_skip_verify": {
                          "description": "Skip TLS certificate and hostname validation.",
                          "type": "boolean",
                          "x-order": 6
                        },
                        "tls_ca": {
                          "description": "Certificate Authority certificate chain.",
                          "type": "string",
                          "x-order": 7
                        },
                        "tls_cert": {
                          "description": "Client certificate.",
                          "type": "string",
                          "x-order": 8
                        },
                        "tls_key": {
                          "description": "Password for decrypting tls_cert.",
                          "type": "string",
                          "x-order": 9
                        },
                        "tablestats_group_table_limit": {
                          "description": "Tablestats group collectors are disabled if there are more than that number of tables.\n0 means tablestats group collectors are always enabled (no limit).\nNegative value means tablestats group collectors are always disabled.",
                          "type": "integer",
                          "format": "int32",
                          "x-order": 10
                        },
                        "custom_labels": {
                          "description": "Custom user-assigned labels.",
                          "type": "object",
                          "additionalProperties": {
                            "type": "string"
                          },
                          "x-order": 11
                        },
                        "push_metrics_enabled": {
                          "description": "True if exporter uses push metrics mode.",
                          "type": "boolean",
                          "x-order": 12
                        },
                        "disabled_collectors": {
                          "description": "List of disabled collector names.",
                          "type": "array",
                          "items": {
                            "type": "string"
                          },
                          "x-order": 13
                        },
                        "table_count": {
                          "description": "Actual table count at the moment of adding.",
                          "type": "integer",
                          "format": "int32",
                          "x-order": 14
                        },
                        "status": {
                          "description": "AgentStatus represents actual Agent status.\n\n - AGENT_STATUS_STARTING: Agent is starting.\n - AGENT_STATUS_INITIALIZATION_ERROR: Agent encountered error when starting.\n - AGENT_STATUS_RUNNING: Agent is running.\n - AGENT_STATUS_WAITING: Agent encountered error and will be restarted automatically soon.\n - AGENT_STATUS_STOPPING: Agent is stopping.\n - AGENT_STATUS_DONE: Agent finished.\n - AGENT_STATUS_UNKNOWN: Agent is not connected, we don't know anything about it's state.",
                          "type": "string",
                          "default": "AGENT_STATUS_UNSPECIFIED",
                          "enum": [
                            "AGENT_STATUS_UNSPECIFIED",
                            "AGENT_STATUS_STARTING",
                            "AGENT_STATUS_INITIALIZATION_ERROR",
                            "AGENT_STATUS_RUNNING",
                            "AGENT_STATUS_WAITING",
                            "AGENT_STATUS_STOPPING",
                            "AGENT_STATUS_DONE",
                            "AGENT_STATUS_UNKNOWN"
                          ],
                          "x-order": 15
                        },
                        "listen_port": {
                          "description": "Listen port for scraping metrics.",
                          "type": "integer",
                          "format": "int64",
                          "x-order": 16
                        },
                        "tablestats_group_disabled": {
                          "description": "True if tablestats group collectors are currently disabled.",
                          "type": "boolean",
                          "x-order": 17
                        },
                        "process_exec_path": {
                          "description": "Path to exec process.",
                          "type": "string",
                          "x-order": 18
                        },
                        "log_level": {
                          "description": "- LOG_LEVEL_UNSPECIFIED: Auto",
                          "type": "string",
                          "title": "Log level for exporters",
                          "default": "LOG_LEVEL_UNSPECIFIED",
                          "enum": [
                            "LOG_LEVEL_UNSPECIFIED",
                            "LOG_LEVEL_FATAL",
                            "LOG_LEVEL_ERROR",
                            "LOG_LEVEL_WARN",
                            "LOG_LEVEL_INFO",
                            "LOG_LEVEL_DEBUG"
                          ],
                          "x-order": 19
                        },
                        "expose_exporter": {
                          "type": "boolean",
                          "title": "Optionally expose the exporter process on all public interfaces",
                          "x-order": 20
                        },
                        "metrics_resolutions": {
                          "description": "MetricsResolutions represents Prometheus exporters metrics resolutions.",
                          "type": "object",
                          "properties": {
                            "hr": {
                              "description": "High resolution. In JSON should be represented as a string with number of seconds with `s` suffix.",
                              "type": "string",
                              "x-order": 0
                            },
                            "mr": {
                              "description": "Medium resolution. In JSON should be represented as a string with number of seconds with `s` suffix.",
                              "type": "string",
                              "x-order": 1
                            },
                            "lr": {
                              "description": "Low resolution. In JSON should be represented as a string with number of seconds with `s` suffix.",
                              "type": "string",
                              "x-order": 2
                            }
                          },
                          "x-order": 21
                        }
                      },
                      "x-order": 1
                    },
                    "qan_mysql_perfschema": {
                      "description": "QANMySQLPerfSchemaAgent runs within pmm-agent and sends MySQL Query Analytics data to the PMM Server.",
                      "type": "object",
                      "properties": {
                        "agent_id": {
                          "description": "Unique randomly generated instance identifier.",
                          "type": "string",
                          "x-order": 0
                        },
                        "pmm_agent_id": {
                          "description": "The pmm-agent identifier which runs this instance.",
                          "type": "string",
                          "x-order": 1
                        },
                        "disabled": {
                          "description": "Desired Agent status: enabled (false) or disabled (true).",
                          "type": "boolean",
                          "x-order": 2
                        },
                        "service_id": {
                          "description": "Service identifier.",
                          "type": "string",
                          "x-order": 3
                        },
                        "username": {
                          "description": "MySQL username for getting performance data.",
                          "type": "string",
                          "x-order": 4
                        },
                        "tls": {
                          "description": "Use TLS for database connections.",
                          "type": "boolean",
                          "x-order": 5
                        },
                        "tls_skip_verify": {
                          "description": "Skip TLS certificate and hostname validation.",
                          "type": "boolean",
                          "x-order": 6
                        },
                        "tls_ca": {
                          "description": "Certificate Authority certificate chain.",
                          "type": "string",
                          "x-order": 7
                        },
                        "tls_cert": {
                          "description": "Client certificate.",
                          "type": "string",
                          "x-order": 8
                        },
                        "tls_key": {
                          "description": "Password for decrypting tls_cert.",
                          "type": "string",
                          "x-order": 9
                        },
                        "disable_comments_parsing": {
                          "description": "Disable parsing comments from queries and showing them in QAN.",
                          "type": "boolean",
                          "x-order": 10
                        },
                        "max_query_length": {
                          "description": "Limit query length in QAN (default: server-defined; -1: no limit).",
                          "type": "integer",
                          "format": "int32",
                          "x-order": 11
                        },
                        "query_examples_disabled": {
                          "description": "True if query examples are disabled.",
                          "type": "boolean",
                          "x-order": 12
                        },
                        "custom_labels": {
                          "description": "Custom user-assigned labels.",
                          "type": "object",
                          "additionalProperties": {
                            "type": "string"
                          },
                          "x-order": 13
                        },
                        "status": {
                          "description": "AgentStatus represents actual Agent status.\n\n - AGENT_STATUS_STARTING: Agent is starting.\n - AGENT_STATUS_INITIALIZATION_ERROR: Agent encountered error when starting.\n - AGENT_STATUS_RUNNING: Agent is running.\n - AGENT_STATUS_WAITING: Agent encountered error and will be restarted automatically soon.\n - AGENT_STATUS_STOPPING: Agent is stopping.\n - AGENT_STATUS_DONE: Agent finished.\n - AGENT_STATUS_UNKNOWN: Agent is not connected, we don't know anything about it's state.",
                          "type": "string",
                          "default": "AGENT_STATUS_UNSPECIFIED",
                          "enum": [
                            "AGENT_STATUS_UNSPECIFIED",
                            "AGENT_STATUS_STARTING",
                            "AGENT_STATUS_INITIALIZATION_ERROR",
                            "AGENT_STATUS_RUNNING",
                            "AGENT_STATUS_WAITING",
                            "AGENT_STATUS_STOPPING",
                            "AGENT_STATUS_DONE",
                            "AGENT_STATUS_UNKNOWN"
                          ],
                          "x-order": 14
                        },
                        "process_exec_path": {
                          "description": "Path to exec process.",
                          "type": "string",
                          "x-order": 15
                        },
                        "log_level": {
                          "description": "- LOG_LEVEL_UNSPECIFIED: Auto",
                          "type": "string",
                          "title": "Log level for exporters",
                          "default": "LOG_LEVEL_UNSPECIFIED",
                          "enum": [
                            "LOG_LEVEL_UNSPECIFIED",
                            "LOG_LEVEL_FATAL",
                            "LOG_LEVEL_ERROR",
                            "LOG_LEVEL_WARN",
                            "LOG_LEVEL_INFO",
                            "LOG_LEVEL_DEBUG"
                          ],
                          "x-order": 16
                        }
                      },
                      "x-order": 2
                    },
                    "qan_mysql_slowlog": {
                      "description": "QANMySQLSlowlogAgent runs within pmm-agent and sends MySQL Query Analytics data to the PMM Server.",
                      "type": "object",
                      "properties": {
                        "agent_id": {
                          "description": "Unique randomly generated instance identifier.",
                          "type": "string",
                          "x-order": 0
                        },
                        "pmm_agent_id": {
                          "description": "The pmm-agent identifier which runs this instance.",
                          "type": "string",
                          "x-order": 1
                        },
                        "disabled": {
                          "description": "Desired Agent status: enabled (false) or disabled (true).",
                          "type": "boolean",
                          "x-order": 2
                        },
                        "service_id": {
                          "description": "Service identifier.",
                          "type": "string",
                          "x-order": 3
                        },
                        "username": {
                          "description": "MySQL username for getting performance data.",
                          "type": "string",
                          "x-order": 4
                        },
                        "tls": {
                          "description": "Use TLS for database connections.",
                          "type": "boolean",
                          "x-order": 5
                        },
                        "tls_skip_verify": {
                          "description": "Skip TLS certificate and hostname validation.",
                          "type": "boolean",
                          "x-order": 6
                        },
                        "tls_ca": {
                          "description": "Certificate Authority certificate chain.",
                          "type": "string",
                          "x-order": 7
                        },
                        "tls_cert": {
                          "description": "Client certificate.",
                          "type": "string",
                          "x-order": 8
                        },
                        "tls_key": {
                          "description": "Password for decrypting tls_cert.",
                          "type": "string",
                          "x-order": 9
                        },
                        "disable_comments_parsing": {
                          "description": "Disable parsing comments from queries and showing them in QAN.",
                          "type": "boolean",
                          "x-order": 10
                        },
                        "max_query_length": {
                          "type": "integer",
                          "format": "int32",
                          "title": "Limit query length in QAN (default: server-defined; -1: no limit)",
                          "x-order": 11
                        },
                        "query_examples_disabled": {
                          "description": "True if query examples are disabled.",
                          "type": "boolean",
                          "x-order": 12
                        },
                        "max_slowlog_file_size": {
                          "description": "Slowlog file is rotated at this size if \u003e 0.",
                          "type": "string",
                          "format": "int64",
                          "x-order": 13
                        },
                        "custom_labels": {
                          "description": "Custom user-assigned labels.",
                          "type": "object",
                          "additionalProperties": {
                            "type": "string"
                          },
                          "x-order": 14
                        },
                        "status": {
                          "description": "AgentStatus represents actual Agent status.\n\n - AGENT_STATUS_STARTING: Agent is starting.\n - AGENT_STATUS_INITIALIZATION_ERROR: Agent encountered error when starting.\n - AGENT_STATUS_RUNNING: Agent is running.\n - AGENT_STATUS_WAITING: Agent encountered error and will be restarted automatically soon.\n - AGENT_STATUS_STOPPING: Agent is stopping.\n - AGENT_STATUS_DONE: Agent finished.\n - AGENT_STATUS_UNKNOWN: Agent is not connected, we don't know anything about it's state.",
                          "type": "string",
                          "default": "AGENT_STATUS_UNSPECIFIED",
                          "enum": [
                            "AGENT_STATUS_UNSPECIFIED",
                            "AGENT_STATUS_STARTING",
                            "AGENT_STATUS_INITIALIZATION_ERROR",
                            "AGENT_STATUS_RUNNING",
                            "AGENT_STATUS_WAITING",
                            "AGENT_STATUS_STOPPING",
                            "AGENT_STATUS_DONE",
                            "AGENT_STATUS_UNKNOWN"
                          ],
                          "x-order": 15
                        },
                        "process_exec_path": {
                          "type": "string",
                          "title": "mod tidy",
                          "x-order": 16
                        },
                        "log_level": {
                          "description": "- LOG_LEVEL_UNSPECIFIED: Auto",
                          "type": "string",
                          "title": "Log level for exporters",
                          "default": "LOG_LEVEL_UNSPECIFIED",
                          "enum": [
                            "LOG_LEVEL_UNSPECIFIED",
                            "LOG_LEVEL_FATAL",
                            "LOG_LEVEL_ERROR",
                            "LOG_LEVEL_WARN",
                            "LOG_LEVEL_INFO",
                            "LOG_LEVEL_DEBUG"
                          ],
                          "x-order": 17
                        }
                      },
                      "x-order": 3
                    },
                    "table_count": {
                      "description": "Actual table count at the moment of adding.",
                      "type": "integer",
                      "format": "int32",
                      "x-order": 4
                    }
                  },
                  "x-order": 0
                },
                "mongodb": {
                  "type": "object",
                  "properties": {
                    "service": {
                      "description": "MongoDBService represents a generic MongoDB instance.",
                      "type": "object",
                      "properties": {
                        "service_id": {
                          "description": "Unique randomly generated instance identifier.",
                          "type": "string",
                          "x-order": 0
                        },
                        "service_name": {
                          "description": "Unique across all Services user-defined name.",
                          "type": "string",
                          "x-order": 1
                        },
                        "node_id": {
                          "description": "Node identifier where this instance runs.",
                          "type": "string",
                          "x-order": 2
                        },
                        "address": {
                          "description": "Access address (DNS name or IP).\nAddress (and port) or socket is required.",
                          "type": "string",
                          "x-order": 3
                        },
                        "port": {
                          "description": "Access port.\nPort is required when the address present.",
                          "type": "integer",
                          "format": "int64",
                          "x-order": 4
                        },
                        "socket": {
                          "description": "Access unix socket.\nAddress (and port) or socket is required.",
                          "type": "string",
                          "x-order": 5
                        },
                        "environment": {
                          "description": "Environment name.",
                          "type": "string",
                          "x-order": 6
                        },
                        "cluster": {
                          "description": "Cluster name.",
                          "type": "string",
                          "x-order": 7
                        },
                        "replication_set": {
                          "description": "Replication set name.",
                          "type": "string",
                          "x-order": 8
                        },
                        "custom_labels": {
                          "description": "Custom user-assigned labels.",
                          "type": "object",
                          "additionalProperties": {
                            "type": "string"
                          },
                          "x-order": 9
                        },
                        "version": {
                          "description": "MongoDB version.",
                          "type": "string",
                          "x-order": 10
                        }
                      },
                      "x-order": 0
                    },
                    "mongodb_exporter": {
                      "description": "MongoDBExporter runs on Generic or Container Node and exposes MongoDB Service metrics.",
                      "type": "object",
                      "properties": {
                        "agent_id": {
                          "description": "Unique randomly generated instance identifier.",
                          "type": "string",
                          "x-order": 0
                        },
                        "pmm_agent_id": {
                          "description": "The pmm-agent identifier which runs this instance.",
                          "type": "string",
                          "x-order": 1
                        },
                        "disabled": {
                          "description": "Desired Agent status: enabled (false) or disabled (true).",
                          "type": "boolean",
                          "x-order": 2
                        },
                        "service_id": {
                          "description": "Service identifier.",
                          "type": "string",
                          "x-order": 3
                        },
                        "username": {
                          "description": "MongoDB username for scraping metrics.",
                          "type": "string",
                          "x-order": 4
                        },
                        "tls": {
                          "description": "Use TLS for database connections.",
                          "type": "boolean",
                          "x-order": 5
                        },
                        "tls_skip_verify": {
                          "description": "Skip TLS certificate and hostname validation.",
                          "type": "boolean",
                          "x-order": 6
                        },
                        "custom_labels": {
                          "description": "Custom user-assigned labels.",
                          "type": "object",
                          "additionalProperties": {
                            "type": "string"
                          },
                          "x-order": 7
                        },
                        "push_metrics_enabled": {
                          "description": "True if exporter uses push metrics mode.",
                          "type": "boolean",
                          "x-order": 8
                        },
                        "disabled_collectors": {
                          "description": "List of disabled collector names.",
                          "type": "array",
                          "items": {
                            "type": "string"
                          },
                          "x-order": 9
                        },
                        "status": {
                          "description": "AgentStatus represents actual Agent status.\n\n - AGENT_STATUS_STARTING: Agent is starting.\n - AGENT_STATUS_INITIALIZATION_ERROR: Agent encountered error when starting.\n - AGENT_STATUS_RUNNING: Agent is running.\n - AGENT_STATUS_WAITING: Agent encountered error and will be restarted automatically soon.\n - AGENT_STATUS_STOPPING: Agent is stopping.\n - AGENT_STATUS_DONE: Agent finished.\n - AGENT_STATUS_UNKNOWN: Agent is not connected, we don't know anything about it's state.",
                          "type": "string",
                          "default": "AGENT_STATUS_UNSPECIFIED",
                          "enum": [
                            "AGENT_STATUS_UNSPECIFIED",
                            "AGENT_STATUS_STARTING",
                            "AGENT_STATUS_INITIALIZATION_ERROR",
                            "AGENT_STATUS_RUNNING",
                            "AGENT_STATUS_WAITING",
                            "AGENT_STATUS_STOPPING",
                            "AGENT_STATUS_DONE",
                            "AGENT_STATUS_UNKNOWN"
                          ],
                          "x-order": 10
                        },
                        "listen_port": {
                          "description": "Listen port for scraping metrics.",
                          "type": "integer",
                          "format": "int64",
                          "x-order": 11
                        },
                        "stats_collections": {
                          "type": "array",
                          "title": "List of colletions to get stats from. Can use *",
                          "items": {
                            "type": "string"
                          },
                          "x-order": 12
                        },
                        "collections_limit": {
                          "type": "integer",
                          "format": "int32",
                          "title": "Collections limit. Only get Databases and collection stats if the total number of collections in the server\nis less than this value. 0: no limit",
                          "x-order": 13
                        },
                        "enable_all_collectors": {
                          "description": "Enable All collectors.",
                          "type": "boolean",
                          "x-order": 14
                        },
                        "process_exec_path": {
                          "description": "Path to exec process.",
                          "type": "string",
                          "x-order": 15
                        },
                        "log_level": {
                          "description": "- LOG_LEVEL_UNSPECIFIED: Auto",
                          "type": "string",
                          "title": "Log level for exporters",
                          "default": "LOG_LEVEL_UNSPECIFIED",
                          "enum": [
                            "LOG_LEVEL_UNSPECIFIED",
                            "LOG_LEVEL_FATAL",
                            "LOG_LEVEL_ERROR",
                            "LOG_LEVEL_WARN",
                            "LOG_LEVEL_INFO",
                            "LOG_LEVEL_DEBUG"
                          ],
                          "x-order": 16
                        },
                        "expose_exporter": {
                          "type": "boolean",
                          "title": "Optionally expose the exporter process on all public interfaces",
                          "x-order": 17
                        },
                        "metrics_resolutions": {
                          "description": "MetricsResolutions represents Prometheus exporters metrics resolutions.",
                          "type": "object",
                          "properties": {
                            "hr": {
                              "description": "High resolution. In JSON should be represented as a string with number of seconds with `s` suffix.",
                              "type": "string",
                              "x-order": 0
                            },
                            "mr": {
                              "description": "Medium resolution. In JSON should be represented as a string with number of seconds with `s` suffix.",
                              "type": "string",
                              "x-order": 1
                            },
                            "lr": {
                              "description": "Low resolution. In JSON should be represented as a string with number of seconds with `s` suffix.",
                              "type": "string",
                              "x-order": 2
                            }
                          },
                          "x-order": 18
                        }
                      },
                      "x-order": 1
                    },
                    "qan_mongodb_profiler": {
                      "description": "QANMongoDBProfilerAgent runs within pmm-agent and sends MongoDB Query Analytics data to the PMM Server.",
                      "type": "object",
                      "properties": {
                        "agent_id": {
                          "description": "Unique randomly generated instance identifier.",
                          "type": "string",
                          "x-order": 0
                        },
                        "pmm_agent_id": {
                          "description": "The pmm-agent identifier which runs this instance.",
                          "type": "string",
                          "x-order": 1
                        },
                        "disabled": {
                          "description": "Desired Agent status: enabled (false) or disabled (true).",
                          "type": "boolean",
                          "x-order": 2
                        },
                        "service_id": {
                          "description": "Service identifier.",
                          "type": "string",
                          "x-order": 3
                        },
                        "username": {
                          "description": "MongoDB username for getting profiler data.",
                          "type": "string",
                          "x-order": 4
                        },
                        "tls": {
                          "description": "Use TLS for database connections.",
                          "type": "boolean",
                          "x-order": 5
                        },
                        "tls_skip_verify": {
                          "description": "Skip TLS certificate and hostname validation.",
                          "type": "boolean",
                          "x-order": 6
                        },
                        "max_query_length": {
                          "description": "Limit query length in QAN (default: server-defined; -1: no limit).",
                          "type": "integer",
                          "format": "int32",
                          "x-order": 7
                        },
                        "custom_labels": {
                          "description": "Custom user-assigned labels.",
                          "type": "object",
                          "additionalProperties": {
                            "type": "string"
                          },
                          "x-order": 8
                        },
                        "status": {
                          "description": "AgentStatus represents actual Agent status.\n\n - AGENT_STATUS_STARTING: Agent is starting.\n - AGENT_STATUS_INITIALIZATION_ERROR: Agent encountered error when starting.\n - AGENT_STATUS_RUNNING: Agent is running.\n - AGENT_STATUS_WAITING: Agent encountered error and will be restarted automatically soon.\n - AGENT_STATUS_STOPPING: Agent is stopping.\n - AGENT_STATUS_DONE: Agent finished.\n - AGENT_STATUS_UNKNOWN: Agent is not connected, we don't know anything about it's state.",
                          "type": "string",
                          "default": "AGENT_STATUS_UNSPECIFIED",
                          "enum": [
                            "AGENT_STATUS_UNSPECIFIED",
                            "AGENT_STATUS_STARTING",
                            "AGENT_STATUS_INITIALIZATION_ERROR",
                            "AGENT_STATUS_RUNNING",
                            "AGENT_STATUS_WAITING",
                            "AGENT_STATUS_STOPPING",
                            "AGENT_STATUS_DONE",
                            "AGENT_STATUS_UNKNOWN"
                          ],
                          "x-order": 9
                        },
                        "process_exec_path": {
                          "description": "Path to exec process.",
                          "type": "string",
                          "x-order": 10
                        },
                        "log_level": {
                          "description": "- LOG_LEVEL_UNSPECIFIED: Auto",
                          "type": "string",
                          "title": "Log level for exporters",
                          "default": "LOG_LEVEL_UNSPECIFIED",
                          "enum": [
                            "LOG_LEVEL_UNSPECIFIED",
                            "LOG_LEVEL_FATAL",
                            "LOG_LEVEL_ERROR",
                            "LOG_LEVEL_WARN",
                            "LOG_LEVEL_INFO",
                            "LOG_LEVEL_DEBUG"
                          ],
                          "x-order": 11
                        }
                      },
                      "x-order": 2
                    }
                  },
                  "x-order": 1
                },
                "postgresql": {
                  "type": "object",
                  "properties": {
                    "service": {
                      "description": "PostgreSQLService represents a generic PostgreSQL instance.",
                      "type": "object",
                      "properties": {
                        "service_id": {
                          "description": "Unique randomly generated instance identifier.",
                          "type": "string",
                          "x-order": 0
                        },
                        "service_name": {
                          "description": "Unique across all Services user-defined name.",
                          "type": "string",
                          "x-order": 1
                        },
                        "database_name": {
                          "description": "Database name.",
                          "type": "string",
                          "x-order": 2
                        },
                        "node_id": {
                          "description": "Node identifier where this instance runs.",
                          "type": "string",
                          "x-order": 3
                        },
                        "address": {
                          "description": "Access address (DNS name or IP).\nAddress (and port) or socket is required.",
                          "type": "string",
                          "x-order": 4
                        },
                        "port": {
                          "description": "Access port.\nPort is required when the address present.",
                          "type": "integer",
                          "format": "int64",
                          "x-order": 5
                        },
                        "socket": {
                          "description": "Access unix socket.\nAddress (and port) or socket is required.",
                          "type": "string",
                          "x-order": 6
                        },
                        "environment": {
                          "description": "Environment name.",
                          "type": "string",
                          "x-order": 7
                        },
                        "cluster": {
                          "description": "Cluster name.",
                          "type": "string",
                          "x-order": 8
                        },
                        "replication_set": {
                          "description": "Replication set name.",
                          "type": "string",
                          "x-order": 9
                        },
                        "custom_labels": {
                          "description": "Custom user-assigned labels.",
                          "type": "object",
                          "additionalProperties": {
                            "type": "string"
                          },
                          "x-order": 10
                        },
                        "version": {
                          "description": "PostgreSQL version.",
                          "type": "string",
                          "x-order": 11
                        },
                        "auto_discovery_limit": {
                          "description": "Limit of databases for auto-discovery.",
                          "type": "integer",
                          "format": "int32",
                          "x-order": 12
                        }
                      },
                      "x-order": 0
                    },
                    "postgres_exporter": {
                      "description": "PostgresExporter runs on Generic or Container Node and exposes PostgreSQL Service metrics.",
                      "type": "object",
                      "properties": {
                        "agent_id": {
                          "description": "Unique randomly generated instance identifier.",
                          "type": "string",
                          "x-order": 0
                        },
                        "pmm_agent_id": {
                          "description": "The pmm-agent identifier which runs this instance.",
                          "type": "string",
                          "x-order": 1
                        },
                        "disabled": {
                          "description": "Desired Agent status: enabled (false) or disabled (true).",
                          "type": "boolean",
                          "x-order": 2
                        },
                        "service_id": {
                          "description": "Service identifier.",
                          "type": "string",
                          "x-order": 3
                        },
                        "username": {
                          "description": "PostgreSQL username for scraping metrics.",
                          "type": "string",
                          "x-order": 4
                        },
                        "tls": {
                          "description": "Use TLS for database connections.",
                          "type": "boolean",
                          "x-order": 5
                        },
                        "tls_skip_verify": {
                          "description": "Skip TLS certificate and hostname validation. Uses sslmode=required instead of verify-full.",
                          "type": "boolean",
                          "x-order": 6
                        },
                        "custom_labels": {
                          "description": "Custom user-assigned labels.",
                          "type": "object",
                          "additionalProperties": {
                            "type": "string"
                          },
                          "x-order": 7
                        },
                        "push_metrics_enabled": {
                          "description": "True if exporter uses push metrics mode.",
                          "type": "boolean",
                          "x-order": 8
                        },
                        "disabled_collectors": {
                          "description": "List of disabled collector names.",
                          "type": "array",
                          "items": {
                            "type": "string"
                          },
                          "x-order": 9
                        },
                        "status": {
                          "description": "AgentStatus represents actual Agent status.\n\n - AGENT_STATUS_STARTING: Agent is starting.\n - AGENT_STATUS_INITIALIZATION_ERROR: Agent encountered error when starting.\n - AGENT_STATUS_RUNNING: Agent is running.\n - AGENT_STATUS_WAITING: Agent encountered error and will be restarted automatically soon.\n - AGENT_STATUS_STOPPING: Agent is stopping.\n - AGENT_STATUS_DONE: Agent finished.\n - AGENT_STATUS_UNKNOWN: Agent is not connected, we don't know anything about it's state.",
                          "type": "string",
                          "default": "AGENT_STATUS_UNSPECIFIED",
                          "enum": [
                            "AGENT_STATUS_UNSPECIFIED",
                            "AGENT_STATUS_STARTING",
                            "AGENT_STATUS_INITIALIZATION_ERROR",
                            "AGENT_STATUS_RUNNING",
                            "AGENT_STATUS_WAITING",
                            "AGENT_STATUS_STOPPING",
                            "AGENT_STATUS_DONE",
                            "AGENT_STATUS_UNKNOWN"
                          ],
                          "x-order": 10
                        },
                        "listen_port": {
                          "description": "Listen port for scraping metrics.",
                          "type": "integer",
                          "format": "int64",
                          "x-order": 11
                        },
                        "process_exec_path": {
                          "description": "Path to exec process.",
                          "type": "string",
                          "x-order": 12
                        },
                        "log_level": {
                          "description": "- LOG_LEVEL_UNSPECIFIED: Auto",
                          "type": "string",
                          "title": "Log level for exporters",
                          "default": "LOG_LEVEL_UNSPECIFIED",
                          "enum": [
                            "LOG_LEVEL_UNSPECIFIED",
                            "LOG_LEVEL_FATAL",
                            "LOG_LEVEL_ERROR",
                            "LOG_LEVEL_WARN",
                            "LOG_LEVEL_INFO",
                            "LOG_LEVEL_DEBUG"
                          ],
                          "x-order": 13
                        },
                        "auto_discovery_limit": {
                          "description": "Limit of databases for auto-discovery.",
                          "type": "integer",
                          "format": "int32",
                          "x-order": 14
                        },
                        "expose_exporter": {
                          "type": "boolean",
                          "title": "Optionally expose the exporter process on all public interfaces",
                          "x-order": 15
                        },
                        "max_exporter_connections": {
                          "description": "Maximum number of connections that exporter can open to the database instance.",
                          "type": "integer",
                          "format": "int32",
                          "x-order": 16
                        },
                        "metrics_resolutions": {
                          "description": "MetricsResolutions represents Prometheus exporters metrics resolutions.",
                          "type": "object",
                          "properties": {
                            "hr": {
                              "description": "High resolution. In JSON should be represented as a string with number of seconds with `s` suffix.",
                              "type": "string",
                              "x-order": 0
                            },
                            "mr": {
                              "description": "Medium resolution. In JSON should be represented as a string with number of seconds with `s` suffix.",
                              "type": "string",
                              "x-order": 1
                            },
                            "lr": {
                              "description": "Low resolution. In JSON should be represented as a string with number of seconds with `s` suffix.",
                              "type": "string",
                              "x-order": 2
                            }
                          },
                          "x-order": 17
                        }
                      },
                      "x-order": 1
                    },
                    "qan_postgresql_pgstatements_agent": {
                      "description": "QANPostgreSQLPgStatementsAgent runs within pmm-agent and sends PostgreSQL Query Analytics data to the PMM Server.",
                      "type": "object",
                      "properties": {
                        "agent_id": {
                          "description": "Unique randomly generated instance identifier.",
                          "type": "string",
                          "x-order": 0
                        },
                        "pmm_agent_id": {
                          "description": "The pmm-agent identifier which runs this instance.",
                          "type": "string",
                          "x-order": 1
                        },
                        "disabled": {
                          "description": "Desired Agent status: enabled (false) or disabled (true).",
                          "type": "boolean",
                          "x-order": 2
                        },
                        "service_id": {
                          "description": "Service identifier.",
                          "type": "string",
                          "x-order": 3
                        },
                        "username": {
                          "description": "PostgreSQL username for getting pg stat statements data.",
                          "type": "string",
                          "x-order": 4
                        },
                        "disable_comments_parsing": {
                          "description": "Disable parsing comments from queries and showing them in QAN.",
                          "type": "boolean",
                          "x-order": 5
                        },
                        "max_query_length": {
                          "description": "Limit query length in QAN (default: server-defined; -1: no limit).",
                          "type": "integer",
                          "format": "int32",
                          "x-order": 6
                        },
                        "tls": {
                          "description": "Use TLS for database connections.",
                          "type": "boolean",
                          "x-order": 7
                        },
                        "tls_skip_verify": {
                          "description": "Skip TLS certificate and hostname validation.",
                          "type": "boolean",
                          "x-order": 8
                        },
                        "custom_labels": {
                          "description": "Custom user-assigned labels.",
                          "type": "object",
                          "additionalProperties": {
                            "type": "string"
                          },
                          "x-order": 9
                        },
                        "status": {
                          "description": "AgentStatus represents actual Agent status.\n\n - AGENT_STATUS_STARTING: Agent is starting.\n - AGENT_STATUS_INITIALIZATION_ERROR: Agent encountered error when starting.\n - AGENT_STATUS_RUNNING: Agent is running.\n - AGENT_STATUS_WAITING: Agent encountered error and will be restarted automatically soon.\n - AGENT_STATUS_STOPPING: Agent is stopping.\n - AGENT_STATUS_DONE: Agent finished.\n - AGENT_STATUS_UNKNOWN: Agent is not connected, we don't know anything about it's state.",
                          "type": "string",
                          "default": "AGENT_STATUS_UNSPECIFIED",
                          "enum": [
                            "AGENT_STATUS_UNSPECIFIED",
                            "AGENT_STATUS_STARTING",
                            "AGENT_STATUS_INITIALIZATION_ERROR",
                            "AGENT_STATUS_RUNNING",
                            "AGENT_STATUS_WAITING",
                            "AGENT_STATUS_STOPPING",
                            "AGENT_STATUS_DONE",
                            "AGENT_STATUS_UNKNOWN"
                          ],
                          "x-order": 10
                        },
                        "process_exec_path": {
                          "description": "Path to exec process.",
                          "type": "string",
                          "x-order": 11
                        },
                        "log_level": {
                          "description": "- LOG_LEVEL_UNSPECIFIED: Auto",
                          "type": "string",
                          "title": "Log level for exporters",
                          "default": "LOG_LEVEL_UNSPECIFIED",
                          "enum": [
                            "LOG_LEVEL_UNSPECIFIED",
                            "LOG_LEVEL_FATAL",
                            "LOG_LEVEL_ERROR",
                            "LOG_LEVEL_WARN",
                            "LOG_LEVEL_INFO",
                            "LOG_LEVEL_DEBUG"
                          ],
                          "x-order": 12
                        }
                      },
                      "x-order": 2
                    },
                    "qan_postgresql_pgstatmonitor_agent": {
                      "description": "QANPostgreSQLPgStatMonitorAgent runs within pmm-agent and sends PostgreSQL Query Analytics data to the PMM Server.",
                      "type": "object",
                      "properties": {
                        "agent_id": {
                          "description": "Unique randomly generated instance identifier.",
                          "type": "string",
                          "x-order": 0
                        },
                        "pmm_agent_id": {
                          "description": "The pmm-agent identifier which runs this instance.",
                          "type": "string",
                          "x-order": 1
                        },
                        "disabled": {
                          "description": "Desired Agent status: enabled (false) or disabled (true).",
                          "type": "boolean",
                          "x-order": 2
                        },
                        "service_id": {
                          "description": "Service identifier.",
                          "type": "string",
                          "x-order": 3
                        },
                        "username": {
                          "description": "PostgreSQL username for getting pg stat monitor data.",
                          "type": "string",
                          "x-order": 4
                        },
                        "tls": {
                          "description": "Use TLS for database connections.",
                          "type": "boolean",
                          "x-order": 5
                        },
                        "tls_skip_verify": {
                          "description": "Skip TLS certificate and hostname validation.",
                          "type": "boolean",
                          "x-order": 6
                        },
                        "disable_comments_parsing": {
                          "description": "Disable parsing comments from queries and showing them in QAN.",
                          "type": "boolean",
                          "x-order": 7
                        },
                        "max_query_length": {
                          "description": "Limit query length in QAN (default: server-defined; -1: no limit).",
                          "type": "integer",
                          "format": "int32",
                          "x-order": 8
                        },
                        "query_examples_disabled": {
                          "description": "True if query examples are disabled.",
                          "type": "boolean",
                          "x-order": 9
                        },
                        "custom_labels": {
                          "description": "Custom user-assigned labels.",
                          "type": "object",
                          "additionalProperties": {
                            "type": "string"
                          },
                          "x-order": 10
                        },
                        "status": {
                          "description": "AgentStatus represents actual Agent status.\n\n - AGENT_STATUS_STARTING: Agent is starting.\n - AGENT_STATUS_INITIALIZATION_ERROR: Agent encountered error when starting.\n - AGENT_STATUS_RUNNING: Agent is running.\n - AGENT_STATUS_WAITING: Agent encountered error and will be restarted automatically soon.\n - AGENT_STATUS_STOPPING: Agent is stopping.\n - AGENT_STATUS_DONE: Agent finished.\n - AGENT_STATUS_UNKNOWN: Agent is not connected, we don't know anything about it's state.",
                          "type": "string",
                          "default": "AGENT_STATUS_UNSPECIFIED",
                          "enum": [
                            "AGENT_STATUS_UNSPECIFIED",
                            "AGENT_STATUS_STARTING",
                            "AGENT_STATUS_INITIALIZATION_ERROR",
                            "AGENT_STATUS_RUNNING",
                            "AGENT_STATUS_WAITING",
                            "AGENT_STATUS_STOPPING",
                            "AGENT_STATUS_DONE",
                            "AGENT_STATUS_UNKNOWN"
                          ],
                          "x-order": 11
                        },
                        "process_exec_path": {
                          "description": "Path to exec process.",
                          "type": "string",
                          "x-order": 12
                        },
                        "log_level": {
                          "description": "- LOG_LEVEL_UNSPECIFIED: Auto",
                          "type": "string",
                          "title": "Log level for exporters",
                          "default": "LOG_LEVEL_UNSPECIFIED",
                          "enum": [
                            "LOG_LEVEL_UNSPECIFIED",
                            "LOG_LEVEL_FATAL",
                            "LOG_LEVEL_ERROR",
                            "LOG_LEVEL_WARN",
                            "LOG_LEVEL_INFO",
                            "LOG_LEVEL_DEBUG"
                          ],
                          "x-order": 13
                        }
                      },
                      "x-order": 3
                    },
                    "warning": {
                      "description": "Warning message.",
                      "type": "string",
                      "x-order": 4
                    }
                  },
                  "x-order": 2
                },
                "proxysql": {
                  "type": "object",
                  "properties": {
                    "service": {
                      "description": "ProxySQLService represents a generic ProxySQL instance.",
                      "type": "object",
                      "properties": {
                        "service_id": {
                          "description": "Unique randomly generated instance identifier.",
                          "type": "string",
                          "x-order": 0
                        },
                        "service_name": {
                          "description": "Unique across all Services user-defined name.",
                          "type": "string",
                          "x-order": 1
                        },
                        "node_id": {
                          "description": "Node identifier where this instance runs.",
                          "type": "string",
                          "x-order": 2
                        },
                        "address": {
                          "description": "Access address (DNS name or IP).\nAddress (and port) or socket is required.",
                          "type": "string",
                          "x-order": 3
                        },
                        "port": {
                          "description": "Access port.\nPort is required when the address present.",
                          "type": "integer",
                          "format": "int64",
                          "x-order": 4
                        },
                        "socket": {
                          "description": "Access unix socket.\nAddress (and port) or socket is required.",
                          "type": "string",
                          "x-order": 5
                        },
                        "environment": {
                          "description": "Environment name.",
                          "type": "string",
                          "x-order": 6
                        },
                        "cluster": {
                          "description": "Cluster name.",
                          "type": "string",
                          "x-order": 7
                        },
                        "replication_set": {
                          "description": "Replication set name.",
                          "type": "string",
                          "x-order": 8
                        },
                        "custom_labels": {
                          "description": "Custom user-assigned labels.",
                          "type": "object",
                          "additionalProperties": {
                            "type": "string"
                          },
                          "x-order": 9
                        },
                        "version": {
                          "description": "ProxySQL version.",
                          "type": "string",
                          "x-order": 10
                        }
                      },
                      "x-order": 0
                    },
                    "proxysql_exporter": {
                      "description": "ProxySQLExporter runs on Generic or Container Node and exposes ProxySQL Service metrics.",
                      "type": "object",
                      "properties": {
                        "agent_id": {
                          "description": "Unique randomly generated instance identifier.",
                          "type": "string",
                          "x-order": 0
                        },
                        "pmm_agent_id": {
                          "description": "The pmm-agent identifier which runs this instance.",
                          "type": "string",
                          "x-order": 1
                        },
                        "disabled": {
                          "description": "Desired Agent status: enabled (false) or disabled (true).",
                          "type": "boolean",
                          "x-order": 2
                        },
                        "service_id": {
                          "description": "Service identifier.",
                          "type": "string",
                          "x-order": 3
                        },
                        "username": {
                          "description": "ProxySQL username for scraping metrics.",
                          "type": "string",
                          "x-order": 4
                        },
                        "tls": {
                          "description": "Use TLS for database connections.",
                          "type": "boolean",
                          "x-order": 5
                        },
                        "tls_skip_verify": {
                          "description": "Skip TLS certificate and hostname validation.",
                          "type": "boolean",
                          "x-order": 6
                        },
                        "custom_labels": {
                          "description": "Custom user-assigned labels.",
                          "type": "object",
                          "additionalProperties": {
                            "type": "string"
                          },
                          "x-order": 7
                        },
                        "push_metrics_enabled": {
                          "description": "True if exporter uses push metrics mode.",
                          "type": "boolean",
                          "x-order": 8
                        },
                        "disabled_collectors": {
                          "description": "List of disabled collector names.",
                          "type": "array",
                          "items": {
                            "type": "string"
                          },
                          "x-order": 9
                        },
                        "status": {
                          "description": "AgentStatus represents actual Agent status.\n\n - AGENT_STATUS_STARTING: Agent is starting.\n - AGENT_STATUS_INITIALIZATION_ERROR: Agent encountered error when starting.\n - AGENT_STATUS_RUNNING: Agent is running.\n - AGENT_STATUS_WAITING: Agent encountered error and will be restarted automatically soon.\n - AGENT_STATUS_STOPPING: Agent is stopping.\n - AGENT_STATUS_DONE: Agent finished.\n - AGENT_STATUS_UNKNOWN: Agent is not connected, we don't know anything about it's state.",
                          "type": "string",
                          "default": "AGENT_STATUS_UNSPECIFIED",
                          "enum": [
                            "AGENT_STATUS_UNSPECIFIED",
                            "AGENT_STATUS_STARTING",
                            "AGENT_STATUS_INITIALIZATION_ERROR",
                            "AGENT_STATUS_RUNNING",
                            "AGENT_STATUS_WAITING",
                            "AGENT_STATUS_STOPPING",
                            "AGENT_STATUS_DONE",
                            "AGENT_STATUS_UNKNOWN"
                          ],
                          "x-order": 10
                        },
                        "listen_port": {
                          "description": "Listen port for scraping metrics.",
                          "type": "integer",
                          "format": "int64",
                          "x-order": 11
                        },
                        "process_exec_path": {
                          "description": "Path to exec process.",
                          "type": "string",
                          "x-order": 12
                        },
                        "log_level": {
                          "description": "- LOG_LEVEL_UNSPECIFIED: Auto",
                          "type": "string",
                          "title": "Log level for exporters",
                          "default": "LOG_LEVEL_UNSPECIFIED",
                          "enum": [
                            "LOG_LEVEL_UNSPECIFIED",
                            "LOG_LEVEL_FATAL",
                            "LOG_LEVEL_ERROR",
                            "LOG_LEVEL_WARN",
                            "LOG_LEVEL_INFO",
                            "LOG_LEVEL_DEBUG"
                          ],
                          "x-order": 13
                        },
                        "expose_exporter": {
                          "type": "boolean",
                          "title": "Optionally expose the exporter process on all public interfaces",
                          "x-order": 14
                        },
                        "metrics_resolutions": {
                          "description": "MetricsResolutions represents Prometheus exporters metrics resolutions.",
                          "type": "object",
                          "properties": {
                            "hr": {
                              "description": "High resolution. In JSON should be represented as a string with number of seconds with `s` suffix.",
                              "type": "string",
                              "x-order": 0
                            },
                            "mr": {
                              "description": "Medium resolution. In JSON should be represented as a string with number of seconds with `s` suffix.",
                              "type": "string",
                              "x-order": 1
                            },
                            "lr": {
                              "description": "Low resolution. In JSON should be represented as a string with number of seconds with `s` suffix.",
                              "type": "string",
                              "x-order": 2
                            }
                          },
                          "x-order": 15
                        }
                      },
                      "x-order": 1
                    }
                  },
                  "x-order": 3
                },
                "haproxy": {
                  "type": "object",
                  "properties": {
                    "service": {
                      "description": "HAProxyService represents a generic HAProxy service instance.",
                      "type": "object",
                      "properties": {
                        "service_id": {
                          "description": "Unique randomly generated instance identifier.",
                          "type": "string",
                          "x-order": 0
                        },
                        "service_name": {
                          "description": "Unique across all Services user-defined name.",
                          "type": "string",
                          "x-order": 1
                        },
                        "node_id": {
                          "description": "Node identifier where this service instance runs.",
                          "type": "string",
                          "x-order": 2
                        },
                        "environment": {
                          "description": "Environment name.",
                          "type": "string",
                          "x-order": 3
                        },
                        "cluster": {
                          "description": "Cluster name.",
                          "type": "string",
                          "x-order": 4
                        },
                        "replication_set": {
                          "description": "Replication set name.",
                          "type": "string",
                          "x-order": 5
                        },
                        "custom_labels": {
                          "description": "Custom user-assigned labels.",
                          "type": "object",
                          "additionalProperties": {
                            "type": "string"
                          },
                          "x-order": 6
                        }
                      },
                      "x-order": 0
                    },
                    "external_exporter": {
                      "description": "ExternalExporter runs on any Node type, including Remote Node.",
                      "type": "object",
                      "properties": {
                        "agent_id": {
                          "description": "Unique randomly generated instance identifier.",
                          "type": "string",
                          "x-order": 0
                        },
                        "runs_on_node_id": {
                          "description": "Node identifier where this instance runs.",
                          "type": "string",
                          "x-order": 1
                        },
                        "disabled": {
                          "description": "If disabled, metrics from this exporter will not be collected.",
                          "type": "boolean",
                          "x-order": 2
                        },
                        "service_id": {
                          "description": "Service identifier.",
                          "type": "string",
                          "x-order": 3
                        },
                        "username": {
                          "description": "HTTP basic auth username for collecting metrics.",
                          "type": "string",
                          "x-order": 4
                        },
                        "scheme": {
                          "description": "Scheme to generate URI to exporter metrics endpoints.",
                          "type": "string",
                          "x-order": 5
                        },
                        "metrics_path": {
                          "description": "Path under which metrics are exposed, used to generate URI.",
                          "type": "string",
                          "x-order": 6
                        },
                        "custom_labels": {
                          "description": "Custom user-assigned labels.",
                          "type": "object",
                          "additionalProperties": {
                            "type": "string"
                          },
                          "x-order": 7
                        },
                        "listen_port": {
                          "description": "Listen port for scraping metrics.",
                          "type": "integer",
                          "format": "int64",
                          "x-order": 8
                        },
                        "push_metrics_enabled": {
                          "description": "True if exporter uses push metrics mode.",
                          "type": "boolean",
                          "x-order": 9
                        },
                        "process_exec_path": {
                          "description": "Path to exec process.",
                          "type": "string",
                          "x-order": 10
                        },
                        "metrics_resolutions": {
                          "description": "MetricsResolutions represents Prometheus exporters metrics resolutions.",
                          "type": "object",
                          "properties": {
                            "hr": {
                              "description": "High resolution. In JSON should be represented as a string with number of seconds with `s` suffix.",
                              "type": "string",
                              "x-order": 0
                            },
                            "mr": {
                              "description": "Medium resolution. In JSON should be represented as a string with number of seconds with `s` suffix.",
                              "type": "string",
                              "x-order": 1
                            },
                            "lr": {
                              "description": "Low resolution. In JSON should be represented as a string with number of seconds with `s` suffix.",
                              "type": "string",
                              "x-order": 2
                            }
                          },
                          "x-order": 11
                        }
                      },
                      "x-order": 1
                    }
                  },
                  "x-order": 4
                },
                "external": {
                  "type": "object",
                  "properties": {
                    "service": {
                      "description": "ExternalService represents a generic External service instance.",
                      "type": "object",
                      "properties": {
                        "service_id": {
                          "description": "Unique randomly generated instance identifier.",
                          "type": "string",
                          "x-order": 0
                        },
                        "service_name": {
                          "description": "Unique across all Services user-defined name.",
                          "type": "string",
                          "x-order": 1
                        },
                        "node_id": {
                          "description": "Node identifier where this service instance runs.",
                          "type": "string",
                          "x-order": 2
                        },
                        "environment": {
                          "description": "Environment name.",
                          "type": "string",
                          "x-order": 3
                        },
                        "cluster": {
                          "description": "Cluster name.",
                          "type": "string",
                          "x-order": 4
                        },
                        "replication_set": {
                          "description": "Replication set name.",
                          "type": "string",
                          "x-order": 5
                        },
                        "custom_labels": {
                          "description": "Custom user-assigned labels.",
                          "type": "object",
                          "additionalProperties": {
                            "type": "string"
                          },
                          "x-order": 6
                        },
                        "group": {
                          "description": "Group name of external service.",
                          "type": "string",
                          "x-order": 7
                        }
                      },
                      "x-order": 0
                    },
                    "external_exporter": {
                      "description": "ExternalExporter runs on any Node type, including Remote Node.",
                      "type": "object",
                      "properties": {
                        "agent_id": {
                          "description": "Unique randomly generated instance identifier.",
                          "type": "string",
                          "x-order": 0
                        },
                        "runs_on_node_id": {
                          "description": "Node identifier where this instance runs.",
                          "type": "string",
                          "x-order": 1
                        },
                        "disabled": {
                          "description": "If disabled, metrics from this exporter will not be collected.",
                          "type": "boolean",
                          "x-order": 2
                        },
                        "service_id": {
                          "description": "Service identifier.",
                          "type": "string",
                          "x-order": 3
                        },
                        "username": {
                          "description": "HTTP basic auth username for collecting metrics.",
                          "type": "string",
                          "x-order": 4
                        },
                        "scheme": {
                          "description": "Scheme to generate URI to exporter metrics endpoints.",
                          "type": "string",
                          "x-order": 5
                        },
                        "metrics_path": {
                          "description": "Path under which metrics are exposed, used to generate URI.",
                          "type": "string",
                          "x-order": 6
                        },
                        "custom_labels": {
                          "description": "Custom user-assigned labels.",
                          "type": "object",
                          "additionalProperties": {
                            "type": "string"
                          },
                          "x-order": 7
                        },
                        "listen_port": {
                          "description": "Listen port for scraping metrics.",
                          "type": "integer",
                          "format": "int64",
                          "x-order": 8
                        },
                        "push_metrics_enabled": {
                          "description": "True if exporter uses push metrics mode.",
                          "type": "boolean",
                          "x-order": 9
                        },
                        "process_exec_path": {
                          "description": "Path to exec process.",
                          "type": "string",
                          "x-order": 10
                        },
                        "metrics_resolutions": {
                          "description": "MetricsResolutions represents Prometheus exporters metrics resolutions.",
                          "type": "object",
                          "properties": {
                            "hr": {
                              "description": "High resolution. In JSON should be represented as a string with number of seconds with `s` suffix.",
                              "type": "string",
                              "x-order": 0
                            },
                            "mr": {
                              "description": "Medium resolution. In JSON should be represented as a string with number of seconds with `s` suffix.",
                              "type": "string",
                              "x-order": 1
                            },
                            "lr": {
                              "description": "Low resolution. In JSON should be represented as a string with number of seconds with `s` suffix.",
                              "type": "string",
                              "x-order": 2
                            }
                          },
                          "x-order": 11
                        }
                      },
                      "x-order": 1
                    }
                  },
                  "x-order": 5
                },
                "rds": {
                  "type": "object",
                  "properties": {
                    "node": {
                      "description": "RemoteRDSNode represents remote RDS Node. Agents can't run on Remote RDS Nodes.",
                      "type": "object",
                      "properties": {
                        "node_id": {
                          "description": "Unique randomly generated instance identifier.",
                          "type": "string",
                          "x-order": 0
                        },
                        "node_name": {
                          "description": "Unique across all Nodes user-defined name.",
                          "type": "string",
                          "x-order": 1
                        },
                        "address": {
                          "description": "DB instance identifier.",
                          "type": "string",
                          "x-order": 2
                        },
                        "node_model": {
                          "description": "Node model.",
                          "type": "string",
                          "x-order": 3
                        },
                        "region": {
                          "description": "Node region.",
                          "type": "string",
                          "x-order": 4
                        },
                        "az": {
                          "description": "Node availability zone.",
                          "type": "string",
                          "x-order": 5
                        },
                        "custom_labels": {
                          "description": "Custom user-assigned labels.",
                          "type": "object",
                          "additionalProperties": {
                            "type": "string"
                          },
                          "x-order": 6
                        }
                      },
                      "x-order": 0
                    },
                    "rds_exporter": {
                      "description": "RDSExporter runs on Generic or Container Node and exposes RemoteRDS Node metrics.",
                      "type": "object",
                      "properties": {
                        "agent_id": {
                          "description": "Unique randomly generated instance identifier.",
                          "type": "string",
                          "x-order": 0
                        },
                        "pmm_agent_id": {
                          "description": "The pmm-agent identifier which runs this instance.",
                          "type": "string",
                          "x-order": 1
                        },
                        "disabled": {
                          "description": "Desired Agent status: enabled (false) or disabled (true).",
                          "type": "boolean",
                          "x-order": 2
                        },
                        "node_id": {
                          "description": "Node identifier.",
                          "type": "string",
                          "x-order": 3
                        },
                        "aws_access_key": {
                          "description": "AWS Access Key.",
                          "type": "string",
                          "x-order": 4
                        },
                        "custom_labels": {
                          "description": "Custom user-assigned labels.",
                          "type": "object",
                          "additionalProperties": {
                            "type": "string"
                          },
                          "x-order": 5
                        },
                        "status": {
                          "description": "AgentStatus represents actual Agent status.\n\n - AGENT_STATUS_STARTING: Agent is starting.\n - AGENT_STATUS_INITIALIZATION_ERROR: Agent encountered error when starting.\n - AGENT_STATUS_RUNNING: Agent is running.\n - AGENT_STATUS_WAITING: Agent encountered error and will be restarted automatically soon.\n - AGENT_STATUS_STOPPING: Agent is stopping.\n - AGENT_STATUS_DONE: Agent finished.\n - AGENT_STATUS_UNKNOWN: Agent is not connected, we don't know anything about it's state.",
                          "type": "string",
                          "default": "AGENT_STATUS_UNSPECIFIED",
                          "enum": [
                            "AGENT_STATUS_UNSPECIFIED",
                            "AGENT_STATUS_STARTING",
                            "AGENT_STATUS_INITIALIZATION_ERROR",
                            "AGENT_STATUS_RUNNING",
                            "AGENT_STATUS_WAITING",
                            "AGENT_STATUS_STOPPING",
                            "AGENT_STATUS_DONE",
                            "AGENT_STATUS_UNKNOWN"
                          ],
                          "x-order": 6
                        },
                        "listen_port": {
                          "description": "Listen port for scraping metrics (the same for several configurations).",
                          "type": "integer",
                          "format": "int64",
                          "x-order": 7
                        },
                        "basic_metrics_disabled": {
                          "description": "Basic metrics are disabled.",
                          "type": "boolean",
                          "x-order": 8
                        },
                        "enhanced_metrics_disabled": {
                          "description": "Enhanced metrics are disabled.",
                          "type": "boolean",
                          "x-order": 9
                        },
                        "push_metrics_enabled": {
                          "description": "True if exporter uses push metrics mode.",
                          "type": "boolean",
                          "x-order": 10
                        },
                        "process_exec_path": {
                          "description": "Path to exec process.",
                          "type": "string",
                          "x-order": 11
                        },
                        "log_level": {
                          "description": "- LOG_LEVEL_UNSPECIFIED: Auto",
                          "type": "string",
                          "title": "Log level for exporters",
                          "default": "LOG_LEVEL_UNSPECIFIED",
                          "enum": [
                            "LOG_LEVEL_UNSPECIFIED",
                            "LOG_LEVEL_FATAL",
                            "LOG_LEVEL_ERROR",
                            "LOG_LEVEL_WARN",
                            "LOG_LEVEL_INFO",
                            "LOG_LEVEL_DEBUG"
                          ],
                          "x-order": 12
                        },
                        "auto_discovery_limit": {
                          "description": "Limit of databases for auto-discovery.",
                          "type": "integer",
                          "format": "int32",
                          "x-order": 13
                        },
                        "metrics_resolutions": {
                          "description": "MetricsResolutions represents Prometheus exporters metrics resolutions.",
                          "type": "object",
                          "properties": {
                            "hr": {
                              "description": "High resolution. In JSON should be represented as a string with number of seconds with `s` suffix.",
                              "type": "string",
                              "x-order": 0
                            },
                            "mr": {
                              "description": "Medium resolution. In JSON should be represented as a string with number of seconds with `s` suffix.",
                              "type": "string",
                              "x-order": 1
                            },
                            "lr": {
                              "description": "Low resolution. In JSON should be represented as a string with number of seconds with `s` suffix.",
                              "type": "string",
                              "x-order": 2
                            }
                          },
                          "x-order": 14
                        }
                      },
                      "x-order": 1
                    },
                    "mysql": {
                      "description": "MySQLService represents a generic MySQL instance.",
                      "type": "object",
                      "properties": {
                        "service_id": {
                          "description": "Unique randomly generated instance identifier.",
                          "type": "string",
                          "x-order": 0
                        },
                        "service_name": {
                          "description": "Unique across all Services user-defined name.",
                          "type": "string",
                          "x-order": 1
                        },
                        "node_id": {
                          "description": "Node identifier where this instance runs.",
                          "type": "string",
                          "x-order": 2
                        },
                        "address": {
                          "description": "Access address (DNS name or IP).\nAddress (and port) or socket is required.",
                          "type": "string",
                          "x-order": 3
                        },
                        "port": {
                          "description": "Access port.\nPort is required when the address present.",
                          "type": "integer",
                          "format": "int64",
                          "x-order": 4
                        },
                        "socket": {
                          "description": "Access unix socket.\nAddress (and port) or socket is required.",
                          "type": "string",
                          "x-order": 5
                        },
                        "environment": {
                          "description": "Environment name.",
                          "type": "string",
                          "x-order": 6
                        },
                        "cluster": {
                          "description": "Cluster name.",
                          "type": "string",
                          "x-order": 7
                        },
                        "replication_set": {
                          "description": "Replication set name.",
                          "type": "string",
                          "x-order": 8
                        },
                        "custom_labels": {
                          "description": "Custom user-assigned labels.",
                          "type": "object",
                          "additionalProperties": {
                            "type": "string"
                          },
                          "x-order": 9
                        },
                        "version": {
                          "description": "MySQL version.",
                          "type": "string",
                          "x-order": 10
                        }
                      },
                      "x-order": 2
                    },
                    "mysqld_exporter": {
                      "description": "MySQLdExporter runs on Generic or Container Node and exposes MySQL Service metrics.",
                      "type": "object",
                      "properties": {
                        "agent_id": {
                          "description": "Unique randomly generated instance identifier.",
                          "type": "string",
                          "x-order": 0
                        },
                        "pmm_agent_id": {
                          "description": "The pmm-agent identifier which runs this instance.",
                          "type": "string",
                          "x-order": 1
                        },
                        "disabled": {
                          "description": "Desired Agent status: enabled (false) or disabled (true).",
                          "type": "boolean",
                          "x-order": 2
                        },
                        "service_id": {
                          "description": "Service identifier.",
                          "type": "string",
                          "x-order": 3
                        },
                        "username": {
                          "description": "MySQL username for scraping metrics.",
                          "type": "string",
                          "x-order": 4
                        },
                        "tls": {
                          "description": "Use TLS for database connections.",
                          "type": "boolean",
                          "x-order": 5
                        },
                        "tls_skip_verify": {
                          "description": "Skip TLS certificate and hostname validation.",
                          "type": "boolean",
                          "x-order": 6
                        },
                        "tls_ca": {
                          "description": "Certificate Authority certificate chain.",
                          "type": "string",
                          "x-order": 7
                        },
                        "tls_cert": {
                          "description": "Client certificate.",
                          "type": "string",
                          "x-order": 8
                        },
                        "tls_key": {
                          "description": "Password for decrypting tls_cert.",
                          "type": "string",
                          "x-order": 9
                        },
                        "tablestats_group_table_limit": {
                          "description": "Tablestats group collectors are disabled if there are more than that number of tables.\n0 means tablestats group collectors are always enabled (no limit).\nNegative value means tablestats group collectors are always disabled.",
                          "type": "integer",
                          "format": "int32",
                          "x-order": 10
                        },
                        "custom_labels": {
                          "description": "Custom user-assigned labels.",
                          "type": "object",
                          "additionalProperties": {
                            "type": "string"
                          },
                          "x-order": 11
                        },
                        "push_metrics_enabled": {
                          "description": "True if exporter uses push metrics mode.",
                          "type": "boolean",
                          "x-order": 12
                        },
                        "disabled_collectors": {
                          "description": "List of disabled collector names.",
                          "type": "array",
                          "items": {
                            "type": "string"
                          },
                          "x-order": 13
                        },
                        "table_count": {
                          "description": "Actual table count at the moment of adding.",
                          "type": "integer",
                          "format": "int32",
                          "x-order": 14
                        },
                        "status": {
                          "description": "AgentStatus represents actual Agent status.\n\n - AGENT_STATUS_STARTING: Agent is starting.\n - AGENT_STATUS_INITIALIZATION_ERROR: Agent encountered error when starting.\n - AGENT_STATUS_RUNNING: Agent is running.\n - AGENT_STATUS_WAITING: Agent encountered error and will be restarted automatically soon.\n - AGENT_STATUS_STOPPING: Agent is stopping.\n - AGENT_STATUS_DONE: Agent finished.\n - AGENT_STATUS_UNKNOWN: Agent is not connected, we don't know anything about it's state.",
                          "type": "string",
                          "default": "AGENT_STATUS_UNSPECIFIED",
                          "enum": [
                            "AGENT_STATUS_UNSPECIFIED",
                            "AGENT_STATUS_STARTING",
                            "AGENT_STATUS_INITIALIZATION_ERROR",
                            "AGENT_STATUS_RUNNING",
                            "AGENT_STATUS_WAITING",
                            "AGENT_STATUS_STOPPING",
                            "AGENT_STATUS_DONE",
                            "AGENT_STATUS_UNKNOWN"
                          ],
                          "x-order": 15
                        },
                        "listen_port": {
                          "description": "Listen port for scraping metrics.",
                          "type": "integer",
                          "format": "int64",
                          "x-order": 16
                        },
                        "tablestats_group_disabled": {
                          "description": "True if tablestats group collectors are currently disabled.",
                          "type": "boolean",
                          "x-order": 17
                        },
                        "process_exec_path": {
                          "description": "Path to exec process.",
                          "type": "string",
                          "x-order": 18
                        },
                        "log_level": {
                          "description": "- LOG_LEVEL_UNSPECIFIED: Auto",
                          "type": "string",
                          "title": "Log level for exporters",
                          "default": "LOG_LEVEL_UNSPECIFIED",
                          "enum": [
                            "LOG_LEVEL_UNSPECIFIED",
                            "LOG_LEVEL_FATAL",
                            "LOG_LEVEL_ERROR",
                            "LOG_LEVEL_WARN",
                            "LOG_LEVEL_INFO",
                            "LOG_LEVEL_DEBUG"
                          ],
                          "x-order": 19
                        },
                        "expose_exporter": {
                          "type": "boolean",
                          "title": "Optionally expose the exporter process on all public interfaces",
                          "x-order": 20
                        },
                        "metrics_resolutions": {
                          "description": "MetricsResolutions represents Prometheus exporters metrics resolutions.",
                          "type": "object",
                          "properties": {
                            "hr": {
                              "description": "High resolution. In JSON should be represented as a string with number of seconds with `s` suffix.",
                              "type": "string",
                              "x-order": 0
                            },
                            "mr": {
                              "description": "Medium resolution. In JSON should be represented as a string with number of seconds with `s` suffix.",
                              "type": "string",
                              "x-order": 1
                            },
                            "lr": {
                              "description": "Low resolution. In JSON should be represented as a string with number of seconds with `s` suffix.",
                              "type": "string",
                              "x-order": 2
                            }
                          },
                          "x-order": 21
                        }
                      },
                      "x-order": 3
                    },
                    "qan_mysql_perfschema": {
                      "description": "QANMySQLPerfSchemaAgent runs within pmm-agent and sends MySQL Query Analytics data to the PMM Server.",
                      "type": "object",
                      "properties": {
                        "agent_id": {
                          "description": "Unique randomly generated instance identifier.",
                          "type": "string",
                          "x-order": 0
                        },
                        "pmm_agent_id": {
                          "description": "The pmm-agent identifier which runs this instance.",
                          "type": "string",
                          "x-order": 1
                        },
                        "disabled": {
                          "description": "Desired Agent status: enabled (false) or disabled (true).",
                          "type": "boolean",
                          "x-order": 2
                        },
                        "service_id": {
                          "description": "Service identifier.",
                          "type": "string",
                          "x-order": 3
                        },
                        "username": {
                          "description": "MySQL username for getting performance data.",
                          "type": "string",
                          "x-order": 4
                        },
                        "tls": {
                          "description": "Use TLS for database connections.",
                          "type": "boolean",
                          "x-order": 5
                        },
                        "tls_skip_verify": {
                          "description": "Skip TLS certificate and hostname validation.",
                          "type": "boolean",
                          "x-order": 6
                        },
                        "tls_ca": {
                          "description": "Certificate Authority certificate chain.",
                          "type": "string",
                          "x-order": 7
                        },
                        "tls_cert": {
                          "description": "Client certificate.",
                          "type": "string",
                          "x-order": 8
                        },
                        "tls_key": {
                          "description": "Password for decrypting tls_cert.",
                          "type": "string",
                          "x-order": 9
                        },
                        "disable_comments_parsing": {
                          "description": "Disable parsing comments from queries and showing them in QAN.",
                          "type": "boolean",
                          "x-order": 10
                        },
                        "max_query_length": {
                          "description": "Limit query length in QAN (default: server-defined; -1: no limit).",
                          "type": "integer",
                          "format": "int32",
                          "x-order": 11
                        },
                        "query_examples_disabled": {
                          "description": "True if query examples are disabled.",
                          "type": "boolean",
                          "x-order": 12
                        },
                        "custom_labels": {
                          "description": "Custom user-assigned labels.",
                          "type": "object",
                          "additionalProperties": {
                            "type": "string"
                          },
                          "x-order": 13
                        },
                        "status": {
                          "description": "AgentStatus represents actual Agent status.\n\n - AGENT_STATUS_STARTING: Agent is starting.\n - AGENT_STATUS_INITIALIZATION_ERROR: Agent encountered error when starting.\n - AGENT_STATUS_RUNNING: Agent is running.\n - AGENT_STATUS_WAITING: Agent encountered error and will be restarted automatically soon.\n - AGENT_STATUS_STOPPING: Agent is stopping.\n - AGENT_STATUS_DONE: Agent finished.\n - AGENT_STATUS_UNKNOWN: Agent is not connected, we don't know anything about it's state.",
                          "type": "string",
                          "default": "AGENT_STATUS_UNSPECIFIED",
                          "enum": [
                            "AGENT_STATUS_UNSPECIFIED",
                            "AGENT_STATUS_STARTING",
                            "AGENT_STATUS_INITIALIZATION_ERROR",
                            "AGENT_STATUS_RUNNING",
                            "AGENT_STATUS_WAITING",
                            "AGENT_STATUS_STOPPING",
                            "AGENT_STATUS_DONE",
                            "AGENT_STATUS_UNKNOWN"
                          ],
                          "x-order": 14
                        },
                        "process_exec_path": {
                          "description": "Path to exec process.",
                          "type": "string",
                          "x-order": 15
                        },
                        "log_level": {
                          "description": "- LOG_LEVEL_UNSPECIFIED: Auto",
                          "type": "string",
                          "title": "Log level for exporters",
                          "default": "LOG_LEVEL_UNSPECIFIED",
                          "enum": [
                            "LOG_LEVEL_UNSPECIFIED",
                            "LOG_LEVEL_FATAL",
                            "LOG_LEVEL_ERROR",
                            "LOG_LEVEL_WARN",
                            "LOG_LEVEL_INFO",
                            "LOG_LEVEL_DEBUG"
                          ],
                          "x-order": 16
                        }
                      },
                      "x-order": 4
                    },
                    "postgresql": {
                      "description": "PostgreSQLService represents a generic PostgreSQL instance.",
                      "type": "object",
                      "properties": {
                        "service_id": {
                          "description": "Unique randomly generated instance identifier.",
                          "type": "string",
                          "x-order": 0
                        },
                        "service_name": {
                          "description": "Unique across all Services user-defined name.",
                          "type": "string",
                          "x-order": 1
                        },
                        "database_name": {
                          "description": "Database name.",
                          "type": "string",
                          "x-order": 2
                        },
                        "node_id": {
                          "description": "Node identifier where this instance runs.",
                          "type": "string",
                          "x-order": 3
                        },
                        "address": {
                          "description": "Access address (DNS name or IP).\nAddress (and port) or socket is required.",
                          "type": "string",
                          "x-order": 4
                        },
                        "port": {
                          "description": "Access port.\nPort is required when the address present.",
                          "type": "integer",
                          "format": "int64",
                          "x-order": 5
                        },
                        "socket": {
                          "description": "Access unix socket.\nAddress (and port) or socket is required.",
                          "type": "string",
                          "x-order": 6
                        },
                        "environment": {
                          "description": "Environment name.",
                          "type": "string",
                          "x-order": 7
                        },
                        "cluster": {
                          "description": "Cluster name.",
                          "type": "string",
                          "x-order": 8
                        },
                        "replication_set": {
                          "description": "Replication set name.",
                          "type": "string",
                          "x-order": 9
                        },
                        "custom_labels": {
                          "description": "Custom user-assigned labels.",
                          "type": "object",
                          "additionalProperties": {
                            "type": "string"
                          },
                          "x-order": 10
                        },
                        "version": {
                          "description": "PostgreSQL version.",
                          "type": "string",
                          "x-order": 11
                        },
                        "auto_discovery_limit": {
                          "description": "Limit of databases for auto-discovery.",
                          "type": "integer",
                          "format": "int32",
                          "x-order": 12
                        }
                      },
                      "x-order": 5
                    },
                    "postgresql_exporter": {
                      "description": "PostgresExporter runs on Generic or Container Node and exposes PostgreSQL Service metrics.",
                      "type": "object",
                      "properties": {
                        "agent_id": {
                          "description": "Unique randomly generated instance identifier.",
                          "type": "string",
                          "x-order": 0
                        },
                        "pmm_agent_id": {
                          "description": "The pmm-agent identifier which runs this instance.",
                          "type": "string",
                          "x-order": 1
                        },
                        "disabled": {
                          "description": "Desired Agent status: enabled (false) or disabled (true).",
                          "type": "boolean",
                          "x-order": 2
                        },
                        "service_id": {
                          "description": "Service identifier.",
                          "type": "string",
                          "x-order": 3
                        },
                        "username": {
                          "description": "PostgreSQL username for scraping metrics.",
                          "type": "string",
                          "x-order": 4
                        },
                        "tls": {
                          "description": "Use TLS for database connections.",
                          "type": "boolean",
                          "x-order": 5
                        },
                        "tls_skip_verify": {
                          "description": "Skip TLS certificate and hostname validation. Uses sslmode=required instead of verify-full.",
                          "type": "boolean",
                          "x-order": 6
                        },
                        "custom_labels": {
                          "description": "Custom user-assigned labels.",
                          "type": "object",
                          "additionalProperties": {
                            "type": "string"
                          },
                          "x-order": 7
                        },
                        "push_metrics_enabled": {
                          "description": "True if exporter uses push metrics mode.",
                          "type": "boolean",
                          "x-order": 8
                        },
                        "disabled_collectors": {
                          "description": "List of disabled collector names.",
                          "type": "array",
                          "items": {
                            "type": "string"
                          },
                          "x-order": 9
                        },
                        "status": {
                          "description": "AgentStatus represents actual Agent status.\n\n - AGENT_STATUS_STARTING: Agent is starting.\n - AGENT_STATUS_INITIALIZATION_ERROR: Agent encountered error when starting.\n - AGENT_STATUS_RUNNING: Agent is running.\n - AGENT_STATUS_WAITING: Agent encountered error and will be restarted automatically soon.\n - AGENT_STATUS_STOPPING: Agent is stopping.\n - AGENT_STATUS_DONE: Agent finished.\n - AGENT_STATUS_UNKNOWN: Agent is not connected, we don't know anything about it's state.",
                          "type": "string",
                          "default": "AGENT_STATUS_UNSPECIFIED",
                          "enum": [
                            "AGENT_STATUS_UNSPECIFIED",
                            "AGENT_STATUS_STARTING",
                            "AGENT_STATUS_INITIALIZATION_ERROR",
                            "AGENT_STATUS_RUNNING",
                            "AGENT_STATUS_WAITING",
                            "AGENT_STATUS_STOPPING",
                            "AGENT_STATUS_DONE",
                            "AGENT_STATUS_UNKNOWN"
                          ],
                          "x-order": 10
                        },
                        "listen_port": {
                          "description": "Listen port for scraping metrics.",
                          "type": "integer",
                          "format": "int64",
                          "x-order": 11
                        },
                        "process_exec_path": {
                          "description": "Path to exec process.",
                          "type": "string",
                          "x-order": 12
                        },
                        "log_level": {
                          "description": "- LOG_LEVEL_UNSPECIFIED: Auto",
                          "type": "string",
                          "title": "Log level for exporters",
                          "default": "LOG_LEVEL_UNSPECIFIED",
                          "enum": [
                            "LOG_LEVEL_UNSPECIFIED",
                            "LOG_LEVEL_FATAL",
                            "LOG_LEVEL_ERROR",
                            "LOG_LEVEL_WARN",
                            "LOG_LEVEL_INFO",
                            "LOG_LEVEL_DEBUG"
                          ],
                          "x-order": 13
                        },
                        "auto_discovery_limit": {
                          "description": "Limit of databases for auto-discovery.",
                          "type": "integer",
                          "format": "int32",
                          "x-order": 14
                        },
                        "expose_exporter": {
                          "type": "boolean",
                          "title": "Optionally expose the exporter process on all public interfaces",
                          "x-order": 15
                        },
                        "max_exporter_connections": {
                          "description": "Maximum number of connections that exporter can open to the database instance.",
                          "type": "integer",
                          "format": "int32",
                          "x-order": 16
                        },
                        "metrics_resolutions": {
                          "description": "MetricsResolutions represents Prometheus exporters metrics resolutions.",
                          "type": "object",
                          "properties": {
                            "hr": {
                              "description": "High resolution. In JSON should be represented as a string with number of seconds with `s` suffix.",
                              "type": "string",
                              "x-order": 0
                            },
                            "mr": {
                              "description": "Medium resolution. In JSON should be represented as a string with number of seconds with `s` suffix.",
                              "type": "string",
                              "x-order": 1
                            },
                            "lr": {
                              "description": "Low resolution. In JSON should be represented as a string with number of seconds with `s` suffix.",
                              "type": "string",
                              "x-order": 2
                            }
                          },
                          "x-order": 17
                        }
                      },
                      "x-order": 6
                    },
                    "qan_postgresql_pgstatements": {
                      "description": "QANPostgreSQLPgStatementsAgent runs within pmm-agent and sends PostgreSQL Query Analytics data to the PMM Server.",
                      "type": "object",
                      "properties": {
                        "agent_id": {
                          "description": "Unique randomly generated instance identifier.",
                          "type": "string",
                          "x-order": 0
                        },
                        "pmm_agent_id": {
                          "description": "The pmm-agent identifier which runs this instance.",
                          "type": "string",
                          "x-order": 1
                        },
                        "disabled": {
                          "description": "Desired Agent status: enabled (false) or disabled (true).",
                          "type": "boolean",
                          "x-order": 2
                        },
                        "service_id": {
                          "description": "Service identifier.",
                          "type": "string",
                          "x-order": 3
                        },
                        "username": {
                          "description": "PostgreSQL username for getting pg stat statements data.",
                          "type": "string",
                          "x-order": 4
                        },
                        "disable_comments_parsing": {
                          "description": "Disable parsing comments from queries and showing them in QAN.",
                          "type": "boolean",
                          "x-order": 5
                        },
                        "max_query_length": {
                          "description": "Limit query length in QAN (default: server-defined; -1: no limit).",
                          "type": "integer",
                          "format": "int32",
                          "x-order": 6
                        },
                        "tls": {
                          "description": "Use TLS for database connections.",
                          "type": "boolean",
                          "x-order": 7
                        },
                        "tls_skip_verify": {
                          "description": "Skip TLS certificate and hostname validation.",
                          "type": "boolean",
                          "x-order": 8
                        },
                        "custom_labels": {
                          "description": "Custom user-assigned labels.",
                          "type": "object",
                          "additionalProperties": {
                            "type": "string"
                          },
                          "x-order": 9
                        },
                        "status": {
                          "description": "AgentStatus represents actual Agent status.\n\n - AGENT_STATUS_STARTING: Agent is starting.\n - AGENT_STATUS_INITIALIZATION_ERROR: Agent encountered error when starting.\n - AGENT_STATUS_RUNNING: Agent is running.\n - AGENT_STATUS_WAITING: Agent encountered error and will be restarted automatically soon.\n - AGENT_STATUS_STOPPING: Agent is stopping.\n - AGENT_STATUS_DONE: Agent finished.\n - AGENT_STATUS_UNKNOWN: Agent is not connected, we don't know anything about it's state.",
                          "type": "string",
                          "default": "AGENT_STATUS_UNSPECIFIED",
                          "enum": [
                            "AGENT_STATUS_UNSPECIFIED",
                            "AGENT_STATUS_STARTING",
                            "AGENT_STATUS_INITIALIZATION_ERROR",
                            "AGENT_STATUS_RUNNING",
                            "AGENT_STATUS_WAITING",
                            "AGENT_STATUS_STOPPING",
                            "AGENT_STATUS_DONE",
                            "AGENT_STATUS_UNKNOWN"
                          ],
                          "x-order": 10
                        },
                        "process_exec_path": {
                          "description": "Path to exec process.",
                          "type": "string",
                          "x-order": 11
                        },
                        "log_level": {
                          "description": "- LOG_LEVEL_UNSPECIFIED: Auto",
                          "type": "string",
                          "title": "Log level for exporters",
                          "default": "LOG_LEVEL_UNSPECIFIED",
                          "enum": [
                            "LOG_LEVEL_UNSPECIFIED",
                            "LOG_LEVEL_FATAL",
                            "LOG_LEVEL_ERROR",
                            "LOG_LEVEL_WARN",
                            "LOG_LEVEL_INFO",
                            "LOG_LEVEL_DEBUG"
                          ],
                          "x-order": 12
                        }
                      },
                      "x-order": 7
                    }
                  },
                  "x-order": 6
                },
                "valkey": {
                  "type": "object",
                  "properties": {
                    "service": {
                      "description": "ValkeyService represents a generic Valkey instance.",
                      "type": "object",
                      "properties": {
                        "service_id": {
                          "description": "Unique randomly generated instance identifier.",
                          "type": "string",
                          "x-order": 0
                        },
                        "service_name": {
                          "description": "Unique across all Services user-defined name.",
                          "type": "string",
                          "x-order": 1
                        },
                        "node_id": {
                          "description": "Node identifier where this instance runs.",
                          "type": "string",
                          "x-order": 2
                        },
                        "address": {
                          "description": "Access address (DNS name or IP).\nAddress (and port) or socket is required.",
                          "type": "string",
                          "x-order": 3
                        },
                        "port": {
                          "description": "Access port.\nPort is required when the address present.",
                          "type": "integer",
                          "format": "int64",
                          "x-order": 4
                        },
                        "socket": {
                          "description": "Access unix socket.\nAddress (and port) or socket is required.",
                          "type": "string",
                          "x-order": 5
                        },
                        "environment": {
                          "description": "Environment name.",
                          "type": "string",
                          "x-order": 6
                        },
                        "cluster": {
                          "description": "Cluster name.",
                          "type": "string",
                          "x-order": 7
                        },
                        "replication_set": {
                          "description": "Replication set name.",
                          "type": "string",
                          "x-order": 8
                        },
                        "custom_labels": {
                          "description": "Custom user-assigned labels.",
                          "type": "object",
                          "additionalProperties": {
                            "type": "string"
                          },
                          "x-order": 9
                        },
                        "version": {
                          "description": "Valkey version.",
                          "type": "string",
                          "x-order": 10
                        }
                      },
                      "x-order": 0
                    },
                    "valkey_exporter": {
                      "description": "ValkeyExporter runs on Generic or Container Node and exposes Valkey Service metrics.",
                      "type": "object",
                      "properties": {
                        "agent_id": {
                          "description": "Unique randomly generated instance identifier.",
                          "type": "string",
                          "x-order": 0
                        },
                        "pmm_agent_id": {
                          "description": "The pmm-agent identifier which runs this instance.",
                          "type": "string",
                          "x-order": 1
                        },
                        "disabled": {
                          "description": "Desired Agent status: enabled (false) or disabled (true).",
                          "type": "boolean",
                          "x-order": 2
                        },
                        "service_id": {
                          "description": "Service identifier.",
                          "type": "string",
                          "x-order": 3
                        },
                        "username": {
                          "description": "Valkey username for scraping metrics.",
                          "type": "string",
                          "x-order": 4
                        },
                        "tls": {
                          "description": "Use TLS for database connections.",
                          "type": "boolean",
                          "x-order": 5
                        },
                        "tls_skip_verify": {
                          "description": "Skip TLS certificate and hostname verification.",
                          "type": "boolean",
                          "x-order": 6
                        },
                        "custom_labels": {
                          "description": "Custom user-assigned labels.",
                          "type": "object",
                          "additionalProperties": {
                            "type": "string"
                          },
                          "x-order": 7
                        },
                        "push_metrics_enabled": {
                          "description": "True if exporter uses push metrics mode.",
                          "type": "boolean",
                          "x-order": 8
                        },
                        "disabled_collectors": {
                          "description": "List of disabled collector names.",
                          "type": "array",
                          "items": {
                            "type": "string"
                          },
                          "x-order": 9
                        },
<<<<<<< HEAD
                        "use_redis_scheme": {
                          "description": "If true, PMM will connect to the server using the redis:// scheme instead of valkey://.",
                          "type": "boolean",
                          "x-order": 10
                        },
=======
>>>>>>> 33c3f712
                        "status": {
                          "description": "AgentStatus represents actual Agent status.\n\n - AGENT_STATUS_STARTING: Agent is starting.\n - AGENT_STATUS_INITIALIZATION_ERROR: Agent encountered error when starting.\n - AGENT_STATUS_RUNNING: Agent is running.\n - AGENT_STATUS_WAITING: Agent encountered error and will be restarted automatically soon.\n - AGENT_STATUS_STOPPING: Agent is stopping.\n - AGENT_STATUS_DONE: Agent finished.\n - AGENT_STATUS_UNKNOWN: Agent is not connected, we don't know anything about it's state.",
                          "type": "string",
                          "default": "AGENT_STATUS_UNSPECIFIED",
                          "enum": [
                            "AGENT_STATUS_UNSPECIFIED",
                            "AGENT_STATUS_STARTING",
                            "AGENT_STATUS_INITIALIZATION_ERROR",
                            "AGENT_STATUS_RUNNING",
                            "AGENT_STATUS_WAITING",
                            "AGENT_STATUS_STOPPING",
                            "AGENT_STATUS_DONE",
                            "AGENT_STATUS_UNKNOWN"
                          ],
<<<<<<< HEAD
                          "x-order": 11
=======
                          "x-order": 10
>>>>>>> 33c3f712
                        },
                        "listen_port": {
                          "description": "Listen port for scraping metrics.",
                          "type": "integer",
                          "format": "int64",
<<<<<<< HEAD
                          "x-order": 12
=======
                          "x-order": 11
>>>>>>> 33c3f712
                        },
                        "process_exec_path": {
                          "description": "Path to exec process.",
                          "type": "string",
<<<<<<< HEAD
                          "x-order": 13
=======
                          "x-order": 12
>>>>>>> 33c3f712
                        },
                        "log_level": {
                          "description": "- LOG_LEVEL_UNSPECIFIED: Auto",
                          "type": "string",
                          "title": "Log level for exporters",
                          "default": "LOG_LEVEL_UNSPECIFIED",
                          "enum": [
                            "LOG_LEVEL_UNSPECIFIED",
                            "LOG_LEVEL_FATAL",
                            "LOG_LEVEL_ERROR",
                            "LOG_LEVEL_WARN",
                            "LOG_LEVEL_INFO",
                            "LOG_LEVEL_DEBUG"
                          ],
<<<<<<< HEAD
                          "x-order": 14
=======
                          "x-order": 13
>>>>>>> 33c3f712
                        },
                        "expose_exporter": {
                          "type": "boolean",
                          "title": "Optionally expose the exporter process on all public interfaces",
<<<<<<< HEAD
                          "x-order": 15
=======
                          "x-order": 14
>>>>>>> 33c3f712
                        },
                        "metrics_resolutions": {
                          "description": "MetricsResolutions represents Prometheus exporters metrics resolutions.",
                          "type": "object",
                          "properties": {
                            "hr": {
                              "description": "High resolution. In JSON should be represented as a string with number of seconds with `s` suffix.",
                              "type": "string",
                              "x-order": 0
                            },
                            "mr": {
                              "description": "Medium resolution. In JSON should be represented as a string with number of seconds with `s` suffix.",
                              "type": "string",
                              "x-order": 1
                            },
                            "lr": {
                              "description": "Low resolution. In JSON should be represented as a string with number of seconds with `s` suffix.",
                              "type": "string",
                              "x-order": 2
                            }
                          },
<<<<<<< HEAD
                          "x-order": 16
=======
                          "x-order": 15
>>>>>>> 33c3f712
                        }
                      },
                      "x-order": 1
                    }
                  },
                  "x-order": 7
                }
              }
            }
          },
          "default": {
            "description": "An unexpected error response.",
            "schema": {
              "type": "object",
              "properties": {
                "code": {
                  "type": "integer",
                  "format": "int32",
                  "x-order": 0
                },
                "message": {
                  "type": "string",
                  "x-order": 1
                },
                "details": {
                  "type": "array",
                  "items": {
                    "type": "object",
                    "properties": {
                      "@type": {
                        "type": "string",
                        "x-order": 0
                      }
                    },
                    "additionalProperties": {}
                  },
                  "x-order": 2
                }
              }
            }
          }
        }
      }
    },
    "/v1/management/services/azure": {
      "post": {
        "description": "Adds an Azure Database instance.",
        "tags": [
          "ManagementService"
        ],
        "summary": "Add Azure Database",
        "operationId": "AddAzureDatabase",
        "parameters": [
          {
            "name": "body",
            "in": "body",
            "required": true,
            "schema": {
              "type": "object",
              "properties": {
                "region": {
                  "description": "Azure database location.",
                  "type": "string",
                  "x-order": 0
                },
                "az": {
                  "description": "Azure database availability zone.",
                  "type": "string",
                  "x-order": 1
                },
                "instance_id": {
                  "description": "Azure database instance ID.",
                  "type": "string",
                  "x-order": 2
                },
                "node_model": {
                  "description": "Represents a purchasable Stock Keeping Unit (SKU) under a product.\nhttps://docs.microsoft.com/en-us/partner-center/develop/product-resources#sku.",
                  "type": "string",
                  "x-order": 3
                },
                "address": {
                  "description": "Address used to connect to it.",
                  "type": "string",
                  "x-order": 4
                },
                "port": {
                  "description": "Access port.",
                  "type": "integer",
                  "format": "int64",
                  "x-order": 5
                },
                "node_name": {
                  "description": "Unique across all Nodes user-defined name. Defaults to Azure Database instance ID.",
                  "type": "string",
                  "x-order": 6
                },
                "service_name": {
                  "description": "Unique across all Services user-defined name. Defaults to Azure Database instance ID.",
                  "type": "string",
                  "x-order": 7
                },
                "environment": {
                  "description": "Environment name.",
                  "type": "string",
                  "x-order": 8
                },
                "username": {
                  "description": "Username for scraping metrics.",
                  "type": "string",
                  "x-order": 9
                },
                "password": {
                  "description": "Password for scraping metrics.",
                  "type": "string",
                  "x-order": 10
                },
                "azure_client_id": {
                  "description": "Azure client ID.",
                  "type": "string",
                  "x-order": 11
                },
                "azure_client_secret": {
                  "description": "Azure client secret.",
                  "type": "string",
                  "x-order": 12
                },
                "azure_tenant_id": {
                  "description": "Azure tanant ID.",
                  "type": "string",
                  "x-order": 13
                },
                "azure_subscription_id": {
                  "description": "Azure subscription ID.",
                  "type": "string",
                  "x-order": 14
                },
                "azure_resource_group": {
                  "description": "Azure resource group.",
                  "type": "string",
                  "x-order": 15
                },
                "azure_database_exporter": {
                  "description": "If true, adds azure_database_exporter.",
                  "type": "boolean",
                  "x-order": 16
                },
                "qan": {
                  "description": "If true, adds qan-mysql-perfschema-agent or qan-postgresql-pgstatements-agent.",
                  "type": "boolean",
                  "x-order": 17
                },
                "custom_labels": {
                  "description": "Custom user-assigned labels for Node and Service.",
                  "type": "object",
                  "additionalProperties": {
                    "type": "string"
                  },
                  "x-order": 18
                },
                "skip_connection_check": {
                  "description": "Skip connection check.",
                  "type": "boolean",
                  "x-order": 19
                },
                "tls": {
                  "description": "Use TLS for database connections.",
                  "type": "boolean",
                  "x-order": 20
                },
                "tls_skip_verify": {
                  "description": "Skip TLS certificate and hostname validation.",
                  "type": "boolean",
                  "x-order": 21
                },
                "disable_query_examples": {
                  "description": "Disable query examples.",
                  "type": "boolean",
                  "x-order": 22
                },
                "tablestats_group_table_limit": {
                  "description": "Tablestats group collectors will be disabled if there are more than that number of tables.\nIf zero, server's default value is used.\nUse negative value to disable them.",
                  "type": "integer",
                  "format": "int32",
                  "x-order": 23
                },
                "type": {
                  "description": "DiscoverAzureDatabaseType describes supported Azure Database instance engines.\n\n - DISCOVER_AZURE_DATABASE_TYPE_MYSQL: MySQL type: microsoft.dbformysql or MariaDB type: microsoft.dbformariadb\n - DISCOVER_AZURE_DATABASE_TYPE_POSTGRESQL: PostgreSQL type: microsoft.dbformysql",
                  "type": "string",
                  "default": "DISCOVER_AZURE_DATABASE_TYPE_UNSPECIFIED",
                  "enum": [
                    "DISCOVER_AZURE_DATABASE_TYPE_UNSPECIFIED",
                    "DISCOVER_AZURE_DATABASE_TYPE_MYSQL",
                    "DISCOVER_AZURE_DATABASE_TYPE_POSTGRESQL"
                  ],
                  "x-order": 24
                }
              }
            }
          }
        ],
        "responses": {
          "200": {
            "description": "A successful response.",
            "schema": {
              "type": "object"
            }
          },
          "default": {
            "description": "An unexpected error response.",
            "schema": {
              "type": "object",
              "properties": {
                "code": {
                  "type": "integer",
                  "format": "int32",
                  "x-order": 0
                },
                "message": {
                  "type": "string",
                  "x-order": 1
                },
                "details": {
                  "type": "array",
                  "items": {
                    "type": "object",
                    "properties": {
                      "@type": {
                        "type": "string",
                        "x-order": 0
                      }
                    },
                    "additionalProperties": {}
                  },
                  "x-order": 2
                }
              }
            }
          }
        }
      }
    },
    "/v1/management/services/{service_id}": {
      "delete": {
        "description": "Removes a Service along with its Agents.",
        "tags": [
          "ManagementService"
        ],
        "summary": "Remove a Service",
        "operationId": "RemoveService",
        "parameters": [
          {
            "type": "string",
            "description": "Either a Service ID or a Service Name.",
            "name": "service_id",
            "in": "path",
            "required": true
          },
          {
            "enum": [
              "SERVICE_TYPE_UNSPECIFIED",
              "SERVICE_TYPE_MYSQL_SERVICE",
              "SERVICE_TYPE_MONGODB_SERVICE",
              "SERVICE_TYPE_POSTGRESQL_SERVICE",
              "SERVICE_TYPE_VALKEY_SERVICE",
              "SERVICE_TYPE_PROXYSQL_SERVICE",
              "SERVICE_TYPE_HAPROXY_SERVICE",
              "SERVICE_TYPE_EXTERNAL_SERVICE"
            ],
            "type": "string",
            "default": "SERVICE_TYPE_UNSPECIFIED",
            "description": "Service type.",
            "name": "service_type",
            "in": "query"
          }
        ],
        "responses": {
          "200": {
            "description": "A successful response.",
            "schema": {
              "type": "object"
            }
          },
          "default": {
            "description": "An unexpected error response.",
            "schema": {
              "type": "object",
              "properties": {
                "code": {
                  "type": "integer",
                  "format": "int32",
                  "x-order": 0
                },
                "message": {
                  "type": "string",
                  "x-order": 1
                },
                "details": {
                  "type": "array",
                  "items": {
                    "type": "object",
                    "properties": {
                      "@type": {
                        "type": "string",
                        "x-order": 0
                      }
                    },
                    "additionalProperties": {}
                  },
                  "x-order": 2
                }
              }
            }
          }
        }
      }
    },
    "/v1/management/services:discoverAzure": {
      "post": {
        "description": "Discovers Azure Database for MySQL, MariaDB and PostgreSQL Server instances.",
        "tags": [
          "ManagementService"
        ],
        "summary": "Discover Azure Database",
        "operationId": "DiscoverAzureDatabase",
        "parameters": [
          {
            "description": "DiscoverAzureDatabaseRequest discover azure databases request.",
            "name": "body",
            "in": "body",
            "required": true,
            "schema": {
              "description": "DiscoverAzureDatabaseRequest discover azure databases request.",
              "type": "object",
              "properties": {
                "azure_client_id": {
                  "description": "Azure client ID.",
                  "type": "string",
                  "x-order": 0
                },
                "azure_client_secret": {
                  "description": "Azure client secret.",
                  "type": "string",
                  "x-order": 1
                },
                "azure_tenant_id": {
                  "description": "Azure tanant ID.",
                  "type": "string",
                  "x-order": 2
                },
                "azure_subscription_id": {
                  "description": "Azure subscription ID.",
                  "type": "string",
                  "x-order": 3
                }
              }
            }
          }
        ],
        "responses": {
          "200": {
            "description": "A successful response.",
            "schema": {
              "description": "DiscoverAzureDatabaseResponse discover azure databases response.",
              "type": "object",
              "properties": {
                "azure_database_instance": {
                  "type": "array",
                  "items": {
                    "description": "DiscoverAzureDatabaseInstance models an unique Azure Database instance for the list of instances returned by Discovery.",
                    "type": "object",
                    "properties": {
                      "instance_id": {
                        "description": "Azure database instance ID.",
                        "type": "string",
                        "x-order": 0
                      },
                      "region": {
                        "description": "Azure database location.",
                        "type": "string",
                        "x-order": 1
                      },
                      "service_name": {
                        "description": "Azure database server name.",
                        "type": "string",
                        "x-order": 2
                      },
                      "username": {
                        "description": "Database username.",
                        "type": "string",
                        "x-order": 3
                      },
                      "address": {
                        "description": "Address used to connect to it.",
                        "type": "string",
                        "x-order": 4
                      },
                      "azure_resource_group": {
                        "description": "Azure Resource group.",
                        "type": "string",
                        "x-order": 5
                      },
                      "environment": {
                        "description": "Environment tag.",
                        "type": "string",
                        "x-order": 6
                      },
                      "type": {
                        "description": "DiscoverAzureDatabaseType describes supported Azure Database instance engines.\n\n - DISCOVER_AZURE_DATABASE_TYPE_MYSQL: MySQL type: microsoft.dbformysql or MariaDB type: microsoft.dbformariadb\n - DISCOVER_AZURE_DATABASE_TYPE_POSTGRESQL: PostgreSQL type: microsoft.dbformysql",
                        "type": "string",
                        "default": "DISCOVER_AZURE_DATABASE_TYPE_UNSPECIFIED",
                        "enum": [
                          "DISCOVER_AZURE_DATABASE_TYPE_UNSPECIFIED",
                          "DISCOVER_AZURE_DATABASE_TYPE_MYSQL",
                          "DISCOVER_AZURE_DATABASE_TYPE_POSTGRESQL"
                        ],
                        "x-order": 7
                      },
                      "az": {
                        "description": "Azure database availability zone.",
                        "type": "string",
                        "x-order": 8
                      },
                      "node_model": {
                        "description": "Represents a purchasable Stock Keeping Unit (SKU) under a product.\nhttps://docs.microsoft.com/en-us/partner-center/develop/product-resources#sku.",
                        "type": "string",
                        "x-order": 9
                      }
                    }
                  },
                  "x-order": 0
                }
              }
            }
          },
          "default": {
            "description": "An unexpected error response.",
            "schema": {
              "type": "object",
              "properties": {
                "code": {
                  "type": "integer",
                  "format": "int32",
                  "x-order": 0
                },
                "message": {
                  "type": "string",
                  "x-order": 1
                },
                "details": {
                  "type": "array",
                  "items": {
                    "type": "object",
                    "properties": {
                      "@type": {
                        "type": "string",
                        "x-order": 0
                      }
                    },
                    "additionalProperties": {}
                  },
                  "x-order": 2
                }
              }
            }
          }
        }
      }
    },
    "/v1/management/services:discoverRDS": {
      "post": {
        "description": "Discovers RDS instances.",
        "tags": [
          "ManagementService"
        ],
        "summary": "Discover RDS",
        "operationId": "DiscoverRDS",
        "parameters": [
          {
            "name": "body",
            "in": "body",
            "required": true,
            "schema": {
              "type": "object",
              "properties": {
                "aws_access_key": {
                  "description": "AWS Access key. Optional.",
                  "type": "string",
                  "x-order": 0
                },
                "aws_secret_key": {
                  "description": "AWS Secret key. Optional.",
                  "type": "string",
                  "x-order": 1
                }
              }
            }
          }
        ],
        "responses": {
          "200": {
            "description": "A successful response.",
            "schema": {
              "type": "object",
              "properties": {
                "rds_instances": {
                  "type": "array",
                  "items": {
                    "description": "DiscoverRDSInstance models an unique RDS instance for the list of instances returned by Discovery.",
                    "type": "object",
                    "properties": {
                      "region": {
                        "description": "AWS region.",
                        "type": "string",
                        "x-order": 0
                      },
                      "az": {
                        "description": "AWS availability zone.",
                        "type": "string",
                        "x-order": 1
                      },
                      "instance_id": {
                        "description": "AWS instance ID.",
                        "type": "string",
                        "x-order": 2
                      },
                      "node_model": {
                        "description": "AWS instance class.",
                        "type": "string",
                        "x-order": 3
                      },
                      "address": {
                        "description": "Address used to connect to it.",
                        "type": "string",
                        "x-order": 4
                      },
                      "port": {
                        "description": "Access port.",
                        "type": "integer",
                        "format": "int64",
                        "x-order": 5
                      },
                      "engine": {
                        "description": "DiscoverRDSEngine describes supported RDS instance engines.",
                        "type": "string",
                        "default": "DISCOVER_RDS_ENGINE_UNSPECIFIED",
                        "enum": [
                          "DISCOVER_RDS_ENGINE_UNSPECIFIED",
                          "DISCOVER_RDS_ENGINE_MYSQL",
                          "DISCOVER_RDS_ENGINE_POSTGRESQL"
                        ],
                        "x-order": 6
                      },
                      "engine_version": {
                        "description": "Engine version.",
                        "type": "string",
                        "x-order": 7
                      }
                    }
                  },
                  "x-order": 0
                }
              }
            }
          },
          "default": {
            "description": "An unexpected error response.",
            "schema": {
              "type": "object",
              "properties": {
                "code": {
                  "type": "integer",
                  "format": "int32",
                  "x-order": 0
                },
                "message": {
                  "type": "string",
                  "x-order": 1
                },
                "details": {
                  "type": "array",
                  "items": {
                    "type": "object",
                    "properties": {
                      "@type": {
                        "type": "string",
                        "x-order": 0
                      }
                    },
                    "additionalProperties": {}
                  },
                  "x-order": 2
                }
              }
            }
          }
        }
      }
    }
  },
  "tags": [
    {
      "name": "ManagementService"
    }
  ]
}<|MERGE_RESOLUTION|>--- conflicted
+++ resolved
@@ -364,16 +364,6 @@
                       },
                       "valkey_options": {
                         "type": "object",
-<<<<<<< HEAD
-                        "properties": {
-                          "use_redis_scheme": {
-                            "description": "If true, PMM will connect to the server using the redis:// scheme instead of valkey://.",
-                            "type": "boolean",
-                            "x-order": 0
-                          }
-                        },
-=======
->>>>>>> 33c3f712
                         "x-order": 40
                       }
                     }
@@ -1873,16 +1863,6 @@
                             },
                             "valkey_options": {
                               "type": "object",
-<<<<<<< HEAD
-                              "properties": {
-                                "use_redis_scheme": {
-                                  "description": "If true, PMM will connect to the server using the redis:// scheme instead of valkey://.",
-                                  "type": "boolean",
-                                  "x-order": 0
-                                }
-                              },
-=======
->>>>>>> 33c3f712
                               "x-order": 40
                             }
                           }
@@ -3665,14 +3645,6 @@
                       "description": "TLS Certificate Key.",
                       "type": "string",
                       "x-order": 22
-<<<<<<< HEAD
-                    },
-                    "use_redis_scheme": {
-                      "description": "If true, PMM will connect to the server using the redis:// scheme instead of valkey://.",
-                      "type": "boolean",
-                      "x-order": 23
-=======
->>>>>>> 33c3f712
                     }
                   },
                   "x-order": 7
@@ -6372,14 +6344,11 @@
                           },
                           "x-order": 9
                         },
-<<<<<<< HEAD
                         "use_redis_scheme": {
                           "description": "If true, PMM will connect to the server using the redis:// scheme instead of valkey://.",
                           "type": "boolean",
                           "x-order": 10
                         },
-=======
->>>>>>> 33c3f712
                         "status": {
                           "description": "AgentStatus represents actual Agent status.\n\n - AGENT_STATUS_STARTING: Agent is starting.\n - AGENT_STATUS_INITIALIZATION_ERROR: Agent encountered error when starting.\n - AGENT_STATUS_RUNNING: Agent is running.\n - AGENT_STATUS_WAITING: Agent encountered error and will be restarted automatically soon.\n - AGENT_STATUS_STOPPING: Agent is stopping.\n - AGENT_STATUS_DONE: Agent finished.\n - AGENT_STATUS_UNKNOWN: Agent is not connected, we don't know anything about it's state.",
                           "type": "string",
@@ -6394,30 +6363,18 @@
                             "AGENT_STATUS_DONE",
                             "AGENT_STATUS_UNKNOWN"
                           ],
-<<<<<<< HEAD
                           "x-order": 11
-=======
-                          "x-order": 10
->>>>>>> 33c3f712
                         },
                         "listen_port": {
                           "description": "Listen port for scraping metrics.",
                           "type": "integer",
                           "format": "int64",
-<<<<<<< HEAD
                           "x-order": 12
-=======
-                          "x-order": 11
->>>>>>> 33c3f712
                         },
                         "process_exec_path": {
                           "description": "Path to exec process.",
                           "type": "string",
-<<<<<<< HEAD
                           "x-order": 13
-=======
-                          "x-order": 12
->>>>>>> 33c3f712
                         },
                         "log_level": {
                           "description": "- LOG_LEVEL_UNSPECIFIED: Auto",
@@ -6432,20 +6389,12 @@
                             "LOG_LEVEL_INFO",
                             "LOG_LEVEL_DEBUG"
                           ],
-<<<<<<< HEAD
                           "x-order": 14
-=======
-                          "x-order": 13
->>>>>>> 33c3f712
                         },
                         "expose_exporter": {
                           "type": "boolean",
                           "title": "Optionally expose the exporter process on all public interfaces",
-<<<<<<< HEAD
                           "x-order": 15
-=======
-                          "x-order": 14
->>>>>>> 33c3f712
                         },
                         "metrics_resolutions": {
                           "description": "MetricsResolutions represents Prometheus exporters metrics resolutions.",
@@ -6467,11 +6416,7 @@
                               "x-order": 2
                             }
                           },
-<<<<<<< HEAD
                           "x-order": 16
-=======
-                          "x-order": 15
->>>>>>> 33c3f712
                         }
                       },
                       "x-order": 1
