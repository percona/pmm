--- conflicted
+++ resolved
@@ -3700,25 +3700,10 @@
                       "type": "string",
                       "x-order": 22
                     },
-<<<<<<< HEAD
-                    "disable_collectors": {
-                      "description": "List of collector names to disable in this exporter.",
-                      "type": "array",
-                      "items": {
-                        "type": "string"
-                      },
-                      "x-order": 23
-                    },
                     "agent_password": {
                       "description": "Custom password for exporter endpoint /metrics.",
                       "type": "string",
-                      "x-order": 24
-=======
-                    "agent_password": {
-                      "description": "Custom password for exporter endpoint /metrics.",
-                      "type": "string",
                       "x-order": 23
->>>>>>> 6ce494cf
                     }
                   },
                   "x-order": 7
@@ -4413,7 +4398,7 @@
                           "x-order": 13
                         },
                         "enable_all_collectors": {
-                          "description": "Enable all collectors.",
+                          "description": "Enable All collectors.",
                           "type": "boolean",
                           "x-order": 14
                         },
@@ -6582,11 +6567,7 @@
                           "x-order": 9
                         },
                         "status": {
-<<<<<<< HEAD
-                          "description": "AgentStatus represents actual Agent status.\n\n - AGENT_STATUS_STARTING: Agent is starting.\n - AGENT_STATUS_INITIALIZATION_ERROR: Agent encountered error when starting.\n - AGENT_STATUS_RUNNING: Agent is running.\n - AGENT_STATUS_WAITING: Agent encountered error and will be restarted automatically soon.\n - AGENT_STATUS_STOPPING: Agent is stopping.\n - AGENT_STATUS_DONE: Agent finished.\n - AGENT_STATUS_UNKNOWN: Agent is not connected, we don't know anything about it's state.",
-=======
                           "description": "AgentStatus represents actual Agent status.\n\n - AGENT_STATUS_STARTING: Agent is starting.\n - AGENT_STATUS_INITIALIZATION_ERROR: Agent encountered error when starting.\n - AGENT_STATUS_RUNNING: Agent is running.\n - AGENT_STATUS_WAITING: Agent encountered error and will be restarted automatically soon.\n - AGENT_STATUS_STOPPING: Agent is stopping.\n - AGENT_STATUS_DONE: Agent has been stopped or disabled.\n - AGENT_STATUS_UNKNOWN: Agent is not connected, we don't know anything about it's state.",
->>>>>>> 6ce494cf
                           "type": "string",
                           "default": "AGENT_STATUS_UNSPECIFIED",
                           "enum": [
