syntax = "proto3";

package management.v1;

import "google/protobuf/timestamp.proto";
import "inventory/v1/log_level.proto";

message UniversalAgent {
  message MySQLOptions {
    // True if TLS key is set.
    bool is_tls_key_set = 1;
  }

  message AzureOptions {
    // Azure client ID.
    string client_id = 1;
    // True if Azure client secret is set.
    bool is_client_secret_set = 2;
    // Azure resource group.
    string resource_group = 3;
    // Azure subscription ID.
    string subscription_id = 4;
    // Azure tenant ID.
    string tenant_id = 5;
  }

  message MongoDBOptions {
    // True if TLS certificate is set.
    bool is_tls_certificate_key_set = 1;
    // True if TLS certificate file password is set.
    bool is_tls_certificate_key_file_password_set = 2;
    // MongoDB auth mechanism.
    string authentication_mechanism = 3;
    // MongoDB auth database.
    string authentication_database = 4;
    // MongoDB stats collections.
    repeated string stats_collections = 5;
    // MongoDB collections limit.
    int32 collections_limit = 6;
    // True if all collectors are enabled.
    bool enable_all_collectors = 7;
  }

  message PostgreSQLOptions {
    // True if TLS key is set.
    bool is_ssl_key_set = 1;
    // Limit of databases for auto-discovery.
    int32 auto_discovery_limit = 2;
    // Maximum number of connections from exporter to PostgreSQL instance.
    int32 max_exporter_connections = 3;
  }

<<<<<<< HEAD
  message ValkeyOptions {
    // If true, PMM will connect to the server using the redis:// scheme instead of valkey://.
    bool use_redis_scheme = 1;
  }
=======
  message ValkeyOptions {}
>>>>>>> 33c3f712

  // Unique agent identifier.
  string agent_id = 1;
  // True if the agent password is set.
  bool is_agent_password_set = 2;
  // Agent type.
  string agent_type = 3;
  // AWS Access Key.
  string aws_access_key = 4;
  // True if AWS Secret Key is set.
  bool is_aws_secret_key_set = 5;
  // Options used for connecting to Azure.
  AzureOptions azure_options = 6;
  // Creation timestamp.
  google.protobuf.Timestamp created_at = 7;
  // Custom user-assigned labels.
  map<string, string> custom_labels = 8;
  // Desired Agent status: enabled (false) or disabled (true).
  bool disabled = 9;
  // List of disabled collector names.
  repeated string disabled_collectors = 10;
  // Listen port for scraping metrics.
  uint32 listen_port = 11;
  // Log level for exporter.
  inventory.v1.LogLevel log_level = 12;
  // Limit query length in QAN.
  int32 max_query_length = 13;
  // Limit query log size in QAN.
  int64 max_query_log_size = 14;
  // Path under which metrics are exposed, used to generate URI.
  string metrics_path = 15;
  // Scheme to generate URI to exporter metrics endpoints.
  string metrics_scheme = 16;
  // TLS and other options for connecting to MongoDB.
  MongoDBOptions mongo_db_options = 17;
  // TLS options for connecting to MySQL.
  MySQLOptions mysql_options = 18;
  // A unique node identifier.
  string node_id = 19;
  // True if password for connecting the agent to the database is set.
  bool is_password_set = 20;
  // The pmm-agent identifier.
  string pmm_agent_id = 21;
  // TLS options for connecting to PostgreSQL.
  PostgreSQLOptions postgresql_options = 22;
  // Path to exec process.
  string process_exec_path = 23;
  // True if exporter uses push metrics mode.
  bool push_metrics = 24;
  // True if query examples are disabled.
  bool query_examples_disabled = 25;
  // True if query comments parsing is disabled.
  bool comments_parsing_disabled = 26;
  // True if RDS basic metrics are disdabled.
  bool rds_basic_metrics_disabled = 27;
  // True if RDS enhanced metrics are disdabled.
  bool rds_enhanced_metrics_disabled = 28;
  // Node identifier where this instance runs.
  string runs_on_node_id = 29;
  // Service identifier.
  string service_id = 30;
  // Actual Agent status.
  string status = 31;
  // Last known table count.
  int32 table_count = 32;
  // Tablestats group collectors are disabled if there are more than that number of tables.
  // 0 means tablestats group collectors are always enabled (no limit).
  // Negative value means tablestats group collectors are always disabled.
  int32 table_count_tablestats_group_limit = 33;
  // Use TLS for database connections.
  bool tls = 34;
  // Skip TLS certificate and hostname validation.
  bool tls_skip_verify = 35;
  // HTTP basic auth username for collecting metrics.
  string username = 36;
  // Last update timestamp.
  google.protobuf.Timestamp updated_at = 37;
  // Agent version.
  string version = 38;
  // True if Agent is running and connected to pmm-managed.
  bool is_connected = 39;
  // True if an exporter agent is exposed on all host addresses.
  bool expose_exporter = 40;
  // Options for connecting to Valkey.
  ValkeyOptions valkey_options = 41;
}

message ListAgentsRequest {
  // Only one of the parameters below must be set.

  // Return only Agents that relate to a specific ServiceID.
  string service_id = 1;
  // Return only Agents that relate to a specific NodeID.
  string node_id = 2;
}

message ListAgentsResponse {
  // List of Agents.
  repeated UniversalAgent agents = 1;
}

enum UpdateSeverity {
  UPDATE_SEVERITY_UNSPECIFIED = 0;
  // The client version is newer than the server version.
  UPDATE_SEVERITY_UNSUPPORTED = 1;
  // The client version matches the server version.
  UPDATE_SEVERITY_UP_TO_DATE = 2;
  // The client's minor or patch version is older.
  UPDATE_SEVERITY_REQUIRED = 3;
  // The client's major version is older.
  UPDATE_SEVERITY_CRITICAL = 4;
}

message AgentVersions {
  // Agent ID.
  string agent_id = 1;
  // Agent version.
  string version = 2;
  // Node name where the agent runs.
  string node_name = 3;
  // Update severity.
  UpdateSeverity severity = 4;
}

message ListAgentVersionsRequest {}

message ListAgentVersionsResponse {
  // List of Agent versions.
  repeated AgentVersions agent_versions = 1;
}<|MERGE_RESOLUTION|>--- conflicted
+++ resolved
@@ -50,14 +50,7 @@
     int32 max_exporter_connections = 3;
   }
 
-<<<<<<< HEAD
-  message ValkeyOptions {
-    // If true, PMM will connect to the server using the redis:// scheme instead of valkey://.
-    bool use_redis_scheme = 1;
-  }
-=======
   message ValkeyOptions {}
->>>>>>> 33c3f712
 
   // Unique agent identifier.
   string agent_id = 1;
