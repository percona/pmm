--- conflicted
+++ resolved
@@ -84,9 +84,6 @@
       description: "Registers a new Node and a pmm-agent."
     };
   }
-<<<<<<< HEAD
-
-=======
   // UnregisterNode unregisters a Node, pmm-agent and removes the service account and its token.
   rpc UnregisterNode(UnregisterNodeRequest) returns (UnregisterNodeResponse) {
     option (google.api.http) = {
@@ -98,7 +95,6 @@
       description: "Unregisters a Node and pmm-agent"
     };
   }
->>>>>>> f952623e
   // AddExternal adds external service and adds external exporter.
   // It automatically adds a service to inventory, which is running on provided "node_id",
   // then adds an "external exporter" agent to inventory, which is running on provided "runs_on_node_id".
