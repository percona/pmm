--- conflicted
+++ resolved
@@ -862,7 +862,6 @@
             "schema": {
               "type": "object",
               "properties": {
-<<<<<<< HEAD
                 "auth_token": {
                   "description": "Authentication token.",
                   "type": "string",
@@ -873,11 +872,6 @@
                   "type": "integer",
                   "format": "int64",
                   "x-order": 1
-=======
-                "new_image": {
-                  "type": "string",
-                  "x-order": 0
->>>>>>> fbb64633
                 }
               }
             }
@@ -961,7 +955,13 @@
             "in": "body",
             "required": true,
             "schema": {
-              "type": "object"
+              "type": "object",
+              "properties": {
+                "new_image": {
+                  "type": "string",
+                  "x-order": 0
+                }
+              }
             }
           }
         ],
