syntax = "proto3";

package agentlocal;

option go_package = "api/agentlocalpb;agentlocalpb";

import "google/api/annotations.proto";
import "google/protobuf/duration.proto";
import "inventorypb/agent_status.proto";
import "inventorypb/agents.proto";

// ServerInfo contains information about the PMM Server.
message ServerInfo {
  // PMM Server URL in a form https://HOST:PORT/.
  string url = 1;
  // PMM Server's TLS certificate validation should be skipped if true.
  bool insecure_tls = 2;
  // True if pmm-agent is currently connected to the server.
  bool connected = 3;
  // PMM Server version (if agent is connected).
  string version = 4;
  // Ping time from pmm-agent to pmm-managed (if agent is connected).
  google.protobuf.Duration latency = 5;
  // Clock drift from PMM Server (if agent is connected).
  google.protobuf.Duration clock_drift = 6;
}

// AgentInfo contains information about Agent managed by pmm-agent.
message AgentInfo {
  string agent_id = 1;
  inventory.AgentType agent_type = 2;
  inventory.AgentStatus status = 3;
  // The current listen port of this Agent (exporter or vmagent).
  // Zero for other Agent types, or if unknown or not yet supported.
  uint32 listen_port = 4;
  string process_exec_path = 5;
}

message StatusRequest {
  // Returns network info (latency and clock_drift) if true.
  bool get_network_info = 1;
}

message StatusResponse {
  string agent_id = 1;
  string runs_on_node_id = 2;
  ServerInfo server_info = 3;
  repeated AgentInfo agents_info = 4;
  // Config file path if pmm-agent was started with one.
  string config_filepath = 5;
  // PMM Agent version.
  string agent_version = 6;
<<<<<<< HEAD
  // Shows connection uptime in percentage between agent and server
  float connection_uptime = 7;
=======
  string node_name = 7;
>>>>>>> 0015dacb
}

message ReloadRequest {}

// ReloadRequest may not be received by the client due to pmm-agent restart.
message ReloadResponse {}

// AgentLocal service provides public methods for checking pmm-agent status locally.
service AgentLocal {
  // Status returns current pmm-agent status.
  rpc Status(StatusRequest) returns (StatusResponse) {
    option (google.api.http) = {
      post: "/local/Status"
      body: "*"
      additional_bindings: {
        get: "/local/Status"
      }
    };
  }
  // Reload reloads pmm-agent configuration.
  rpc Reload(ReloadRequest) returns (ReloadResponse) {
    option (google.api.http) = {
      post: "/local/Reload"
      body: "*"
    };
  }
}<|MERGE_RESOLUTION|>--- conflicted
+++ resolved
@@ -50,12 +50,9 @@
   string config_filepath = 5;
   // PMM Agent version.
   string agent_version = 6;
-<<<<<<< HEAD
+  string node_name = 7;
   // Shows connection uptime in percentage between agent and server
-  float connection_uptime = 7;
-=======
-  string node_name = 7;
->>>>>>> 0015dacb
+  float connection_uptime = 8;
 }
 
 message ReloadRequest {}
