--- conflicted
+++ resolved
@@ -54,6 +54,86 @@
         }
       }
     },
+    "/v0/management/Actions/StartMongoDBExplain": {
+      "post": {
+        "tags": [
+          "Actions"
+        ],
+        "summary": "StartMongoDBExplainAction starts PostgreSQL EXPLAIN Action.",
+        "operationId": "StartMongoDBExplainAction",
+        "parameters": [
+          {
+            "name": "body",
+            "in": "body",
+            "required": true,
+            "schema": {
+              "type": "object",
+              "properties": {
+                "pmm_agent_id": {
+                  "description": "pmm-agent ID where to run this Action.",
+                  "type": "string",
+                  "x-order": 0
+                },
+                "service_id": {
+                  "description": "Service ID for this Action. Required.",
+                  "type": "string",
+                  "x-order": 1
+                },
+                "query": {
+                  "description": "SQL query. Required.",
+                  "type": "string",
+                  "x-order": 2
+                },
+                "database": {
+                  "description": "Database name. Required if it can't be deduced from the query.",
+                  "type": "string",
+                  "x-order": 3
+                }
+              }
+            }
+          }
+        ],
+        "responses": {
+          "200": {
+            "description": "A successful response.",
+            "schema": {
+              "type": "object",
+              "properties": {
+                "action_id": {
+                  "description": "Unique Action ID.",
+                  "type": "string",
+                  "x-order": 0
+                },
+                "pmm_agent_id": {
+                  "description": "pmm-agent ID where to this Action was started.",
+                  "type": "string",
+                  "x-order": 1
+                }
+              }
+            }
+          },
+          "default": {
+            "description": "An error response.",
+            "schema": {
+              "description": "ErrorResponse is a message returned on HTTP error.",
+              "type": "object",
+              "properties": {
+                "code": {
+                  "type": "integer",
+                  "format": "int32"
+                },
+                "error": {
+                  "type": "string"
+                },
+                "message": {
+                  "type": "string"
+                }
+              }
+            }
+          }
+        }
+      }
+    },
     "/v1/AWSInstanceCheck": {
       "post": {
         "tags": [
@@ -7278,85 +7358,7 @@
         }
       }
     },
-<<<<<<< HEAD
-    "/v0/management/Actions/StartMongoDBExplain": {
-      "post": {
-        "tags": [
-          "Actions"
-        ],
-        "summary": "StartMongoDBExplainAction starts PostgreSQL EXPLAIN Action.",
-        "operationId": "StartMongoDBExplainAction",
-        "parameters": [
-          {
-            "name": "body",
-            "in": "body",
-            "required": true,
-            "schema": {
-              "type": "object",
-              "properties": {
-                "database": {
-                  "description": "Database name. Required if it can't be deduced from the query.",
-                  "type": "string"
-                },
-                "pmm_agent_id": {
-                  "description": "pmm-agent ID where to run this Action.",
-                  "type": "string"
-                },
-                "query": {
-                  "description": "SQL query. Required.",
-                  "type": "string"
-                },
-                "service_id": {
-                  "description": "Service ID for this Action. Required.",
-                  "type": "string"
-                }
-              }
-            }
-          }
-        ],
-        "responses": {
-          "200": {
-            "description": "A successful response.",
-            "schema": {
-              "type": "object",
-              "properties": {
-                "action_id": {
-                  "description": "Unique Action ID.",
-                  "type": "string"
-                },
-                "pmm_agent_id": {
-                  "description": "pmm-agent ID where to this Action was started.",
-                  "type": "string"
-                }
-              }
-            }
-          },
-          "default": {
-            "description": "An error response.",
-            "schema": {
-              "description": "ErrorResponse is a message returned on HTTP error.",
-              "type": "object",
-              "properties": {
-                "code": {
-                  "type": "integer",
-                  "format": "int32"
-                },
-                "error": {
-                  "type": "string"
-                },
-                "message": {
-                  "type": "string"
-                }
-              }
-            }
-          }
-        }
-      }
-    },
-    "/v0/management/Actions/StartMySQLExplain": {
-=======
     "/v1/inventory/Services/AddProxySQL": {
->>>>>>> 77833a9a
       "post": {
         "tags": [
           "Services"
