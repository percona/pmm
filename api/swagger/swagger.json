--- conflicted
+++ resolved
@@ -93,6 +93,10 @@
             "schema": {
               "type": "object",
               "properties": {
+                "connection_string": {
+                  "type": "string",
+                  "title": "MongoDB URI for scraping metrics. (See: https://docs.mongodb.com/manual/reference/connection-string/)"
+                },
                 "custom_labels": {
                   "description": "Custom user-assigned labels.",
                   "type": "object",
@@ -100,25 +104,12 @@
                     "type": "string"
                   }
                 },
-<<<<<<< HEAD
-                "password": {
-                  "description": "MongoDB password for scraping metrics.",
-                  "type": "string"
-                },
-                "runs_on_node_id": {
-                  "description": "Node identifier where this instance runs.",
-=======
                 "pmm_agent_id": {
                   "description": "The pmm-agent identifier which runs this instance.",
->>>>>>> b39f915a
                   "type": "string"
                 },
                 "service_id": {
                   "description": "Service identifier.",
-                  "type": "string"
-                },
-                "username": {
-                  "description": "MongoDB username for scraping metrics.",
                   "type": "string"
                 }
               }
@@ -138,6 +129,10 @@
                     "agent_id": {
                       "description": "Unique randomly generated instance identifier.",
                       "type": "string"
+                    },
+                    "connection_string": {
+                      "type": "string",
+                      "title": "MongoDB URI for scraping metrics. (See https://docs.mongodb.com/manual/reference/connection-string/)"
                     },
                     "custom_labels": {
                       "description": "Custom user-assigned labels.",
@@ -151,17 +146,8 @@
                       "type": "integer",
                       "format": "int64"
                     },
-<<<<<<< HEAD
-                    "password": {
-                      "description": "MongoDB password for scraping metrics.",
-                      "type": "string"
-                    },
-                    "runs_on_node_id": {
-                      "description": "Node identifier where this instance runs.",
-=======
                     "pmm_agent_id": {
                       "description": "The pmm-agent identifier which runs this instance.",
->>>>>>> b39f915a
                       "type": "string"
                     },
                     "service_id": {
@@ -180,10 +166,6 @@
                         "STOPPING",
                         "DONE"
                       ]
-                    },
-                    "username": {
-                      "description": "MongoDB username for scraping metrics.",
-                      "type": "string"
                     }
                   }
                 }
@@ -657,6 +639,10 @@
                       "description": "Unique randomly generated instance identifier.",
                       "type": "string"
                     },
+                    "connection_string": {
+                      "type": "string",
+                      "title": "MongoDB URI for scraping metrics. (See https://docs.mongodb.com/manual/reference/connection-string/)"
+                    },
                     "custom_labels": {
                       "description": "Custom user-assigned labels.",
                       "type": "object",
@@ -669,17 +655,8 @@
                       "type": "integer",
                       "format": "int64"
                     },
-<<<<<<< HEAD
-                    "password": {
-                      "description": "MongoDB password for scraping metrics.",
-                      "type": "string"
-                    },
-                    "runs_on_node_id": {
-                      "description": "Node identifier where this instance runs.",
-=======
                     "pmm_agent_id": {
                       "description": "The pmm-agent identifier which runs this instance.",
->>>>>>> b39f915a
                       "type": "string"
                     },
                     "service_id": {
@@ -698,10 +675,6 @@
                         "STOPPING",
                         "DONE"
                       ]
-                    },
-                    "username": {
-                      "description": "MongoDB username for scraping metrics.",
-                      "type": "string"
                     }
                   }
                 },
@@ -962,6 +935,10 @@
                         "description": "Unique randomly generated instance identifier.",
                         "type": "string"
                       },
+                      "connection_string": {
+                        "type": "string",
+                        "title": "MongoDB URI for scraping metrics. (See https://docs.mongodb.com/manual/reference/connection-string/)"
+                      },
                       "custom_labels": {
                         "description": "Custom user-assigned labels.",
                         "type": "object",
@@ -974,17 +951,8 @@
                         "type": "integer",
                         "format": "int64"
                       },
-<<<<<<< HEAD
-                      "password": {
-                        "description": "MongoDB password for scraping metrics.",
-                        "type": "string"
-                      },
-                      "runs_on_node_id": {
-                        "description": "Node identifier where this instance runs.",
-=======
                       "pmm_agent_id": {
                         "description": "The pmm-agent identifier which runs this instance.",
->>>>>>> b39f915a
                         "type": "string"
                       },
                       "service_id": {
@@ -1003,10 +971,6 @@
                           "STOPPING",
                           "DONE"
                         ]
-                      },
-                      "username": {
-                        "description": "MongoDB username for scraping metrics.",
-                        "type": "string"
                       }
                     }
                   }
@@ -2345,10 +2309,6 @@
             "schema": {
               "type": "object",
               "properties": {
-                "address": {
-                  "description": "Access address (DNS name or IP). Required.",
-                  "type": "string"
-                },
                 "custom_labels": {
                   "description": "Custom user-assigned labels.",
                   "type": "object",
@@ -2359,11 +2319,6 @@
                 "node_id": {
                   "description": "Node identifier where this instance runs. Required.",
                   "type": "string"
-                },
-                "port": {
-                  "description": "Access port. Required.",
-                  "type": "integer",
-                  "format": "int64"
                 },
                 "service_name": {
                   "description": "Unique across all Services user-defined name. Required.",
@@ -2383,10 +2338,6 @@
                   "description": "MongoDBService represents a generic MongoDB instance.",
                   "type": "object",
                   "properties": {
-                    "address": {
-                      "description": "Access address (DNS name or IP).",
-                      "type": "string"
-                    },
                     "custom_labels": {
                       "description": "Custom user-assigned labels.",
                       "type": "object",
@@ -2397,11 +2348,6 @@
                     "node_id": {
                       "description": "Node identifier where this instance runs.",
                       "type": "string"
-                    },
-                    "port": {
-                      "description": "Access port.",
-                      "type": "integer",
-                      "format": "int64"
                     },
                     "service_id": {
                       "description": "Unique randomly generated instance identifier.",
@@ -2753,10 +2699,6 @@
                   "description": "MongoDBService represents a generic MongoDB instance.",
                   "type": "object",
                   "properties": {
-                    "address": {
-                      "description": "Access address (DNS name or IP).",
-                      "type": "string"
-                    },
                     "custom_labels": {
                       "description": "Custom user-assigned labels.",
                       "type": "object",
@@ -2767,11 +2709,6 @@
                     "node_id": {
                       "description": "Node identifier where this instance runs.",
                       "type": "string"
-                    },
-                    "port": {
-                      "description": "Access port.",
-                      "type": "integer",
-                      "format": "int64"
                     },
                     "service_id": {
                       "description": "Unique randomly generated instance identifier.",
@@ -2895,10 +2832,6 @@
                     "description": "MongoDBService represents a generic MongoDB instance.",
                     "type": "object",
                     "properties": {
-                      "address": {
-                        "description": "Access address (DNS name or IP).",
-                        "type": "string"
-                      },
                       "custom_labels": {
                         "description": "Custom user-assigned labels.",
                         "type": "object",
@@ -2909,11 +2842,6 @@
                       "node_id": {
                         "description": "Node identifier where this instance runs.",
                         "type": "string"
-                      },
-                      "port": {
-                        "description": "Access port.",
-                        "type": "integer",
-                        "format": "int64"
                       },
                       "service_id": {
                         "description": "Unique randomly generated instance identifier.",
