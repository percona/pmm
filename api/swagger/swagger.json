{
  "consumes": [
    "application/json"
  ],
  "produces": [
    "application/json"
  ],
  "schemes": [
    "https",
    "http"
  ],
  "swagger": "2.0",
  "info": {
    "title": "PMM Server API",
    "version": "beta"
  },
  "paths": {
    "/v0/inventory/Agents/AddExternalExporter": {
      "post": {
        "tags": [
          "Agents"
        ],
        "summary": "AddExternalExporter adds External Agent.",
        "operationId": "AddExternalExporter",
        "parameters": [
          {
            "name": "body",
            "in": "body",
            "required": true,
            "schema": {
              "type": "object",
              "properties": {
                "custom_labels": {
                  "description": "Custom user-assigned labels.",
                  "type": "object",
                  "additionalProperties": {
                    "type": "string"
                  }
                },
                "metrics_url": {
                  "description": "URL for scraping metrics.",
                  "type": "string"
                }
              }
            }
          }
        ],
        "responses": {
          "200": {
            "description": "A successful response.",
            "schema": {
              "type": "object",
              "properties": {
                "external_exporter": {
                  "description": "ExternalExporter does not run on any Inventory Node.",
                  "type": "object",
                  "properties": {
                    "agent_id": {
                      "description": "Unique randomly generated instance identifier.",
                      "type": "string"
                    },
                    "custom_labels": {
                      "description": "Custom user-assigned labels.",
                      "type": "object",
                      "additionalProperties": {
                        "type": "string"
                      }
                    },
                    "disabled": {
                      "description": "Desired Agent status: enabled (false) or disabled (true).",
                      "type": "boolean",
                      "format": "boolean"
                    },
                    "metrics_url": {
                      "description": "URL for scraping metrics.",
                      "type": "string"
                    }
                  }
                }
              }
            }
          },
          "default": {
            "description": "An error response.",
            "schema": {
              "description": "ErrorResponse is a message returned on HTTP error.",
              "type": "object",
              "properties": {
                "code": {
                  "type": "integer",
                  "format": "int32"
                },
                "error": {
                  "type": "string"
                },
                "message": {
                  "type": "string"
                }
              }
            }
          }
        }
      }
    },
    "/v0/inventory/Agents/AddMongoDBExporter": {
      "post": {
        "tags": [
          "Agents"
        ],
        "summary": "AddMongoDBExporter adds mongodb_exporter Agent.",
        "operationId": "AddMongoDBExporter",
        "parameters": [
          {
            "name": "body",
            "in": "body",
            "required": true,
            "schema": {
              "type": "object",
              "properties": {
                "custom_labels": {
                  "description": "Custom user-assigned labels.",
                  "type": "object",
                  "additionalProperties": {
                    "type": "string"
                  }
                },
                "password": {
                  "description": "MongoDB password for scraping metrics.",
                  "type": "string"
                },
                "pmm_agent_id": {
                  "description": "The pmm-agent identifier which runs this instance.",
                  "type": "string"
                },
                "service_id": {
                  "description": "Service identifier.",
                  "type": "string"
                },
                "skip_connection_check": {
                  "description": "Skip connection check.",
                  "type": "boolean",
                  "format": "boolean"
                },
                "username": {
                  "description": "MongoDB username for scraping metrics.",
                  "type": "string"
                }
              }
            }
          }
        ],
        "responses": {
          "200": {
            "description": "A successful response.",
            "schema": {
              "type": "object",
              "properties": {
                "mongodb_exporter": {
                  "description": "MongoDBExporter runs on Generic or Container Node and exposes MongoDB Service metrics.",
                  "type": "object",
                  "properties": {
                    "agent_id": {
                      "description": "Unique randomly generated instance identifier.",
                      "type": "string"
                    },
                    "custom_labels": {
                      "description": "Custom user-assigned labels.",
                      "type": "object",
                      "additionalProperties": {
                        "type": "string"
                      }
                    },
                    "disabled": {
                      "description": "Desired Agent status: enabled (false) or disabled (true).",
                      "type": "boolean",
                      "format": "boolean"
                    },
                    "listen_port": {
                      "description": "Listen port for scraping metrics.",
                      "type": "integer",
                      "format": "int64"
                    },
                    "password": {
                      "description": "MongoDB password for scraping metrics.",
                      "type": "string"
                    },
                    "pmm_agent_id": {
                      "description": "The pmm-agent identifier which runs this instance.",
                      "type": "string"
                    },
                    "service_id": {
                      "description": "Service identifier.",
                      "type": "string"
                    },
                    "status": {
                      "description": "AgentStatus represents actual Agent status.",
                      "type": "string",
                      "default": "AGENT_STATUS_INVALID",
                      "enum": [
                        "AGENT_STATUS_INVALID",
                        "STARTING",
                        "RUNNING",
                        "WAITING",
                        "STOPPING",
                        "DONE"
                      ]
                    },
                    "username": {
                      "description": "MongoDB username for scraping metrics.",
                      "type": "string"
                    }
                  }
                }
              }
            }
          },
          "default": {
            "description": "An error response.",
            "schema": {
              "description": "ErrorResponse is a message returned on HTTP error.",
              "type": "object",
              "properties": {
                "code": {
                  "type": "integer",
                  "format": "int32"
                },
                "error": {
                  "type": "string"
                },
                "message": {
                  "type": "string"
                }
              }
            }
          }
        }
      }
    },
    "/v0/inventory/Agents/AddMySQLdExporter": {
      "post": {
        "tags": [
          "Agents"
        ],
        "summary": "AddMySQLdExporter adds mysqld_exporter Agent.",
        "operationId": "AddMySQLdExporter",
        "parameters": [
          {
            "name": "body",
            "in": "body",
            "required": true,
            "schema": {
              "type": "object",
              "properties": {
                "custom_labels": {
                  "description": "Custom user-assigned labels.",
                  "type": "object",
                  "additionalProperties": {
                    "type": "string"
                  }
                },
                "password": {
                  "description": "MySQL password for scraping metrics.",
                  "type": "string"
                },
                "pmm_agent_id": {
                  "description": "The pmm-agent identifier which runs this instance.",
                  "type": "string"
                },
                "service_id": {
                  "description": "Service identifier.",
                  "type": "string"
                },
                "skip_connection_check": {
                  "description": "Skip connection check.",
                  "type": "boolean",
                  "format": "boolean"
                },
                "username": {
                  "description": "MySQL username for scraping metrics.",
                  "type": "string"
                }
              }
            }
          }
        ],
        "responses": {
          "200": {
            "description": "A successful response.",
            "schema": {
              "type": "object",
              "properties": {
                "mysqld_exporter": {
                  "description": "MySQLdExporter runs on Generic or Container Node and exposes MySQL and AmazonRDSMySQL Service metrics.",
                  "type": "object",
                  "properties": {
                    "agent_id": {
                      "description": "Unique randomly generated instance identifier.",
                      "type": "string"
                    },
                    "custom_labels": {
                      "description": "Custom user-assigned labels.",
                      "type": "object",
                      "additionalProperties": {
                        "type": "string"
                      }
                    },
                    "disabled": {
                      "description": "Desired Agent status: enabled (false) or disabled (true).",
                      "type": "boolean",
                      "format": "boolean"
                    },
                    "listen_port": {
                      "description": "Listen port for scraping metrics.",
                      "type": "integer",
                      "format": "int64"
                    },
                    "password": {
                      "description": "MySQL password for scraping metrics.",
                      "type": "string"
                    },
                    "pmm_agent_id": {
                      "description": "The pmm-agent identifier which runs this instance.",
                      "type": "string"
                    },
                    "service_id": {
                      "description": "Service identifier.",
                      "type": "string"
                    },
                    "status": {
                      "description": "AgentStatus represents actual Agent status.",
                      "type": "string",
                      "default": "AGENT_STATUS_INVALID",
                      "enum": [
                        "AGENT_STATUS_INVALID",
                        "STARTING",
                        "RUNNING",
                        "WAITING",
                        "STOPPING",
                        "DONE"
                      ]
                    },
                    "username": {
                      "description": "MySQL username for scraping metrics.",
                      "type": "string"
                    }
                  }
                }
              }
            }
          },
          "default": {
            "description": "An error response.",
            "schema": {
              "description": "ErrorResponse is a message returned on HTTP error.",
              "type": "object",
              "properties": {
                "code": {
                  "type": "integer",
                  "format": "int32"
                },
                "error": {
                  "type": "string"
                },
                "message": {
                  "type": "string"
                }
              }
            }
          }
        }
      }
    },
    "/v0/inventory/Agents/AddNodeExporter": {
      "post": {
        "tags": [
          "Agents"
        ],
        "summary": "AddNodeExporter adds node_exporter Agent.",
        "operationId": "AddNodeExporter",
        "parameters": [
          {
            "name": "body",
            "in": "body",
            "required": true,
            "schema": {
              "type": "object",
              "properties": {
                "custom_labels": {
                  "description": "Custom user-assigned labels.",
                  "type": "object",
                  "additionalProperties": {
                    "type": "string"
                  }
                },
                "pmm_agent_id": {
                  "description": "The pmm-agent identifier which runs this instance.",
                  "type": "string"
                }
              }
            }
          }
        ],
        "responses": {
          "200": {
            "description": "A successful response.",
            "schema": {
              "type": "object",
              "properties": {
                "node_exporter": {
                  "description": "NodeExporter runs on Generic on Container Node and exposes its metrics.",
                  "type": "object",
                  "properties": {
                    "agent_id": {
                      "description": "Unique randomly generated instance identifier.",
                      "type": "string"
                    },
                    "custom_labels": {
                      "description": "Custom user-assigned labels.",
                      "type": "object",
                      "additionalProperties": {
                        "type": "string"
                      }
                    },
                    "disabled": {
                      "description": "Desired Agent status: enabled (false) or disabled (true).",
                      "type": "boolean",
                      "format": "boolean"
                    },
                    "listen_port": {
                      "description": "Listen port for scraping metrics.",
                      "type": "integer",
                      "format": "int64"
                    },
                    "pmm_agent_id": {
                      "description": "The pmm-agent identifier which runs this instance.",
                      "type": "string"
                    },
                    "status": {
                      "description": "AgentStatus represents actual Agent status.",
                      "type": "string",
                      "default": "AGENT_STATUS_INVALID",
                      "enum": [
                        "AGENT_STATUS_INVALID",
                        "STARTING",
                        "RUNNING",
                        "WAITING",
                        "STOPPING",
                        "DONE"
                      ]
                    }
                  }
                }
              }
            }
          },
          "default": {
            "description": "An error response.",
            "schema": {
              "description": "ErrorResponse is a message returned on HTTP error.",
              "type": "object",
              "properties": {
                "code": {
                  "type": "integer",
                  "format": "int32"
                },
                "error": {
                  "type": "string"
                },
                "message": {
                  "type": "string"
                }
              }
            }
          }
        }
      }
    },
    "/v0/inventory/Agents/AddPMMAgent": {
      "post": {
        "tags": [
          "Agents"
        ],
        "summary": "AddPMMAgent adds pmm-agent Agent.",
        "operationId": "AddPMMAgent",
        "parameters": [
          {
            "name": "body",
            "in": "body",
            "required": true,
            "schema": {
              "type": "object",
              "properties": {
                "custom_labels": {
                  "description": "Custom user-assigned labels.",
                  "type": "object",
                  "additionalProperties": {
                    "type": "string"
                  }
                },
                "runs_on_node_id": {
                  "description": "Node identifier where this instance runs.",
                  "type": "string"
                }
              }
            }
          }
        ],
        "responses": {
          "200": {
            "description": "A successful response.",
            "schema": {
              "type": "object",
              "properties": {
                "pmm_agent": {
                  "description": "PMMAgent runs on Generic on Container Node.",
                  "type": "object",
                  "properties": {
                    "agent_id": {
                      "description": "Unique randomly generated instance identifier.",
                      "type": "string"
                    },
                    "connected": {
                      "description": "True if Agent is running and connected to pmm-managed.",
                      "type": "boolean",
                      "format": "boolean"
                    },
                    "custom_labels": {
                      "description": "Custom user-assigned labels.",
                      "type": "object",
                      "additionalProperties": {
                        "type": "string"
                      }
                    },
                    "runs_on_node_id": {
                      "description": "Node identifier where this instance runs.",
                      "type": "string"
                    }
                  }
                }
              }
            }
          },
          "default": {
            "description": "An error response.",
            "schema": {
              "description": "ErrorResponse is a message returned on HTTP error.",
              "type": "object",
              "properties": {
                "code": {
                  "type": "integer",
                  "format": "int32"
                },
                "error": {
                  "type": "string"
                },
                "message": {
                  "type": "string"
                }
              }
            }
          }
        }
      }
    },
    "/v0/inventory/Agents/AddPostgresExporter": {
      "post": {
        "tags": [
          "Agents"
        ],
        "summary": "AddPostgresExporter adds postgres_exporter Agent.",
        "operationId": "AddPostgresExporter",
        "parameters": [
          {
            "name": "body",
            "in": "body",
            "required": true,
            "schema": {
              "type": "object",
              "properties": {
                "custom_labels": {
                  "description": "Custom user-assigned labels.",
                  "type": "object",
                  "additionalProperties": {
                    "type": "string"
                  }
                },
                "password": {
                  "description": "PostgreSQL password for scraping metrics.",
                  "type": "string"
                },
                "pmm_agent_id": {
                  "description": "The pmm-agent identifier which runs this instance.",
                  "type": "string"
                },
                "service_id": {
                  "description": "Service identifier.",
                  "type": "string"
                },
                "skip_connection_check": {
                  "description": "Skip connection check.",
                  "type": "boolean",
                  "format": "boolean"
                },
                "username": {
                  "description": "PostgreSQL username for scraping metrics.",
                  "type": "string"
                }
              }
            }
          }
        ],
        "responses": {
          "200": {
            "description": "A successful response.",
            "schema": {
              "type": "object",
              "properties": {
                "postgres_exporter": {
                  "description": "PostgresExporter runs on Generic or Container Node and exposes PostgreSQL Service metrics.",
                  "type": "object",
                  "properties": {
                    "agent_id": {
                      "description": "Unique randomly generated instance identifier.",
                      "type": "string"
                    },
                    "custom_labels": {
                      "description": "Custom user-assigned labels.",
                      "type": "object",
                      "additionalProperties": {
                        "type": "string"
                      }
                    },
                    "disabled": {
                      "description": "Desired Agent status: enabled (false) or disabled (true).",
                      "type": "boolean",
                      "format": "boolean"
                    },
                    "listen_port": {
                      "description": "Listen port for scraping metrics.",
                      "type": "integer",
                      "format": "int64"
                    },
                    "password": {
                      "description": "PostgreSQL password for scraping metrics.",
                      "type": "string"
                    },
                    "pmm_agent_id": {
                      "description": "The pmm-agent identifier which runs this instance.",
                      "type": "string"
                    },
                    "service_id": {
                      "description": "Service identifier.",
                      "type": "string"
                    },
                    "status": {
                      "description": "AgentStatus represents actual Agent status.",
                      "type": "string",
                      "default": "AGENT_STATUS_INVALID",
                      "enum": [
                        "AGENT_STATUS_INVALID",
                        "STARTING",
                        "RUNNING",
                        "WAITING",
                        "STOPPING",
                        "DONE"
                      ]
                    },
                    "username": {
                      "description": "PostgreSQL username for scraping metrics.",
                      "type": "string"
                    }
                  }
                }
              }
            }
          },
          "default": {
            "description": "An error response.",
            "schema": {
              "description": "ErrorResponse is a message returned on HTTP error.",
              "type": "object",
              "properties": {
                "code": {
                  "type": "integer",
                  "format": "int32"
                },
                "error": {
                  "type": "string"
                },
                "message": {
                  "type": "string"
                }
              }
            }
          }
        }
      }
    },
    "/v0/inventory/Agents/AddProxySQLExporter": {
      "post": {
        "tags": [
          "Agents"
        ],
        "summary": "AddProxySQLExporter adds proxysql_exporter Agent.",
        "operationId": "AddProxySQLExporter",
        "parameters": [
          {
            "name": "body",
            "in": "body",
            "required": true,
            "schema": {
              "type": "object",
              "properties": {
                "custom_labels": {
                  "description": "Custom user-assigned labels.",
                  "type": "object",
                  "additionalProperties": {
                    "type": "string"
                  }
                },
                "password": {
                  "description": "ProxySQL password for scraping metrics.",
                  "type": "string"
                },
                "pmm_agent_id": {
                  "description": "The pmm-agent identifier which runs this instance.",
                  "type": "string"
                },
                "service_id": {
                  "description": "Service identifier.",
                  "type": "string"
                },
                "skip_connection_check": {
                  "description": "Skip connection check.",
                  "type": "boolean",
                  "format": "boolean"
                },
                "username": {
                  "description": "ProxySQL username for scraping metrics.",
                  "type": "string"
                }
              }
            }
          }
        ],
        "responses": {
          "200": {
            "description": "A successful response.",
            "schema": {
              "type": "object",
              "properties": {
                "proxysql_exporter": {
                  "description": "ProxySQLExporter runs on Generic or Container Node and exposes MySQL and AmazonRDSMySQL Service metrics.",
                  "type": "object",
                  "properties": {
                    "agent_id": {
                      "description": "Unique randomly generated instance identifier.",
                      "type": "string"
                    },
                    "custom_labels": {
                      "description": "Custom user-assigned labels.",
                      "type": "object",
                      "additionalProperties": {
                        "type": "string"
                      }
                    },
                    "disabled": {
                      "description": "Desired Agent status: enabled (false) or disabled (true).",
                      "type": "boolean",
                      "format": "boolean"
                    },
                    "listen_port": {
                      "description": "Listen port for scraping metrics.",
                      "type": "integer",
                      "format": "int64"
                    },
                    "password": {
                      "description": "ProxySQL password for scraping metrics.",
                      "type": "string"
                    },
                    "pmm_agent_id": {
                      "description": "The pmm-agent identifier which runs this instance.",
                      "type": "string"
                    },
                    "service_id": {
                      "description": "Service identifier.",
                      "type": "string"
                    },
                    "status": {
                      "description": "AgentStatus represents actual Agent status.",
                      "type": "string",
                      "default": "AGENT_STATUS_INVALID",
                      "enum": [
                        "AGENT_STATUS_INVALID",
                        "STARTING",
                        "RUNNING",
                        "WAITING",
                        "STOPPING",
                        "DONE"
                      ]
                    },
                    "username": {
                      "description": "ProxySQL username for scraping metrics.",
                      "type": "string"
                    }
                  }
                }
              }
            }
          },
          "default": {
            "description": "An error response.",
            "schema": {
              "description": "ErrorResponse is a message returned on HTTP error.",
              "type": "object",
              "properties": {
                "code": {
                  "type": "integer",
                  "format": "int32"
                },
                "error": {
                  "type": "string"
                },
                "message": {
                  "type": "string"
                }
              }
            }
          }
        }
      }
    },
    "/v0/inventory/Agents/AddQANMongoDBProfilerAgent": {
      "post": {
        "tags": [
          "Agents"
        ],
        "summary": "AddQANMongoDBProfilerAgent adds MongoDB Profiler QAN Agent.",
        "operationId": "AddQANMongoDBProfilerAgent",
        "parameters": [
          {
            "name": "body",
            "in": "body",
            "required": true,
            "schema": {
              "type": "object",
              "properties": {
                "custom_labels": {
                  "description": "Custom user-assigned labels.",
                  "type": "object",
                  "additionalProperties": {
                    "type": "string"
                  }
                },
                "password": {
                  "description": "MongoDB password for getting profile data.",
                  "type": "string"
                },
                "pmm_agent_id": {
                  "description": "The pmm-agent identifier which runs this instance.",
                  "type": "string"
                },
                "service_id": {
                  "description": "Service identifier.",
                  "type": "string"
                },
                "skip_connection_check": {
                  "description": "Skip connection check.",
                  "type": "boolean",
                  "format": "boolean"
                },
                "username": {
                  "description": "MongoDB username for getting profile data.",
                  "type": "string"
                }
              }
            }
          }
        ],
        "responses": {
          "200": {
            "description": "A successful response.",
            "schema": {
              "type": "object",
              "properties": {
                "qan_mongodb_profiler_agent": {
                  "description": "QANMongoDBProfilerAgent runs within pmm-agent and sends MongoDB Query Analytics data to the PMM Server.",
                  "type": "object",
                  "properties": {
                    "agent_id": {
                      "description": "Unique randomly generated instance identifier.",
                      "type": "string"
                    },
                    "custom_labels": {
                      "description": "Custom user-assigned labels.",
                      "type": "object",
                      "additionalProperties": {
                        "type": "string"
                      }
                    },
                    "disabled": {
                      "description": "Desired Agent status: enabled (false) or disabled (true).",
                      "type": "boolean",
                      "format": "boolean"
                    },
                    "password": {
                      "description": "MongoDB password for getting profiler data.",
                      "type": "string"
                    },
                    "pmm_agent_id": {
                      "description": "The pmm-agent identifier which runs this instance.",
                      "type": "string"
                    },
                    "service_id": {
                      "description": "Service identifier.",
                      "type": "string"
                    },
                    "status": {
                      "description": "AgentStatus represents actual Agent status.",
                      "type": "string",
                      "default": "AGENT_STATUS_INVALID",
                      "enum": [
                        "AGENT_STATUS_INVALID",
                        "STARTING",
                        "RUNNING",
                        "WAITING",
                        "STOPPING",
                        "DONE"
                      ]
                    },
                    "username": {
                      "description": "MongoDB username for getting profiler data.",
                      "type": "string"
                    }
                  }
                }
              }
            }
          },
          "default": {
            "description": "An error response.",
            "schema": {
              "description": "ErrorResponse is a message returned on HTTP error.",
              "type": "object",
              "properties": {
                "code": {
                  "type": "integer",
                  "format": "int32"
                },
                "error": {
                  "type": "string"
                },
                "message": {
                  "type": "string"
                }
              }
            }
          }
        }
      }
    },
    "/v0/inventory/Agents/AddQANMySQLPerfSchemaAgent": {
      "post": {
        "tags": [
          "Agents"
        ],
        "summary": "AddQANMySQLPerfSchemaAgent adds MySQL PerfSchema QAN Agent.",
        "operationId": "AddQANMySQLPerfSchemaAgent",
        "parameters": [
          {
            "name": "body",
            "in": "body",
            "required": true,
            "schema": {
              "type": "object",
              "properties": {
                "custom_labels": {
                  "description": "Custom user-assigned labels.",
                  "type": "object",
                  "additionalProperties": {
                    "type": "string"
                  }
                },
                "password": {
                  "description": "MySQL password for getting performance data.",
                  "type": "string"
                },
                "pmm_agent_id": {
                  "description": "The pmm-agent identifier which runs this instance.",
                  "type": "string"
                },
                "service_id": {
                  "description": "Service identifier.",
                  "type": "string"
                },
                "skip_connection_check": {
                  "description": "Skip connection check.",
                  "type": "boolean",
                  "format": "boolean"
                },
                "username": {
                  "description": "MySQL username for getting performance data.",
                  "type": "string"
                }
              }
            }
          }
        ],
        "responses": {
          "200": {
            "description": "A successful response.",
            "schema": {
              "type": "object",
              "properties": {
                "qan_mysql_perfschema_agent": {
                  "description": "QANMySQLPerfSchemaAgent runs within pmm-agent and sends MySQL Query Analytics data to the PMM Server.",
                  "type": "object",
                  "properties": {
                    "agent_id": {
                      "description": "Unique randomly generated instance identifier.",
                      "type": "string"
                    },
                    "custom_labels": {
                      "description": "Custom user-assigned labels.",
                      "type": "object",
                      "additionalProperties": {
                        "type": "string"
                      }
                    },
                    "disabled": {
                      "description": "Desired Agent status: enabled (false) or disabled (true).",
                      "type": "boolean",
                      "format": "boolean"
                    },
                    "password": {
                      "description": "MySQL password for getting performance data.",
                      "type": "string"
                    },
                    "pmm_agent_id": {
                      "description": "The pmm-agent identifier which runs this instance.",
                      "type": "string"
                    },
                    "service_id": {
                      "description": "Service identifier.",
                      "type": "string"
                    },
                    "status": {
                      "description": "AgentStatus represents actual Agent status.",
                      "type": "string",
                      "default": "AGENT_STATUS_INVALID",
                      "enum": [
                        "AGENT_STATUS_INVALID",
                        "STARTING",
                        "RUNNING",
                        "WAITING",
                        "STOPPING",
                        "DONE"
                      ]
                    },
                    "username": {
                      "description": "MySQL username for getting performance data.",
                      "type": "string"
                    }
                  }
                }
              }
            }
          },
          "default": {
            "description": "An error response.",
            "schema": {
              "description": "ErrorResponse is a message returned on HTTP error.",
              "type": "object",
              "properties": {
                "code": {
                  "type": "integer",
                  "format": "int32"
                },
                "error": {
                  "type": "string"
                },
                "message": {
                  "type": "string"
                }
              }
            }
          }
        }
      }
    },
    "/v0/inventory/Agents/AddQANMySQLSlowlogAgent": {
      "post": {
        "tags": [
          "Agents"
        ],
        "summary": "AddQANMySQLSlowlogAgent adds MySQL PerfSchema QAN Agent.",
        "operationId": "AddQANMySQLSlowlogAgent",
        "parameters": [
          {
            "name": "body",
            "in": "body",
            "required": true,
            "schema": {
              "type": "object",
              "properties": {
                "custom_labels": {
                  "description": "Custom user-assigned labels.",
                  "type": "object",
                  "additionalProperties": {
                    "type": "string"
                  }
                },
                "password": {
                  "description": "MySQL password for getting slowlog data.",
                  "type": "string"
                },
                "pmm_agent_id": {
                  "description": "The pmm-agent identifier which runs this instance.",
                  "type": "string"
                },
                "service_id": {
                  "description": "Service identifier.",
                  "type": "string"
                },
                "skip_connection_check": {
                  "description": "Skip connection check.",
                  "type": "boolean",
                  "format": "boolean"
                },
                "username": {
                  "description": "MySQL username for getting slowlog data.",
                  "type": "string"
                }
              }
            }
          }
        ],
        "responses": {
          "200": {
            "description": "A successful response.",
            "schema": {
              "type": "object",
              "properties": {
                "qan_mysql_slowlog_agent": {
                  "description": "QANMySQLSlowlogAgent runs within pmm-agent and sends MySQL Query Analytics data to the PMM Server.",
                  "type": "object",
                  "properties": {
                    "agent_id": {
                      "description": "Unique randomly generated instance identifier.",
                      "type": "string"
                    },
                    "custom_labels": {
                      "description": "Custom user-assigned labels.",
                      "type": "object",
                      "additionalProperties": {
                        "type": "string"
                      }
                    },
                    "disabled": {
                      "description": "Desired Agent status: enabled (false) or disabled (true).",
                      "type": "boolean",
                      "format": "boolean"
                    },
                    "password": {
                      "description": "MySQL password for getting performance data.",
                      "type": "string"
                    },
                    "pmm_agent_id": {
                      "description": "The pmm-agent identifier which runs this instance.",
                      "type": "string"
                    },
                    "service_id": {
                      "description": "Service identifier.",
                      "type": "string"
                    },
                    "status": {
                      "description": "AgentStatus represents actual Agent status.",
                      "type": "string",
                      "default": "AGENT_STATUS_INVALID",
                      "enum": [
                        "AGENT_STATUS_INVALID",
                        "STARTING",
                        "RUNNING",
                        "WAITING",
                        "STOPPING",
                        "DONE"
                      ]
                    },
                    "username": {
                      "description": "MySQL username for getting performance data.",
                      "type": "string"
                    }
                  }
                }
              }
            }
          },
          "default": {
            "description": "An error response.",
            "schema": {
              "description": "ErrorResponse is a message returned on HTTP error.",
              "type": "object",
              "properties": {
                "code": {
                  "type": "integer",
                  "format": "int32"
                },
                "error": {
                  "type": "string"
                },
                "message": {
                  "type": "string"
                }
              }
            }
          }
        }
      }
    },
    "/v0/inventory/Agents/AddQANPostgreSQLPgStatementsAgent": {
      "post": {
        "tags": [
          "Agents"
        ],
        "summary": "AddQANPostgreSQLPgStatementsAgent adds PostgreSQL Pg Stat Statements QAN Agent.",
        "operationId": "AddQANPostgreSQLPgStatementsAgent",
        "parameters": [
          {
            "name": "body",
            "in": "body",
            "required": true,
            "schema": {
              "type": "object",
              "properties": {
                "custom_labels": {
                  "description": "Custom user-assigned labels.",
                  "type": "object",
                  "additionalProperties": {
                    "type": "string"
                  }
                },
                "password": {
                  "description": "PostgreSQL password for getting pg stat statements data.",
                  "type": "string"
                },
                "pmm_agent_id": {
                  "description": "The pmm-agent identifier which runs this instance.",
                  "type": "string"
                },
                "service_id": {
                  "description": "Service identifier.",
                  "type": "string"
                },
                "skip_connection_check": {
                  "description": "Skip connection check.",
                  "type": "boolean",
                  "format": "boolean"
                },
                "username": {
                  "description": "PostgreSQL username for getting pg stat statements data.",
                  "type": "string"
                }
              }
            }
          }
        ],
        "responses": {
          "200": {
            "description": "A successful response.",
            "schema": {
              "type": "object",
              "properties": {
                "qan_postgresql_pgstatements_agent": {
                  "description": "QANPostgreSQLPgStatementsAgent runs within pmm-agent and sends PostgreSQL Query Analytics data to the PMM Server.",
                  "type": "object",
                  "properties": {
                    "agent_id": {
                      "description": "Unique randomly generated instance identifier.",
                      "type": "string"
                    },
                    "custom_labels": {
                      "description": "Custom user-assigned labels.",
                      "type": "object",
                      "additionalProperties": {
                        "type": "string"
                      }
                    },
                    "disabled": {
                      "description": "Desired Agent status: enabled (false) or disabled (true).",
                      "type": "boolean",
                      "format": "boolean"
                    },
                    "password": {
                      "description": "PostgreSQL password for getting pg stat statements data.",
                      "type": "string"
                    },
                    "pmm_agent_id": {
                      "description": "The pmm-agent identifier which runs this instance.",
                      "type": "string"
                    },
                    "service_id": {
                      "description": "Service identifier.",
                      "type": "string"
                    },
                    "status": {
                      "description": "AgentStatus represents actual Agent status.",
                      "type": "string",
                      "default": "AGENT_STATUS_INVALID",
                      "enum": [
                        "AGENT_STATUS_INVALID",
                        "STARTING",
                        "RUNNING",
                        "WAITING",
                        "STOPPING",
                        "DONE"
                      ]
                    },
                    "username": {
                      "description": "PostgreSQL username for getting pg stat statements data.",
                      "type": "string"
                    }
                  }
                }
              }
            }
          },
          "default": {
            "description": "An error response.",
            "schema": {
              "description": "ErrorResponse is a message returned on HTTP error.",
              "type": "object",
              "properties": {
                "code": {
                  "type": "integer",
                  "format": "int32"
                },
                "error": {
                  "type": "string"
                },
                "message": {
                  "type": "string"
                }
              }
            }
          }
        }
      }
    },
    "/v0/inventory/Agents/AddRDSExporter": {
      "post": {
        "tags": [
          "Agents"
        ],
        "summary": "AddRDSExporter adds rds_exporter Agent.",
        "operationId": "AddRDSExporter",
        "parameters": [
          {
            "name": "body",
            "in": "body",
            "required": true,
            "schema": {
              "type": "object",
              "properties": {
                "custom_labels": {
                  "description": "Custom user-assigned labels.",
                  "type": "object",
                  "additionalProperties": {
                    "type": "string"
                  }
                },
                "pmm_agent_id": {
                  "description": "The pmm-agent identifier which runs this instance.",
                  "type": "string"
                },
                "service_ids": {
                  "description": "A list of Service identifiers (Node identifiers are extracted from Services).",
                  "type": "array",
                  "items": {
                    "type": "string"
                  }
                }
              }
            }
          }
        ],
        "responses": {
          "200": {
            "description": "A successful response.",
            "schema": {
              "type": "object",
              "properties": {
                "rds_exporter": {
                  "description": "RDSExporter runs on Generic or Container Node and exposes RemoteAmazonRDS Node and AmazonRDSMySQL Service metrics.",
                  "type": "object",
                  "properties": {
                    "agent_id": {
                      "description": "Unique randomly generated instance identifier.",
                      "type": "string"
                    },
                    "custom_labels": {
                      "description": "Custom user-assigned labels.",
                      "type": "object",
                      "additionalProperties": {
                        "type": "string"
                      }
                    },
                    "disabled": {
                      "description": "Desired Agent status: enabled (false) or disabled (true).",
                      "type": "boolean",
                      "format": "boolean"
                    },
                    "listen_port": {
                      "description": "Listen port for scraping metrics.",
                      "type": "integer",
                      "format": "int64"
                    },
                    "pmm_agent_id": {
                      "description": "The pmm-agent identifier which runs this instance.",
                      "type": "string"
                    },
                    "service_ids": {
                      "description": "A list of Service identifiers (Node identifiers are extracted from Services).",
                      "type": "array",
                      "items": {
                        "type": "string"
                      }
                    },
                    "status": {
                      "description": "AgentStatus represents actual Agent status.",
                      "type": "string",
                      "default": "AGENT_STATUS_INVALID",
                      "enum": [
                        "AGENT_STATUS_INVALID",
                        "STARTING",
                        "RUNNING",
                        "WAITING",
                        "STOPPING",
                        "DONE"
                      ]
                    }
                  }
                }
              }
            }
          },
          "default": {
            "description": "An error response.",
            "schema": {
              "description": "ErrorResponse is a message returned on HTTP error.",
              "type": "object",
              "properties": {
                "code": {
                  "type": "integer",
                  "format": "int32"
                },
                "error": {
                  "type": "string"
                },
                "message": {
                  "type": "string"
                }
              }
            }
          }
        }
      }
    },
    "/v0/inventory/Agents/ChangeExternalExporter": {
      "post": {
        "tags": [
          "Agents"
        ],
        "summary": "ChangeExternalExporter changes External Agent.",
        "operationId": "ChangeExternalExporter",
        "parameters": [
          {
            "name": "body",
            "in": "body",
            "required": true,
            "schema": {
              "type": "object"
            }
          }
        ],
        "responses": {
          "200": {
            "description": "A successful response.",
            "schema": {
              "type": "object",
              "properties": {
                "external_exporter": {
                  "description": "ExternalExporter does not run on any Inventory Node.",
                  "type": "object",
                  "properties": {
                    "agent_id": {
                      "description": "Unique randomly generated instance identifier.",
                      "type": "string"
                    },
                    "custom_labels": {
                      "description": "Custom user-assigned labels.",
                      "type": "object",
                      "additionalProperties": {
                        "type": "string"
                      }
                    },
                    "disabled": {
                      "description": "Desired Agent status: enabled (false) or disabled (true).",
                      "type": "boolean",
                      "format": "boolean"
                    },
                    "metrics_url": {
                      "description": "URL for scraping metrics.",
                      "type": "string"
                    }
                  }
                }
              }
            }
          },
          "default": {
            "description": "An error response.",
            "schema": {
              "description": "ErrorResponse is a message returned on HTTP error.",
              "type": "object",
              "properties": {
                "code": {
                  "type": "integer",
                  "format": "int32"
                },
                "error": {
                  "type": "string"
                },
                "message": {
                  "type": "string"
                }
              }
            }
          }
        }
      }
    },
    "/v0/inventory/Agents/ChangeMongoDBExporter": {
      "post": {
        "tags": [
          "Agents"
        ],
        "summary": "ChangeMongoDBExporter changes mongodb_exporter Agent.",
        "operationId": "ChangeMongoDBExporter",
        "parameters": [
          {
            "name": "body",
            "in": "body",
            "required": true,
            "schema": {
              "type": "object",
              "properties": {
                "agent_id": {
                  "type": "string"
                },
                "common": {
                  "description": "ChangeCommonAgentParams contains parameters that can be changed for all Agents.",
                  "type": "object",
                  "properties": {
                    "custom_labels": {
                      "description": "Replace all custom user-assigned labels.",
                      "type": "object",
                      "additionalProperties": {
                        "type": "string"
                      }
                    },
                    "disabled": {
                      "type": "boolean",
                      "format": "boolean"
                    },
                    "enabled": {
                      "type": "boolean",
                      "format": "boolean"
                    },
                    "remove_custom_labels": {
                      "description": "Remove all custom user-assigned labels.",
                      "type": "boolean",
                      "format": "boolean"
                    }
                  }
                }
              }
            }
          }
        ],
        "responses": {
          "200": {
            "description": "A successful response.",
            "schema": {
              "type": "object",
              "properties": {
                "mongodb_exporter": {
                  "description": "MongoDBExporter runs on Generic or Container Node and exposes MongoDB Service metrics.",
                  "type": "object",
                  "properties": {
                    "agent_id": {
                      "description": "Unique randomly generated instance identifier.",
                      "type": "string"
                    },
                    "custom_labels": {
                      "description": "Custom user-assigned labels.",
                      "type": "object",
                      "additionalProperties": {
                        "type": "string"
                      }
                    },
                    "disabled": {
                      "description": "Desired Agent status: enabled (false) or disabled (true).",
                      "type": "boolean",
                      "format": "boolean"
                    },
                    "listen_port": {
                      "description": "Listen port for scraping metrics.",
                      "type": "integer",
                      "format": "int64"
                    },
                    "password": {
                      "description": "MongoDB password for scraping metrics.",
                      "type": "string"
                    },
                    "pmm_agent_id": {
                      "description": "The pmm-agent identifier which runs this instance.",
                      "type": "string"
                    },
                    "service_id": {
                      "description": "Service identifier.",
                      "type": "string"
                    },
                    "status": {
                      "description": "AgentStatus represents actual Agent status.",
                      "type": "string",
                      "default": "AGENT_STATUS_INVALID",
                      "enum": [
                        "AGENT_STATUS_INVALID",
                        "STARTING",
                        "RUNNING",
                        "WAITING",
                        "STOPPING",
                        "DONE"
                      ]
                    },
                    "username": {
                      "description": "MongoDB username for scraping metrics.",
                      "type": "string"
                    }
                  }
                }
              }
            }
          },
          "default": {
            "description": "An error response.",
            "schema": {
              "description": "ErrorResponse is a message returned on HTTP error.",
              "type": "object",
              "properties": {
                "code": {
                  "type": "integer",
                  "format": "int32"
                },
                "error": {
                  "type": "string"
                },
                "message": {
                  "type": "string"
                }
              }
            }
          }
        }
      }
    },
    "/v0/inventory/Agents/ChangeMySQLdExporter": {
      "post": {
        "tags": [
          "Agents"
        ],
        "summary": "ChangeMySQLdExporter changes mysqld_exporter Agent.",
        "operationId": "ChangeMySQLdExporter",
        "parameters": [
          {
            "name": "body",
            "in": "body",
            "required": true,
            "schema": {
              "type": "object",
              "properties": {
                "agent_id": {
                  "type": "string"
                },
                "common": {
                  "description": "ChangeCommonAgentParams contains parameters that can be changed for all Agents.",
                  "type": "object",
                  "properties": {
                    "custom_labels": {
                      "description": "Replace all custom user-assigned labels.",
                      "type": "object",
                      "additionalProperties": {
                        "type": "string"
                      }
                    },
                    "disabled": {
                      "type": "boolean",
                      "format": "boolean"
                    },
                    "enabled": {
                      "type": "boolean",
                      "format": "boolean"
                    },
                    "remove_custom_labels": {
                      "description": "Remove all custom user-assigned labels.",
                      "type": "boolean",
                      "format": "boolean"
                    }
                  }
                }
              }
            }
          }
        ],
        "responses": {
          "200": {
            "description": "A successful response.",
            "schema": {
              "type": "object",
              "properties": {
                "mysqld_exporter": {
                  "description": "MySQLdExporter runs on Generic or Container Node and exposes MySQL and AmazonRDSMySQL Service metrics.",
                  "type": "object",
                  "properties": {
                    "agent_id": {
                      "description": "Unique randomly generated instance identifier.",
                      "type": "string"
                    },
                    "custom_labels": {
                      "description": "Custom user-assigned labels.",
                      "type": "object",
                      "additionalProperties": {
                        "type": "string"
                      }
                    },
                    "disabled": {
                      "description": "Desired Agent status: enabled (false) or disabled (true).",
                      "type": "boolean",
                      "format": "boolean"
                    },
                    "listen_port": {
                      "description": "Listen port for scraping metrics.",
                      "type": "integer",
                      "format": "int64"
                    },
                    "password": {
                      "description": "MySQL password for scraping metrics.",
                      "type": "string"
                    },
                    "pmm_agent_id": {
                      "description": "The pmm-agent identifier which runs this instance.",
                      "type": "string"
                    },
                    "service_id": {
                      "description": "Service identifier.",
                      "type": "string"
                    },
                    "status": {
                      "description": "AgentStatus represents actual Agent status.",
                      "type": "string",
                      "default": "AGENT_STATUS_INVALID",
                      "enum": [
                        "AGENT_STATUS_INVALID",
                        "STARTING",
                        "RUNNING",
                        "WAITING",
                        "STOPPING",
                        "DONE"
                      ]
                    },
                    "username": {
                      "description": "MySQL username for scraping metrics.",
                      "type": "string"
                    }
                  }
                }
              }
            }
          },
          "default": {
            "description": "An error response.",
            "schema": {
              "description": "ErrorResponse is a message returned on HTTP error.",
              "type": "object",
              "properties": {
                "code": {
                  "type": "integer",
                  "format": "int32"
                },
                "error": {
                  "type": "string"
                },
                "message": {
                  "type": "string"
                }
              }
            }
          }
        }
      }
    },
    "/v0/inventory/Agents/ChangeNodeExporter": {
      "post": {
        "tags": [
          "Agents"
        ],
        "summary": "ChangeNodeExporter changes node_exporter Agent.",
        "operationId": "ChangeNodeExporter",
        "parameters": [
          {
            "name": "body",
            "in": "body",
            "required": true,
            "schema": {
              "type": "object",
              "properties": {
                "agent_id": {
                  "type": "string"
                },
                "common": {
                  "description": "ChangeCommonAgentParams contains parameters that can be changed for all Agents.",
                  "type": "object",
                  "properties": {
                    "custom_labels": {
                      "description": "Replace all custom user-assigned labels.",
                      "type": "object",
                      "additionalProperties": {
                        "type": "string"
                      }
                    },
                    "disabled": {
                      "type": "boolean",
                      "format": "boolean"
                    },
                    "enabled": {
                      "type": "boolean",
                      "format": "boolean"
                    },
                    "remove_custom_labels": {
                      "description": "Remove all custom user-assigned labels.",
                      "type": "boolean",
                      "format": "boolean"
                    }
                  }
                }
              }
            }
          }
        ],
        "responses": {
          "200": {
            "description": "A successful response.",
            "schema": {
              "type": "object",
              "properties": {
                "node_exporter": {
                  "description": "NodeExporter runs on Generic on Container Node and exposes its metrics.",
                  "type": "object",
                  "properties": {
                    "agent_id": {
                      "description": "Unique randomly generated instance identifier.",
                      "type": "string"
                    },
                    "custom_labels": {
                      "description": "Custom user-assigned labels.",
                      "type": "object",
                      "additionalProperties": {
                        "type": "string"
                      }
                    },
                    "disabled": {
                      "description": "Desired Agent status: enabled (false) or disabled (true).",
                      "type": "boolean",
                      "format": "boolean"
                    },
                    "listen_port": {
                      "description": "Listen port for scraping metrics.",
                      "type": "integer",
                      "format": "int64"
                    },
                    "pmm_agent_id": {
                      "description": "The pmm-agent identifier which runs this instance.",
                      "type": "string"
                    },
                    "status": {
                      "description": "AgentStatus represents actual Agent status.",
                      "type": "string",
                      "default": "AGENT_STATUS_INVALID",
                      "enum": [
                        "AGENT_STATUS_INVALID",
                        "STARTING",
                        "RUNNING",
                        "WAITING",
                        "STOPPING",
                        "DONE"
                      ]
                    }
                  }
                }
              }
            }
          },
          "default": {
            "description": "An error response.",
            "schema": {
              "description": "ErrorResponse is a message returned on HTTP error.",
              "type": "object",
              "properties": {
                "code": {
                  "type": "integer",
                  "format": "int32"
                },
                "error": {
                  "type": "string"
                },
                "message": {
                  "type": "string"
                }
              }
            }
          }
        }
      }
    },
    "/v0/inventory/Agents/ChangePostgresExporter": {
      "post": {
        "tags": [
          "Agents"
        ],
        "summary": "ChangePostgresExporter changes postgres_exporter Agent.",
        "operationId": "ChangePostgresExporter",
        "parameters": [
          {
            "name": "body",
            "in": "body",
            "required": true,
            "schema": {
              "type": "object",
              "properties": {
                "agent_id": {
                  "type": "string"
                },
                "common": {
                  "description": "ChangeCommonAgentParams contains parameters that can be changed for all Agents.",
                  "type": "object",
                  "properties": {
                    "custom_labels": {
                      "description": "Replace all custom user-assigned labels.",
                      "type": "object",
                      "additionalProperties": {
                        "type": "string"
                      }
                    },
                    "disabled": {
                      "type": "boolean",
                      "format": "boolean"
                    },
                    "enabled": {
                      "type": "boolean",
                      "format": "boolean"
                    },
                    "remove_custom_labels": {
                      "description": "Remove all custom user-assigned labels.",
                      "type": "boolean",
                      "format": "boolean"
                    }
                  }
                }
              }
            }
          }
        ],
        "responses": {
          "200": {
            "description": "A successful response.",
            "schema": {
              "type": "object",
              "properties": {
                "postgres_exporter": {
                  "description": "PostgresExporter runs on Generic or Container Node and exposes PostgreSQL Service metrics.",
                  "type": "object",
                  "properties": {
                    "agent_id": {
                      "description": "Unique randomly generated instance identifier.",
                      "type": "string"
                    },
                    "custom_labels": {
                      "description": "Custom user-assigned labels.",
                      "type": "object",
                      "additionalProperties": {
                        "type": "string"
                      }
                    },
                    "disabled": {
                      "description": "Desired Agent status: enabled (false) or disabled (true).",
                      "type": "boolean",
                      "format": "boolean"
                    },
                    "listen_port": {
                      "description": "Listen port for scraping metrics.",
                      "type": "integer",
                      "format": "int64"
                    },
                    "password": {
                      "description": "PostgreSQL password for scraping metrics.",
                      "type": "string"
                    },
                    "pmm_agent_id": {
                      "description": "The pmm-agent identifier which runs this instance.",
                      "type": "string"
                    },
                    "service_id": {
                      "description": "Service identifier.",
                      "type": "string"
                    },
                    "status": {
                      "description": "AgentStatus represents actual Agent status.",
                      "type": "string",
                      "default": "AGENT_STATUS_INVALID",
                      "enum": [
                        "AGENT_STATUS_INVALID",
                        "STARTING",
                        "RUNNING",
                        "WAITING",
                        "STOPPING",
                        "DONE"
                      ]
                    },
                    "username": {
                      "description": "PostgreSQL username for scraping metrics.",
                      "type": "string"
                    }
                  }
                }
              }
            }
          },
          "default": {
            "description": "An error response.",
            "schema": {
              "description": "ErrorResponse is a message returned on HTTP error.",
              "type": "object",
              "properties": {
                "code": {
                  "type": "integer",
                  "format": "int32"
                },
                "error": {
                  "type": "string"
                },
                "message": {
                  "type": "string"
                }
              }
            }
          }
        }
      }
    },
    "/v0/inventory/Agents/ChangeProxySQLExporter": {
      "post": {
        "tags": [
          "Agents"
        ],
        "summary": "ChangeProxySQLExporter changes proxysql_exporter Agent.",
        "operationId": "ChangeProxySQLExporter",
        "parameters": [
          {
            "name": "body",
            "in": "body",
            "required": true,
            "schema": {
              "type": "object",
              "properties": {
                "agent_id": {
                  "type": "string"
                },
                "common": {
                  "description": "ChangeCommonAgentParams contains parameters that can be changed for all Agents.",
                  "type": "object",
                  "properties": {
                    "custom_labels": {
                      "description": "Replace all custom user-assigned labels.",
                      "type": "object",
                      "additionalProperties": {
                        "type": "string"
                      }
                    },
                    "disabled": {
                      "type": "boolean",
                      "format": "boolean"
                    },
                    "enabled": {
                      "type": "boolean",
                      "format": "boolean"
                    },
                    "remove_custom_labels": {
                      "description": "Remove all custom user-assigned labels.",
                      "type": "boolean",
                      "format": "boolean"
                    }
                  }
                }
              }
            }
          }
        ],
        "responses": {
          "200": {
            "description": "A successful response.",
            "schema": {
              "type": "object",
              "properties": {
                "proxysql_exporter": {
                  "description": "ProxySQLExporter runs on Generic or Container Node and exposes MySQL and AmazonRDSMySQL Service metrics.",
                  "type": "object",
                  "properties": {
                    "agent_id": {
                      "description": "Unique randomly generated instance identifier.",
                      "type": "string"
                    },
                    "custom_labels": {
                      "description": "Custom user-assigned labels.",
                      "type": "object",
                      "additionalProperties": {
                        "type": "string"
                      }
                    },
                    "disabled": {
                      "description": "Desired Agent status: enabled (false) or disabled (true).",
                      "type": "boolean",
                      "format": "boolean"
                    },
                    "listen_port": {
                      "description": "Listen port for scraping metrics.",
                      "type": "integer",
                      "format": "int64"
                    },
                    "password": {
                      "description": "ProxySQL password for scraping metrics.",
                      "type": "string"
                    },
                    "pmm_agent_id": {
                      "description": "The pmm-agent identifier which runs this instance.",
                      "type": "string"
                    },
                    "service_id": {
                      "description": "Service identifier.",
                      "type": "string"
                    },
                    "status": {
                      "description": "AgentStatus represents actual Agent status.",
                      "type": "string",
                      "default": "AGENT_STATUS_INVALID",
                      "enum": [
                        "AGENT_STATUS_INVALID",
                        "STARTING",
                        "RUNNING",
                        "WAITING",
                        "STOPPING",
                        "DONE"
                      ]
                    },
                    "username": {
                      "description": "ProxySQL username for scraping metrics.",
                      "type": "string"
                    }
                  }
                }
              }
            }
          },
          "default": {
            "description": "An error response.",
            "schema": {
              "description": "ErrorResponse is a message returned on HTTP error.",
              "type": "object",
              "properties": {
                "code": {
                  "type": "integer",
                  "format": "int32"
                },
                "error": {
                  "type": "string"
                },
                "message": {
                  "type": "string"
                }
              }
            }
          }
        }
      }
    },
    "/v0/inventory/Agents/ChangeQANMongoDBProfilerAgent": {
      "post": {
        "tags": [
          "Agents"
        ],
        "summary": "ChangeQANMongoDBProfilerAgent changes MongoDB Profiler QAN Agent.",
        "operationId": "ChangeQANMongoDBProfilerAgent",
        "parameters": [
          {
            "name": "body",
            "in": "body",
            "required": true,
            "schema": {
              "type": "object",
              "properties": {
                "agent_id": {
                  "type": "string"
                },
                "common": {
                  "description": "ChangeCommonAgentParams contains parameters that can be changed for all Agents.",
                  "type": "object",
                  "properties": {
                    "custom_labels": {
                      "description": "Replace all custom user-assigned labels.",
                      "type": "object",
                      "additionalProperties": {
                        "type": "string"
                      }
                    },
                    "disabled": {
                      "type": "boolean",
                      "format": "boolean"
                    },
                    "enabled": {
                      "type": "boolean",
                      "format": "boolean"
                    },
                    "remove_custom_labels": {
                      "description": "Remove all custom user-assigned labels.",
                      "type": "boolean",
                      "format": "boolean"
                    }
                  }
                }
              }
            }
          }
        ],
        "responses": {
          "200": {
            "description": "A successful response.",
            "schema": {
              "type": "object",
              "properties": {
                "qan_mongodb_profiler_agent": {
                  "description": "QANMongoDBProfilerAgent runs within pmm-agent and sends MongoDB Query Analytics data to the PMM Server.",
                  "type": "object",
                  "properties": {
                    "agent_id": {
                      "description": "Unique randomly generated instance identifier.",
                      "type": "string"
                    },
                    "custom_labels": {
                      "description": "Custom user-assigned labels.",
                      "type": "object",
                      "additionalProperties": {
                        "type": "string"
                      }
                    },
                    "disabled": {
                      "description": "Desired Agent status: enabled (false) or disabled (true).",
                      "type": "boolean",
                      "format": "boolean"
                    },
                    "password": {
                      "description": "MongoDB password for getting profiler data.",
                      "type": "string"
                    },
                    "pmm_agent_id": {
                      "description": "The pmm-agent identifier which runs this instance.",
                      "type": "string"
                    },
                    "service_id": {
                      "description": "Service identifier.",
                      "type": "string"
                    },
                    "status": {
                      "description": "AgentStatus represents actual Agent status.",
                      "type": "string",
                      "default": "AGENT_STATUS_INVALID",
                      "enum": [
                        "AGENT_STATUS_INVALID",
                        "STARTING",
                        "RUNNING",
                        "WAITING",
                        "STOPPING",
                        "DONE"
                      ]
                    },
                    "username": {
                      "description": "MongoDB username for getting profiler data.",
                      "type": "string"
                    }
                  }
                }
              }
            }
          },
          "default": {
            "description": "An error response.",
            "schema": {
              "description": "ErrorResponse is a message returned on HTTP error.",
              "type": "object",
              "properties": {
                "code": {
                  "type": "integer",
                  "format": "int32"
                },
                "error": {
                  "type": "string"
                },
                "message": {
                  "type": "string"
                }
              }
            }
          }
        }
      }
    },
    "/v0/inventory/Agents/ChangeQANMySQLPerfSchemaAgent": {
      "post": {
        "tags": [
          "Agents"
        ],
        "summary": "ChangeQANMySQLPerfSchemaAgent changes MySQL PerfSchema QAN Agent.",
        "operationId": "ChangeQANMySQLPerfSchemaAgent",
        "parameters": [
          {
            "name": "body",
            "in": "body",
            "required": true,
            "schema": {
              "type": "object",
              "properties": {
                "agent_id": {
                  "type": "string"
                },
                "common": {
                  "description": "ChangeCommonAgentParams contains parameters that can be changed for all Agents.",
                  "type": "object",
                  "properties": {
                    "custom_labels": {
                      "description": "Replace all custom user-assigned labels.",
                      "type": "object",
                      "additionalProperties": {
                        "type": "string"
                      }
                    },
                    "disabled": {
                      "type": "boolean",
                      "format": "boolean"
                    },
                    "enabled": {
                      "type": "boolean",
                      "format": "boolean"
                    },
                    "remove_custom_labels": {
                      "description": "Remove all custom user-assigned labels.",
                      "type": "boolean",
                      "format": "boolean"
                    }
                  }
                }
              }
            }
          }
        ],
        "responses": {
          "200": {
            "description": "A successful response.",
            "schema": {
              "type": "object",
              "properties": {
                "qan_mysql_perfschema_agent": {
                  "description": "QANMySQLPerfSchemaAgent runs within pmm-agent and sends MySQL Query Analytics data to the PMM Server.",
                  "type": "object",
                  "properties": {
                    "agent_id": {
                      "description": "Unique randomly generated instance identifier.",
                      "type": "string"
                    },
                    "custom_labels": {
                      "description": "Custom user-assigned labels.",
                      "type": "object",
                      "additionalProperties": {
                        "type": "string"
                      }
                    },
                    "disabled": {
                      "description": "Desired Agent status: enabled (false) or disabled (true).",
                      "type": "boolean",
                      "format": "boolean"
                    },
                    "password": {
                      "description": "MySQL password for getting performance data.",
                      "type": "string"
                    },
                    "pmm_agent_id": {
                      "description": "The pmm-agent identifier which runs this instance.",
                      "type": "string"
                    },
                    "service_id": {
                      "description": "Service identifier.",
                      "type": "string"
                    },
                    "status": {
                      "description": "AgentStatus represents actual Agent status.",
                      "type": "string",
                      "default": "AGENT_STATUS_INVALID",
                      "enum": [
                        "AGENT_STATUS_INVALID",
                        "STARTING",
                        "RUNNING",
                        "WAITING",
                        "STOPPING",
                        "DONE"
                      ]
                    },
                    "username": {
                      "description": "MySQL username for getting performance data.",
                      "type": "string"
                    }
                  }
                }
              }
            }
          },
          "default": {
            "description": "An error response.",
            "schema": {
              "description": "ErrorResponse is a message returned on HTTP error.",
              "type": "object",
              "properties": {
                "code": {
                  "type": "integer",
                  "format": "int32"
                },
                "error": {
                  "type": "string"
                },
                "message": {
                  "type": "string"
                }
              }
            }
          }
        }
      }
    },
    "/v0/inventory/Agents/ChangeQANMySQLSlowlogAgent": {
      "post": {
        "tags": [
          "Agents"
        ],
        "summary": "ChangeQANMySQLSlowlogAgent changes MySQL PerfSchema QAN Agent.",
        "operationId": "ChangeQANMySQLSlowlogAgent",
        "parameters": [
          {
            "name": "body",
            "in": "body",
            "required": true,
            "schema": {
              "type": "object",
              "properties": {
                "agent_id": {
                  "type": "string"
                },
                "common": {
                  "description": "ChangeCommonAgentParams contains parameters that can be changed for all Agents.",
                  "type": "object",
                  "properties": {
                    "custom_labels": {
                      "description": "Replace all custom user-assigned labels.",
                      "type": "object",
                      "additionalProperties": {
                        "type": "string"
                      }
                    },
                    "disabled": {
                      "type": "boolean",
                      "format": "boolean"
                    },
                    "enabled": {
                      "type": "boolean",
                      "format": "boolean"
                    },
                    "remove_custom_labels": {
                      "description": "Remove all custom user-assigned labels.",
                      "type": "boolean",
                      "format": "boolean"
                    }
                  }
                }
              }
            }
          }
        ],
        "responses": {
          "200": {
            "description": "A successful response.",
            "schema": {
              "type": "object",
              "properties": {
                "qan_mysql_slowlog_agent": {
                  "description": "QANMySQLSlowlogAgent runs within pmm-agent and sends MySQL Query Analytics data to the PMM Server.",
                  "type": "object",
                  "properties": {
                    "agent_id": {
                      "description": "Unique randomly generated instance identifier.",
                      "type": "string"
                    },
                    "custom_labels": {
                      "description": "Custom user-assigned labels.",
                      "type": "object",
                      "additionalProperties": {
                        "type": "string"
                      }
                    },
                    "disabled": {
                      "description": "Desired Agent status: enabled (false) or disabled (true).",
                      "type": "boolean",
                      "format": "boolean"
                    },
                    "password": {
                      "description": "MySQL password for getting performance data.",
                      "type": "string"
                    },
                    "pmm_agent_id": {
                      "description": "The pmm-agent identifier which runs this instance.",
                      "type": "string"
                    },
                    "service_id": {
                      "description": "Service identifier.",
                      "type": "string"
                    },
                    "status": {
                      "description": "AgentStatus represents actual Agent status.",
                      "type": "string",
                      "default": "AGENT_STATUS_INVALID",
                      "enum": [
                        "AGENT_STATUS_INVALID",
                        "STARTING",
                        "RUNNING",
                        "WAITING",
                        "STOPPING",
                        "DONE"
                      ]
                    },
                    "username": {
                      "description": "MySQL username for getting performance data.",
                      "type": "string"
                    }
                  }
                }
              }
            }
          },
          "default": {
            "description": "An error response.",
            "schema": {
              "description": "ErrorResponse is a message returned on HTTP error.",
              "type": "object",
              "properties": {
                "code": {
                  "type": "integer",
                  "format": "int32"
                },
                "error": {
                  "type": "string"
                },
                "message": {
                  "type": "string"
                }
              }
            }
          }
        }
      }
    },
    "/v0/inventory/Agents/ChangeQANPostgreSQLPgStatementsAgent": {
      "post": {
        "tags": [
          "Agents"
        ],
        "summary": "ChangeQANPostgreSQLPgStatementsAgent changes PostgreSQL Pg Stat Statements QAN Agent.",
        "operationId": "ChangeQANPostgreSQLPgStatementsAgent",
        "parameters": [
          {
            "name": "body",
            "in": "body",
            "required": true,
            "schema": {
              "type": "object",
              "properties": {
                "agent_id": {
                  "type": "string"
                },
                "common": {
                  "description": "ChangeCommonAgentParams contains parameters that can be changed for all Agents.",
                  "type": "object",
                  "properties": {
                    "custom_labels": {
                      "description": "Replace all custom user-assigned labels.",
                      "type": "object",
                      "additionalProperties": {
                        "type": "string"
                      }
                    },
                    "disabled": {
                      "type": "boolean",
                      "format": "boolean"
                    },
                    "enabled": {
                      "type": "boolean",
                      "format": "boolean"
                    },
                    "remove_custom_labels": {
                      "description": "Remove all custom user-assigned labels.",
                      "type": "boolean",
                      "format": "boolean"
                    }
                  }
                }
              }
            }
          }
        ],
        "responses": {
          "200": {
            "description": "A successful response.",
            "schema": {
              "type": "object",
              "properties": {
                "qan_postgresql_pgstatements_agent": {
                  "description": "QANPostgreSQLPgStatementsAgent runs within pmm-agent and sends PostgreSQL Query Analytics data to the PMM Server.",
                  "type": "object",
                  "properties": {
                    "agent_id": {
                      "description": "Unique randomly generated instance identifier.",
                      "type": "string"
                    },
                    "custom_labels": {
                      "description": "Custom user-assigned labels.",
                      "type": "object",
                      "additionalProperties": {
                        "type": "string"
                      }
                    },
                    "disabled": {
                      "description": "Desired Agent status: enabled (false) or disabled (true).",
                      "type": "boolean",
                      "format": "boolean"
                    },
                    "password": {
                      "description": "PostgreSQL password for getting pg stat statements data.",
                      "type": "string"
                    },
                    "pmm_agent_id": {
                      "description": "The pmm-agent identifier which runs this instance.",
                      "type": "string"
                    },
                    "service_id": {
                      "description": "Service identifier.",
                      "type": "string"
                    },
                    "status": {
                      "description": "AgentStatus represents actual Agent status.",
                      "type": "string",
                      "default": "AGENT_STATUS_INVALID",
                      "enum": [
                        "AGENT_STATUS_INVALID",
                        "STARTING",
                        "RUNNING",
                        "WAITING",
                        "STOPPING",
                        "DONE"
                      ]
                    },
                    "username": {
                      "description": "PostgreSQL username for getting pg stat statements data.",
                      "type": "string"
                    }
                  }
                }
              }
            }
          },
          "default": {
            "description": "An error response.",
            "schema": {
              "description": "ErrorResponse is a message returned on HTTP error.",
              "type": "object",
              "properties": {
                "code": {
                  "type": "integer",
                  "format": "int32"
                },
                "error": {
                  "type": "string"
                },
                "message": {
                  "type": "string"
                }
              }
            }
          }
        }
      }
    },
    "/v0/inventory/Agents/ChangeRDSExporter": {
      "post": {
        "tags": [
          "Agents"
        ],
        "summary": "ChangeRDSExporter changes rds_exporter Agent.",
        "operationId": "ChangeRDSExporter",
        "parameters": [
          {
            "name": "body",
            "in": "body",
            "required": true,
            "schema": {
              "type": "object"
            }
          }
        ],
        "responses": {
          "200": {
            "description": "A successful response.",
            "schema": {
              "type": "object",
              "properties": {
                "rds_exporter": {
                  "description": "RDSExporter runs on Generic or Container Node and exposes RemoteAmazonRDS Node and AmazonRDSMySQL Service metrics.",
                  "type": "object",
                  "properties": {
                    "agent_id": {
                      "description": "Unique randomly generated instance identifier.",
                      "type": "string"
                    },
                    "custom_labels": {
                      "description": "Custom user-assigned labels.",
                      "type": "object",
                      "additionalProperties": {
                        "type": "string"
                      }
                    },
                    "disabled": {
                      "description": "Desired Agent status: enabled (false) or disabled (true).",
                      "type": "boolean",
                      "format": "boolean"
                    },
                    "listen_port": {
                      "description": "Listen port for scraping metrics.",
                      "type": "integer",
                      "format": "int64"
                    },
                    "pmm_agent_id": {
                      "description": "The pmm-agent identifier which runs this instance.",
                      "type": "string"
                    },
                    "service_ids": {
                      "description": "A list of Service identifiers (Node identifiers are extracted from Services).",
                      "type": "array",
                      "items": {
                        "type": "string"
                      }
                    },
                    "status": {
                      "description": "AgentStatus represents actual Agent status.",
                      "type": "string",
                      "default": "AGENT_STATUS_INVALID",
                      "enum": [
                        "AGENT_STATUS_INVALID",
                        "STARTING",
                        "RUNNING",
                        "WAITING",
                        "STOPPING",
                        "DONE"
                      ]
                    }
                  }
                }
              }
            }
          },
          "default": {
            "description": "An error response.",
            "schema": {
              "description": "ErrorResponse is a message returned on HTTP error.",
              "type": "object",
              "properties": {
                "code": {
                  "type": "integer",
                  "format": "int32"
                },
                "error": {
                  "type": "string"
                },
                "message": {
                  "type": "string"
                }
              }
            }
          }
        }
      }
    },
    "/v0/inventory/Agents/Get": {
      "post": {
        "tags": [
          "Agents"
        ],
        "summary": "GetAgent returns a single Agent by ID.",
        "operationId": "GetAgent",
        "parameters": [
          {
            "name": "body",
            "in": "body",
            "required": true,
            "schema": {
              "type": "object",
              "properties": {
                "agent_id": {
                  "description": "Unique randomly generated instance identifier.",
                  "type": "string"
                }
              }
            }
          }
        ],
        "responses": {
          "200": {
            "description": "A successful response.",
            "schema": {
              "type": "object",
              "properties": {
                "external_exporter": {
                  "description": "ExternalExporter does not run on any Inventory Node.",
                  "type": "object",
                  "properties": {
                    "agent_id": {
                      "description": "Unique randomly generated instance identifier.",
                      "type": "string"
                    },
                    "custom_labels": {
                      "description": "Custom user-assigned labels.",
                      "type": "object",
                      "additionalProperties": {
                        "type": "string"
                      }
                    },
                    "disabled": {
                      "description": "Desired Agent status: enabled (false) or disabled (true).",
                      "type": "boolean",
                      "format": "boolean"
                    },
                    "metrics_url": {
                      "description": "URL for scraping metrics.",
                      "type": "string"
                    }
                  }
                },
                "mongodb_exporter": {
                  "description": "MongoDBExporter runs on Generic or Container Node and exposes MongoDB Service metrics.",
                  "type": "object",
                  "properties": {
                    "agent_id": {
                      "description": "Unique randomly generated instance identifier.",
                      "type": "string"
                    },
                    "custom_labels": {
                      "description": "Custom user-assigned labels.",
                      "type": "object",
                      "additionalProperties": {
                        "type": "string"
                      }
                    },
                    "disabled": {
                      "description": "Desired Agent status: enabled (false) or disabled (true).",
                      "type": "boolean",
                      "format": "boolean"
                    },
                    "listen_port": {
                      "description": "Listen port for scraping metrics.",
                      "type": "integer",
                      "format": "int64"
                    },
                    "password": {
                      "description": "MongoDB password for scraping metrics.",
                      "type": "string"
                    },
                    "pmm_agent_id": {
                      "description": "The pmm-agent identifier which runs this instance.",
                      "type": "string"
                    },
                    "service_id": {
                      "description": "Service identifier.",
                      "type": "string"
                    },
                    "status": {
                      "description": "AgentStatus represents actual Agent status.",
                      "type": "string",
                      "default": "AGENT_STATUS_INVALID",
                      "enum": [
                        "AGENT_STATUS_INVALID",
                        "STARTING",
                        "RUNNING",
                        "WAITING",
                        "STOPPING",
                        "DONE"
                      ]
                    },
                    "username": {
                      "description": "MongoDB username for scraping metrics.",
                      "type": "string"
                    }
                  }
                },
                "mysqld_exporter": {
                  "description": "MySQLdExporter runs on Generic or Container Node and exposes MySQL and AmazonRDSMySQL Service metrics.",
                  "type": "object",
                  "properties": {
                    "agent_id": {
                      "description": "Unique randomly generated instance identifier.",
                      "type": "string"
                    },
                    "custom_labels": {
                      "description": "Custom user-assigned labels.",
                      "type": "object",
                      "additionalProperties": {
                        "type": "string"
                      }
                    },
                    "disabled": {
                      "description": "Desired Agent status: enabled (false) or disabled (true).",
                      "type": "boolean",
                      "format": "boolean"
                    },
                    "listen_port": {
                      "description": "Listen port for scraping metrics.",
                      "type": "integer",
                      "format": "int64"
                    },
                    "password": {
                      "description": "MySQL password for scraping metrics.",
                      "type": "string"
                    },
                    "pmm_agent_id": {
                      "description": "The pmm-agent identifier which runs this instance.",
                      "type": "string"
                    },
                    "service_id": {
                      "description": "Service identifier.",
                      "type": "string"
                    },
                    "status": {
                      "description": "AgentStatus represents actual Agent status.",
                      "type": "string",
                      "default": "AGENT_STATUS_INVALID",
                      "enum": [
                        "AGENT_STATUS_INVALID",
                        "STARTING",
                        "RUNNING",
                        "WAITING",
                        "STOPPING",
                        "DONE"
                      ]
                    },
                    "username": {
                      "description": "MySQL username for scraping metrics.",
                      "type": "string"
                    }
                  }
                },
                "node_exporter": {
                  "description": "NodeExporter runs on Generic on Container Node and exposes its metrics.",
                  "type": "object",
                  "properties": {
                    "agent_id": {
                      "description": "Unique randomly generated instance identifier.",
                      "type": "string"
                    },
                    "custom_labels": {
                      "description": "Custom user-assigned labels.",
                      "type": "object",
                      "additionalProperties": {
                        "type": "string"
                      }
                    },
                    "disabled": {
                      "description": "Desired Agent status: enabled (false) or disabled (true).",
                      "type": "boolean",
                      "format": "boolean"
                    },
                    "listen_port": {
                      "description": "Listen port for scraping metrics.",
                      "type": "integer",
                      "format": "int64"
                    },
                    "pmm_agent_id": {
                      "description": "The pmm-agent identifier which runs this instance.",
                      "type": "string"
                    },
                    "status": {
                      "description": "AgentStatus represents actual Agent status.",
                      "type": "string",
                      "default": "AGENT_STATUS_INVALID",
                      "enum": [
                        "AGENT_STATUS_INVALID",
                        "STARTING",
                        "RUNNING",
                        "WAITING",
                        "STOPPING",
                        "DONE"
                      ]
                    }
                  }
                },
                "pmm_agent": {
                  "description": "PMMAgent runs on Generic on Container Node.",
                  "type": "object",
                  "properties": {
                    "agent_id": {
                      "description": "Unique randomly generated instance identifier.",
                      "type": "string"
                    },
                    "connected": {
                      "description": "True if Agent is running and connected to pmm-managed.",
                      "type": "boolean",
                      "format": "boolean"
                    },
                    "custom_labels": {
                      "description": "Custom user-assigned labels.",
                      "type": "object",
                      "additionalProperties": {
                        "type": "string"
                      }
                    },
                    "runs_on_node_id": {
                      "description": "Node identifier where this instance runs.",
                      "type": "string"
                    }
                  }
                },
                "postgres_exporter": {
                  "description": "PostgresExporter runs on Generic or Container Node and exposes PostgreSQL Service metrics.",
                  "type": "object",
                  "properties": {
                    "agent_id": {
                      "description": "Unique randomly generated instance identifier.",
                      "type": "string"
                    },
                    "custom_labels": {
                      "description": "Custom user-assigned labels.",
                      "type": "object",
                      "additionalProperties": {
                        "type": "string"
                      }
                    },
                    "disabled": {
                      "description": "Desired Agent status: enabled (false) or disabled (true).",
                      "type": "boolean",
                      "format": "boolean"
                    },
                    "listen_port": {
                      "description": "Listen port for scraping metrics.",
                      "type": "integer",
                      "format": "int64"
                    },
                    "password": {
                      "description": "PostgreSQL password for scraping metrics.",
                      "type": "string"
                    },
                    "pmm_agent_id": {
                      "description": "The pmm-agent identifier which runs this instance.",
                      "type": "string"
                    },
                    "service_id": {
                      "description": "Service identifier.",
                      "type": "string"
                    },
                    "status": {
                      "description": "AgentStatus represents actual Agent status.",
                      "type": "string",
                      "default": "AGENT_STATUS_INVALID",
                      "enum": [
                        "AGENT_STATUS_INVALID",
                        "STARTING",
                        "RUNNING",
                        "WAITING",
                        "STOPPING",
                        "DONE"
                      ]
                    },
                    "username": {
                      "description": "PostgreSQL username for scraping metrics.",
                      "type": "string"
                    }
                  }
                },
                "proxysql_exporter": {
                  "description": "ProxySQLExporter runs on Generic or Container Node and exposes MySQL and AmazonRDSMySQL Service metrics.",
                  "type": "object",
                  "properties": {
                    "agent_id": {
                      "description": "Unique randomly generated instance identifier.",
                      "type": "string"
                    },
                    "custom_labels": {
                      "description": "Custom user-assigned labels.",
                      "type": "object",
                      "additionalProperties": {
                        "type": "string"
                      }
                    },
                    "disabled": {
                      "description": "Desired Agent status: enabled (false) or disabled (true).",
                      "type": "boolean",
                      "format": "boolean"
                    },
                    "listen_port": {
                      "description": "Listen port for scraping metrics.",
                      "type": "integer",
                      "format": "int64"
                    },
                    "password": {
                      "description": "ProxySQL password for scraping metrics.",
                      "type": "string"
                    },
                    "pmm_agent_id": {
                      "description": "The pmm-agent identifier which runs this instance.",
                      "type": "string"
                    },
                    "service_id": {
                      "description": "Service identifier.",
                      "type": "string"
                    },
                    "status": {
                      "description": "AgentStatus represents actual Agent status.",
                      "type": "string",
                      "default": "AGENT_STATUS_INVALID",
                      "enum": [
                        "AGENT_STATUS_INVALID",
                        "STARTING",
                        "RUNNING",
                        "WAITING",
                        "STOPPING",
                        "DONE"
                      ]
                    },
                    "username": {
                      "description": "ProxySQL username for scraping metrics.",
                      "type": "string"
                    }
                  }
                },
                "qan_mongodb_profiler_agent": {
                  "description": "QANMongoDBProfilerAgent runs within pmm-agent and sends MongoDB Query Analytics data to the PMM Server.",
                  "type": "object",
                  "properties": {
                    "agent_id": {
                      "description": "Unique randomly generated instance identifier.",
                      "type": "string"
                    },
                    "custom_labels": {
                      "description": "Custom user-assigned labels.",
                      "type": "object",
                      "additionalProperties": {
                        "type": "string"
                      }
                    },
                    "disabled": {
                      "description": "Desired Agent status: enabled (false) or disabled (true).",
                      "type": "boolean",
                      "format": "boolean"
                    },
                    "password": {
                      "description": "MongoDB password for getting profiler data.",
                      "type": "string"
                    },
                    "pmm_agent_id": {
                      "description": "The pmm-agent identifier which runs this instance.",
                      "type": "string"
                    },
                    "service_id": {
                      "description": "Service identifier.",
                      "type": "string"
                    },
                    "status": {
                      "description": "AgentStatus represents actual Agent status.",
                      "type": "string",
                      "default": "AGENT_STATUS_INVALID",
                      "enum": [
                        "AGENT_STATUS_INVALID",
                        "STARTING",
                        "RUNNING",
                        "WAITING",
                        "STOPPING",
                        "DONE"
                      ]
                    },
                    "username": {
                      "description": "MongoDB username for getting profiler data.",
                      "type": "string"
                    }
                  }
                },
                "qan_mysql_perfschema_agent": {
                  "description": "QANMySQLPerfSchemaAgent runs within pmm-agent and sends MySQL Query Analytics data to the PMM Server.",
                  "type": "object",
                  "properties": {
                    "agent_id": {
                      "description": "Unique randomly generated instance identifier.",
                      "type": "string"
                    },
                    "custom_labels": {
                      "description": "Custom user-assigned labels.",
                      "type": "object",
                      "additionalProperties": {
                        "type": "string"
                      }
                    },
                    "disabled": {
                      "description": "Desired Agent status: enabled (false) or disabled (true).",
                      "type": "boolean",
                      "format": "boolean"
                    },
                    "password": {
                      "description": "MySQL password for getting performance data.",
                      "type": "string"
                    },
                    "pmm_agent_id": {
                      "description": "The pmm-agent identifier which runs this instance.",
                      "type": "string"
                    },
                    "service_id": {
                      "description": "Service identifier.",
                      "type": "string"
                    },
                    "status": {
                      "description": "AgentStatus represents actual Agent status.",
                      "type": "string",
                      "default": "AGENT_STATUS_INVALID",
                      "enum": [
                        "AGENT_STATUS_INVALID",
                        "STARTING",
                        "RUNNING",
                        "WAITING",
                        "STOPPING",
                        "DONE"
                      ]
                    },
                    "username": {
                      "description": "MySQL username for getting performance data.",
                      "type": "string"
                    }
                  }
                },
                "qan_mysql_slowlog_agent": {
                  "description": "QANMySQLSlowlogAgent runs within pmm-agent and sends MySQL Query Analytics data to the PMM Server.",
                  "type": "object",
                  "properties": {
                    "agent_id": {
                      "description": "Unique randomly generated instance identifier.",
                      "type": "string"
                    },
                    "custom_labels": {
                      "description": "Custom user-assigned labels.",
                      "type": "object",
                      "additionalProperties": {
                        "type": "string"
                      }
                    },
                    "disabled": {
                      "description": "Desired Agent status: enabled (false) or disabled (true).",
                      "type": "boolean",
                      "format": "boolean"
                    },
                    "password": {
                      "description": "MySQL password for getting performance data.",
                      "type": "string"
                    },
                    "pmm_agent_id": {
                      "description": "The pmm-agent identifier which runs this instance.",
                      "type": "string"
                    },
                    "service_id": {
                      "description": "Service identifier.",
                      "type": "string"
                    },
                    "status": {
                      "description": "AgentStatus represents actual Agent status.",
                      "type": "string",
                      "default": "AGENT_STATUS_INVALID",
                      "enum": [
                        "AGENT_STATUS_INVALID",
                        "STARTING",
                        "RUNNING",
                        "WAITING",
                        "STOPPING",
                        "DONE"
                      ]
                    },
                    "username": {
                      "description": "MySQL username for getting performance data.",
                      "type": "string"
                    }
                  }
                },
                "qan_postgresql_pgstatements_agent": {
                  "description": "QANPostgreSQLPgStatementsAgent runs within pmm-agent and sends PostgreSQL Query Analytics data to the PMM Server.",
                  "type": "object",
                  "properties": {
                    "agent_id": {
                      "description": "Unique randomly generated instance identifier.",
                      "type": "string"
                    },
                    "custom_labels": {
                      "description": "Custom user-assigned labels.",
                      "type": "object",
                      "additionalProperties": {
                        "type": "string"
                      }
                    },
                    "disabled": {
                      "description": "Desired Agent status: enabled (false) or disabled (true).",
                      "type": "boolean",
                      "format": "boolean"
                    },
                    "password": {
                      "description": "PostgreSQL password for getting pg stat statements data.",
                      "type": "string"
                    },
                    "pmm_agent_id": {
                      "description": "The pmm-agent identifier which runs this instance.",
                      "type": "string"
                    },
                    "service_id": {
                      "description": "Service identifier.",
                      "type": "string"
                    },
                    "status": {
                      "description": "AgentStatus represents actual Agent status.",
                      "type": "string",
                      "default": "AGENT_STATUS_INVALID",
                      "enum": [
                        "AGENT_STATUS_INVALID",
                        "STARTING",
                        "RUNNING",
                        "WAITING",
                        "STOPPING",
                        "DONE"
                      ]
                    },
                    "username": {
                      "description": "PostgreSQL username for getting pg stat statements data.",
                      "type": "string"
                    }
                  }
                },
                "rds_exporter": {
                  "description": "RDSExporter runs on Generic or Container Node and exposes RemoteAmazonRDS Node and AmazonRDSMySQL Service metrics.",
                  "type": "object",
                  "properties": {
                    "agent_id": {
                      "description": "Unique randomly generated instance identifier.",
                      "type": "string"
                    },
                    "custom_labels": {
                      "description": "Custom user-assigned labels.",
                      "type": "object",
                      "additionalProperties": {
                        "type": "string"
                      }
                    },
                    "disabled": {
                      "description": "Desired Agent status: enabled (false) or disabled (true).",
                      "type": "boolean",
                      "format": "boolean"
                    },
                    "listen_port": {
                      "description": "Listen port for scraping metrics.",
                      "type": "integer",
                      "format": "int64"
                    },
                    "pmm_agent_id": {
                      "description": "The pmm-agent identifier which runs this instance.",
                      "type": "string"
                    },
                    "service_ids": {
                      "description": "A list of Service identifiers (Node identifiers are extracted from Services).",
                      "type": "array",
                      "items": {
                        "type": "string"
                      }
                    },
                    "status": {
                      "description": "AgentStatus represents actual Agent status.",
                      "type": "string",
                      "default": "AGENT_STATUS_INVALID",
                      "enum": [
                        "AGENT_STATUS_INVALID",
                        "STARTING",
                        "RUNNING",
                        "WAITING",
                        "STOPPING",
                        "DONE"
                      ]
                    }
                  }
                }
              }
            }
          },
          "default": {
            "description": "An error response.",
            "schema": {
              "description": "ErrorResponse is a message returned on HTTP error.",
              "type": "object",
              "properties": {
                "code": {
                  "type": "integer",
                  "format": "int32"
                },
                "error": {
                  "type": "string"
                },
                "message": {
                  "type": "string"
                }
              }
            }
          }
        }
      }
    },
    "/v0/inventory/Agents/List": {
      "post": {
        "tags": [
          "Agents"
        ],
        "summary": "ListAgents returns a list of all Agents.",
        "operationId": "ListAgents",
        "parameters": [
          {
            "name": "body",
            "in": "body",
            "required": true,
            "schema": {
              "type": "object",
              "properties": {
                "node_id": {
                  "description": "Return only Agents that provide insights for that Node.",
                  "type": "string"
                },
                "pmm_agent_id": {
                  "description": "Return only Agents started by this pmm-agent.",
                  "type": "string"
                },
                "service_id": {
                  "description": "Return only Agents that provide insights for that Service.",
                  "type": "string"
                }
              }
            }
          }
        ],
        "responses": {
          "200": {
            "description": "A successful response.",
            "schema": {
              "type": "object",
              "properties": {
                "external_exporter": {
                  "type": "array",
                  "items": {
                    "description": "ExternalExporter does not run on any Inventory Node.",
                    "type": "object",
                    "properties": {
                      "agent_id": {
                        "description": "Unique randomly generated instance identifier.",
                        "type": "string"
                      },
                      "custom_labels": {
                        "description": "Custom user-assigned labels.",
                        "type": "object",
                        "additionalProperties": {
                          "type": "string"
                        }
                      },
                      "disabled": {
                        "description": "Desired Agent status: enabled (false) or disabled (true).",
                        "type": "boolean",
                        "format": "boolean"
                      },
                      "metrics_url": {
                        "description": "URL for scraping metrics.",
                        "type": "string"
                      }
                    }
                  }
                },
                "mongodb_exporter": {
                  "type": "array",
                  "items": {
                    "description": "MongoDBExporter runs on Generic or Container Node and exposes MongoDB Service metrics.",
                    "type": "object",
                    "properties": {
                      "agent_id": {
                        "description": "Unique randomly generated instance identifier.",
                        "type": "string"
                      },
                      "custom_labels": {
                        "description": "Custom user-assigned labels.",
                        "type": "object",
                        "additionalProperties": {
                          "type": "string"
                        }
                      },
                      "disabled": {
                        "description": "Desired Agent status: enabled (false) or disabled (true).",
                        "type": "boolean",
                        "format": "boolean"
                      },
                      "listen_port": {
                        "description": "Listen port for scraping metrics.",
                        "type": "integer",
                        "format": "int64"
                      },
                      "password": {
                        "description": "MongoDB password for scraping metrics.",
                        "type": "string"
                      },
                      "pmm_agent_id": {
                        "description": "The pmm-agent identifier which runs this instance.",
                        "type": "string"
                      },
                      "service_id": {
                        "description": "Service identifier.",
                        "type": "string"
                      },
                      "status": {
                        "description": "AgentStatus represents actual Agent status.",
                        "type": "string",
                        "default": "AGENT_STATUS_INVALID",
                        "enum": [
                          "AGENT_STATUS_INVALID",
                          "STARTING",
                          "RUNNING",
                          "WAITING",
                          "STOPPING",
                          "DONE"
                        ]
                      },
                      "username": {
                        "description": "MongoDB username for scraping metrics.",
                        "type": "string"
                      }
                    }
                  }
                },
                "mysqld_exporter": {
                  "type": "array",
                  "items": {
                    "description": "MySQLdExporter runs on Generic or Container Node and exposes MySQL and AmazonRDSMySQL Service metrics.",
                    "type": "object",
                    "properties": {
                      "agent_id": {
                        "description": "Unique randomly generated instance identifier.",
                        "type": "string"
                      },
                      "custom_labels": {
                        "description": "Custom user-assigned labels.",
                        "type": "object",
                        "additionalProperties": {
                          "type": "string"
                        }
                      },
                      "disabled": {
                        "description": "Desired Agent status: enabled (false) or disabled (true).",
                        "type": "boolean",
                        "format": "boolean"
                      },
                      "listen_port": {
                        "description": "Listen port for scraping metrics.",
                        "type": "integer",
                        "format": "int64"
                      },
                      "password": {
                        "description": "MySQL password for scraping metrics.",
                        "type": "string"
                      },
                      "pmm_agent_id": {
                        "description": "The pmm-agent identifier which runs this instance.",
                        "type": "string"
                      },
                      "service_id": {
                        "description": "Service identifier.",
                        "type": "string"
                      },
                      "status": {
                        "description": "AgentStatus represents actual Agent status.",
                        "type": "string",
                        "default": "AGENT_STATUS_INVALID",
                        "enum": [
                          "AGENT_STATUS_INVALID",
                          "STARTING",
                          "RUNNING",
                          "WAITING",
                          "STOPPING",
                          "DONE"
                        ]
                      },
                      "username": {
                        "description": "MySQL username for scraping metrics.",
                        "type": "string"
                      }
                    }
                  }
                },
                "node_exporter": {
                  "type": "array",
                  "items": {
                    "description": "NodeExporter runs on Generic on Container Node and exposes its metrics.",
                    "type": "object",
                    "properties": {
                      "agent_id": {
                        "description": "Unique randomly generated instance identifier.",
                        "type": "string"
                      },
                      "custom_labels": {
                        "description": "Custom user-assigned labels.",
                        "type": "object",
                        "additionalProperties": {
                          "type": "string"
                        }
                      },
                      "disabled": {
                        "description": "Desired Agent status: enabled (false) or disabled (true).",
                        "type": "boolean",
                        "format": "boolean"
                      },
                      "listen_port": {
                        "description": "Listen port for scraping metrics.",
                        "type": "integer",
                        "format": "int64"
                      },
                      "pmm_agent_id": {
                        "description": "The pmm-agent identifier which runs this instance.",
                        "type": "string"
                      },
                      "status": {
                        "description": "AgentStatus represents actual Agent status.",
                        "type": "string",
                        "default": "AGENT_STATUS_INVALID",
                        "enum": [
                          "AGENT_STATUS_INVALID",
                          "STARTING",
                          "RUNNING",
                          "WAITING",
                          "STOPPING",
                          "DONE"
                        ]
                      }
                    }
                  }
                },
                "pmm_agent": {
                  "type": "array",
                  "items": {
                    "description": "PMMAgent runs on Generic on Container Node.",
                    "type": "object",
                    "properties": {
                      "agent_id": {
                        "description": "Unique randomly generated instance identifier.",
                        "type": "string"
                      },
                      "connected": {
                        "description": "True if Agent is running and connected to pmm-managed.",
                        "type": "boolean",
                        "format": "boolean"
                      },
                      "custom_labels": {
                        "description": "Custom user-assigned labels.",
                        "type": "object",
                        "additionalProperties": {
                          "type": "string"
                        }
                      },
                      "runs_on_node_id": {
                        "description": "Node identifier where this instance runs.",
                        "type": "string"
                      }
                    }
                  }
                },
                "postgres_exporter": {
                  "type": "array",
                  "items": {
                    "description": "PostgresExporter runs on Generic or Container Node and exposes PostgreSQL Service metrics.",
                    "type": "object",
                    "properties": {
                      "agent_id": {
                        "description": "Unique randomly generated instance identifier.",
                        "type": "string"
                      },
                      "custom_labels": {
                        "description": "Custom user-assigned labels.",
                        "type": "object",
                        "additionalProperties": {
                          "type": "string"
                        }
                      },
                      "disabled": {
                        "description": "Desired Agent status: enabled (false) or disabled (true).",
                        "type": "boolean",
                        "format": "boolean"
                      },
                      "listen_port": {
                        "description": "Listen port for scraping metrics.",
                        "type": "integer",
                        "format": "int64"
                      },
                      "password": {
                        "description": "PostgreSQL password for scraping metrics.",
                        "type": "string"
                      },
                      "pmm_agent_id": {
                        "description": "The pmm-agent identifier which runs this instance.",
                        "type": "string"
                      },
                      "service_id": {
                        "description": "Service identifier.",
                        "type": "string"
                      },
                      "status": {
                        "description": "AgentStatus represents actual Agent status.",
                        "type": "string",
                        "default": "AGENT_STATUS_INVALID",
                        "enum": [
                          "AGENT_STATUS_INVALID",
                          "STARTING",
                          "RUNNING",
                          "WAITING",
                          "STOPPING",
                          "DONE"
                        ]
                      },
                      "username": {
                        "description": "PostgreSQL username for scraping metrics.",
                        "type": "string"
                      }
                    }
                  }
                },
                "proxysql_exporter": {
                  "type": "array",
                  "items": {
                    "description": "ProxySQLExporter runs on Generic or Container Node and exposes MySQL and AmazonRDSMySQL Service metrics.",
                    "type": "object",
                    "properties": {
                      "agent_id": {
                        "description": "Unique randomly generated instance identifier.",
                        "type": "string"
                      },
                      "custom_labels": {
                        "description": "Custom user-assigned labels.",
                        "type": "object",
                        "additionalProperties": {
                          "type": "string"
                        }
                      },
                      "disabled": {
                        "description": "Desired Agent status: enabled (false) or disabled (true).",
                        "type": "boolean",
                        "format": "boolean"
                      },
                      "listen_port": {
                        "description": "Listen port for scraping metrics.",
                        "type": "integer",
                        "format": "int64"
                      },
                      "password": {
                        "description": "ProxySQL password for scraping metrics.",
                        "type": "string"
                      },
                      "pmm_agent_id": {
                        "description": "The pmm-agent identifier which runs this instance.",
                        "type": "string"
                      },
                      "service_id": {
                        "description": "Service identifier.",
                        "type": "string"
                      },
                      "status": {
                        "description": "AgentStatus represents actual Agent status.",
                        "type": "string",
                        "default": "AGENT_STATUS_INVALID",
                        "enum": [
                          "AGENT_STATUS_INVALID",
                          "STARTING",
                          "RUNNING",
                          "WAITING",
                          "STOPPING",
                          "DONE"
                        ]
                      },
                      "username": {
                        "description": "ProxySQL username for scraping metrics.",
                        "type": "string"
                      }
                    }
                  }
                },
                "qan_mongodb_profiler_agent": {
                  "type": "array",
                  "items": {
                    "description": "QANMongoDBProfilerAgent runs within pmm-agent and sends MongoDB Query Analytics data to the PMM Server.",
                    "type": "object",
                    "properties": {
                      "agent_id": {
                        "description": "Unique randomly generated instance identifier.",
                        "type": "string"
                      },
                      "custom_labels": {
                        "description": "Custom user-assigned labels.",
                        "type": "object",
                        "additionalProperties": {
                          "type": "string"
                        }
                      },
                      "disabled": {
                        "description": "Desired Agent status: enabled (false) or disabled (true).",
                        "type": "boolean",
                        "format": "boolean"
                      },
                      "password": {
                        "description": "MongoDB password for getting profiler data.",
                        "type": "string"
                      },
                      "pmm_agent_id": {
                        "description": "The pmm-agent identifier which runs this instance.",
                        "type": "string"
                      },
                      "service_id": {
                        "description": "Service identifier.",
                        "type": "string"
                      },
                      "status": {
                        "description": "AgentStatus represents actual Agent status.",
                        "type": "string",
                        "default": "AGENT_STATUS_INVALID",
                        "enum": [
                          "AGENT_STATUS_INVALID",
                          "STARTING",
                          "RUNNING",
                          "WAITING",
                          "STOPPING",
                          "DONE"
                        ]
                      },
                      "username": {
                        "description": "MongoDB username for getting profiler data.",
                        "type": "string"
                      }
                    }
                  }
                },
                "qan_mysql_perfschema_agent": {
                  "type": "array",
                  "items": {
                    "description": "QANMySQLPerfSchemaAgent runs within pmm-agent and sends MySQL Query Analytics data to the PMM Server.",
                    "type": "object",
                    "properties": {
                      "agent_id": {
                        "description": "Unique randomly generated instance identifier.",
                        "type": "string"
                      },
                      "custom_labels": {
                        "description": "Custom user-assigned labels.",
                        "type": "object",
                        "additionalProperties": {
                          "type": "string"
                        }
                      },
                      "disabled": {
                        "description": "Desired Agent status: enabled (false) or disabled (true).",
                        "type": "boolean",
                        "format": "boolean"
                      },
                      "password": {
                        "description": "MySQL password for getting performance data.",
                        "type": "string"
                      },
                      "pmm_agent_id": {
                        "description": "The pmm-agent identifier which runs this instance.",
                        "type": "string"
                      },
                      "service_id": {
                        "description": "Service identifier.",
                        "type": "string"
                      },
                      "status": {
                        "description": "AgentStatus represents actual Agent status.",
                        "type": "string",
                        "default": "AGENT_STATUS_INVALID",
                        "enum": [
                          "AGENT_STATUS_INVALID",
                          "STARTING",
                          "RUNNING",
                          "WAITING",
                          "STOPPING",
                          "DONE"
                        ]
                      },
                      "username": {
                        "description": "MySQL username for getting performance data.",
                        "type": "string"
                      }
                    }
                  }
                },
                "qan_mysql_slowlog_agent": {
                  "type": "array",
                  "items": {
                    "description": "QANMySQLSlowlogAgent runs within pmm-agent and sends MySQL Query Analytics data to the PMM Server.",
                    "type": "object",
                    "properties": {
                      "agent_id": {
                        "description": "Unique randomly generated instance identifier.",
                        "type": "string"
                      },
                      "custom_labels": {
                        "description": "Custom user-assigned labels.",
                        "type": "object",
                        "additionalProperties": {
                          "type": "string"
                        }
                      },
                      "disabled": {
                        "description": "Desired Agent status: enabled (false) or disabled (true).",
                        "type": "boolean",
                        "format": "boolean"
                      },
                      "password": {
                        "description": "MySQL password for getting performance data.",
                        "type": "string"
                      },
                      "pmm_agent_id": {
                        "description": "The pmm-agent identifier which runs this instance.",
                        "type": "string"
                      },
                      "service_id": {
                        "description": "Service identifier.",
                        "type": "string"
                      },
                      "status": {
                        "description": "AgentStatus represents actual Agent status.",
                        "type": "string",
                        "default": "AGENT_STATUS_INVALID",
                        "enum": [
                          "AGENT_STATUS_INVALID",
                          "STARTING",
                          "RUNNING",
                          "WAITING",
                          "STOPPING",
                          "DONE"
                        ]
                      },
                      "username": {
                        "description": "MySQL username for getting performance data.",
                        "type": "string"
                      }
                    }
                  }
                },
                "qan_postgresql_pgstatements_agent": {
                  "type": "array",
                  "items": {
                    "description": "QANPostgreSQLPgStatementsAgent runs within pmm-agent and sends PostgreSQL Query Analytics data to the PMM Server.",
                    "type": "object",
                    "properties": {
                      "agent_id": {
                        "description": "Unique randomly generated instance identifier.",
                        "type": "string"
                      },
                      "custom_labels": {
                        "description": "Custom user-assigned labels.",
                        "type": "object",
                        "additionalProperties": {
                          "type": "string"
                        }
                      },
                      "disabled": {
                        "description": "Desired Agent status: enabled (false) or disabled (true).",
                        "type": "boolean",
                        "format": "boolean"
                      },
                      "password": {
                        "description": "PostgreSQL password for getting pg stat statements data.",
                        "type": "string"
                      },
                      "pmm_agent_id": {
                        "description": "The pmm-agent identifier which runs this instance.",
                        "type": "string"
                      },
                      "service_id": {
                        "description": "Service identifier.",
                        "type": "string"
                      },
                      "status": {
                        "description": "AgentStatus represents actual Agent status.",
                        "type": "string",
                        "default": "AGENT_STATUS_INVALID",
                        "enum": [
                          "AGENT_STATUS_INVALID",
                          "STARTING",
                          "RUNNING",
                          "WAITING",
                          "STOPPING",
                          "DONE"
                        ]
                      },
                      "username": {
                        "description": "PostgreSQL username for getting pg stat statements data.",
                        "type": "string"
                      }
                    }
                  }
                },
                "rds_exporter": {
                  "type": "array",
                  "items": {
                    "description": "RDSExporter runs on Generic or Container Node and exposes RemoteAmazonRDS Node and AmazonRDSMySQL Service metrics.",
                    "type": "object",
                    "properties": {
                      "agent_id": {
                        "description": "Unique randomly generated instance identifier.",
                        "type": "string"
                      },
                      "custom_labels": {
                        "description": "Custom user-assigned labels.",
                        "type": "object",
                        "additionalProperties": {
                          "type": "string"
                        }
                      },
                      "disabled": {
                        "description": "Desired Agent status: enabled (false) or disabled (true).",
                        "type": "boolean",
                        "format": "boolean"
                      },
                      "listen_port": {
                        "description": "Listen port for scraping metrics.",
                        "type": "integer",
                        "format": "int64"
                      },
                      "pmm_agent_id": {
                        "description": "The pmm-agent identifier which runs this instance.",
                        "type": "string"
                      },
                      "service_ids": {
                        "description": "A list of Service identifiers (Node identifiers are extracted from Services).",
                        "type": "array",
                        "items": {
                          "type": "string"
                        }
                      },
                      "status": {
                        "description": "AgentStatus represents actual Agent status.",
                        "type": "string",
                        "default": "AGENT_STATUS_INVALID",
                        "enum": [
                          "AGENT_STATUS_INVALID",
                          "STARTING",
                          "RUNNING",
                          "WAITING",
                          "STOPPING",
                          "DONE"
                        ]
                      }
                    }
                  }
                }
              }
            }
          },
          "default": {
            "description": "An error response.",
            "schema": {
              "description": "ErrorResponse is a message returned on HTTP error.",
              "type": "object",
              "properties": {
                "code": {
                  "type": "integer",
                  "format": "int32"
                },
                "error": {
                  "type": "string"
                },
                "message": {
                  "type": "string"
                }
              }
            }
          }
        }
      }
    },
    "/v0/inventory/Agents/Remove": {
      "post": {
        "tags": [
          "Agents"
        ],
        "summary": "RemoveAgent removes Agent.",
        "operationId": "RemoveAgent",
        "parameters": [
          {
            "name": "body",
            "in": "body",
            "required": true,
            "schema": {
              "type": "object",
              "properties": {
                "agent_id": {
                  "type": "string"
                },
                "force": {
                  "description": "Remove agent with all dependencies.",
                  "type": "boolean",
                  "format": "boolean"
                }
              }
            }
          }
        ],
        "responses": {
          "200": {
            "description": "A successful response.",
            "schema": {
              "type": "object"
            }
          },
          "default": {
            "description": "An error response.",
            "schema": {
              "description": "ErrorResponse is a message returned on HTTP error.",
              "type": "object",
              "properties": {
                "code": {
                  "type": "integer",
                  "format": "int32"
                },
                "error": {
                  "type": "string"
                },
                "message": {
                  "type": "string"
                }
              }
            }
          }
        }
      }
    },
    "/v0/inventory/Nodes/AddContainer": {
      "post": {
        "tags": [
          "Nodes"
        ],
        "summary": "AddContainerNode adds Container Node.",
        "operationId": "AddContainerNode",
        "parameters": [
          {
            "name": "body",
            "in": "body",
            "required": true,
            "schema": {
              "type": "object",
              "properties": {
                "address": {
                  "type": "string",
                  "title": "Address FIXME https://jira.percona.com/browse/PMM-3786"
                },
                "az": {
                  "description": "Node availability zone. Auto-detected and auto-updated.",
                  "type": "string"
                },
                "container_id": {
                  "description": "Container identifier. If specified, must be a unique Docker container identifier.",
                  "type": "string"
                },
                "container_name": {
                  "description": "Container name.",
                  "type": "string"
                },
                "custom_labels": {
                  "description": "Custom user-assigned labels.",
                  "type": "object",
                  "additionalProperties": {
                    "type": "string"
                  }
                },
                "machine_id": {
                  "description": "Linux machine-id of the Generic Node where this Container Node runs. Auto-detected and auto-updated.\nIf defined, Generic Node with that machine_id must exist.",
                  "type": "string"
                },
                "node_model": {
                  "description": "Node model. Auto-detected and auto-updated.",
                  "type": "string"
                },
                "node_name": {
                  "description": "Unique across all Nodes user-defined name. Can't be changed.",
                  "type": "string"
                },
                "region": {
                  "description": "Node region. Auto-detected and auto-updated.",
                  "type": "string"
                }
              }
            }
          }
        ],
        "responses": {
          "200": {
            "description": "A successful response.",
            "schema": {
              "type": "object",
              "properties": {
                "container": {
                  "description": "ContainerNode represents a Docker container.",
                  "type": "object",
                  "properties": {
                    "address": {
                      "type": "string",
                      "title": "Address FIXME https://jira.percona.com/browse/PMM-3786"
                    },
                    "az": {
                      "description": "Node availability zone. Auto-detected and auto-updated.",
                      "type": "string"
                    },
                    "container_id": {
                      "description": "Container identifier. If specified, must be a unique Docker container identifier.\nAuto-detected and auto-updated.",
                      "type": "string"
                    },
                    "container_name": {
                      "description": "Container name. Auto-detected and auto-updated.",
                      "type": "string"
                    },
                    "custom_labels": {
                      "description": "Custom user-assigned labels.",
                      "type": "object",
                      "additionalProperties": {
                        "type": "string"
                      }
                    },
                    "machine_id": {
                      "description": "Linux machine-id of the Generic Node where this Container Node runs. Auto-detected and auto-updated.\nIf defined, Generic Node with that machine_id must exist.",
                      "type": "string"
                    },
                    "node_id": {
                      "description": "Unique randomly generated instance identifier. Can't be changed.",
                      "type": "string"
                    },
                    "node_model": {
                      "description": "Node model. Auto-detected and auto-updated.",
                      "type": "string"
                    },
                    "node_name": {
                      "description": "Unique across all Nodes user-defined name. Can't be changed.",
                      "type": "string"
                    },
                    "region": {
                      "description": "Node region. Auto-detected and auto-updated.",
                      "type": "string"
                    }
                  }
                }
              }
            }
          },
          "default": {
            "description": "An error response.",
            "schema": {
              "description": "ErrorResponse is a message returned on HTTP error.",
              "type": "object",
              "properties": {
                "code": {
                  "type": "integer",
                  "format": "int32"
                },
                "error": {
                  "type": "string"
                },
                "message": {
                  "type": "string"
                }
              }
            }
          }
        }
      }
    },
    "/v0/inventory/Nodes/AddGeneric": {
      "post": {
        "tags": [
          "Nodes"
        ],
        "summary": "AddGenericNode adds generic Node.",
        "operationId": "AddGenericNode",
        "parameters": [
          {
            "name": "body",
            "in": "body",
            "required": true,
            "schema": {
              "type": "object",
              "properties": {
                "address": {
                  "type": "string",
                  "title": "Address FIXME https://jira.percona.com/browse/PMM-3786"
                },
                "az": {
                  "description": "Node availability zone. Auto-detected and auto-updated.",
                  "type": "string"
                },
                "custom_labels": {
                  "description": "Custom user-assigned labels.",
                  "type": "object",
                  "additionalProperties": {
                    "type": "string"
                  }
                },
                "distro": {
                  "description": "Linux distribution name and version. Auto-detected and auto-updated.",
                  "type": "string"
                },
                "machine_id": {
                  "description": "Linux machine-id. Auto-detected and auto-updated.\nMust be unique across all Generic Nodes if specified.",
                  "type": "string"
                },
                "node_model": {
                  "description": "Node model. Auto-detected and auto-updated.",
                  "type": "string"
                },
                "node_name": {
                  "description": "Unique across all Nodes user-defined name. Can't be changed.",
                  "type": "string"
                },
                "region": {
                  "description": "Node region. Auto-detected and auto-updated.",
                  "type": "string"
                }
              }
            }
          }
        ],
        "responses": {
          "200": {
            "description": "A successful response.",
            "schema": {
              "type": "object",
              "properties": {
                "generic": {
                  "description": "GenericNode represents a bare metal server or virtual machine.",
                  "type": "object",
                  "properties": {
                    "address": {
                      "type": "string",
                      "title": "Address FIXME https://jira.percona.com/browse/PMM-3786"
                    },
                    "az": {
                      "description": "Node availability zone. Auto-detected and auto-updated.",
                      "type": "string"
                    },
                    "custom_labels": {
                      "description": "Custom user-assigned labels. Can be changed.",
                      "type": "object",
                      "additionalProperties": {
                        "type": "string"
                      }
                    },
                    "distro": {
                      "description": "Linux distribution name and version. Auto-detected and auto-updated.",
                      "type": "string"
                    },
                    "machine_id": {
                      "description": "Linux machine-id. Auto-detected and auto-updated.\nMust be unique across all Generic Nodes if specified.",
                      "type": "string"
                    },
                    "node_id": {
                      "description": "Unique randomly generated instance identifier. Can't be changed.",
                      "type": "string"
                    },
                    "node_model": {
                      "description": "Node model. Auto-detected and auto-updated.",
                      "type": "string"
                    },
                    "node_name": {
                      "description": "Unique across all Nodes user-defined name. Can't be changed.",
                      "type": "string"
                    },
                    "region": {
                      "description": "Node region. Auto-detected and auto-updated.",
                      "type": "string"
                    }
                  }
                }
              }
            }
          },
          "default": {
            "description": "An error response.",
            "schema": {
              "description": "ErrorResponse is a message returned on HTTP error.",
              "type": "object",
              "properties": {
                "code": {
                  "type": "integer",
                  "format": "int32"
                },
                "error": {
                  "type": "string"
                },
                "message": {
                  "type": "string"
                }
              }
            }
          }
        }
      }
    },
    "/v0/inventory/Nodes/AddRemote": {
      "post": {
        "tags": [
          "Nodes"
        ],
        "summary": "AddRemoteNode adds remote Node.",
        "operationId": "AddRemoteNode",
        "parameters": [
          {
            "name": "body",
            "in": "body",
            "required": true,
            "schema": {
              "type": "object",
              "properties": {
                "custom_labels": {
                  "description": "Custom user-assigned labels.",
                  "type": "object",
                  "additionalProperties": {
                    "type": "string"
                  }
                },
                "node_name": {
                  "description": "Unique across all Nodes user-defined name. Can't be changed.",
                  "type": "string"
                }
              }
            }
          }
        ],
        "responses": {
          "200": {
            "description": "A successful response.",
            "schema": {
              "type": "object",
              "properties": {
                "remote": {
                  "description": "RemoteNode represents generic remote Node. Agents can't run on Remote Nodes.",
                  "type": "object",
                  "properties": {
                    "custom_labels": {
                      "description": "Custom user-assigned labels. Can be changed.",
                      "type": "object",
                      "additionalProperties": {
                        "type": "string"
                      }
                    },
                    "node_id": {
                      "description": "Unique randomly generated instance identifier. Can't be changed.",
                      "type": "string"
                    },
                    "node_name": {
                      "description": "Unique across all Nodes user-defined name. Can't be changed.",
                      "type": "string"
                    }
                  }
                }
              }
            }
          },
          "default": {
            "description": "An error response.",
            "schema": {
              "description": "ErrorResponse is a message returned on HTTP error.",
              "type": "object",
              "properties": {
                "code": {
                  "type": "integer",
                  "format": "int32"
                },
                "error": {
                  "type": "string"
                },
                "message": {
                  "type": "string"
                }
              }
            }
          }
        }
      }
    },
    "/v0/inventory/Nodes/AddRemoteAmazonRDS": {
      "post": {
        "tags": [
          "Nodes"
        ],
        "summary": "AddRemoteAmazonRDSNode adds Amazon (AWS) RDS remote Node.",
        "operationId": "AddRemoteAmazonRDSNode",
        "parameters": [
          {
            "name": "body",
            "in": "body",
            "required": true,
            "schema": {
              "type": "object",
              "properties": {
                "custom_labels": {
                  "description": "Custom user-assigned labels.",
                  "type": "object",
                  "additionalProperties": {
                    "type": "string"
                  }
                },
                "instance": {
                  "description": "DB instance identifier. Unique across all RemoteAmazonRDS Nodes in combination with region.",
                  "type": "string"
                },
                "node_name": {
                  "description": "Unique across all Nodes user-defined name. Can't be changed.",
                  "type": "string"
                },
                "region": {
                  "description": "Unique across all RemoteAmazonRDS Nodes in combination with instance.",
                  "type": "string"
                }
              }
            }
          }
        ],
        "responses": {
          "200": {
            "description": "A successful response.",
            "schema": {
              "type": "object",
              "properties": {
                "remote_amazon_rds": {
                  "description": "RemoteAmazonRDSNode represents a Remote Node for Amazon RDS. Agents can't run on Remote Nodes.",
                  "type": "object",
                  "properties": {
                    "custom_labels": {
                      "description": "Custom user-assigned labels. Can be changed.",
                      "type": "object",
                      "additionalProperties": {
                        "type": "string"
                      }
                    },
                    "instance": {
                      "description": "DB instance identifier. Unique across all RemoteAmazonRDS Nodes in combination with region. Can be changed.",
                      "type": "string"
                    },
                    "node_id": {
                      "description": "Unique randomly generated instance identifier. Can't be changed.",
                      "type": "string"
                    },
                    "node_name": {
                      "description": "Unique across all Nodes user-defined name. Can't be changed.",
                      "type": "string"
                    },
                    "region": {
                      "description": "Unique across all RemoteAmazonRDS Nodes in combination with instance. Can't be changed.",
                      "type": "string"
                    }
                  }
                }
              }
            }
          },
          "default": {
            "description": "An error response.",
            "schema": {
              "description": "ErrorResponse is a message returned on HTTP error.",
              "type": "object",
              "properties": {
                "code": {
                  "type": "integer",
                  "format": "int32"
                },
                "error": {
                  "type": "string"
                },
                "message": {
                  "type": "string"
                }
              }
            }
          }
        }
      }
    },
    "/v0/inventory/Nodes/Get": {
      "post": {
        "tags": [
          "Nodes"
        ],
        "summary": "GetNode returns a single Node by ID.",
        "operationId": "GetNode",
        "parameters": [
          {
            "name": "body",
            "in": "body",
            "required": true,
            "schema": {
              "type": "object",
              "properties": {
                "node_id": {
                  "description": "Unique randomly generated instance identifier.",
                  "type": "string"
                }
              }
            }
          }
        ],
        "responses": {
          "200": {
            "description": "A successful response.",
            "schema": {
              "type": "object",
              "properties": {
                "container": {
                  "description": "ContainerNode represents a Docker container.",
                  "type": "object",
                  "properties": {
                    "address": {
                      "type": "string",
                      "title": "Address FIXME https://jira.percona.com/browse/PMM-3786"
                    },
                    "az": {
                      "description": "Node availability zone. Auto-detected and auto-updated.",
                      "type": "string"
                    },
                    "container_id": {
                      "description": "Container identifier. If specified, must be a unique Docker container identifier.\nAuto-detected and auto-updated.",
                      "type": "string"
                    },
                    "container_name": {
                      "description": "Container name. Auto-detected and auto-updated.",
                      "type": "string"
                    },
                    "custom_labels": {
                      "description": "Custom user-assigned labels.",
                      "type": "object",
                      "additionalProperties": {
                        "type": "string"
                      }
                    },
                    "machine_id": {
                      "description": "Linux machine-id of the Generic Node where this Container Node runs. Auto-detected and auto-updated.\nIf defined, Generic Node with that machine_id must exist.",
                      "type": "string"
                    },
                    "node_id": {
                      "description": "Unique randomly generated instance identifier. Can't be changed.",
                      "type": "string"
                    },
                    "node_model": {
                      "description": "Node model. Auto-detected and auto-updated.",
                      "type": "string"
                    },
                    "node_name": {
                      "description": "Unique across all Nodes user-defined name. Can't be changed.",
                      "type": "string"
                    },
                    "region": {
                      "description": "Node region. Auto-detected and auto-updated.",
                      "type": "string"
                    }
                  }
                },
                "generic": {
                  "description": "GenericNode represents a bare metal server or virtual machine.",
                  "type": "object",
                  "properties": {
                    "address": {
                      "type": "string",
                      "title": "Address FIXME https://jira.percona.com/browse/PMM-3786"
                    },
                    "az": {
                      "description": "Node availability zone. Auto-detected and auto-updated.",
                      "type": "string"
                    },
                    "custom_labels": {
                      "description": "Custom user-assigned labels. Can be changed.",
                      "type": "object",
                      "additionalProperties": {
                        "type": "string"
                      }
                    },
                    "distro": {
                      "description": "Linux distribution name and version. Auto-detected and auto-updated.",
                      "type": "string"
                    },
                    "machine_id": {
                      "description": "Linux machine-id. Auto-detected and auto-updated.\nMust be unique across all Generic Nodes if specified.",
                      "type": "string"
                    },
                    "node_id": {
                      "description": "Unique randomly generated instance identifier. Can't be changed.",
                      "type": "string"
                    },
                    "node_model": {
                      "description": "Node model. Auto-detected and auto-updated.",
                      "type": "string"
                    },
                    "node_name": {
                      "description": "Unique across all Nodes user-defined name. Can't be changed.",
                      "type": "string"
                    },
                    "region": {
                      "description": "Node region. Auto-detected and auto-updated.",
                      "type": "string"
                    }
                  }
                },
                "remote": {
                  "description": "RemoteNode represents generic remote Node. Agents can't run on Remote Nodes.",
                  "type": "object",
                  "properties": {
                    "custom_labels": {
                      "description": "Custom user-assigned labels. Can be changed.",
                      "type": "object",
                      "additionalProperties": {
                        "type": "string"
                      }
                    },
                    "node_id": {
                      "description": "Unique randomly generated instance identifier. Can't be changed.",
                      "type": "string"
                    },
                    "node_name": {
                      "description": "Unique across all Nodes user-defined name. Can't be changed.",
                      "type": "string"
                    }
                  }
                },
                "remote_amazon_rds": {
                  "description": "RemoteAmazonRDSNode represents a Remote Node for Amazon RDS. Agents can't run on Remote Nodes.",
                  "type": "object",
                  "properties": {
                    "custom_labels": {
                      "description": "Custom user-assigned labels. Can be changed.",
                      "type": "object",
                      "additionalProperties": {
                        "type": "string"
                      }
                    },
                    "instance": {
                      "description": "DB instance identifier. Unique across all RemoteAmazonRDS Nodes in combination with region. Can be changed.",
                      "type": "string"
                    },
                    "node_id": {
                      "description": "Unique randomly generated instance identifier. Can't be changed.",
                      "type": "string"
                    },
                    "node_name": {
                      "description": "Unique across all Nodes user-defined name. Can't be changed.",
                      "type": "string"
                    },
                    "region": {
                      "description": "Unique across all RemoteAmazonRDS Nodes in combination with instance. Can't be changed.",
                      "type": "string"
                    }
                  }
                }
              }
            }
          },
          "default": {
            "description": "An error response.",
            "schema": {
              "description": "ErrorResponse is a message returned on HTTP error.",
              "type": "object",
              "properties": {
                "code": {
                  "type": "integer",
                  "format": "int32"
                },
                "error": {
                  "type": "string"
                },
                "message": {
                  "type": "string"
                }
              }
            }
          }
        }
      }
    },
    "/v0/inventory/Nodes/List": {
      "post": {
        "tags": [
          "Nodes"
        ],
        "summary": "ListNodes returns a list of all Nodes.",
        "operationId": "ListNodes",
        "parameters": [
          {
            "name": "body",
            "in": "body",
            "required": true,
            "schema": {
              "type": "object"
            }
          }
        ],
        "responses": {
          "200": {
            "description": "A successful response.",
            "schema": {
              "type": "object",
              "properties": {
                "container": {
                  "type": "array",
                  "items": {
                    "description": "ContainerNode represents a Docker container.",
                    "type": "object",
                    "properties": {
                      "address": {
                        "type": "string",
                        "title": "Address FIXME https://jira.percona.com/browse/PMM-3786"
                      },
                      "az": {
                        "description": "Node availability zone. Auto-detected and auto-updated.",
                        "type": "string"
                      },
                      "container_id": {
                        "description": "Container identifier. If specified, must be a unique Docker container identifier.\nAuto-detected and auto-updated.",
                        "type": "string"
                      },
                      "container_name": {
                        "description": "Container name. Auto-detected and auto-updated.",
                        "type": "string"
                      },
                      "custom_labels": {
                        "description": "Custom user-assigned labels.",
                        "type": "object",
                        "additionalProperties": {
                          "type": "string"
                        }
                      },
                      "machine_id": {
                        "description": "Linux machine-id of the Generic Node where this Container Node runs. Auto-detected and auto-updated.\nIf defined, Generic Node with that machine_id must exist.",
                        "type": "string"
                      },
                      "node_id": {
                        "description": "Unique randomly generated instance identifier. Can't be changed.",
                        "type": "string"
                      },
                      "node_model": {
                        "description": "Node model. Auto-detected and auto-updated.",
                        "type": "string"
                      },
                      "node_name": {
                        "description": "Unique across all Nodes user-defined name. Can't be changed.",
                        "type": "string"
                      },
                      "region": {
                        "description": "Node region. Auto-detected and auto-updated.",
                        "type": "string"
                      }
                    }
                  }
                },
                "generic": {
                  "type": "array",
                  "items": {
                    "description": "GenericNode represents a bare metal server or virtual machine.",
                    "type": "object",
                    "properties": {
                      "address": {
                        "type": "string",
                        "title": "Address FIXME https://jira.percona.com/browse/PMM-3786"
                      },
                      "az": {
                        "description": "Node availability zone. Auto-detected and auto-updated.",
                        "type": "string"
                      },
                      "custom_labels": {
                        "description": "Custom user-assigned labels. Can be changed.",
                        "type": "object",
                        "additionalProperties": {
                          "type": "string"
                        }
                      },
                      "distro": {
                        "description": "Linux distribution name and version. Auto-detected and auto-updated.",
                        "type": "string"
                      },
                      "machine_id": {
                        "description": "Linux machine-id. Auto-detected and auto-updated.\nMust be unique across all Generic Nodes if specified.",
                        "type": "string"
                      },
                      "node_id": {
                        "description": "Unique randomly generated instance identifier. Can't be changed.",
                        "type": "string"
                      },
                      "node_model": {
                        "description": "Node model. Auto-detected and auto-updated.",
                        "type": "string"
                      },
                      "node_name": {
                        "description": "Unique across all Nodes user-defined name. Can't be changed.",
                        "type": "string"
                      },
                      "region": {
                        "description": "Node region. Auto-detected and auto-updated.",
                        "type": "string"
                      }
                    }
                  }
                },
                "remote": {
                  "type": "array",
                  "items": {
                    "description": "RemoteNode represents generic remote Node. Agents can't run on Remote Nodes.",
                    "type": "object",
                    "properties": {
                      "custom_labels": {
                        "description": "Custom user-assigned labels. Can be changed.",
                        "type": "object",
                        "additionalProperties": {
                          "type": "string"
                        }
                      },
                      "node_id": {
                        "description": "Unique randomly generated instance identifier. Can't be changed.",
                        "type": "string"
                      },
                      "node_name": {
                        "description": "Unique across all Nodes user-defined name. Can't be changed.",
                        "type": "string"
                      }
                    }
                  }
                },
                "remote_amazon_rds": {
                  "type": "array",
                  "items": {
                    "description": "RemoteAmazonRDSNode represents a Remote Node for Amazon RDS. Agents can't run on Remote Nodes.",
                    "type": "object",
                    "properties": {
                      "custom_labels": {
                        "description": "Custom user-assigned labels. Can be changed.",
                        "type": "object",
                        "additionalProperties": {
                          "type": "string"
                        }
                      },
                      "instance": {
                        "description": "DB instance identifier. Unique across all RemoteAmazonRDS Nodes in combination with region. Can be changed.",
                        "type": "string"
                      },
                      "node_id": {
                        "description": "Unique randomly generated instance identifier. Can't be changed.",
                        "type": "string"
                      },
                      "node_name": {
                        "description": "Unique across all Nodes user-defined name. Can't be changed.",
                        "type": "string"
                      },
                      "region": {
                        "description": "Unique across all RemoteAmazonRDS Nodes in combination with instance. Can't be changed.",
                        "type": "string"
                      }
                    }
                  }
                }
              }
            }
          },
          "default": {
            "description": "An error response.",
            "schema": {
              "description": "ErrorResponse is a message returned on HTTP error.",
              "type": "object",
              "properties": {
                "code": {
                  "type": "integer",
                  "format": "int32"
                },
                "error": {
                  "type": "string"
                },
                "message": {
                  "type": "string"
                }
              }
            }
          }
        }
      }
    },
    "/v0/inventory/Nodes/Remove": {
      "post": {
        "tags": [
          "Nodes"
        ],
        "summary": "RemoveNode removes Node.",
        "operationId": "RemoveNode",
        "parameters": [
          {
            "name": "body",
            "in": "body",
            "required": true,
            "schema": {
              "type": "object",
              "properties": {
                "force": {
                  "description": "Remove node with all dependencies.",
                  "type": "boolean",
                  "format": "boolean"
                },
                "node_id": {
                  "description": "Unique randomly generated instance identifier.",
                  "type": "string"
                }
              }
            }
          }
        ],
        "responses": {
          "200": {
            "description": "A successful response.",
            "schema": {
              "type": "object"
            }
          },
          "default": {
            "description": "An error response.",
            "schema": {
              "description": "ErrorResponse is a message returned on HTTP error.",
              "type": "object",
              "properties": {
                "code": {
                  "type": "integer",
                  "format": "int32"
                },
                "error": {
                  "type": "string"
                },
                "message": {
                  "type": "string"
                }
              }
            }
          }
        }
      }
    },
    "/v0/inventory/Services/AddAmazonRDSMySQL": {
      "post": {
        "tags": [
          "Services"
        ],
        "summary": "AddAmazonRDSMySQLService adds AmazonRDSMySQL Service.",
        "operationId": "AddAmazonRDSMySQLService",
        "parameters": [
          {
            "name": "body",
            "in": "body",
            "required": true,
            "schema": {
              "type": "object",
              "properties": {
                "address": {
                  "description": "Instance endpoint (full DNS name). Required.",
                  "type": "string"
                },
                "custom_labels": {
                  "description": "Custom user-assigned labels.",
                  "type": "object",
                  "additionalProperties": {
                    "type": "string"
                  }
                },
                "environment": {
                  "description": "Environment name.",
                  "type": "string"
                },
                "node_id": {
                  "description": "Node identifier where this instance runs. Required.",
                  "type": "string"
                },
                "port": {
                  "description": "Instance port. Required.",
                  "type": "integer",
                  "format": "int64"
                },
                "service_name": {
                  "description": "Unique across all Services user-defined name. Required.",
                  "type": "string"
                }
              }
            }
          }
        ],
        "responses": {
          "200": {
            "description": "A successful response.",
            "schema": {
              "type": "object",
              "properties": {
                "amazon_rds_mysql": {
                  "description": "AmazonRDSMySQLService represents a MySQL instance running on a single RemoteAmazonRDS Node.",
                  "type": "object",
                  "properties": {
                    "address": {
                      "description": "Instance endpoint (full DNS name).",
                      "type": "string"
                    },
                    "custom_labels": {
                      "description": "Custom user-assigned labels.",
                      "type": "object",
                      "additionalProperties": {
                        "type": "string"
                      }
                    },
                    "environment": {
                      "description": "Environment name.",
                      "type": "string"
                    },
                    "node_id": {
                      "description": "Node identifier where this instance runs.",
                      "type": "string"
                    },
                    "port": {
                      "description": "Instance port.",
                      "type": "integer",
                      "format": "int64"
                    },
                    "service_id": {
                      "description": "Unique randomly generated instance identifier.",
                      "type": "string"
                    },
                    "service_name": {
                      "description": "Unique across all Services user-defined name.",
                      "type": "string"
                    }
                  }
                }
              }
            }
          },
          "default": {
            "description": "An error response.",
            "schema": {
              "description": "ErrorResponse is a message returned on HTTP error.",
              "type": "object",
              "properties": {
                "code": {
                  "type": "integer",
                  "format": "int32"
                },
                "error": {
                  "type": "string"
                },
                "message": {
                  "type": "string"
                }
              }
            }
          }
        }
      }
    },
    "/v0/inventory/Services/AddMongoDB": {
      "post": {
        "tags": [
          "Services"
        ],
        "summary": "AddMongoDBService adds MongoDB Service.",
        "operationId": "AddMongoDBService",
        "parameters": [
          {
            "name": "body",
            "in": "body",
            "required": true,
            "schema": {
              "type": "object",
              "properties": {
                "address": {
                  "description": "Access address (DNS name or IP). Required.",
                  "type": "string"
                },
                "cluster": {
                  "description": "Cluster name.",
                  "type": "string"
                },
                "custom_labels": {
                  "description": "Custom user-assigned labels.",
                  "type": "object",
                  "additionalProperties": {
                    "type": "string"
                  }
                },
                "environment": {
                  "description": "Environment name.",
                  "type": "string"
                },
                "node_id": {
                  "description": "Node identifier where this instance runs. Required.",
                  "type": "string"
                },
                "port": {
                  "description": "Access port. Required.",
                  "type": "integer",
                  "format": "int64"
                },
                "replication_set": {
                  "description": "Replication set name.",
                  "type": "string"
                },
                "service_name": {
                  "description": "Unique across all Services user-defined name. Required.",
                  "type": "string"
                }
              }
            }
          }
        ],
        "responses": {
          "200": {
            "description": "A successful response.",
            "schema": {
              "type": "object",
              "properties": {
                "mongodb": {
                  "description": "MongoDBService represents a generic MongoDB instance.",
                  "type": "object",
                  "properties": {
                    "address": {
                      "description": "Access address (DNS name or IP).",
                      "type": "string"
                    },
                    "cluster": {
                      "description": "Cluster name.",
                      "type": "string"
                    },
                    "custom_labels": {
                      "description": "Custom user-assigned labels.",
                      "type": "object",
                      "additionalProperties": {
                        "type": "string"
                      }
                    },
                    "environment": {
                      "description": "Environment name.",
                      "type": "string"
                    },
                    "node_id": {
                      "description": "Node identifier where this instance runs.",
                      "type": "string"
                    },
                    "port": {
                      "description": "Access port.",
                      "type": "integer",
                      "format": "int64"
                    },
                    "replication_set": {
                      "description": "Replication set name.",
                      "type": "string"
                    },
                    "service_id": {
                      "description": "Unique randomly generated instance identifier.",
                      "type": "string"
                    },
                    "service_name": {
                      "description": "Unique across all Services user-defined name.",
                      "type": "string"
                    }
                  }
                }
              }
            }
          },
          "default": {
            "description": "An error response.",
            "schema": {
              "description": "ErrorResponse is a message returned on HTTP error.",
              "type": "object",
              "properties": {
                "code": {
                  "type": "integer",
                  "format": "int32"
                },
                "error": {
                  "type": "string"
                },
                "message": {
                  "type": "string"
                }
              }
            }
          }
        }
      }
    },
    "/v0/inventory/Services/AddMySQL": {
      "post": {
        "tags": [
          "Services"
        ],
        "summary": "AddMySQLService adds MySQL Service.",
        "operationId": "AddMySQLService",
        "parameters": [
          {
            "name": "body",
            "in": "body",
            "required": true,
            "schema": {
              "type": "object",
              "properties": {
                "address": {
                  "description": "Access address (DNS name or IP). Required.",
                  "type": "string"
                },
                "cluster": {
                  "description": "Cluster name.",
                  "type": "string"
                },
                "custom_labels": {
                  "description": "Custom user-assigned labels.",
                  "type": "object",
                  "additionalProperties": {
                    "type": "string"
                  }
                },
                "environment": {
                  "description": "Environment name.",
                  "type": "string"
                },
                "node_id": {
                  "description": "Node identifier where this instance runs. Required.",
                  "type": "string"
                },
                "port": {
                  "description": "Access port. Required.",
                  "type": "integer",
                  "format": "int64"
                },
                "replication_set": {
                  "description": "Replication set name.",
                  "type": "string"
                },
                "service_name": {
                  "description": "Unique across all Services user-defined name. Required.",
                  "type": "string"
                }
              }
            }
          }
        ],
        "responses": {
          "200": {
            "description": "A successful response.",
            "schema": {
              "type": "object",
              "properties": {
                "mysql": {
                  "description": "MySQLService represents a generic MySQL instance.",
                  "type": "object",
                  "properties": {
                    "address": {
                      "description": "Access address (DNS name or IP).",
                      "type": "string"
                    },
                    "cluster": {
                      "description": "Cluster name.",
                      "type": "string"
                    },
                    "custom_labels": {
                      "description": "Custom user-assigned labels.",
                      "type": "object",
                      "additionalProperties": {
                        "type": "string"
                      }
                    },
                    "environment": {
                      "description": "Environment name.",
                      "type": "string"
                    },
                    "node_id": {
                      "description": "Node identifier where this instance runs.",
                      "type": "string"
                    },
                    "port": {
                      "description": "Access port.",
                      "type": "integer",
                      "format": "int64"
                    },
                    "replication_set": {
                      "description": "Replication set name.",
                      "type": "string"
                    },
                    "service_id": {
                      "description": "Unique randomly generated instance identifier.",
                      "type": "string"
                    },
                    "service_name": {
                      "description": "Unique across all Services user-defined name.",
                      "type": "string"
                    }
                  }
                }
              }
            }
          },
          "default": {
            "description": "An error response.",
            "schema": {
              "description": "ErrorResponse is a message returned on HTTP error.",
              "type": "object",
              "properties": {
                "code": {
                  "type": "integer",
                  "format": "int32"
                },
                "error": {
                  "type": "string"
                },
                "message": {
                  "type": "string"
                }
              }
            }
          }
        }
      }
    },
    "/v0/inventory/Services/AddPostgreSQL": {
      "post": {
        "tags": [
          "Services"
        ],
        "summary": "AddPostgreSQLService adds PostgreSQL Service.",
        "operationId": "AddPostgreSQLService",
        "parameters": [
          {
            "name": "body",
            "in": "body",
            "required": true,
            "schema": {
              "type": "object",
              "properties": {
                "address": {
                  "description": "Access address (DNS name or IP). Required.",
                  "type": "string"
                },
                "cluster": {
                  "description": "Cluster name.",
                  "type": "string"
                },
                "custom_labels": {
                  "description": "Custom user-assigned labels.",
                  "type": "object",
                  "additionalProperties": {
                    "type": "string"
                  }
                },
                "environment": {
                  "description": "Environment name.",
                  "type": "string"
                },
                "node_id": {
                  "description": "Node identifier where this instance runs. Required.",
                  "type": "string"
                },
                "port": {
                  "description": "Access port. Required.",
                  "type": "integer",
                  "format": "int64"
                },
                "replication_set": {
                  "description": "Replication set name.",
                  "type": "string"
                },
                "service_name": {
                  "description": "Unique across all Services user-defined name. Required.",
                  "type": "string"
                }
              }
            }
          }
        ],
        "responses": {
          "200": {
            "description": "A successful response.",
            "schema": {
              "type": "object",
              "properties": {
                "postgresql": {
                  "description": "PostgreSQLService represents a generic PostgreSQL instance.",
                  "type": "object",
                  "properties": {
                    "address": {
                      "description": "Access address (DNS name or IP).",
                      "type": "string"
                    },
                    "cluster": {
                      "description": "Cluster name.",
                      "type": "string"
                    },
                    "custom_labels": {
                      "description": "Custom user-assigned labels.",
                      "type": "object",
                      "additionalProperties": {
                        "type": "string"
                      }
                    },
                    "environment": {
                      "description": "Environment name.",
                      "type": "string"
                    },
                    "node_id": {
                      "description": "Node identifier where this instance runs.",
                      "type": "string"
                    },
                    "port": {
                      "description": "Access port.",
                      "type": "integer",
                      "format": "int64"
                    },
                    "replication_set": {
                      "description": "Replication set name.",
                      "type": "string"
                    },
                    "service_id": {
                      "description": "Unique randomly generated instance identifier.",
                      "type": "string"
                    },
                    "service_name": {
                      "description": "Unique across all Services user-defined name.",
                      "type": "string"
                    }
                  }
                }
              }
            }
          },
          "default": {
            "description": "An error response.",
            "schema": {
              "description": "ErrorResponse is a message returned on HTTP error.",
              "type": "object",
              "properties": {
                "code": {
                  "type": "integer",
                  "format": "int32"
                },
                "error": {
                  "type": "string"
                },
                "message": {
                  "type": "string"
                }
              }
            }
          }
        }
      }
    },
    "/v0/inventory/Services/AddProxySQL": {
      "post": {
        "tags": [
          "Services"
        ],
        "summary": "AddProxySQLService adds ProxySQL Service.",
        "operationId": "AddProxySQLService",
        "parameters": [
          {
            "name": "body",
            "in": "body",
            "required": true,
            "schema": {
              "type": "object",
              "properties": {
                "address": {
                  "description": "Access address (DNS name or IP). Required.",
                  "type": "string"
                },
                "cluster": {
                  "description": "Cluster name.",
                  "type": "string"
                },
                "custom_labels": {
                  "description": "Custom user-assigned labels.",
                  "type": "object",
                  "additionalProperties": {
                    "type": "string"
                  }
                },
                "environment": {
                  "description": "Environment name.",
                  "type": "string"
                },
                "node_id": {
                  "description": "Node identifier where this instance runs. Required.",
                  "type": "string"
                },
                "port": {
                  "description": "Access port. Required.",
                  "type": "integer",
                  "format": "int64"
                },
                "replication_set": {
                  "description": "Replication set name.",
                  "type": "string"
                },
                "service_name": {
                  "description": "Unique across all Services user-defined name. Required.",
                  "type": "string"
                }
              }
            }
          }
        ],
        "responses": {
          "200": {
            "description": "A successful response.",
            "schema": {
              "type": "object",
              "properties": {
                "proxysql": {
                  "description": "ProxySQLService represents a generic ProxySQL instance.",
                  "type": "object",
                  "properties": {
                    "address": {
                      "description": "Access address (DNS name or IP).",
                      "type": "string"
                    },
                    "cluster": {
                      "description": "Cluster name.",
                      "type": "string"
                    },
                    "custom_labels": {
                      "description": "Custom user-assigned labels.",
                      "type": "object",
                      "additionalProperties": {
                        "type": "string"
                      }
                    },
                    "environment": {
                      "description": "Environment name.",
                      "type": "string"
                    },
                    "node_id": {
                      "description": "Node identifier where this instance runs.",
                      "type": "string"
                    },
                    "port": {
                      "description": "Access port.",
                      "type": "integer",
                      "format": "int64"
                    },
                    "replication_set": {
                      "description": "Replication set name.",
                      "type": "string"
                    },
                    "service_id": {
                      "description": "Unique randomly generated instance identifier.",
                      "type": "string"
                    },
                    "service_name": {
                      "description": "Unique across all Services user-defined name.",
                      "type": "string"
                    }
                  }
                }
              }
            }
          },
          "default": {
            "description": "An error response.",
            "schema": {
              "description": "ErrorResponse is a message returned on HTTP error.",
              "type": "object",
              "properties": {
                "code": {
                  "type": "integer",
                  "format": "int32"
                },
                "error": {
                  "type": "string"
                },
                "message": {
                  "type": "string"
                }
              }
            }
          }
        }
      }
    },
    "/v0/inventory/Services/Get": {
      "post": {
        "tags": [
          "Services"
        ],
        "summary": "GetService returns a single Service by ID.",
        "operationId": "GetService",
        "parameters": [
          {
            "name": "body",
            "in": "body",
            "required": true,
            "schema": {
              "type": "object",
              "properties": {
                "service_id": {
                  "description": "Unique randomly generated instance identifier.",
                  "type": "string"
                }
              }
            }
          }
        ],
        "responses": {
          "200": {
            "description": "A successful response.",
            "schema": {
              "type": "object",
              "properties": {
                "amazon_rds_mysql": {
                  "description": "AmazonRDSMySQLService represents a MySQL instance running on a single RemoteAmazonRDS Node.",
                  "type": "object",
                  "properties": {
                    "address": {
                      "description": "Instance endpoint (full DNS name).",
                      "type": "string"
                    },
                    "custom_labels": {
                      "description": "Custom user-assigned labels.",
                      "type": "object",
                      "additionalProperties": {
                        "type": "string"
                      }
                    },
                    "environment": {
                      "description": "Environment name.",
                      "type": "string"
                    },
                    "node_id": {
                      "description": "Node identifier where this instance runs.",
                      "type": "string"
                    },
                    "port": {
                      "description": "Instance port.",
                      "type": "integer",
                      "format": "int64"
                    },
                    "service_id": {
                      "description": "Unique randomly generated instance identifier.",
                      "type": "string"
                    },
                    "service_name": {
                      "description": "Unique across all Services user-defined name.",
                      "type": "string"
                    }
                  }
                },
                "mongodb": {
                  "description": "MongoDBService represents a generic MongoDB instance.",
                  "type": "object",
                  "properties": {
                    "address": {
                      "description": "Access address (DNS name or IP).",
                      "type": "string"
                    },
                    "cluster": {
                      "description": "Cluster name.",
                      "type": "string"
                    },
                    "custom_labels": {
                      "description": "Custom user-assigned labels.",
                      "type": "object",
                      "additionalProperties": {
                        "type": "string"
                      }
                    },
                    "environment": {
                      "description": "Environment name.",
                      "type": "string"
                    },
                    "node_id": {
                      "description": "Node identifier where this instance runs.",
                      "type": "string"
                    },
                    "port": {
                      "description": "Access port.",
                      "type": "integer",
                      "format": "int64"
                    },
                    "replication_set": {
                      "description": "Replication set name.",
                      "type": "string"
                    },
                    "service_id": {
                      "description": "Unique randomly generated instance identifier.",
                      "type": "string"
                    },
                    "service_name": {
                      "description": "Unique across all Services user-defined name.",
                      "type": "string"
                    }
                  }
                },
                "mysql": {
                  "description": "MySQLService represents a generic MySQL instance.",
                  "type": "object",
                  "properties": {
                    "address": {
                      "description": "Access address (DNS name or IP).",
                      "type": "string"
                    },
                    "cluster": {
                      "description": "Cluster name.",
                      "type": "string"
                    },
                    "custom_labels": {
                      "description": "Custom user-assigned labels.",
                      "type": "object",
                      "additionalProperties": {
                        "type": "string"
                      }
                    },
                    "environment": {
                      "description": "Environment name.",
                      "type": "string"
                    },
                    "node_id": {
                      "description": "Node identifier where this instance runs.",
                      "type": "string"
                    },
                    "port": {
                      "description": "Access port.",
                      "type": "integer",
                      "format": "int64"
                    },
                    "replication_set": {
                      "description": "Replication set name.",
                      "type": "string"
                    },
                    "service_id": {
                      "description": "Unique randomly generated instance identifier.",
                      "type": "string"
                    },
                    "service_name": {
                      "description": "Unique across all Services user-defined name.",
                      "type": "string"
                    }
                  }
                },
                "postgresql": {
                  "description": "PostgreSQLService represents a generic PostgreSQL instance.",
                  "type": "object",
                  "properties": {
                    "address": {
                      "description": "Access address (DNS name or IP).",
                      "type": "string"
                    },
                    "cluster": {
                      "description": "Cluster name.",
                      "type": "string"
                    },
                    "custom_labels": {
                      "description": "Custom user-assigned labels.",
                      "type": "object",
                      "additionalProperties": {
                        "type": "string"
                      }
                    },
                    "environment": {
                      "description": "Environment name.",
                      "type": "string"
                    },
                    "node_id": {
                      "description": "Node identifier where this instance runs.",
                      "type": "string"
                    },
                    "port": {
                      "description": "Access port.",
                      "type": "integer",
                      "format": "int64"
                    },
                    "replication_set": {
                      "description": "Replication set name.",
                      "type": "string"
                    },
                    "service_id": {
                      "description": "Unique randomly generated instance identifier.",
                      "type": "string"
                    },
                    "service_name": {
                      "description": "Unique across all Services user-defined name.",
                      "type": "string"
                    }
                  }
                },
                "proxysql": {
                  "description": "ProxySQLService represents a generic ProxySQL instance.",
                  "type": "object",
                  "properties": {
                    "address": {
                      "description": "Access address (DNS name or IP).",
                      "type": "string"
                    },
                    "cluster": {
                      "description": "Cluster name.",
                      "type": "string"
                    },
                    "custom_labels": {
                      "description": "Custom user-assigned labels.",
                      "type": "object",
                      "additionalProperties": {
                        "type": "string"
                      }
                    },
                    "environment": {
                      "description": "Environment name.",
                      "type": "string"
                    },
                    "node_id": {
                      "description": "Node identifier where this instance runs.",
                      "type": "string"
                    },
                    "port": {
                      "description": "Access port.",
                      "type": "integer",
                      "format": "int64"
                    },
                    "replication_set": {
                      "description": "Replication set name.",
                      "type": "string"
                    },
                    "service_id": {
                      "description": "Unique randomly generated instance identifier.",
                      "type": "string"
                    },
                    "service_name": {
                      "description": "Unique across all Services user-defined name.",
                      "type": "string"
                    }
                  }
                }
              }
            }
          },
          "default": {
            "description": "An error response.",
            "schema": {
              "description": "ErrorResponse is a message returned on HTTP error.",
              "type": "object",
              "properties": {
                "code": {
                  "type": "integer",
                  "format": "int32"
                },
                "error": {
                  "type": "string"
                },
                "message": {
                  "type": "string"
                }
              }
            }
          }
        }
      }
    },
    "/v0/inventory/Services/List": {
      "post": {
        "tags": [
          "Services"
        ],
        "summary": "ListServices returns a list of all Services.",
        "operationId": "ListServices",
        "parameters": [
          {
            "name": "body",
            "in": "body",
            "required": true,
            "schema": {
              "type": "object",
              "properties": {
                "node_id": {
                  "description": "Return only Services running on that Node.",
                  "type": "string"
                }
              }
            }
          }
        ],
        "responses": {
          "200": {
            "description": "A successful response.",
            "schema": {
              "type": "object",
              "properties": {
                "amazon_rds_mysql": {
                  "type": "array",
                  "items": {
                    "description": "AmazonRDSMySQLService represents a MySQL instance running on a single RemoteAmazonRDS Node.",
                    "type": "object",
                    "properties": {
                      "address": {
                        "description": "Instance endpoint (full DNS name).",
                        "type": "string"
                      },
                      "custom_labels": {
                        "description": "Custom user-assigned labels.",
                        "type": "object",
                        "additionalProperties": {
                          "type": "string"
                        }
                      },
                      "environment": {
                        "description": "Environment name.",
                        "type": "string"
                      },
                      "node_id": {
                        "description": "Node identifier where this instance runs.",
                        "type": "string"
                      },
                      "port": {
                        "description": "Instance port.",
                        "type": "integer",
                        "format": "int64"
                      },
                      "service_id": {
                        "description": "Unique randomly generated instance identifier.",
                        "type": "string"
                      },
                      "service_name": {
                        "description": "Unique across all Services user-defined name.",
                        "type": "string"
                      }
                    }
                  }
                },
                "mongodb": {
                  "type": "array",
                  "items": {
                    "description": "MongoDBService represents a generic MongoDB instance.",
                    "type": "object",
                    "properties": {
                      "address": {
                        "description": "Access address (DNS name or IP).",
                        "type": "string"
                      },
                      "cluster": {
                        "description": "Cluster name.",
                        "type": "string"
                      },
                      "custom_labels": {
                        "description": "Custom user-assigned labels.",
                        "type": "object",
                        "additionalProperties": {
                          "type": "string"
                        }
                      },
                      "environment": {
                        "description": "Environment name.",
                        "type": "string"
                      },
                      "node_id": {
                        "description": "Node identifier where this instance runs.",
                        "type": "string"
                      },
                      "port": {
                        "description": "Access port.",
                        "type": "integer",
                        "format": "int64"
                      },
                      "replication_set": {
                        "description": "Replication set name.",
                        "type": "string"
                      },
                      "service_id": {
                        "description": "Unique randomly generated instance identifier.",
                        "type": "string"
                      },
                      "service_name": {
                        "description": "Unique across all Services user-defined name.",
                        "type": "string"
                      }
                    }
                  }
                },
                "mysql": {
                  "type": "array",
                  "items": {
                    "description": "MySQLService represents a generic MySQL instance.",
                    "type": "object",
                    "properties": {
                      "address": {
                        "description": "Access address (DNS name or IP).",
                        "type": "string"
                      },
                      "cluster": {
                        "description": "Cluster name.",
                        "type": "string"
                      },
                      "custom_labels": {
                        "description": "Custom user-assigned labels.",
                        "type": "object",
                        "additionalProperties": {
                          "type": "string"
                        }
                      },
                      "environment": {
                        "description": "Environment name.",
                        "type": "string"
                      },
                      "node_id": {
                        "description": "Node identifier where this instance runs.",
                        "type": "string"
                      },
                      "port": {
                        "description": "Access port.",
                        "type": "integer",
                        "format": "int64"
                      },
                      "replication_set": {
                        "description": "Replication set name.",
                        "type": "string"
                      },
                      "service_id": {
                        "description": "Unique randomly generated instance identifier.",
                        "type": "string"
                      },
                      "service_name": {
                        "description": "Unique across all Services user-defined name.",
                        "type": "string"
                      }
                    }
                  }
                },
                "postgresql": {
                  "type": "array",
                  "items": {
                    "description": "PostgreSQLService represents a generic PostgreSQL instance.",
                    "type": "object",
                    "properties": {
                      "address": {
                        "description": "Access address (DNS name or IP).",
                        "type": "string"
                      },
                      "cluster": {
                        "description": "Cluster name.",
                        "type": "string"
                      },
                      "custom_labels": {
                        "description": "Custom user-assigned labels.",
                        "type": "object",
                        "additionalProperties": {
                          "type": "string"
                        }
                      },
                      "environment": {
                        "description": "Environment name.",
                        "type": "string"
                      },
                      "node_id": {
                        "description": "Node identifier where this instance runs.",
                        "type": "string"
                      },
                      "port": {
                        "description": "Access port.",
                        "type": "integer",
                        "format": "int64"
                      },
                      "replication_set": {
                        "description": "Replication set name.",
                        "type": "string"
                      },
                      "service_id": {
                        "description": "Unique randomly generated instance identifier.",
                        "type": "string"
                      },
                      "service_name": {
                        "description": "Unique across all Services user-defined name.",
                        "type": "string"
                      }
                    }
                  }
                },
                "proxysql": {
                  "type": "array",
                  "items": {
                    "description": "ProxySQLService represents a generic ProxySQL instance.",
                    "type": "object",
                    "properties": {
                      "address": {
                        "description": "Access address (DNS name or IP).",
                        "type": "string"
                      },
                      "cluster": {
                        "description": "Cluster name.",
                        "type": "string"
                      },
                      "custom_labels": {
                        "description": "Custom user-assigned labels.",
                        "type": "object",
                        "additionalProperties": {
                          "type": "string"
                        }
                      },
                      "environment": {
                        "description": "Environment name.",
                        "type": "string"
                      },
                      "node_id": {
                        "description": "Node identifier where this instance runs.",
                        "type": "string"
                      },
                      "port": {
                        "description": "Access port.",
                        "type": "integer",
                        "format": "int64"
                      },
                      "replication_set": {
                        "description": "Replication set name.",
                        "type": "string"
                      },
                      "service_id": {
                        "description": "Unique randomly generated instance identifier.",
                        "type": "string"
                      },
                      "service_name": {
                        "description": "Unique across all Services user-defined name.",
                        "type": "string"
                      }
                    }
                  }
                }
              }
            }
          },
          "default": {
            "description": "An error response.",
            "schema": {
              "description": "ErrorResponse is a message returned on HTTP error.",
              "type": "object",
              "properties": {
                "code": {
                  "type": "integer",
                  "format": "int32"
                },
                "error": {
                  "type": "string"
                },
                "message": {
                  "type": "string"
                }
              }
            }
          }
        }
      }
    },
    "/v0/inventory/Services/Remove": {
      "post": {
        "tags": [
          "Services"
        ],
        "summary": "RemoveService removes Service.",
        "operationId": "RemoveService",
        "parameters": [
          {
            "name": "body",
            "in": "body",
            "required": true,
            "schema": {
              "type": "object",
              "properties": {
                "force": {
                  "description": "Remove service with all dependencies.",
                  "type": "boolean",
                  "format": "boolean"
                },
                "service_id": {
                  "description": "Unique randomly generated instance identifier. Required.",
                  "type": "string"
                }
              }
            }
          }
        ],
        "responses": {
          "200": {
            "description": "A successful response.",
            "schema": {
              "type": "object"
            }
          },
          "default": {
            "description": "An error response.",
            "schema": {
              "description": "ErrorResponse is a message returned on HTTP error.",
              "type": "object",
              "properties": {
                "code": {
                  "type": "integer",
                  "format": "int32"
                },
                "error": {
                  "type": "string"
                },
                "message": {
                  "type": "string"
                }
              }
            }
          }
        }
      }
    },
    "/v0/management/Actions/Cancel": {
      "post": {
        "tags": [
          "Actions"
        ],
        "summary": "CancelAction stops an Action.",
        "operationId": "CancelAction",
        "parameters": [
          {
            "name": "body",
            "in": "body",
            "required": true,
            "schema": {
              "type": "object",
              "properties": {
                "action_id": {
                  "description": "Unique Action ID. Required.",
                  "type": "string"
                }
              }
            }
          }
        ],
        "responses": {
          "200": {
            "description": "A successful response.",
            "schema": {
              "type": "object"
            }
          },
          "default": {
            "description": "An error response.",
            "schema": {
              "description": "ErrorResponse is a message returned on HTTP error.",
              "type": "object",
              "properties": {
                "code": {
                  "type": "integer",
                  "format": "int32"
                },
                "error": {
                  "type": "string"
                },
                "message": {
                  "type": "string"
                }
              }
            }
          }
        }
      }
    },
    "/v0/management/Actions/Get": {
      "post": {
        "tags": [
          "Actions"
        ],
        "summary": "GetAction gets an result of given Action.",
        "operationId": "GetAction",
        "parameters": [
          {
            "name": "body",
            "in": "body",
            "required": true,
            "schema": {
              "type": "object",
              "properties": {
                "action_id": {
                  "description": "Unique Action ID.",
                  "type": "string"
                }
              }
            }
          }
        ],
        "responses": {
          "200": {
            "description": "A successful response.",
            "schema": {
              "type": "object",
              "properties": {
                "action_id": {
                  "description": "Unique Action ID.",
                  "type": "string"
                },
                "done": {
                  "description": "True if Action is finished.",
                  "type": "boolean",
                  "format": "boolean"
                },
                "error": {
                  "description": "Error message if Action failed.",
                  "type": "string"
                },
                "output": {
                  "description": "Current Action output; may be partial if Action is still running.",
                  "type": "string"
                },
                "pmm_agent_id": {
                  "description": "pmm-agent ID where this Action is running / was run.",
                  "type": "string"
                }
              }
            }
          },
          "default": {
            "description": "An error response.",
            "schema": {
              "description": "ErrorResponse is a message returned on HTTP error.",
              "type": "object",
              "properties": {
                "code": {
                  "type": "integer",
                  "format": "int32"
                },
                "error": {
                  "type": "string"
                },
                "message": {
                  "type": "string"
                }
              }
            }
          }
        }
      }
    },
    "/v0/management/Actions/StartMySQLExplain": {
      "post": {
        "tags": [
          "Actions"
        ],
        "summary": "StartMySQLExplainAction starts MySQL EXPLAIN Action with traditional output.",
        "operationId": "StartMySQLExplainAction",
        "parameters": [
          {
            "name": "body",
            "in": "body",
            "required": true,
            "schema": {
              "type": "object",
              "properties": {
                "database": {
                  "description": "Database name. Required if it can't be deduced from the query.",
                  "type": "string"
                },
                "pmm_agent_id": {
                  "description": "pmm-agent ID where to run this Action.",
                  "type": "string"
                },
                "query": {
                  "description": "SQL query. Required.",
                  "type": "string"
                },
                "service_id": {
                  "description": "Service ID for this Action.",
                  "type": "string"
                }
              }
            }
          }
        ],
        "responses": {
          "200": {
            "description": "A successful response.",
            "schema": {
              "type": "object",
              "properties": {
                "action_id": {
                  "description": "Unique Action ID.",
                  "type": "string"
                },
                "pmm_agent_id": {
                  "description": "pmm-agent ID where to this Action was started.",
                  "type": "string"
                }
              }
            }
          },
          "default": {
            "description": "An error response.",
            "schema": {
              "description": "ErrorResponse is a message returned on HTTP error.",
              "type": "object",
              "properties": {
                "code": {
                  "type": "integer",
                  "format": "int32"
                },
                "error": {
                  "type": "string"
                },
                "message": {
                  "type": "string"
                }
              }
            }
          }
        }
      }
    },
    "/v0/management/Actions/StartMySQLExplainJSON": {
      "post": {
        "tags": [
          "Actions"
        ],
        "summary": "StartMySQLExplainJSONAction starts MySQL EXPLAIN Action with JSON output.",
        "operationId": "StartMySQLExplainJSONAction",
        "parameters": [
          {
            "name": "body",
            "in": "body",
            "required": true,
            "schema": {
              "type": "object",
              "properties": {
                "database": {
                  "description": "Database name. Required if it can't be deduced from the query.",
                  "type": "string"
                },
                "pmm_agent_id": {
                  "description": "pmm-agent ID where to run this Action.",
                  "type": "string"
                },
                "query": {
                  "description": "SQL query. Required.",
                  "type": "string"
                },
                "service_id": {
                  "description": "Service ID for this Action.",
                  "type": "string"
                }
              }
            }
          }
        ],
        "responses": {
          "200": {
            "description": "A successful response.",
            "schema": {
              "type": "object",
              "properties": {
                "action_id": {
                  "description": "Unique Action ID.",
                  "type": "string"
                },
                "pmm_agent_id": {
                  "description": "pmm-agent ID where to this Action was started.",
                  "type": "string"
                }
              }
            }
          },
          "default": {
            "description": "An error response.",
            "schema": {
              "description": "ErrorResponse is a message returned on HTTP error.",
              "type": "object",
              "properties": {
                "code": {
                  "type": "integer",
                  "format": "int32"
                },
                "error": {
                  "type": "string"
                },
                "message": {
                  "type": "string"
                }
              }
            }
          }
        }
      }
    },
    "/v0/management/Actions/StartMySQLExplainTraditionalJSON": {
      "post": {
        "tags": [
          "Actions"
        ],
        "summary": "StartMySQLExplainTraditionalJSONAction starts MySQL EXPLAIN Action with traditional JSON output.",
        "operationId": "StartMySQLExplainTraditionalJSONAction",
        "parameters": [
          {
            "name": "body",
            "in": "body",
            "required": true,
            "schema": {
              "type": "object",
              "properties": {
                "database": {
                  "description": "Database name. Required if it can't be deduced from the query.",
                  "type": "string"
                },
                "pmm_agent_id": {
                  "description": "pmm-agent ID where to run this Action.",
                  "type": "string"
                },
                "query": {
                  "description": "SQL query. Required.",
                  "type": "string"
                },
                "service_id": {
                  "description": "Service ID for this Action.",
                  "type": "string"
                }
              }
            }
          }
        ],
        "responses": {
          "200": {
            "description": "A successful response.",
            "schema": {
              "type": "object",
              "properties": {
                "action_id": {
                  "description": "Unique Action ID.",
                  "type": "string"
                },
                "pmm_agent_id": {
                  "description": "pmm-agent ID where to this Action was started.",
                  "type": "string"
                }
              }
            }
          },
          "default": {
            "description": "An error response.",
            "schema": {
              "description": "ErrorResponse is a message returned on HTTP error.",
              "type": "object",
              "properties": {
                "code": {
                  "type": "integer",
                  "format": "int32"
                },
                "error": {
                  "type": "string"
                },
                "message": {
                  "type": "string"
                }
              }
            }
          }
        }
      }
    },
    "/v0/management/Actions/StartMySQLShowCreateTable": {
      "post": {
        "tags": [
          "Actions"
        ],
        "summary": "StartMySQLShowCreateTableAction starts MySQL SHOW CREATE TABLE Action.",
        "operationId": "StartMySQLShowCreateTableAction",
        "parameters": [
          {
            "name": "body",
            "in": "body",
            "required": true,
            "schema": {
              "type": "object",
              "properties": {
                "database": {
                  "description": "Database name. Required if not given in the table_name field.",
                  "type": "string"
                },
                "pmm_agent_id": {
                  "description": "pmm-agent ID where to run this Action.",
                  "type": "string"
                },
                "service_id": {
                  "description": "Service ID for this Action.",
                  "type": "string"
                },
                "table_name": {
                  "description": "Table name. Required. May additionally contain a database name.",
                  "type": "string"
                }
              }
            }
          }
        ],
        "responses": {
          "200": {
            "description": "A successful response.",
            "schema": {
              "type": "object",
              "properties": {
                "action_id": {
                  "description": "Unique Action ID.",
                  "type": "string"
                },
                "pmm_agent_id": {
                  "description": "pmm-agent ID where to this Action was started.",
                  "type": "string"
                }
              }
            }
          },
          "default": {
            "description": "An error response.",
            "schema": {
              "description": "ErrorResponse is a message returned on HTTP error.",
              "type": "object",
              "properties": {
                "code": {
                  "type": "integer",
                  "format": "int32"
                },
                "error": {
                  "type": "string"
                },
                "message": {
                  "type": "string"
                }
              }
            }
          }
        }
      }
    },
    "/v0/management/Actions/StartMySQLShowIndex": {
      "post": {
        "tags": [
          "Actions"
        ],
        "summary": "StartMySQLShowIndexAction starts MySQL SHOW INDEX Action.",
        "operationId": "StartMySQLShowIndexAction",
        "parameters": [
          {
            "name": "body",
            "in": "body",
            "required": true,
            "schema": {
              "type": "object",
              "properties": {
                "database": {
                  "description": "Database name. Required if not given in the table_name field.",
                  "type": "string"
                },
                "pmm_agent_id": {
                  "description": "pmm-agent ID where to run this Action.",
                  "type": "string"
                },
                "service_id": {
                  "description": "Service ID for this Action.",
                  "type": "string"
                },
                "table_name": {
                  "description": "Table name. Required. May additionally contain a database name.",
                  "type": "string"
                }
              }
            }
          }
        ],
        "responses": {
          "200": {
            "description": "A successful response.",
            "schema": {
              "type": "object",
              "properties": {
                "action_id": {
                  "description": "Unique Action ID.",
                  "type": "string"
                },
                "pmm_agent_id": {
                  "description": "pmm-agent ID where to this Action was started.",
                  "type": "string"
                }
              }
            }
          },
          "default": {
            "description": "An error response.",
            "schema": {
              "description": "ErrorResponse is a message returned on HTTP error.",
              "type": "object",
              "properties": {
                "code": {
                  "type": "integer",
                  "format": "int32"
                },
                "error": {
                  "type": "string"
                },
                "message": {
                  "type": "string"
                }
              }
            }
          }
        }
      }
    },
    "/v0/management/Actions/StartMySQLShowTableStatus": {
      "post": {
        "tags": [
          "Actions"
        ],
        "summary": "StartMySQLShowTableStatusAction starts MySQL SHOW TABLE STATUS Action.",
        "operationId": "StartMySQLShowTableStatusAction",
        "parameters": [
          {
            "name": "body",
            "in": "body",
            "required": true,
            "schema": {
              "type": "object",
              "properties": {
                "database": {
                  "description": "Database name. Required if not given in the table_name field.",
                  "type": "string"
                },
                "pmm_agent_id": {
                  "description": "pmm-agent ID where to run this Action.",
                  "type": "string"
                },
                "service_id": {
                  "description": "Service ID for this Action.",
                  "type": "string"
                },
                "table_name": {
                  "description": "Table name. Required. May additionally contain a database name.",
                  "type": "string"
                }
              }
            }
          }
        ],
        "responses": {
          "200": {
            "description": "A successful response.",
            "schema": {
              "type": "object",
              "properties": {
                "action_id": {
                  "description": "Unique Action ID.",
                  "type": "string"
                },
                "pmm_agent_id": {
                  "description": "pmm-agent ID where to this Action was started.",
                  "type": "string"
                }
              }
            }
          },
          "default": {
            "description": "An error response.",
            "schema": {
              "description": "ErrorResponse is a message returned on HTTP error.",
              "type": "object",
              "properties": {
                "code": {
                  "type": "integer",
                  "format": "int32"
                },
                "error": {
                  "type": "string"
                },
                "message": {
                  "type": "string"
                }
              }
            }
          }
        }
      }
    },
    "/v0/management/Actions/StartPTMySQLSummary": {
      "post": {
        "tags": [
          "Actions"
        ],
        "summary": "StartPTMySQLSummaryAction starts pt-mysql-summary Action.",
        "operationId": "StartPTMySQLSummaryAction",
        "parameters": [
          {
            "name": "body",
            "in": "body",
            "required": true,
            "schema": {
              "type": "object",
              "properties": {
                "pmm_agent_id": {
                  "description": "pmm-agent ID where to run this Action.",
                  "type": "string"
                },
                "service_id": {
                  "description": "Service ID for this Action.",
                  "type": "string"
                }
              }
            }
          }
        ],
        "responses": {
          "200": {
            "description": "A successful response.",
            "schema": {
              "type": "object",
              "properties": {
                "action_id": {
                  "description": "Unique Action ID.",
                  "type": "string"
                },
                "pmm_agent_id": {
                  "description": "pmm-agent ID where to this Action was started.",
                  "type": "string"
                }
              }
            }
          },
          "default": {
            "description": "An error response.",
            "schema": {
              "description": "ErrorResponse is a message returned on HTTP error.",
              "type": "object",
              "properties": {
                "code": {
                  "type": "integer",
                  "format": "int32"
                },
                "error": {
                  "type": "string"
                },
                "message": {
                  "type": "string"
                }
              }
            }
          }
        }
      }
    },
    "/v0/management/Actions/StartPTSummary": {
      "post": {
        "tags": [
          "Actions"
        ],
        "summary": "StartPTSummaryAction starts pt-summary Action.",
        "operationId": "StartPTSummaryAction",
        "parameters": [
          {
            "name": "body",
            "in": "body",
            "required": true,
            "schema": {
              "type": "object",
              "properties": {
                "node_id": {
                  "description": "Node ID for this Action.",
                  "type": "string"
                },
                "pmm_agent_id": {
                  "description": "pmm-agent ID where to run this Action.",
                  "type": "string"
                }
              }
            }
          }
        ],
        "responses": {
          "200": {
            "description": "A successful response.",
            "schema": {
              "type": "object",
              "properties": {
                "action_id": {
                  "description": "Unique Action ID.",
                  "type": "string"
                },
                "pmm_agent_id": {
                  "description": "pmm-agent ID where to this Action was started.",
                  "type": "string"
                }
              }
            }
          },
          "default": {
            "description": "An error response.",
            "schema": {
              "description": "ErrorResponse is a message returned on HTTP error.",
              "type": "object",
              "properties": {
                "code": {
                  "type": "integer",
                  "format": "int32"
                },
                "error": {
                  "type": "string"
                },
                "message": {
                  "type": "string"
                }
              }
            }
          }
        }
      }
    },
    "/v0/management/MongoDB/Add": {
      "post": {
        "tags": [
          "MongoDB"
        ],
        "summary": "AddMongoDB adds MongoDB Service and starts several Agents.\nIt automatically adds a service to inventory, which is running on provided \"node_id\",\nthen adds \"mongodb_exporter\", and \"qan_mongodb_profiler\" agents\nwith provided \"pmm_agent_id\" and other parameters.",
        "operationId": "AddMongoDB",
        "parameters": [
          {
            "name": "body",
            "in": "body",
            "required": true,
            "schema": {
              "type": "object",
              "properties": {
                "address": {
                  "description": "Node and Service access address (DNS name or IP). Required.",
                  "type": "string"
                },
                "cluster": {
                  "description": "Cluster name.",
                  "type": "string"
                },
                "custom_labels": {
                  "description": "Custom user-assigned labels.",
                  "type": "object",
                  "additionalProperties": {
                    "type": "string"
                  }
                },
                "environment": {
                  "description": "Environment name.",
                  "type": "string"
                },
                "node_id": {
                  "description": "Node identifier on which a service is been running. Required.",
                  "type": "string"
                },
                "password": {
                  "description": "MongoDB password for exporter and QAN agent access.",
                  "type": "string"
                },
                "pmm_agent_id": {
                  "description": "The \"pmm-agent\" identifier which should run agents. Required.",
                  "type": "string"
                },
                "port": {
                  "description": "Service Access port. Required.",
                  "type": "integer",
                  "format": "int64"
                },
                "qan_mongodb_profiler": {
                  "description": "If true, adds qan-mongodb-profiler-agent for provided service.",
                  "type": "boolean",
                  "format": "boolean"
                },
                "replication_set": {
                  "description": "Replication set name.",
                  "type": "string"
                },
                "service_name": {
                  "description": "Unique across all Services user-defined name. Required.",
                  "type": "string"
                },
                "skip_connection_check": {
                  "description": "Skip connection check.",
                  "type": "boolean",
                  "format": "boolean"
                },
                "username": {
                  "description": "MongoDB username for exporter and QAN agent access.",
                  "type": "string"
                }
              }
            }
          }
        ],
        "responses": {
          "200": {
            "description": "A successful response.",
            "schema": {
              "type": "object",
              "properties": {
                "mongodb_exporter": {
                  "description": "MongoDBExporter runs on Generic or Container Node and exposes MongoDB Service metrics.",
                  "type": "object",
                  "properties": {
                    "agent_id": {
                      "description": "Unique randomly generated instance identifier.",
                      "type": "string"
                    },
                    "custom_labels": {
                      "description": "Custom user-assigned labels.",
                      "type": "object",
                      "additionalProperties": {
                        "type": "string"
                      }
                    },
                    "disabled": {
                      "description": "Desired Agent status: enabled (false) or disabled (true).",
                      "type": "boolean",
                      "format": "boolean"
                    },
                    "listen_port": {
                      "description": "Listen port for scraping metrics.",
                      "type": "integer",
                      "format": "int64"
                    },
                    "password": {
                      "description": "MongoDB password for scraping metrics.",
                      "type": "string"
                    },
                    "pmm_agent_id": {
                      "description": "The pmm-agent identifier which runs this instance.",
                      "type": "string"
                    },
                    "service_id": {
                      "description": "Service identifier.",
                      "type": "string"
                    },
                    "status": {
                      "description": "AgentStatus represents actual Agent status.",
                      "type": "string",
                      "default": "AGENT_STATUS_INVALID",
                      "enum": [
                        "AGENT_STATUS_INVALID",
                        "STARTING",
                        "RUNNING",
                        "WAITING",
                        "STOPPING",
                        "DONE"
                      ]
                    },
                    "username": {
                      "description": "MongoDB username for scraping metrics.",
                      "type": "string"
                    }
                  }
                },
                "qan_mongodb_profiler": {
                  "description": "QANMongoDBProfilerAgent runs within pmm-agent and sends MongoDB Query Analytics data to the PMM Server.",
                  "type": "object",
                  "properties": {
                    "agent_id": {
                      "description": "Unique randomly generated instance identifier.",
                      "type": "string"
                    },
                    "custom_labels": {
                      "description": "Custom user-assigned labels.",
                      "type": "object",
                      "additionalProperties": {
                        "type": "string"
                      }
                    },
                    "disabled": {
                      "description": "Desired Agent status: enabled (false) or disabled (true).",
                      "type": "boolean",
                      "format": "boolean"
                    },
                    "password": {
                      "description": "MongoDB password for getting profiler data.",
                      "type": "string"
                    },
                    "pmm_agent_id": {
                      "description": "The pmm-agent identifier which runs this instance.",
                      "type": "string"
                    },
                    "service_id": {
                      "description": "Service identifier.",
                      "type": "string"
                    },
                    "status": {
                      "description": "AgentStatus represents actual Agent status.",
                      "type": "string",
                      "default": "AGENT_STATUS_INVALID",
                      "enum": [
                        "AGENT_STATUS_INVALID",
                        "STARTING",
                        "RUNNING",
                        "WAITING",
                        "STOPPING",
                        "DONE"
                      ]
                    },
                    "username": {
                      "description": "MongoDB username for getting profiler data.",
                      "type": "string"
                    }
                  }
                },
                "service": {
                  "description": "MongoDBService represents a generic MongoDB instance.",
                  "type": "object",
                  "properties": {
                    "address": {
                      "description": "Access address (DNS name or IP).",
                      "type": "string"
                    },
                    "cluster": {
                      "description": "Cluster name.",
                      "type": "string"
                    },
                    "custom_labels": {
                      "description": "Custom user-assigned labels.",
                      "type": "object",
                      "additionalProperties": {
                        "type": "string"
                      }
                    },
                    "environment": {
                      "description": "Environment name.",
                      "type": "string"
                    },
                    "node_id": {
                      "description": "Node identifier where this instance runs.",
                      "type": "string"
                    },
                    "port": {
                      "description": "Access port.",
                      "type": "integer",
                      "format": "int64"
                    },
                    "replication_set": {
                      "description": "Replication set name.",
                      "type": "string"
                    },
                    "service_id": {
                      "description": "Unique randomly generated instance identifier.",
                      "type": "string"
                    },
                    "service_name": {
                      "description": "Unique across all Services user-defined name.",
                      "type": "string"
                    }
                  }
                }
              }
            }
          },
          "default": {
            "description": "An error response.",
            "schema": {
              "description": "ErrorResponse is a message returned on HTTP error.",
              "type": "object",
              "properties": {
                "code": {
                  "type": "integer",
                  "format": "int32"
                },
                "error": {
                  "type": "string"
                },
                "message": {
                  "type": "string"
                }
              }
            }
          }
        }
      }
    },
    "/v0/management/MySQL/Add": {
      "post": {
        "tags": [
          "MySQL"
        ],
        "summary": "AddMySQL adds MySQL Service and starts several Agents.\nIt automatically adds a service to inventory, which is running on provided \"node_id\",\nthen adds \"mysqld_exporter\", and \"qan_mysql_perfschema\" agents\nwith provided \"pmm_agent_id\" and other parameters.",
        "operationId": "AddMySQL",
        "parameters": [
          {
            "name": "body",
            "in": "body",
            "required": true,
            "schema": {
              "type": "object",
              "properties": {
                "address": {
                  "description": "Node and Service access address (DNS name or IP). Required.",
                  "type": "string"
                },
                "cluster": {
                  "description": "Cluster name.",
                  "type": "string"
                },
                "custom_labels": {
                  "description": "Custom user-assigned labels.",
                  "type": "object",
                  "additionalProperties": {
                    "type": "string"
                  }
                },
                "environment": {
                  "description": "Environment name.",
                  "type": "string"
                },
                "node_id": {
                  "description": "Node identifier on which a service is been running. Required.",
                  "type": "string"
                },
                "password": {
                  "description": "MySQL password for scraping metrics.",
                  "type": "string"
                },
                "pmm_agent_id": {
                  "description": "The \"pmm-agent\" identifier which should run agents. Required.",
                  "type": "string"
                },
                "port": {
                  "description": "Service Access port. Required.",
                  "type": "integer",
                  "format": "int64"
                },
                "qan_mysql_perfschema": {
                  "description": "If true, adds qan-mysql-perfschema-agent for provided service.",
                  "type": "boolean",
                  "format": "boolean"
                },
                "qan_mysql_slowlog": {
                  "description": "If true, adds qan-mysql-slowlog-agent for provided service.",
                  "type": "boolean",
                  "format": "boolean"
                },
                "replication_set": {
                  "description": "Replication set name.",
                  "type": "string"
                },
                "service_name": {
                  "description": "Unique across all Services user-defined name. Required.",
                  "type": "string"
                },
                "skip_connection_check": {
                  "description": "Skip connection check.",
                  "type": "boolean",
                  "format": "boolean"
                },
                "username": {
                  "description": "MySQL username for scraping metrics.",
                  "type": "string"
                }
              }
            }
          }
        ],
        "responses": {
          "200": {
            "description": "A successful response.",
            "schema": {
              "type": "object",
              "properties": {
                "mysqld_exporter": {
                  "description": "MySQLdExporter runs on Generic or Container Node and exposes MySQL and AmazonRDSMySQL Service metrics.",
                  "type": "object",
                  "properties": {
                    "agent_id": {
                      "description": "Unique randomly generated instance identifier.",
                      "type": "string"
                    },
                    "custom_labels": {
                      "description": "Custom user-assigned labels.",
                      "type": "object",
                      "additionalProperties": {
                        "type": "string"
                      }
                    },
                    "disabled": {
                      "description": "Desired Agent status: enabled (false) or disabled (true).",
                      "type": "boolean",
                      "format": "boolean"
                    },
                    "listen_port": {
                      "description": "Listen port for scraping metrics.",
                      "type": "integer",
                      "format": "int64"
                    },
                    "password": {
                      "description": "MySQL password for scraping metrics.",
                      "type": "string"
                    },
                    "pmm_agent_id": {
                      "description": "The pmm-agent identifier which runs this instance.",
                      "type": "string"
                    },
                    "service_id": {
                      "description": "Service identifier.",
                      "type": "string"
                    },
                    "status": {
                      "description": "AgentStatus represents actual Agent status.",
                      "type": "string",
                      "default": "AGENT_STATUS_INVALID",
                      "enum": [
                        "AGENT_STATUS_INVALID",
                        "STARTING",
                        "RUNNING",
                        "WAITING",
                        "STOPPING",
                        "DONE"
                      ]
                    },
                    "username": {
                      "description": "MySQL username for scraping metrics.",
                      "type": "string"
                    }
                  }
                },
                "qan_mysql_perfschema": {
                  "description": "QANMySQLPerfSchemaAgent runs within pmm-agent and sends MySQL Query Analytics data to the PMM Server.",
                  "type": "object",
                  "properties": {
                    "agent_id": {
                      "description": "Unique randomly generated instance identifier.",
                      "type": "string"
                    },
                    "custom_labels": {
                      "description": "Custom user-assigned labels.",
                      "type": "object",
                      "additionalProperties": {
                        "type": "string"
                      }
                    },
                    "disabled": {
                      "description": "Desired Agent status: enabled (false) or disabled (true).",
                      "type": "boolean",
                      "format": "boolean"
                    },
                    "password": {
                      "description": "MySQL password for getting performance data.",
                      "type": "string"
                    },
                    "pmm_agent_id": {
                      "description": "The pmm-agent identifier which runs this instance.",
                      "type": "string"
                    },
                    "service_id": {
                      "description": "Service identifier.",
                      "type": "string"
                    },
                    "status": {
                      "description": "AgentStatus represents actual Agent status.",
                      "type": "string",
                      "default": "AGENT_STATUS_INVALID",
                      "enum": [
                        "AGENT_STATUS_INVALID",
                        "STARTING",
                        "RUNNING",
                        "WAITING",
                        "STOPPING",
                        "DONE"
                      ]
                    },
                    "username": {
                      "description": "MySQL username for getting performance data.",
                      "type": "string"
                    }
                  }
                },
                "qan_mysql_slowlog": {
                  "description": "QANMySQLSlowlogAgent runs within pmm-agent and sends MySQL Query Analytics data to the PMM Server.",
                  "type": "object",
                  "properties": {
                    "agent_id": {
                      "description": "Unique randomly generated instance identifier.",
                      "type": "string"
                    },
                    "custom_labels": {
                      "description": "Custom user-assigned labels.",
                      "type": "object",
                      "additionalProperties": {
                        "type": "string"
                      }
                    },
                    "disabled": {
                      "description": "Desired Agent status: enabled (false) or disabled (true).",
                      "type": "boolean",
                      "format": "boolean"
                    },
                    "password": {
                      "description": "MySQL password for getting performance data.",
                      "type": "string"
                    },
                    "pmm_agent_id": {
                      "description": "The pmm-agent identifier which runs this instance.",
                      "type": "string"
                    },
                    "service_id": {
                      "description": "Service identifier.",
                      "type": "string"
                    },
                    "status": {
                      "description": "AgentStatus represents actual Agent status.",
                      "type": "string",
                      "default": "AGENT_STATUS_INVALID",
                      "enum": [
                        "AGENT_STATUS_INVALID",
                        "STARTING",
                        "RUNNING",
                        "WAITING",
                        "STOPPING",
                        "DONE"
                      ]
                    },
                    "username": {
                      "description": "MySQL username for getting performance data.",
                      "type": "string"
                    }
                  }
                },
                "service": {
                  "description": "MySQLService represents a generic MySQL instance.",
                  "type": "object",
                  "properties": {
                    "address": {
                      "description": "Access address (DNS name or IP).",
                      "type": "string"
                    },
                    "cluster": {
                      "description": "Cluster name.",
                      "type": "string"
                    },
                    "custom_labels": {
                      "description": "Custom user-assigned labels.",
                      "type": "object",
                      "additionalProperties": {
                        "type": "string"
                      }
                    },
                    "environment": {
                      "description": "Environment name.",
                      "type": "string"
                    },
                    "node_id": {
                      "description": "Node identifier where this instance runs.",
                      "type": "string"
                    },
                    "port": {
                      "description": "Access port.",
                      "type": "integer",
                      "format": "int64"
                    },
                    "replication_set": {
                      "description": "Replication set name.",
                      "type": "string"
                    },
                    "service_id": {
                      "description": "Unique randomly generated instance identifier.",
                      "type": "string"
                    },
                    "service_name": {
                      "description": "Unique across all Services user-defined name.",
                      "type": "string"
                    }
                  }
                }
              }
            }
          },
          "default": {
            "description": "An error response.",
            "schema": {
              "description": "ErrorResponse is a message returned on HTTP error.",
              "type": "object",
              "properties": {
                "code": {
                  "type": "integer",
                  "format": "int32"
                },
                "error": {
                  "type": "string"
                },
                "message": {
                  "type": "string"
                }
              }
            }
          }
        }
      }
    },
    "/v0/management/Node/Register": {
      "post": {
        "tags": [
          "Node"
        ],
        "summary": "Register registers a new Node and pmm-agent.",
        "operationId": "Register",
        "parameters": [
          {
            "name": "body",
            "in": "body",
            "required": true,
            "schema": {
              "type": "object",
              "properties": {
                "address": {
                  "type": "string",
                  "title": "Address FIXME https://jira.percona.com/browse/PMM-3786"
                },
                "az": {
                  "description": "Node availability zone.",
                  "type": "string"
                },
                "container_id": {
                  "description": "Container identifier. If specified, must be a unique Docker container identifier.",
                  "type": "string"
                },
                "container_name": {
                  "description": "Container name.",
                  "type": "string"
                },
                "custom_labels": {
                  "description": "Custom user-assigned labels.",
                  "type": "object",
                  "additionalProperties": {
                    "type": "string"
                  }
                },
                "distro": {
                  "description": "Linux distribution name and version.",
                  "type": "string"
                },
                "machine_id": {
                  "description": "Linux machine-id.\nMust be unique across all Generic Nodes if specified.",
                  "type": "string"
                },
                "node_model": {
                  "description": "Node model.",
                  "type": "string"
                },
                "node_name": {
                  "description": "Unique across all Nodes user-defined name. Can't be changed.",
                  "type": "string"
                },
                "node_type": {
                  "description": "NodeType describes supported Node types.",
                  "type": "string",
                  "default": "NODE_TYPE_INVALID",
                  "enum": [
                    "NODE_TYPE_INVALID",
                    "GENERIC_NODE",
                    "CONTAINER_NODE",
                    "REMOTE_NODE",
                    "REMOTE_AMAZON_RDS_NODE"
                  ]
                },
                "region": {
                  "description": "Node region.",
                  "type": "string"
                },
                "reregister": {
                  "description": "If true, and Node with that name already exist, it will be removed with all dependent Services and Agents.",
                  "type": "boolean",
                  "format": "boolean"
                }
              }
            }
          }
        ],
        "responses": {
          "200": {
            "description": "A successful response.",
            "schema": {
              "type": "object",
              "properties": {
                "container_node": {
                  "description": "ContainerNode represents a Docker container.",
                  "type": "object",
                  "properties": {
                    "address": {
                      "type": "string",
                      "title": "Address FIXME https://jira.percona.com/browse/PMM-3786"
                    },
                    "az": {
                      "description": "Node availability zone. Auto-detected and auto-updated.",
                      "type": "string"
                    },
                    "container_id": {
                      "description": "Container identifier. If specified, must be a unique Docker container identifier.\nAuto-detected and auto-updated.",
                      "type": "string"
                    },
                    "container_name": {
                      "description": "Container name. Auto-detected and auto-updated.",
                      "type": "string"
                    },
                    "custom_labels": {
                      "description": "Custom user-assigned labels.",
                      "type": "object",
                      "additionalProperties": {
                        "type": "string"
                      }
                    },
                    "machine_id": {
                      "description": "Linux machine-id of the Generic Node where this Container Node runs. Auto-detected and auto-updated.\nIf defined, Generic Node with that machine_id must exist.",
                      "type": "string"
                    },
                    "node_id": {
                      "description": "Unique randomly generated instance identifier. Can't be changed.",
                      "type": "string"
                    },
                    "node_model": {
                      "description": "Node model. Auto-detected and auto-updated.",
                      "type": "string"
                    },
                    "node_name": {
                      "description": "Unique across all Nodes user-defined name. Can't be changed.",
                      "type": "string"
                    },
                    "region": {
                      "description": "Node region. Auto-detected and auto-updated.",
                      "type": "string"
                    }
                  }
                },
                "generic_node": {
                  "description": "GenericNode represents a bare metal server or virtual machine.",
                  "type": "object",
                  "properties": {
                    "address": {
                      "type": "string",
                      "title": "Address FIXME https://jira.percona.com/browse/PMM-3786"
                    },
                    "az": {
                      "description": "Node availability zone. Auto-detected and auto-updated.",
                      "type": "string"
                    },
                    "custom_labels": {
                      "description": "Custom user-assigned labels. Can be changed.",
                      "type": "object",
                      "additionalProperties": {
                        "type": "string"
                      }
                    },
                    "distro": {
                      "description": "Linux distribution name and version. Auto-detected and auto-updated.",
                      "type": "string"
                    },
                    "machine_id": {
                      "description": "Linux machine-id. Auto-detected and auto-updated.\nMust be unique across all Generic Nodes if specified.",
                      "type": "string"
                    },
                    "node_id": {
                      "description": "Unique randomly generated instance identifier. Can't be changed.",
                      "type": "string"
                    },
                    "node_model": {
                      "description": "Node model. Auto-detected and auto-updated.",
                      "type": "string"
                    },
                    "node_name": {
                      "description": "Unique across all Nodes user-defined name. Can't be changed.",
                      "type": "string"
                    },
                    "region": {
                      "description": "Node region. Auto-detected and auto-updated.",
                      "type": "string"
                    }
                  }
                },
                "pmm_agent": {
                  "description": "PMMAgent runs on Generic on Container Node.",
                  "type": "object",
                  "properties": {
                    "agent_id": {
                      "description": "Unique randomly generated instance identifier.",
                      "type": "string"
                    },
                    "connected": {
                      "description": "True if Agent is running and connected to pmm-managed.",
                      "type": "boolean",
                      "format": "boolean"
                    },
                    "custom_labels": {
                      "description": "Custom user-assigned labels.",
                      "type": "object",
                      "additionalProperties": {
                        "type": "string"
                      }
                    },
                    "runs_on_node_id": {
                      "description": "Node identifier where this instance runs.",
                      "type": "string"
                    }
                  }
                }
              }
            }
          },
          "default": {
            "description": "An error response.",
            "schema": {
              "description": "ErrorResponse is a message returned on HTTP error.",
              "type": "object",
              "properties": {
                "code": {
                  "type": "integer",
                  "format": "int32"
                },
                "error": {
                  "type": "string"
                },
                "message": {
                  "type": "string"
                }
              }
            }
          }
        }
      }
    },
    "/v0/management/PostgreSQL/Add": {
      "post": {
        "tags": [
          "PostgreSQL"
        ],
        "summary": "AddPostgreSQL adds PostgreSQL Service and starts postgres exporter.\nIt automatically adds a service to inventory, which is running on provided \"node_id\",\nthen adds \"postgres_exporter\" with provided \"pmm_agent_id\" and other parameters.",
        "operationId": "AddPostgreSQL",
        "parameters": [
          {
            "name": "body",
            "in": "body",
            "required": true,
            "schema": {
              "type": "object",
              "properties": {
                "address": {
                  "description": "Node and Service access address (DNS name or IP). Required.",
                  "type": "string"
                },
                "cluster": {
                  "description": "Cluster name.",
                  "type": "string"
                },
                "custom_labels": {
                  "description": "Custom user-assigned labels.",
                  "type": "object",
                  "additionalProperties": {
                    "type": "string"
                  }
                },
                "environment": {
                  "description": "Environment name.",
                  "type": "string"
                },
                "node_id": {
                  "description": "Node identifier on which a service is been running. Required.",
                  "type": "string"
                },
                "password": {
                  "description": "PostgreSQL password for scraping metrics.",
                  "type": "string"
                },
                "pmm_agent_id": {
                  "description": "The \"pmm-agent\" identifier which should run agents. Required.",
                  "type": "string"
                },
                "port": {
                  "description": "Service Access port. Required.",
                  "type": "integer",
                  "format": "int64"
                },
                "qan_postgresql_pgstatements_agent": {
                  "description": "If true, adds qan-postgresql-pgstatements-agent for provided service.",
                  "type": "boolean",
                  "format": "boolean"
                },
                "replication_set": {
                  "description": "Replication set name.",
                  "type": "string"
                },
                "service_name": {
                  "description": "Unique across all Services user-defined name. Required.",
                  "type": "string"
                },
                "skip_connection_check": {
                  "description": "Skip connection check.",
                  "type": "boolean",
                  "format": "boolean"
                },
                "username": {
                  "description": "PostgreSQL username for scraping metrics.",
                  "type": "string"
                }
              }
            }
          }
        ],
        "responses": {
          "200": {
            "description": "A successful response.",
            "schema": {
              "type": "object",
              "properties": {
                "postgres_exporter": {
                  "description": "PostgresExporter runs on Generic or Container Node and exposes PostgreSQL Service metrics.",
                  "type": "object",
                  "properties": {
                    "agent_id": {
                      "description": "Unique randomly generated instance identifier.",
                      "type": "string"
                    },
                    "custom_labels": {
                      "description": "Custom user-assigned labels.",
                      "type": "object",
                      "additionalProperties": {
                        "type": "string"
                      }
                    },
                    "disabled": {
                      "description": "Desired Agent status: enabled (false) or disabled (true).",
                      "type": "boolean",
                      "format": "boolean"
                    },
                    "listen_port": {
                      "description": "Listen port for scraping metrics.",
                      "type": "integer",
                      "format": "int64"
                    },
                    "password": {
                      "description": "PostgreSQL password for scraping metrics.",
                      "type": "string"
                    },
                    "pmm_agent_id": {
                      "description": "The pmm-agent identifier which runs this instance.",
                      "type": "string"
                    },
                    "service_id": {
                      "description": "Service identifier.",
                      "type": "string"
                    },
                    "status": {
                      "description": "AgentStatus represents actual Agent status.",
                      "type": "string",
                      "default": "AGENT_STATUS_INVALID",
                      "enum": [
                        "AGENT_STATUS_INVALID",
                        "STARTING",
                        "RUNNING",
                        "WAITING",
                        "STOPPING",
                        "DONE"
                      ]
                    },
                    "username": {
                      "description": "PostgreSQL username for scraping metrics.",
                      "type": "string"
                    }
                  }
                },
                "qan_postgresql_pgstatements_agent": {
                  "description": "QANPostgreSQLPgStatementsAgent runs within pmm-agent and sends PostgreSQL Query Analytics data to the PMM Server.",
                  "type": "object",
                  "properties": {
                    "agent_id": {
                      "description": "Unique randomly generated instance identifier.",
                      "type": "string"
                    },
                    "custom_labels": {
                      "description": "Custom user-assigned labels.",
                      "type": "object",
                      "additionalProperties": {
                        "type": "string"
                      }
                    },
                    "disabled": {
                      "description": "Desired Agent status: enabled (false) or disabled (true).",
                      "type": "boolean",
                      "format": "boolean"
                    },
                    "password": {
                      "description": "PostgreSQL password for getting pg stat statements data.",
                      "type": "string"
                    },
                    "pmm_agent_id": {
                      "description": "The pmm-agent identifier which runs this instance.",
                      "type": "string"
                    },
                    "service_id": {
                      "description": "Service identifier.",
                      "type": "string"
                    },
                    "status": {
                      "description": "AgentStatus represents actual Agent status.",
                      "type": "string",
                      "default": "AGENT_STATUS_INVALID",
                      "enum": [
                        "AGENT_STATUS_INVALID",
                        "STARTING",
                        "RUNNING",
                        "WAITING",
                        "STOPPING",
                        "DONE"
                      ]
                    },
                    "username": {
                      "description": "PostgreSQL username for getting pg stat statements data.",
                      "type": "string"
                    }
                  }
                },
                "service": {
                  "description": "PostgreSQLService represents a generic PostgreSQL instance.",
                  "type": "object",
                  "properties": {
                    "address": {
                      "description": "Access address (DNS name or IP).",
                      "type": "string"
                    },
                    "cluster": {
                      "description": "Cluster name.",
                      "type": "string"
                    },
                    "custom_labels": {
                      "description": "Custom user-assigned labels.",
                      "type": "object",
                      "additionalProperties": {
                        "type": "string"
                      }
                    },
                    "environment": {
                      "description": "Environment name.",
                      "type": "string"
                    },
                    "node_id": {
                      "description": "Node identifier where this instance runs.",
                      "type": "string"
                    },
                    "port": {
                      "description": "Access port.",
                      "type": "integer",
                      "format": "int64"
                    },
                    "replication_set": {
                      "description": "Replication set name.",
                      "type": "string"
                    },
                    "service_id": {
                      "description": "Unique randomly generated instance identifier.",
                      "type": "string"
                    },
                    "service_name": {
                      "description": "Unique across all Services user-defined name.",
                      "type": "string"
                    }
                  }
                }
              }
            }
          },
          "default": {
            "description": "An error response.",
            "schema": {
              "description": "ErrorResponse is a message returned on HTTP error.",
              "type": "object",
              "properties": {
                "code": {
                  "type": "integer",
                  "format": "int32"
                },
                "error": {
                  "type": "string"
                },
                "message": {
                  "type": "string"
                }
              }
            }
          }
        }
      }
    },
    "/v0/management/ProxySQL/Add": {
      "post": {
        "tags": [
          "ProxySQL"
        ],
        "summary": "AddProxySQL adds ProxySQL Service and starts several Agents.\nIt automatically adds a service to inventory, which is running on provided \"node_id\",\nthen adds \"proxysql_exporter\" with provided \"pmm_agent_id\" and other parameters.",
        "operationId": "AddProxySQL",
        "parameters": [
          {
            "name": "body",
            "in": "body",
            "required": true,
            "schema": {
              "type": "object",
              "properties": {
                "address": {
                  "description": "Node and Service access address (DNS name or IP). Required.",
                  "type": "string"
                },
                "cluster": {
                  "description": "Cluster name.",
                  "type": "string"
                },
                "custom_labels": {
                  "type": "object",
                  "additionalProperties": {
                    "type": "string"
                  }
                },
                "environment": {
                  "description": "Environment name.",
                  "type": "string"
                },
                "node_id": {
                  "description": "Node identifier on which a service is been running. Required.",
                  "type": "string"
                },
                "password": {
                  "description": "ProxySQL password for scraping metrics.",
                  "type": "string"
                },
                "pmm_agent_id": {
                  "description": "The \"pmm-agent\" identifier which should run agents. Required.",
                  "type": "string"
                },
                "port": {
                  "description": "Service Access port. Required.",
                  "type": "integer",
                  "format": "int64"
                },
                "replication_set": {
                  "description": "Replication set name.",
                  "type": "string"
                },
                "service_name": {
                  "description": "Unique across all Services user-defined name. Required.",
                  "type": "string"
                },
                "skip_connection_check": {
                  "description": "Skip connection check.",
                  "type": "boolean",
                  "format": "boolean"
                },
                "username": {
                  "description": "ProxySQL username for scraping metrics.",
                  "type": "string"
                }
              }
            }
          }
        ],
        "responses": {
          "200": {
            "description": "A successful response.",
            "schema": {
              "type": "object",
              "properties": {
                "proxysql_exporter": {
                  "description": "ProxySQLExporter runs on Generic or Container Node and exposes MySQL and AmazonRDSMySQL Service metrics.",
                  "type": "object",
                  "properties": {
                    "agent_id": {
                      "description": "Unique randomly generated instance identifier.",
                      "type": "string"
                    },
                    "custom_labels": {
                      "description": "Custom user-assigned labels.",
                      "type": "object",
                      "additionalProperties": {
                        "type": "string"
                      }
                    },
                    "disabled": {
                      "description": "Desired Agent status: enabled (false) or disabled (true).",
                      "type": "boolean",
                      "format": "boolean"
                    },
                    "listen_port": {
                      "description": "Listen port for scraping metrics.",
                      "type": "integer",
                      "format": "int64"
                    },
                    "password": {
                      "description": "ProxySQL password for scraping metrics.",
                      "type": "string"
                    },
                    "pmm_agent_id": {
                      "description": "The pmm-agent identifier which runs this instance.",
                      "type": "string"
                    },
                    "service_id": {
                      "description": "Service identifier.",
                      "type": "string"
                    },
                    "status": {
                      "description": "AgentStatus represents actual Agent status.",
                      "type": "string",
                      "default": "AGENT_STATUS_INVALID",
                      "enum": [
                        "AGENT_STATUS_INVALID",
                        "STARTING",
                        "RUNNING",
                        "WAITING",
                        "STOPPING",
                        "DONE"
                      ]
                    },
                    "username": {
                      "description": "ProxySQL username for scraping metrics.",
                      "type": "string"
                    }
                  }
                },
                "service": {
                  "description": "ProxySQLService represents a generic ProxySQL instance.",
                  "type": "object",
                  "properties": {
                    "address": {
                      "description": "Access address (DNS name or IP).",
                      "type": "string"
                    },
                    "cluster": {
                      "description": "Cluster name.",
                      "type": "string"
                    },
                    "custom_labels": {
                      "description": "Custom user-assigned labels.",
                      "type": "object",
                      "additionalProperties": {
                        "type": "string"
                      }
                    },
                    "environment": {
                      "description": "Environment name.",
                      "type": "string"
                    },
                    "node_id": {
                      "description": "Node identifier where this instance runs.",
                      "type": "string"
                    },
                    "port": {
                      "description": "Access port.",
                      "type": "integer",
                      "format": "int64"
                    },
                    "replication_set": {
                      "description": "Replication set name.",
                      "type": "string"
                    },
                    "service_id": {
                      "description": "Unique randomly generated instance identifier.",
                      "type": "string"
                    },
                    "service_name": {
                      "description": "Unique across all Services user-defined name.",
                      "type": "string"
                    }
                  }
                }
              }
            }
          },
          "default": {
            "description": "An error response.",
            "schema": {
              "description": "ErrorResponse is a message returned on HTTP error.",
              "type": "object",
              "properties": {
                "code": {
                  "type": "integer",
                  "format": "int32"
                },
                "error": {
                  "type": "string"
                },
                "message": {
                  "type": "string"
                }
              }
            }
          }
        }
      }
    },
    "/v0/management/Service/Remove": {
      "post": {
        "tags": [
          "Service"
        ],
        "summary": "RemoveService removes Service with Agents.",
        "operationId": "RemoveServiceMixin1",
        "parameters": [
          {
            "name": "body",
            "in": "body",
            "required": true,
            "schema": {
              "type": "object",
              "properties": {
                "service_id": {
                  "description": "Service ID or Service Name is required.\nUnique randomly generated instance identifier.",
                  "type": "string"
                },
                "service_name": {
                  "description": "Unique across all Services user-defined name.",
                  "type": "string"
                },
                "service_type": {
                  "description": "ServiceType describes supported Service types.",
                  "type": "string",
                  "default": "SERVICE_TYPE_INVALID",
                  "enum": [
                    "SERVICE_TYPE_INVALID",
                    "MYSQL_SERVICE",
                    "AMAZON_RDS_MYSQL_SERVICE",
                    "MONGODB_SERVICE",
                    "POSTGRESQL_SERVICE",
                    "PROXYSQL_SERVICE"
                  ]
                }
              }
            }
          }
        ],
        "responses": {
          "200": {
            "description": "A successful response.",
            "schema": {
              "type": "object"
            }
          },
          "default": {
            "description": "An error response.",
            "schema": {
              "description": "ErrorResponse is a message returned on HTTP error.",
              "type": "object",
              "properties": {
                "code": {
                  "type": "integer",
                  "format": "int32"
                },
                "error": {
                  "type": "string"
                },
                "message": {
                  "type": "string"
                }
              }
            }
          }
        }
      }
    },
    "/v0/qan/Filters/Get": {
      "post": {
        "tags": [
          "Filters"
        ],
        "summary": "Get gets map of metrics names.",
        "operationId": "Get",
        "parameters": [
          {
            "name": "body",
            "in": "body",
            "required": true,
            "schema": {
              "description": "FiltersRequest contains period for which we need filters.",
              "type": "object",
              "properties": {
                "main_metric_name": {
                  "type": "string"
                },
                "period_start_from": {
                  "type": "string",
                  "format": "date-time"
                },
                "period_start_to": {
                  "type": "string",
                  "format": "date-time"
                }
              }
            }
          }
        ],
        "responses": {
          "200": {
            "description": "A successful response.",
            "schema": {
              "description": "FiltersReply is map of labels for given period by key.\nKey is label's name and value is label's value and how many times it occur.",
              "type": "object",
              "properties": {
                "labels": {
                  "type": "object",
                  "additionalProperties": {
                    "description": "ListLabels is list of label's values: duplicates are impossible.",
                    "type": "object",
                    "properties": {
                      "name": {
                        "type": "array",
                        "items": {
                          "description": "Values is label values and main metric percent and per second.",
                          "type": "object",
                          "properties": {
                            "main_metric_per_sec": {
                              "type": "number",
                              "format": "float"
                            },
                            "main_metric_percent": {
                              "type": "number",
                              "format": "float"
                            },
                            "value": {
                              "type": "string"
                            }
                          }
                        }
                      }
                    }
                  }
                }
              }
            }
          }
        }
      }
    },
    "/v0/qan/GetMetricsNames": {
      "post": {
        "tags": [
          "MetricsNames"
        ],
        "summary": "GetMetricsNames gets map of metrics names.",
        "operationId": "GetMetricsNames",
        "parameters": [
          {
            "name": "body",
            "in": "body",
            "required": true,
            "schema": {
              "description": "MetricsNamesRequest is emty.",
              "type": "object"
            }
          }
        ],
        "responses": {
          "200": {
            "description": "A successful response.",
            "schema": {
              "description": "MetricsNamesReply is map of stored metrics:\nkey is root of metric name in db (Ex:. [m_]query_time[_sum]);\nvalue - Human readable name of metrics.",
              "type": "object",
              "properties": {
                "data": {
                  "type": "object",
                  "additionalProperties": {
                    "type": "string"
                  }
                }
              }
            }
          },
          "default": {
            "description": "An error response.",
            "schema": {
              "description": "ErrorResponse is a message returned on HTTP error.",
              "type": "object",
              "properties": {
                "code": {
                  "type": "integer",
                  "format": "int32"
                },
                "error": {
                  "type": "string"
                },
                "message": {
                  "type": "string"
                }
              }
            }
          }
        }
      }
    },
    "/v0/qan/GetReport": {
      "post": {
        "tags": [
          "Profile"
        ],
        "summary": "GetReport returns list of metrics group by queryid or other dimentions.",
        "operationId": "GetReport",
        "parameters": [
          {
            "name": "body",
            "in": "body",
            "required": true,
            "schema": {
              "description": "ReportRequest defines filtering of metrics report for db server or other dimentions.",
              "type": "object",
              "properties": {
                "columns": {
                  "type": "array",
                  "items": {
                    "type": "string"
                  }
                },
                "group_by": {
                  "type": "string"
                },
                "labels": {
                  "type": "array",
                  "items": {
                    "description": "ReportMapFieldEntry allows to pass labels/dimentions in form like {\"server\": [\"db1\", \"db2\"...]}.",
                    "type": "object",
                    "properties": {
                      "key": {
                        "type": "string"
                      },
                      "value": {
                        "type": "array",
                        "items": {
                          "type": "string"
                        }
                      }
                    }
                  }
                },
                "limit": {
                  "type": "integer",
                  "format": "int64"
                },
                "main_metric": {
                  "type": "string"
                },
                "offset": {
                  "type": "integer",
                  "format": "int64"
                },
                "order_by": {
                  "type": "string"
                },
                "period_start_from": {
                  "type": "string",
                  "format": "date-time"
                },
                "period_start_to": {
                  "type": "string",
                  "format": "date-time"
                }
              }
            }
          }
        ],
        "responses": {
          "200": {
            "description": "A successful response.",
            "schema": {
              "description": "ReportReply is list of reports per quieryids, hosts etc.",
              "type": "object",
              "properties": {
                "limit": {
                  "type": "integer",
                  "format": "int64"
                },
                "offset": {
                  "type": "integer",
                  "format": "int64"
                },
                "rows": {
                  "type": "array",
                  "items": {
                    "description": "Row define metrics for selected dimention.",
                    "type": "object",
                    "properties": {
                      "dimension": {
                        "type": "string"
                      },
                      "fingerprint": {
                        "type": "string"
                      },
                      "load": {
                        "type": "number",
                        "format": "float"
                      },
                      "metrics": {
                        "type": "object",
                        "additionalProperties": {
                          "description": "Metric cell.",
                          "type": "object",
                          "properties": {
                            "stats": {
                              "description": "Stat is statistics of specific metric.",
                              "type": "object",
                              "properties": {
                                "avg": {
                                  "type": "number",
                                  "format": "float"
                                },
                                "cnt": {
                                  "type": "number",
                                  "format": "float"
                                },
                                "max": {
                                  "type": "number",
                                  "format": "float"
                                },
                                "min": {
                                  "type": "number",
                                  "format": "float"
                                },
                                "p99": {
                                  "type": "number",
                                  "format": "float"
                                },
                                "rate": {
                                  "type": "number",
                                  "format": "float"
                                },
                                "sum": {
                                  "type": "number",
                                  "format": "float"
                                },
                                "sum_per_sec": {
                                  "type": "number",
                                  "format": "float"
                                }
                              }
                            }
                          }
                        }
                      },
                      "num_queries": {
                        "type": "integer",
                        "format": "int64"
                      },
                      "qps": {
                        "type": "number",
                        "format": "float"
                      },
                      "rank": {
                        "type": "integer",
                        "format": "int64"
                      },
                      "sparkline": {
                        "type": "array",
                        "items": {
                          "description": "Point contains values that represents abscissa (time) and ordinate (volume etc.)\nof every point in a coordinate system of Sparklines.",
                          "type": "object",
                          "properties": {
<<<<<<< HEAD
                            "load": {
                              "description": "load is query_time / time_range.",
                              "type": "number",
                              "format": "float"
                            },
                            "m_blk_read_time_per_sec": {
=======
                            "m_blk_read_time_sum_per_sec": {
>>>>>>> 3b3d0103
                              "description": "Total time the statement spent reading blocks, in milliseconds (if track_io_timing is enabled, otherwise zero).",
                              "type": "number",
                              "format": "float"
                            },
                            "m_blk_write_time_sum_per_sec": {
                              "description": "Total time the statement spent writing blocks, in milliseconds (if track_io_timing is enabled, otherwise zero).",
                              "type": "number",
                              "format": "float"
                            },
                            "m_bytes_sent_sum_per_sec": {
                              "description": "The number of bytes sent to all clients.",
                              "type": "number",
                              "format": "float"
                            },
                            "m_docs_returned_sum_per_sec": {
                              "description": "MongoDB metrics.\n\nThe number of returned documents.",
                              "type": "number",
                              "format": "float"
                            },
                            "m_docs_scanned_sum_per_sec": {
                              "description": "The number of scanned documents.",
                              "type": "number",
                              "format": "float"
                            },
                            "m_filesort_on_disk_sum_per_sec": {
                              "description": "The filesort was performed on disk.",
                              "type": "number",
                              "format": "float"
                            },
                            "m_filesort_sum_per_sec": {
                              "description": "The query used a filesort.",
                              "type": "number",
                              "format": "float"
                            },
                            "m_full_join_sum_per_sec": {
                              "description": "The query performed a full join (a join without indexes).",
                              "type": "number",
                              "format": "float"
                            },
                            "m_full_scan_sum_per_sec": {
                              "description": "The query performed a full table scan.",
                              "type": "number",
                              "format": "float"
                            },
                            "m_innodb_io_r_bytes_sum_per_sec": {
                              "description": "Similar to innodb_IO_r_ops, but the unit is bytes.",
                              "type": "number",
                              "format": "float"
                            },
                            "m_innodb_io_r_ops_sum_per_sec": {
                              "description": "Counts the number of page read operations scheduled.",
                              "type": "number",
                              "format": "float"
                            },
                            "m_innodb_io_r_wait_sum_per_sec": {
                              "description": "Shows how long (in seconds) it took InnoDB to actually read the data from storage.",
                              "type": "number",
                              "format": "float"
                            },
                            "m_innodb_pages_distinct_sum_per_sec": {
                              "description": "Counts approximately the number of unique pages the query accessed.",
                              "type": "number",
                              "format": "float"
                            },
                            "m_innodb_queue_wait_sum_per_sec": {
                              "description": "Shows how long (in seconds) the query spent either waiting to enter the InnoDB queue or inside that queue waiting for execution.",
                              "type": "number",
                              "format": "float"
                            },
                            "m_innodb_rec_lock_wait_sum_per_sec": {
                              "description": "Shows how long (in seconds) the query waited for row locks.",
                              "type": "number",
                              "format": "float"
                            },
                            "m_local_blks_dirtied_sum_per_sec": {
                              "description": "Total number of local blocks dirtied by the statement.",
                              "type": "number",
                              "format": "float"
                            },
                            "m_local_blks_hit_sum_per_sec": {
                              "description": "Total number of local block cache hits by the statement.",
                              "type": "number",
                              "format": "float"
                            },
                            "m_local_blks_read_sum_per_sec": {
                              "description": "Total number of local blocks read by the statement.",
                              "type": "number",
                              "format": "float"
                            },
                            "m_local_blks_written_sum_per_sec": {
                              "description": "Total number of local blocks written by the statement.",
                              "type": "number",
                              "format": "float"
                            },
                            "m_lock_time_sum_per_sec": {
                              "description": "The time to acquire locks in seconds.",
                              "type": "number",
                              "format": "float"
                            },
                            "m_merge_passes_sum_per_sec": {
                              "description": "The number of merge passes that the sort algorithm has had to do.",
                              "type": "number",
                              "format": "float"
                            },
                            "m_no_good_index_used_sum_per_sec": {
                              "description": "The number of queries without good index.",
                              "type": "number",
                              "format": "float"
                            },
                            "m_no_index_used_sum_per_sec": {
                              "description": "The number of queries without index.",
                              "type": "number",
                              "format": "float"
                            },
                            "m_qc_hit_sum_per_sec": {
                              "description": "Boolean metrics:\n- *_sum_per_sec - how many times this matric was true.\n\nQuery Cache hits.",
                              "type": "number",
                              "format": "float"
                            },
                            "m_query_length_sum_per_sec": {
                              "description": "Shows how long the query is.",
                              "type": "number",
                              "format": "float"
                            },
                            "m_query_time_sum_per_sec": {
                              "description": "The statement execution time in seconds.",
                              "type": "number",
                              "format": "float"
                            },
                            "m_response_length_sum_per_sec": {
                              "description": "The response length of the query result in bytes.",
                              "type": "number",
                              "format": "float"
                            },
                            "m_rows_affected_sum_per_sec": {
                              "description": "Number of rows changed - UPDATE, DELETE, INSERT.",
                              "type": "number",
                              "format": "float"
                            },
                            "m_rows_examined_sum_per_sec": {
                              "description": "Number of rows scanned - SELECT.",
                              "type": "number",
                              "format": "float"
                            },
                            "m_rows_read_sum_per_sec": {
                              "description": "The number of rows read from tables.",
                              "type": "number",
                              "format": "float"
                            },
                            "m_rows_sent_sum_per_sec": {
                              "description": "The number of rows sent to the client.",
                              "type": "number",
                              "format": "float"
                            },
                            "m_select_full_range_join_sum_per_sec": {
                              "description": "The number of joins that used a range search on a reference table.",
                              "type": "number",
                              "format": "float"
                            },
                            "m_select_range_check_sum_per_sec": {
                              "description": "The number of joins without keys that check for key usage after each row.",
                              "type": "number",
                              "format": "float"
                            },
                            "m_select_range_sum_per_sec": {
                              "description": "The number of joins that used ranges on the first table.",
                              "type": "number",
                              "format": "float"
                            },
                            "m_shared_blks_dirtied_sum_per_sec": {
                              "description": "Total number of shared blocks dirtied by the statement.",
                              "type": "number",
                              "format": "float"
                            },
                            "m_shared_blks_hit_sum_per_sec": {
                              "description": "PostgreSQL metrics.\n\nTotal number of shared block cache hits by the statement.",
                              "type": "number",
                              "format": "float"
                            },
                            "m_shared_blks_read_sum_per_sec": {
                              "description": "Total number of shared blocks read by the statement.",
                              "type": "number",
                              "format": "float"
                            },
                            "m_shared_blks_written_sum_per_sec": {
                              "description": "Total number of shared blocks written by the statement.",
                              "type": "number",
                              "format": "float"
                            },
                            "m_sort_range_sum_per_sec": {
                              "description": "The number of sorts that were done using ranges.",
                              "type": "number",
                              "format": "float"
                            },
                            "m_sort_rows_sum_per_sec": {
                              "description": "The number of sorted rows.",
                              "type": "number",
                              "format": "float"
                            },
                            "m_sort_scan_sum_per_sec": {
                              "description": "The number of sorts that were done by scanning the table.",
                              "type": "number",
                              "format": "float"
                            },
                            "m_temp_blks_read_sum_per_sec": {
                              "description": "Total number of temp blocks read by the statement.",
                              "type": "number",
                              "format": "float"
                            },
                            "m_temp_blks_written_sum_per_sec": {
                              "description": "Total number of temp blocks written by the statement.",
                              "type": "number",
                              "format": "float"
                            },
                            "m_tmp_disk_tables_sum_per_sec": {
                              "description": "Number of temporary tables created on disk for the query.",
                              "type": "number",
                              "format": "float"
                            },
                            "m_tmp_table_on_disk_sum_per_sec": {
                              "description": "The querys temporary table was stored on disk.",
                              "type": "number",
                              "format": "float"
                            },
                            "m_tmp_table_sizes_sum_per_sec": {
                              "description": "Total Size in bytes for all temporary tables used in the query.",
                              "type": "number",
                              "format": "float"
                            },
                            "m_tmp_table_sum_per_sec": {
                              "description": "The query created an implicit internal temporary table.",
                              "type": "number",
                              "format": "float"
                            },
                            "m_tmp_tables_sum_per_sec": {
                              "description": "Number of temporary tables created on memory for the query.",
                              "type": "number",
                              "format": "float"
                            },
                            "num_queries_per_sec": {
                              "description": "number of queries in bucket.",
                              "type": "number",
                              "format": "float"
                            },
                            "point": {
                              "description": "The serial number of the chart point from the largest time in the time interval to the lowest time in the time range.",
                              "type": "integer",
                              "format": "int64"
                            },
                            "time_frame": {
                              "description": "Duration beetween two points.",
                              "type": "integer",
                              "format": "int64"
                            },
                            "timestamp": {
                              "description": "Time of point in format RFC3339.",
                              "type": "string"
                            }
                          }
                        }
                      }
                    }
                  }
                },
                "total_rows": {
                  "type": "integer",
                  "format": "int64"
                }
              }
            }
          },
          "default": {
            "description": "An error response.",
            "schema": {
              "description": "ErrorResponse is a message returned on HTTP error.",
              "type": "object",
              "properties": {
                "code": {
                  "type": "integer",
                  "format": "int32"
                },
                "error": {
                  "type": "string"
                },
                "message": {
                  "type": "string"
                }
              }
            }
          }
        }
      }
    },
    "/v0/qan/ObjectDetails/GetLabels": {
      "post": {
        "tags": [
          "ObjectDetails"
        ],
        "summary": "GetLabels gets list of labels for object details.",
        "operationId": "GetLabels",
        "parameters": [
          {
            "name": "body",
            "in": "body",
            "required": true,
            "schema": {
              "description": "ObjectDetailsLabelsRequest defines filtering of object detail's labels for specific value of\ndimension (ex.: host=hostname1 or queryid=1D410B4BE5060972.",
              "type": "object",
              "properties": {
                "filter_by": {
                  "description": "dimension value: ex: queryid - 1D410B4BE5060972.",
                  "type": "string"
                },
                "group_by": {
                  "description": "one of dimension: queryid | host ...",
                  "type": "string"
                },
                "period_start_from": {
                  "type": "string",
                  "format": "date-time"
                },
                "period_start_to": {
                  "type": "string",
                  "format": "date-time"
                }
              }
            }
          }
        ],
        "responses": {
          "200": {
            "description": "A successful response.",
            "schema": {
              "description": "ObjectDetailsLabelsReply is a map of labels names as keys and labels values as a list.",
              "type": "object",
              "properties": {
                "labels": {
                  "type": "object",
                  "additionalProperties": {
                    "description": "ListLabelValues is list of label's values.",
                    "type": "object",
                    "properties": {
                      "values": {
                        "type": "array",
                        "items": {
                          "type": "string"
                        }
                      }
                    }
                  }
                }
              }
            }
          },
          "default": {
            "description": "An error response.",
            "schema": {
              "description": "ErrorResponse is a message returned on HTTP error.",
              "type": "object",
              "properties": {
                "code": {
                  "type": "integer",
                  "format": "int32"
                },
                "error": {
                  "type": "string"
                },
                "message": {
                  "type": "string"
                }
              }
            }
          }
        }
      }
    },
    "/v0/qan/ObjectDetails/GetMetrics": {
      "post": {
        "tags": [
          "ObjectDetails"
        ],
        "summary": "GetMetrics gets map of metrics for specific filtering.",
        "operationId": "GetMetrics",
        "parameters": [
          {
            "name": "body",
            "in": "body",
            "required": true,
            "schema": {
              "description": "MetricsRequest defines filtering of metrics for specific value of dimension (ex.: host=hostname1 or queryid=1D410B4BE5060972.",
              "type": "object",
              "properties": {
                "filter_by": {
                  "description": "dimension value: ex: queryid - 1D410B4BE5060972.",
                  "type": "string"
                },
                "group_by": {
                  "description": "one of dimension: queryid | host ...",
                  "type": "string"
                },
                "include_only_fields": {
                  "type": "array",
                  "items": {
                    "type": "string"
                  }
                },
                "labels": {
                  "type": "array",
                  "items": {
                    "description": "MapFieldEntry allows to pass labels/dimensions in form like {\"server\": [\"db1\", \"db2\"...]}.",
                    "type": "object",
                    "properties": {
                      "key": {
                        "type": "string"
                      },
                      "value": {
                        "type": "array",
                        "items": {
                          "type": "string"
                        }
                      }
                    }
                  }
                },
                "period_start_from": {
                  "type": "string",
                  "format": "date-time"
                },
                "period_start_to": {
                  "type": "string",
                  "format": "date-time"
                }
              }
            }
          }
        ],
        "responses": {
          "200": {
            "description": "A successful response.",
            "schema": {
              "description": "MetricsReply defines metrics for specific value of dimension (ex.: host=hostname1 or queryid=1D410B4BE5060972.",
              "type": "object",
              "properties": {
                "metrics": {
                  "type": "object",
                  "additionalProperties": {
                    "description": "MetricValues is statistics of specific metric.",
                    "type": "object",
                    "properties": {
                      "avg": {
                        "type": "number",
                        "format": "float"
                      },
                      "cnt": {
                        "type": "number",
                        "format": "float"
                      },
                      "max": {
                        "type": "number",
                        "format": "float"
                      },
                      "min": {
                        "type": "number",
                        "format": "float"
                      },
                      "p99": {
                        "type": "number",
                        "format": "float"
                      },
                      "percent_of_total": {
                        "type": "number",
                        "format": "float"
                      },
                      "rate": {
                        "type": "number",
                        "format": "float"
                      },
                      "sum": {
                        "type": "number",
                        "format": "float"
                      }
                    }
                  }
                },
                "sparkline": {
                  "type": "array",
                  "items": {
                    "description": "Point contains values that represents abscissa (time) and ordinate (volume etc.)\nof every point in a coordinate system of Sparklines.",
                    "type": "object",
                    "properties": {
<<<<<<< HEAD
                      "load": {
                        "description": "load is query_time / time_range.",
                        "type": "number",
                        "format": "float"
                      },
                      "m_blk_read_time_per_sec": {
=======
                      "m_blk_read_time_sum_per_sec": {
>>>>>>> 3b3d0103
                        "description": "Total time the statement spent reading blocks, in milliseconds (if track_io_timing is enabled, otherwise zero).",
                        "type": "number",
                        "format": "float"
                      },
                      "m_blk_write_time_sum_per_sec": {
                        "description": "Total time the statement spent writing blocks, in milliseconds (if track_io_timing is enabled, otherwise zero).",
                        "type": "number",
                        "format": "float"
                      },
                      "m_bytes_sent_sum_per_sec": {
                        "description": "The number of bytes sent to all clients.",
                        "type": "number",
                        "format": "float"
                      },
                      "m_docs_returned_sum_per_sec": {
                        "description": "MongoDB metrics.\n\nThe number of returned documents.",
                        "type": "number",
                        "format": "float"
                      },
                      "m_docs_scanned_sum_per_sec": {
                        "description": "The number of scanned documents.",
                        "type": "number",
                        "format": "float"
                      },
                      "m_filesort_on_disk_sum_per_sec": {
                        "description": "The filesort was performed on disk.",
                        "type": "number",
                        "format": "float"
                      },
                      "m_filesort_sum_per_sec": {
                        "description": "The query used a filesort.",
                        "type": "number",
                        "format": "float"
                      },
                      "m_full_join_sum_per_sec": {
                        "description": "The query performed a full join (a join without indexes).",
                        "type": "number",
                        "format": "float"
                      },
                      "m_full_scan_sum_per_sec": {
                        "description": "The query performed a full table scan.",
                        "type": "number",
                        "format": "float"
                      },
                      "m_innodb_io_r_bytes_sum_per_sec": {
                        "description": "Similar to innodb_IO_r_ops, but the unit is bytes.",
                        "type": "number",
                        "format": "float"
                      },
                      "m_innodb_io_r_ops_sum_per_sec": {
                        "description": "Counts the number of page read operations scheduled.",
                        "type": "number",
                        "format": "float"
                      },
                      "m_innodb_io_r_wait_sum_per_sec": {
                        "description": "Shows how long (in seconds) it took InnoDB to actually read the data from storage.",
                        "type": "number",
                        "format": "float"
                      },
                      "m_innodb_pages_distinct_sum_per_sec": {
                        "description": "Counts approximately the number of unique pages the query accessed.",
                        "type": "number",
                        "format": "float"
                      },
                      "m_innodb_queue_wait_sum_per_sec": {
                        "description": "Shows how long (in seconds) the query spent either waiting to enter the InnoDB queue or inside that queue waiting for execution.",
                        "type": "number",
                        "format": "float"
                      },
                      "m_innodb_rec_lock_wait_sum_per_sec": {
                        "description": "Shows how long (in seconds) the query waited for row locks.",
                        "type": "number",
                        "format": "float"
                      },
                      "m_local_blks_dirtied_sum_per_sec": {
                        "description": "Total number of local blocks dirtied by the statement.",
                        "type": "number",
                        "format": "float"
                      },
                      "m_local_blks_hit_sum_per_sec": {
                        "description": "Total number of local block cache hits by the statement.",
                        "type": "number",
                        "format": "float"
                      },
                      "m_local_blks_read_sum_per_sec": {
                        "description": "Total number of local blocks read by the statement.",
                        "type": "number",
                        "format": "float"
                      },
                      "m_local_blks_written_sum_per_sec": {
                        "description": "Total number of local blocks written by the statement.",
                        "type": "number",
                        "format": "float"
                      },
                      "m_lock_time_sum_per_sec": {
                        "description": "The time to acquire locks in seconds.",
                        "type": "number",
                        "format": "float"
                      },
                      "m_merge_passes_sum_per_sec": {
                        "description": "The number of merge passes that the sort algorithm has had to do.",
                        "type": "number",
                        "format": "float"
                      },
                      "m_no_good_index_used_sum_per_sec": {
                        "description": "The number of queries without good index.",
                        "type": "number",
                        "format": "float"
                      },
                      "m_no_index_used_sum_per_sec": {
                        "description": "The number of queries without index.",
                        "type": "number",
                        "format": "float"
                      },
                      "m_qc_hit_sum_per_sec": {
                        "description": "Boolean metrics:\n- *_sum_per_sec - how many times this matric was true.\n\nQuery Cache hits.",
                        "type": "number",
                        "format": "float"
                      },
                      "m_query_length_sum_per_sec": {
                        "description": "Shows how long the query is.",
                        "type": "number",
                        "format": "float"
                      },
                      "m_query_time_sum_per_sec": {
                        "description": "The statement execution time in seconds.",
                        "type": "number",
                        "format": "float"
                      },
                      "m_response_length_sum_per_sec": {
                        "description": "The response length of the query result in bytes.",
                        "type": "number",
                        "format": "float"
                      },
                      "m_rows_affected_sum_per_sec": {
                        "description": "Number of rows changed - UPDATE, DELETE, INSERT.",
                        "type": "number",
                        "format": "float"
                      },
                      "m_rows_examined_sum_per_sec": {
                        "description": "Number of rows scanned - SELECT.",
                        "type": "number",
                        "format": "float"
                      },
                      "m_rows_read_sum_per_sec": {
                        "description": "The number of rows read from tables.",
                        "type": "number",
                        "format": "float"
                      },
                      "m_rows_sent_sum_per_sec": {
                        "description": "The number of rows sent to the client.",
                        "type": "number",
                        "format": "float"
                      },
                      "m_select_full_range_join_sum_per_sec": {
                        "description": "The number of joins that used a range search on a reference table.",
                        "type": "number",
                        "format": "float"
                      },
                      "m_select_range_check_sum_per_sec": {
                        "description": "The number of joins without keys that check for key usage after each row.",
                        "type": "number",
                        "format": "float"
                      },
                      "m_select_range_sum_per_sec": {
                        "description": "The number of joins that used ranges on the first table.",
                        "type": "number",
                        "format": "float"
                      },
                      "m_shared_blks_dirtied_sum_per_sec": {
                        "description": "Total number of shared blocks dirtied by the statement.",
                        "type": "number",
                        "format": "float"
                      },
                      "m_shared_blks_hit_sum_per_sec": {
                        "description": "PostgreSQL metrics.\n\nTotal number of shared block cache hits by the statement.",
                        "type": "number",
                        "format": "float"
                      },
                      "m_shared_blks_read_sum_per_sec": {
                        "description": "Total number of shared blocks read by the statement.",
                        "type": "number",
                        "format": "float"
                      },
                      "m_shared_blks_written_sum_per_sec": {
                        "description": "Total number of shared blocks written by the statement.",
                        "type": "number",
                        "format": "float"
                      },
                      "m_sort_range_sum_per_sec": {
                        "description": "The number of sorts that were done using ranges.",
                        "type": "number",
                        "format": "float"
                      },
                      "m_sort_rows_sum_per_sec": {
                        "description": "The number of sorted rows.",
                        "type": "number",
                        "format": "float"
                      },
                      "m_sort_scan_sum_per_sec": {
                        "description": "The number of sorts that were done by scanning the table.",
                        "type": "number",
                        "format": "float"
                      },
                      "m_temp_blks_read_sum_per_sec": {
                        "description": "Total number of temp blocks read by the statement.",
                        "type": "number",
                        "format": "float"
                      },
                      "m_temp_blks_written_sum_per_sec": {
                        "description": "Total number of temp blocks written by the statement.",
                        "type": "number",
                        "format": "float"
                      },
                      "m_tmp_disk_tables_sum_per_sec": {
                        "description": "Number of temporary tables created on disk for the query.",
                        "type": "number",
                        "format": "float"
                      },
                      "m_tmp_table_on_disk_sum_per_sec": {
                        "description": "The querys temporary table was stored on disk.",
                        "type": "number",
                        "format": "float"
                      },
                      "m_tmp_table_sizes_sum_per_sec": {
                        "description": "Total Size in bytes for all temporary tables used in the query.",
                        "type": "number",
                        "format": "float"
                      },
                      "m_tmp_table_sum_per_sec": {
                        "description": "The query created an implicit internal temporary table.",
                        "type": "number",
                        "format": "float"
                      },
                      "m_tmp_tables_sum_per_sec": {
                        "description": "Number of temporary tables created on memory for the query.",
                        "type": "number",
                        "format": "float"
                      },
                      "num_queries_per_sec": {
                        "description": "number of queries in bucket.",
                        "type": "number",
                        "format": "float"
                      },
                      "point": {
                        "description": "The serial number of the chart point from the largest time in the time interval to the lowest time in the time range.",
                        "type": "integer",
                        "format": "int64"
                      },
                      "time_frame": {
                        "description": "Duration beetween two points.",
                        "type": "integer",
                        "format": "int64"
                      },
                      "timestamp": {
                        "description": "Time of point in format RFC3339.",
                        "type": "string"
                      }
                    }
                  }
                }
              }
            }
          },
          "default": {
            "description": "An error response.",
            "schema": {
              "description": "ErrorResponse is a message returned on HTTP error.",
              "type": "object",
              "properties": {
                "code": {
                  "type": "integer",
                  "format": "int32"
                },
                "error": {
                  "type": "string"
                },
                "message": {
                  "type": "string"
                }
              }
            }
          }
        }
      }
    },
    "/v0/qan/ObjectDetails/GetQueryExample": {
      "post": {
        "tags": [
          "ObjectDetails"
        ],
        "summary": "GetQueryExample gets list of query examples.",
        "operationId": "GetQueryExample",
        "parameters": [
          {
            "name": "body",
            "in": "body",
            "required": true,
            "schema": {
              "description": "QueryExampleRequest defines filtering of query examples for specific value of\ndimension (ex.: host=hostname1 or queryid=1D410B4BE5060972.",
              "type": "object",
              "properties": {
                "filter_by": {
                  "description": "dimension value: ex: queryid - 1D410B4BE5060972.",
                  "type": "string"
                },
                "group_by": {
                  "description": "one of dimension: queryid | host ...",
                  "type": "string"
                },
                "labels": {
                  "type": "array",
                  "items": {
                    "description": "MapFieldEntry allows to pass labels/dimensions in form like {\"server\": [\"db1\", \"db2\"...]}.",
                    "type": "object",
                    "properties": {
                      "key": {
                        "type": "string"
                      },
                      "value": {
                        "type": "array",
                        "items": {
                          "type": "string"
                        }
                      }
                    }
                  }
                },
                "limit": {
                  "type": "integer",
                  "format": "int64"
                },
                "period_start_from": {
                  "type": "string",
                  "format": "date-time"
                },
                "period_start_to": {
                  "type": "string",
                  "format": "date-time"
                }
              }
            }
          }
        ],
        "responses": {
          "200": {
            "description": "A successful response.",
            "schema": {
              "description": "QueryExampleReply list of query examples.",
              "type": "object",
              "properties": {
                "query_examples": {
                  "type": "array",
                  "items": {
                    "description": "QueryExample shows query examples and their metrics.",
                    "type": "object",
                    "properties": {
                      "agent_id": {
                        "type": "string"
                      },
                      "example": {
                        "type": "string"
                      },
                      "example_format": {
                        "description": "ExampleFormat is format of query example: real or query without values.",
                        "type": "string",
                        "default": "EXAMPLE_FORMAT_INVALID",
                        "enum": [
                          "EXAMPLE_FORMAT_INVALID",
                          "EXAMPLE",
                          "FINGERPRINT"
                        ]
                      },
                      "example_metrics": {
                        "type": "string"
                      },
                      "example_type": {
                        "description": "ExampleType is a type of query example selected for this query class in given period of time.",
                        "type": "string",
                        "default": "EXAMPLE_TYPE_INVALID",
                        "enum": [
                          "EXAMPLE_TYPE_INVALID",
                          "RANDOM",
                          "SLOWEST",
                          "FASTEST",
                          "WITH_ERROR"
                        ]
                      },
                      "is_truncated": {
                        "type": "integer",
                        "format": "int64"
                      },
                      "schema": {
                        "type": "string"
                      },
                      "service_id": {
                        "type": "string"
                      }
                    }
                  }
                }
              }
            }
          },
          "default": {
            "description": "An error response.",
            "schema": {
              "description": "ErrorResponse is a message returned on HTTP error.",
              "type": "object",
              "properties": {
                "code": {
                  "type": "integer",
                  "format": "int32"
                },
                "error": {
                  "type": "string"
                },
                "message": {
                  "type": "string"
                }
              }
            }
          }
        }
      }
    },
    "/v1/ChangeSettings": {
      "post": {
        "tags": [
          "Server"
        ],
        "summary": "ChangeSettings changes PMM Server settings.",
        "operationId": "ChangeSettings",
        "parameters": [
          {
            "name": "body",
            "in": "body",
            "required": true,
            "schema": {
              "type": "object",
              "properties": {
                "disable_telemetry": {
                  "type": "boolean",
                  "format": "boolean"
                },
                "enable_telemetry": {
                  "type": "boolean",
                  "format": "boolean"
                },
                "metrics_resolutions": {
                  "description": "MetricsResolutions represents Prometheus exporters metrics resolutions.",
                  "type": "object",
                  "properties": {
                    "hr": {
                      "description": "High resolution. Suffix 's' is required in JSON: 1s, 60s, 300s.",
                      "type": "string"
                    },
                    "lr": {
                      "description": "Low resolution. Suffix 's' is required in JSON: 1s, 60s, 300s.",
                      "type": "string"
                    },
                    "mr": {
                      "description": "Medium resolution. Suffix 's' is required in JSON: 1s, 60s, 300s.",
                      "type": "string"
                    }
                  }
                }
              }
            }
          }
        ],
        "responses": {
          "200": {
            "description": "A successful response.",
            "schema": {
              "type": "object",
              "properties": {
                "settings": {
                  "description": "Settings represents PMM Server settings.",
                  "type": "object",
                  "properties": {
                    "metrics_resolutions": {
                      "description": "MetricsResolutions represents Prometheus exporters metrics resolutions.",
                      "type": "object",
                      "properties": {
                        "hr": {
                          "description": "High resolution. Suffix 's' is required in JSON: 1s, 60s, 300s.",
                          "type": "string"
                        },
                        "lr": {
                          "description": "Low resolution. Suffix 's' is required in JSON: 1s, 60s, 300s.",
                          "type": "string"
                        },
                        "mr": {
                          "description": "Medium resolution. Suffix 's' is required in JSON: 1s, 60s, 300s.",
                          "type": "string"
                        }
                      }
                    },
                    "telemetry": {
                      "type": "boolean",
                      "format": "boolean"
                    }
                  }
                }
              }
            }
          },
          "default": {
            "description": "An error response.",
            "schema": {
              "description": "ErrorResponse is a message returned on HTTP error.",
              "type": "object",
              "properties": {
                "code": {
                  "type": "integer",
                  "format": "int32"
                },
                "error": {
                  "type": "string"
                },
                "message": {
                  "type": "string"
                }
              }
            }
          }
        }
      }
    },
    "/v1/GetSettings": {
      "post": {
        "tags": [
          "Server"
        ],
        "summary": "GetSettings returns current PMM Server settings.",
        "operationId": "GetSettings",
        "parameters": [
          {
            "name": "body",
            "in": "body",
            "required": true,
            "schema": {
              "type": "object"
            }
          }
        ],
        "responses": {
          "200": {
            "description": "A successful response.",
            "schema": {
              "type": "object",
              "properties": {
                "settings": {
                  "description": "Settings represents PMM Server settings.",
                  "type": "object",
                  "properties": {
                    "metrics_resolutions": {
                      "description": "MetricsResolutions represents Prometheus exporters metrics resolutions.",
                      "type": "object",
                      "properties": {
                        "hr": {
                          "description": "High resolution. Suffix 's' is required in JSON: 1s, 60s, 300s.",
                          "type": "string"
                        },
                        "lr": {
                          "description": "Low resolution. Suffix 's' is required in JSON: 1s, 60s, 300s.",
                          "type": "string"
                        },
                        "mr": {
                          "description": "Medium resolution. Suffix 's' is required in JSON: 1s, 60s, 300s.",
                          "type": "string"
                        }
                      }
                    },
                    "telemetry": {
                      "type": "boolean",
                      "format": "boolean"
                    }
                  }
                }
              }
            }
          },
          "default": {
            "description": "An error response.",
            "schema": {
              "description": "ErrorResponse is a message returned on HTTP error.",
              "type": "object",
              "properties": {
                "code": {
                  "type": "integer",
                  "format": "int32"
                },
                "error": {
                  "type": "string"
                },
                "message": {
                  "type": "string"
                }
              }
            }
          }
        }
      }
    },
    "/v1/version": {
      "get": {
        "tags": [
          "Server"
        ],
        "summary": "Version returns PMM Server version.",
        "operationId": "Version",
        "responses": {
          "200": {
            "description": "A successful response.",
            "schema": {
              "type": "object",
              "properties": {
                "pmm_managed_commit": {
                  "description": "pmm-managed commit.",
                  "type": "string"
                },
                "timestamp": {
                  "description": "Build timestamp.",
                  "type": "string",
                  "format": "date-time"
                },
                "version": {
                  "description": "Full PMM version.",
                  "type": "string"
                }
              }
            }
          },
          "default": {
            "description": "An error response.",
            "schema": {
              "description": "ErrorResponse is a message returned on HTTP error.",
              "type": "object",
              "properties": {
                "code": {
                  "type": "integer",
                  "format": "int32"
                },
                "error": {
                  "type": "string"
                },
                "message": {
                  "type": "string"
                }
              }
            }
          }
        }
      }
    }
  }
}<|MERGE_RESOLUTION|>--- conflicted
+++ resolved
@@ -8693,16 +8693,12 @@
                           "description": "Point contains values that represents abscissa (time) and ordinate (volume etc.)\nof every point in a coordinate system of Sparklines.",
                           "type": "object",
                           "properties": {
-<<<<<<< HEAD
                             "load": {
                               "description": "load is query_time / time_range.",
                               "type": "number",
                               "format": "float"
                             },
-                            "m_blk_read_time_per_sec": {
-=======
                             "m_blk_read_time_sum_per_sec": {
->>>>>>> 3b3d0103
                               "description": "Total time the statement spent reading blocks, in milliseconds (if track_io_timing is enabled, otherwise zero).",
                               "type": "number",
                               "format": "float"
@@ -9193,16 +9189,12 @@
                     "description": "Point contains values that represents abscissa (time) and ordinate (volume etc.)\nof every point in a coordinate system of Sparklines.",
                     "type": "object",
                     "properties": {
-<<<<<<< HEAD
                       "load": {
                         "description": "load is query_time / time_range.",
                         "type": "number",
                         "format": "float"
                       },
-                      "m_blk_read_time_per_sec": {
-=======
                       "m_blk_read_time_sum_per_sec": {
->>>>>>> 3b3d0103
                         "description": "Total time the statement spent reading blocks, in milliseconds (if track_io_timing is enabled, otherwise zero).",
                         "type": "number",
                         "format": "float"
