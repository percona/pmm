--- conflicted
+++ resolved
@@ -1,11865 +1 @@
-<<<<<<< HEAD
-{
-  "consumes": [
-    "application/json"
-  ],
-  "produces": [
-    "application/json"
-  ],
-  "schemes": [
-    "https",
-    "http"
-  ],
-  "swagger": "2.0",
-  "info": {
-    "description": "This API is for development and testing purposes.",
-    "title": "PMM API",
-    "version": "develop"
-  },
-  "paths": {
-    "/v0/qan/Filters/Get": {
-      "post": {
-        "tags": [
-          "Filters"
-        ],
-        "summary": "Get gets map of metrics names.",
-        "operationId": "Get",
-        "parameters": [
-          {
-            "description": "FiltersRequest contains period for which we need filters.",
-            "name": "body",
-            "in": "body",
-            "required": true,
-            "schema": {
-              "description": "FiltersRequest contains period for which we need filters.",
-              "type": "object",
-              "properties": {
-                "period_start_from": {
-                  "type": "string",
-                  "format": "date-time",
-                  "x-order": 0
-                },
-                "period_start_to": {
-                  "type": "string",
-                  "format": "date-time",
-                  "x-order": 1
-                },
-                "main_metric_name": {
-                  "type": "string",
-                  "x-order": 2
-                },
-                "labels": {
-                  "type": "array",
-                  "items": {
-                    "description": "MapFieldEntry allows to pass labels/dimensions in form like {\"server\": [\"db1\", \"db2\"...]}.",
-                    "type": "object",
-                    "properties": {
-                      "key": {
-                        "type": "string",
-                        "x-order": 0
-                      },
-                      "value": {
-                        "type": "array",
-                        "items": {
-                          "type": "string"
-                        },
-                        "x-order": 1
-                      }
-                    }
-                  },
-                  "x-order": 3
-                }
-              }
-            }
-          }
-        ],
-        "responses": {
-          "200": {
-            "description": "A successful response.",
-            "schema": {
-              "description": "FiltersReply is map of labels for given period by key.\nKey is label's name and value is label's value and how many times it occur.",
-              "type": "object",
-              "properties": {
-                "labels": {
-                  "type": "object",
-                  "additionalProperties": {
-                    "description": "ListLabels is list of label's values: duplicates are impossible.",
-                    "type": "object",
-                    "properties": {
-                      "name": {
-                        "type": "array",
-                        "items": {
-                          "description": "Values is label values and main metric percent and per second.",
-                          "type": "object",
-                          "properties": {
-                            "value": {
-                              "type": "string",
-                              "x-order": 0
-                            },
-                            "main_metric_percent": {
-                              "type": "number",
-                              "format": "float",
-                              "x-order": 1
-                            },
-                            "main_metric_per_sec": {
-                              "type": "number",
-                              "format": "float",
-                              "x-order": 2
-                            }
-                          }
-                        },
-                        "x-order": 0
-                      }
-                    }
-                  },
-                  "x-order": 0
-                }
-              }
-            }
-          },
-          "default": {
-            "description": "An unexpected error response.",
-            "schema": {
-              "type": "object",
-              "properties": {
-                "code": {
-                  "type": "integer",
-                  "format": "int32",
-                  "x-order": 0
-                },
-                "message": {
-                  "type": "string",
-                  "x-order": 1
-                },
-                "details": {
-                  "type": "array",
-                  "items": {
-                    "type": "object",
-                    "properties": {
-                      "@type": {
-                        "type": "string",
-                        "x-order": 0
-                      }
-                    },
-                    "additionalProperties": false
-                  },
-                  "x-order": 2
-                }
-              }
-            }
-          }
-        }
-      }
-    },
-    "/v0/qan/GetMetricsNames": {
-      "post": {
-        "tags": [
-          "MetricsNames"
-        ],
-        "summary": "GetMetricsNames gets map of metrics names.",
-        "operationId": "GetMetricsNames",
-        "parameters": [
-          {
-            "description": "MetricsNamesRequest is emty.",
-            "name": "body",
-            "in": "body",
-            "required": true,
-            "schema": {
-              "description": "MetricsNamesRequest is emty.",
-              "type": "object"
-            }
-          }
-        ],
-        "responses": {
-          "200": {
-            "description": "A successful response.",
-            "schema": {
-              "description": "MetricsNamesReply is map of stored metrics:\nkey is root of metric name in db (Ex:. [m_]query_time[_sum]);\nvalue - Human readable name of metrics.",
-              "type": "object",
-              "properties": {
-                "data": {
-                  "type": "object",
-                  "additionalProperties": {
-                    "type": "string"
-                  },
-                  "x-order": 0
-                }
-              }
-            }
-          },
-          "default": {
-            "description": "An unexpected error response.",
-            "schema": {
-              "type": "object",
-              "properties": {
-                "code": {
-                  "type": "integer",
-                  "format": "int32",
-                  "x-order": 0
-                },
-                "message": {
-                  "type": "string",
-                  "x-order": 1
-                },
-                "details": {
-                  "type": "array",
-                  "items": {
-                    "type": "object",
-                    "properties": {
-                      "@type": {
-                        "type": "string",
-                        "x-order": 0
-                      }
-                    },
-                    "additionalProperties": false
-                  },
-                  "x-order": 2
-                }
-              }
-            }
-          }
-        }
-      }
-    },
-    "/v0/qan/GetReport": {
-      "post": {
-        "tags": [
-          "Profile"
-        ],
-        "summary": "GetReport returns list of metrics group by queryid or other dimentions.",
-        "operationId": "GetReport",
-        "parameters": [
-          {
-            "description": "ReportRequest defines filtering of metrics report for db server or other dimentions.",
-            "name": "body",
-            "in": "body",
-            "required": true,
-            "schema": {
-              "description": "ReportRequest defines filtering of metrics report for db server or other dimentions.",
-              "type": "object",
-              "properties": {
-                "period_start_from": {
-                  "type": "string",
-                  "format": "date-time",
-                  "x-order": 0
-                },
-                "period_start_to": {
-                  "type": "string",
-                  "format": "date-time",
-                  "x-order": 1
-                },
-                "group_by": {
-                  "type": "string",
-                  "x-order": 2
-                },
-                "labels": {
-                  "type": "array",
-                  "items": {
-                    "description": "ReportMapFieldEntry allows to pass labels/dimentions in form like {\"server\": [\"db1\", \"db2\"...]}.",
-                    "type": "object",
-                    "properties": {
-                      "key": {
-                        "type": "string",
-                        "x-order": 0
-                      },
-                      "value": {
-                        "type": "array",
-                        "items": {
-                          "type": "string"
-                        },
-                        "x-order": 1
-                      }
-                    }
-                  },
-                  "x-order": 3
-                },
-                "columns": {
-                  "type": "array",
-                  "items": {
-                    "type": "string"
-                  },
-                  "x-order": 4
-                },
-                "order_by": {
-                  "type": "string",
-                  "x-order": 5
-                },
-                "offset": {
-                  "type": "integer",
-                  "format": "int64",
-                  "x-order": 6
-                },
-                "limit": {
-                  "type": "integer",
-                  "format": "int64",
-                  "x-order": 7
-                },
-                "main_metric": {
-                  "type": "string",
-                  "x-order": 8
-                },
-                "search": {
-                  "type": "string",
-                  "x-order": 9
-                }
-              }
-            }
-          }
-        ],
-        "responses": {
-          "200": {
-            "description": "A successful response.",
-            "schema": {
-              "description": "ReportReply is list of reports per quieryids, hosts etc.",
-              "type": "object",
-              "properties": {
-                "total_rows": {
-                  "type": "integer",
-                  "format": "int64",
-                  "x-order": 0
-                },
-                "offset": {
-                  "type": "integer",
-                  "format": "int64",
-                  "x-order": 1
-                },
-                "limit": {
-                  "type": "integer",
-                  "format": "int64",
-                  "x-order": 2
-                },
-                "rows": {
-                  "type": "array",
-                  "items": {
-                    "description": "Row define metrics for selected dimention.",
-                    "type": "object",
-                    "properties": {
-                      "rank": {
-                        "type": "integer",
-                        "format": "int64",
-                        "x-order": 0
-                      },
-                      "dimension": {
-                        "type": "string",
-                        "x-order": 1
-                      },
-                      "database": {
-                        "type": "string",
-                        "x-order": 2
-                      },
-                      "metrics": {
-                        "type": "object",
-                        "additionalProperties": {
-                          "description": "Metric cell.",
-                          "type": "object",
-                          "properties": {
-                            "stats": {
-                              "description": "Stat is statistics of specific metric.",
-                              "type": "object",
-                              "properties": {
-                                "rate": {
-                                  "type": "number",
-                                  "format": "float",
-                                  "x-order": 0
-                                },
-                                "cnt": {
-                                  "type": "number",
-                                  "format": "float",
-                                  "x-order": 1
-                                },
-                                "sum": {
-                                  "type": "number",
-                                  "format": "float",
-                                  "x-order": 2
-                                },
-                                "min": {
-                                  "type": "number",
-                                  "format": "float",
-                                  "x-order": 3
-                                },
-                                "max": {
-                                  "type": "number",
-                                  "format": "float",
-                                  "x-order": 4
-                                },
-                                "p99": {
-                                  "type": "number",
-                                  "format": "float",
-                                  "x-order": 5
-                                },
-                                "avg": {
-                                  "type": "number",
-                                  "format": "float",
-                                  "x-order": 6
-                                },
-                                "sum_per_sec": {
-                                  "type": "number",
-                                  "format": "float",
-                                  "x-order": 7
-                                }
-                              },
-                              "x-order": 0
-                            }
-                          }
-                        },
-                        "x-order": 3
-                      },
-                      "sparkline": {
-                        "type": "array",
-                        "items": {
-                          "description": "Point contains values that represents abscissa (time) and ordinate (volume etc.)\nof every point in a coordinate system of Sparklines.",
-                          "type": "object",
-                          "properties": {
-                            "point": {
-                              "description": "The serial number of the chart point from the largest time in the time interval to the lowest time in the time range.",
-                              "type": "integer",
-                              "format": "int64",
-                              "x-order": 0
-                            },
-                            "time_frame": {
-                              "description": "Duration beetween two points.",
-                              "type": "integer",
-                              "format": "int64",
-                              "x-order": 1
-                            },
-                            "timestamp": {
-                              "description": "Time of point in format RFC3339.",
-                              "type": "string",
-                              "x-order": 2
-                            },
-                            "load": {
-                              "description": "load is query_time / time_range.",
-                              "type": "number",
-                              "format": "float",
-                              "x-order": 3
-                            },
-                            "num_queries_per_sec": {
-                              "description": "number of queries in bucket.",
-                              "type": "number",
-                              "format": "float",
-                              "x-order": 4
-                            },
-                            "num_queries_with_errors_per_sec": {
-                              "description": "number of queries with errors.",
-                              "type": "number",
-                              "format": "float",
-                              "x-order": 5
-                            },
-                            "num_queries_with_warnings_per_sec": {
-                              "description": "number of queries with warnings.",
-                              "type": "number",
-                              "format": "float",
-                              "x-order": 6
-                            },
-                            "m_query_time_sum_per_sec": {
-                              "description": "The statement execution time in seconds.",
-                              "type": "number",
-                              "format": "float",
-                              "x-order": 7
-                            },
-                            "m_lock_time_sum_per_sec": {
-                              "description": "The time to acquire locks in seconds.",
-                              "type": "number",
-                              "format": "float",
-                              "x-order": 8
-                            },
-                            "m_rows_sent_sum_per_sec": {
-                              "description": "The number of rows sent to the client.",
-                              "type": "number",
-                              "format": "float",
-                              "x-order": 9
-                            },
-                            "m_rows_examined_sum_per_sec": {
-                              "description": "Number of rows scanned - SELECT.",
-                              "type": "number",
-                              "format": "float",
-                              "x-order": 10
-                            },
-                            "m_rows_affected_sum_per_sec": {
-                              "description": "Number of rows changed - UPDATE, DELETE, INSERT.",
-                              "type": "number",
-                              "format": "float",
-                              "x-order": 11
-                            },
-                            "m_rows_read_sum_per_sec": {
-                              "description": "The number of rows read from tables.",
-                              "type": "number",
-                              "format": "float",
-                              "x-order": 12
-                            },
-                            "m_merge_passes_sum_per_sec": {
-                              "description": "The number of merge passes that the sort algorithm has had to do.",
-                              "type": "number",
-                              "format": "float",
-                              "x-order": 13
-                            },
-                            "m_innodb_io_r_ops_sum_per_sec": {
-                              "description": "Counts the number of page read operations scheduled.",
-                              "type": "number",
-                              "format": "float",
-                              "x-order": 14
-                            },
-                            "m_innodb_io_r_bytes_sum_per_sec": {
-                              "description": "Similar to innodb_IO_r_ops, but the unit is bytes.",
-                              "type": "number",
-                              "format": "float",
-                              "x-order": 15
-                            },
-                            "m_innodb_io_r_wait_sum_per_sec": {
-                              "description": "Shows how long (in seconds) it took InnoDB to actually read the data from storage.",
-                              "type": "number",
-                              "format": "float",
-                              "x-order": 16
-                            },
-                            "m_innodb_rec_lock_wait_sum_per_sec": {
-                              "description": "Shows how long (in seconds) the query waited for row locks.",
-                              "type": "number",
-                              "format": "float",
-                              "x-order": 17
-                            },
-                            "m_innodb_queue_wait_sum_per_sec": {
-                              "description": "Shows how long (in seconds) the query spent either waiting to enter the InnoDB queue or inside that queue waiting for execution.",
-                              "type": "number",
-                              "format": "float",
-                              "x-order": 18
-                            },
-                            "m_innodb_pages_distinct_sum_per_sec": {
-                              "description": "Counts approximately the number of unique pages the query accessed.",
-                              "type": "number",
-                              "format": "float",
-                              "x-order": 19
-                            },
-                            "m_query_length_sum_per_sec": {
-                              "description": "Shows how long the query is.",
-                              "type": "number",
-                              "format": "float",
-                              "x-order": 20
-                            },
-                            "m_bytes_sent_sum_per_sec": {
-                              "description": "The number of bytes sent to all clients.",
-                              "type": "number",
-                              "format": "float",
-                              "x-order": 21
-                            },
-                            "m_tmp_tables_sum_per_sec": {
-                              "description": "Number of temporary tables created on memory for the query.",
-                              "type": "number",
-                              "format": "float",
-                              "x-order": 22
-                            },
-                            "m_tmp_disk_tables_sum_per_sec": {
-                              "description": "Number of temporary tables created on disk for the query.",
-                              "type": "number",
-                              "format": "float",
-                              "x-order": 23
-                            },
-                            "m_tmp_table_sizes_sum_per_sec": {
-                              "description": "Total Size in bytes for all temporary tables used in the query.",
-                              "type": "number",
-                              "format": "float",
-                              "x-order": 24
-                            },
-                            "m_qc_hit_sum_per_sec": {
-                              "description": "Boolean metrics:\n- *_sum_per_sec - how many times this matric was true.\n\nQuery Cache hits.",
-                              "type": "number",
-                              "format": "float",
-                              "x-order": 25
-                            },
-                            "m_full_scan_sum_per_sec": {
-                              "description": "The query performed a full table scan.",
-                              "type": "number",
-                              "format": "float",
-                              "x-order": 26
-                            },
-                            "m_full_join_sum_per_sec": {
-                              "description": "The query performed a full join (a join without indexes).",
-                              "type": "number",
-                              "format": "float",
-                              "x-order": 27
-                            },
-                            "m_tmp_table_sum_per_sec": {
-                              "description": "The query created an implicit internal temporary table.",
-                              "type": "number",
-                              "format": "float",
-                              "x-order": 28
-                            },
-                            "m_tmp_table_on_disk_sum_per_sec": {
-                              "description": "The querys temporary table was stored on disk.",
-                              "type": "number",
-                              "format": "float",
-                              "x-order": 29
-                            },
-                            "m_filesort_sum_per_sec": {
-                              "description": "The query used a filesort.",
-                              "type": "number",
-                              "format": "float",
-                              "x-order": 30
-                            },
-                            "m_filesort_on_disk_sum_per_sec": {
-                              "description": "The filesort was performed on disk.",
-                              "type": "number",
-                              "format": "float",
-                              "x-order": 31
-                            },
-                            "m_select_full_range_join_sum_per_sec": {
-                              "description": "The number of joins that used a range search on a reference table.",
-                              "type": "number",
-                              "format": "float",
-                              "x-order": 32
-                            },
-                            "m_select_range_sum_per_sec": {
-                              "description": "The number of joins that used ranges on the first table.",
-                              "type": "number",
-                              "format": "float",
-                              "x-order": 33
-                            },
-                            "m_select_range_check_sum_per_sec": {
-                              "description": "The number of joins without keys that check for key usage after each row.",
-                              "type": "number",
-                              "format": "float",
-                              "x-order": 34
-                            },
-                            "m_sort_range_sum_per_sec": {
-                              "description": "The number of sorts that were done using ranges.",
-                              "type": "number",
-                              "format": "float",
-                              "x-order": 35
-                            },
-                            "m_sort_rows_sum_per_sec": {
-                              "description": "The number of sorted rows.",
-                              "type": "number",
-                              "format": "float",
-                              "x-order": 36
-                            },
-                            "m_sort_scan_sum_per_sec": {
-                              "description": "The number of sorts that were done by scanning the table.",
-                              "type": "number",
-                              "format": "float",
-                              "x-order": 37
-                            },
-                            "m_no_index_used_sum_per_sec": {
-                              "description": "The number of queries without index.",
-                              "type": "number",
-                              "format": "float",
-                              "x-order": 38
-                            },
-                            "m_no_good_index_used_sum_per_sec": {
-                              "description": "The number of queries without good index.",
-                              "type": "number",
-                              "format": "float",
-                              "x-order": 39
-                            },
-                            "m_docs_returned_sum_per_sec": {
-                              "description": "MongoDB metrics.\n\nThe number of returned documents.",
-                              "type": "number",
-                              "format": "float",
-                              "x-order": 40
-                            },
-                            "m_response_length_sum_per_sec": {
-                              "description": "The response length of the query result in bytes.",
-                              "type": "number",
-                              "format": "float",
-                              "x-order": 41
-                            },
-                            "m_docs_scanned_sum_per_sec": {
-                              "description": "The number of scanned documents.",
-                              "type": "number",
-                              "format": "float",
-                              "x-order": 42
-                            },
-                            "m_shared_blks_hit_sum_per_sec": {
-                              "description": "PostgreSQL metrics.\n\nTotal number of shared block cache hits by the statement.",
-                              "type": "number",
-                              "format": "float",
-                              "x-order": 43
-                            },
-                            "m_shared_blks_read_sum_per_sec": {
-                              "description": "Total number of shared blocks read by the statement.",
-                              "type": "number",
-                              "format": "float",
-                              "x-order": 44
-                            },
-                            "m_shared_blks_dirtied_sum_per_sec": {
-                              "description": "Total number of shared blocks dirtied by the statement.",
-                              "type": "number",
-                              "format": "float",
-                              "x-order": 45
-                            },
-                            "m_shared_blks_written_sum_per_sec": {
-                              "description": "Total number of shared blocks written by the statement.",
-                              "type": "number",
-                              "format": "float",
-                              "x-order": 46
-                            },
-                            "m_local_blks_hit_sum_per_sec": {
-                              "description": "Total number of local block cache hits by the statement.",
-                              "type": "number",
-                              "format": "float",
-                              "x-order": 47
-                            },
-                            "m_local_blks_read_sum_per_sec": {
-                              "description": "Total number of local blocks read by the statement.",
-                              "type": "number",
-                              "format": "float",
-                              "x-order": 48
-                            },
-                            "m_local_blks_dirtied_sum_per_sec": {
-                              "description": "Total number of local blocks dirtied by the statement.",
-                              "type": "number",
-                              "format": "float",
-                              "x-order": 49
-                            },
-                            "m_local_blks_written_sum_per_sec": {
-                              "description": "Total number of local blocks written by the statement.",
-                              "type": "number",
-                              "format": "float",
-                              "x-order": 50
-                            },
-                            "m_temp_blks_read_sum_per_sec": {
-                              "description": "Total number of temp blocks read by the statement.",
-                              "type": "number",
-                              "format": "float",
-                              "x-order": 51
-                            },
-                            "m_temp_blks_written_sum_per_sec": {
-                              "description": "Total number of temp blocks written by the statement.",
-                              "type": "number",
-                              "format": "float",
-                              "x-order": 52
-                            },
-                            "m_blk_read_time_sum_per_sec": {
-                              "description": "Total time the statement spent reading blocks, in milliseconds (if track_io_timing is enabled, otherwise zero).",
-                              "type": "number",
-                              "format": "float",
-                              "x-order": 53
-                            },
-                            "m_blk_write_time_sum_per_sec": {
-                              "description": "Total time the statement spent writing blocks, in milliseconds (if track_io_timing is enabled, otherwise zero).",
-                              "type": "number",
-                              "format": "float",
-                              "x-order": 54
-                            },
-                            "m_cpu_user_time_sum_per_sec": {
-                              "description": "Total time user spent in query.",
-                              "type": "number",
-                              "format": "float",
-                              "x-order": 55
-                            },
-                            "m_cpu_sys_time_sum_per_sec": {
-                              "description": "Total time system spent in query.",
-                              "type": "number",
-                              "format": "float",
-                              "x-order": 56
-                            },
-                            "m_plans_calls_sum_per_sec": {
-                              "description": "Total number of planned calls.",
-                              "type": "number",
-                              "format": "float",
-                              "title": "pg_stat_monitor 0.9 metrics",
-                              "x-order": 57
-                            },
-                            "m_wal_records_sum_per_sec": {
-                              "description": "Total number of WAL (Write-ahead logging) records.",
-                              "type": "number",
-                              "format": "float",
-                              "x-order": 58
-                            },
-                            "m_wal_fpi_sum_per_sec": {
-                              "description": "Total number of FPI (full page images) in WAL (Write-ahead logging) records.",
-                              "type": "number",
-                              "format": "float",
-                              "x-order": 59
-                            },
-                            "m_wal_bytes_sum_per_sec": {
-                              "description": "Total bytes of WAL (Write-ahead logging) records.",
-                              "type": "number",
-                              "format": "float",
-                              "x-order": 60
-                            },
-                            "m_plan_time_sum_per_sec": {
-                              "description": "Plan time in per seconds.",
-                              "type": "number",
-                              "format": "float",
-                              "x-order": 61
-                            }
-                          }
-                        },
-                        "x-order": 4
-                      },
-                      "fingerprint": {
-                        "type": "string",
-                        "x-order": 5
-                      },
-                      "num_queries": {
-                        "type": "integer",
-                        "format": "int64",
-                        "x-order": 6
-                      },
-                      "qps": {
-                        "type": "number",
-                        "format": "float",
-                        "x-order": 7
-                      },
-                      "load": {
-                        "type": "number",
-                        "format": "float",
-                        "x-order": 8
-                      }
-                    }
-                  },
-                  "x-order": 3
-                }
-              }
-            }
-          },
-          "default": {
-            "description": "An unexpected error response.",
-            "schema": {
-              "type": "object",
-              "properties": {
-                "code": {
-                  "type": "integer",
-                  "format": "int32",
-                  "x-order": 0
-                },
-                "message": {
-                  "type": "string",
-                  "x-order": 1
-                },
-                "details": {
-                  "type": "array",
-                  "items": {
-                    "type": "object",
-                    "properties": {
-                      "@type": {
-                        "type": "string",
-                        "x-order": 0
-                      }
-                    },
-                    "additionalProperties": false
-                  },
-                  "x-order": 2
-                }
-              }
-            }
-          }
-        }
-      }
-    },
-    "/v0/qan/ObjectDetails/GetHistogram": {
-      "post": {
-        "tags": [
-          "ObjectDetails"
-        ],
-        "summary": "GetHistogram gets histogram items for specific filtering.",
-        "operationId": "GetHistogram",
-        "parameters": [
-          {
-            "description": "HistogramRequest defines filtering by time range, labels and queryid.",
-            "name": "body",
-            "in": "body",
-            "required": true,
-            "schema": {
-              "description": "HistogramRequest defines filtering by time range, labels and queryid.",
-              "type": "object",
-              "properties": {
-                "period_start_from": {
-                  "type": "string",
-                  "format": "date-time",
-                  "x-order": 0
-                },
-                "period_start_to": {
-                  "type": "string",
-                  "format": "date-time",
-                  "x-order": 1
-                },
-                "labels": {
-                  "type": "array",
-                  "items": {
-                    "description": "MapFieldEntry allows to pass labels/dimensions in form like {\"server\": [\"db1\", \"db2\"...]}.",
-                    "type": "object",
-                    "properties": {
-                      "key": {
-                        "type": "string",
-                        "x-order": 0
-                      },
-                      "value": {
-                        "type": "array",
-                        "items": {
-                          "type": "string"
-                        },
-                        "x-order": 1
-                      }
-                    }
-                  },
-                  "x-order": 2
-                },
-                "queryid": {
-                  "type": "string",
-                  "x-order": 3
-                }
-              }
-            }
-          }
-        ],
-        "responses": {
-          "200": {
-            "description": "A successful response.",
-            "schema": {
-              "description": "HistogramReply is histogram items as a list.",
-              "type": "object",
-              "properties": {
-                "histogram_items": {
-                  "type": "array",
-                  "items": {
-                    "description": "HistogramItem represents one item in histogram.",
-                    "type": "object",
-                    "properties": {
-                      "range": {
-                        "type": "string",
-                        "x-order": 0
-                      },
-                      "frequency": {
-                        "type": "integer",
-                        "format": "int64",
-                        "x-order": 1
-                      }
-                    }
-                  },
-                  "x-order": 0
-                }
-              }
-            }
-          },
-          "default": {
-            "description": "An unexpected error response.",
-            "schema": {
-              "type": "object",
-              "properties": {
-                "code": {
-                  "type": "integer",
-                  "format": "int32",
-                  "x-order": 0
-                },
-                "message": {
-                  "type": "string",
-                  "x-order": 1
-                },
-                "details": {
-                  "type": "array",
-                  "items": {
-                    "type": "object",
-                    "properties": {
-                      "@type": {
-                        "type": "string",
-                        "x-order": 0
-                      }
-                    },
-                    "additionalProperties": false
-                  },
-                  "x-order": 2
-                }
-              }
-            }
-          }
-        }
-      }
-    },
-    "/v0/qan/ObjectDetails/GetLabels": {
-      "post": {
-        "tags": [
-          "ObjectDetails"
-        ],
-        "summary": "GetLabels gets list of labels for object details.",
-        "operationId": "GetLabels",
-        "parameters": [
-          {
-            "description": "ObjectDetailsLabelsRequest defines filtering of object detail's labels for specific value of\ndimension (ex.: host=hostname1 or queryid=1D410B4BE5060972.",
-            "name": "body",
-            "in": "body",
-            "required": true,
-            "schema": {
-              "description": "ObjectDetailsLabelsRequest defines filtering of object detail's labels for specific value of\ndimension (ex.: host=hostname1 or queryid=1D410B4BE5060972.",
-              "type": "object",
-              "properties": {
-                "period_start_from": {
-                  "type": "string",
-                  "format": "date-time",
-                  "x-order": 0
-                },
-                "period_start_to": {
-                  "type": "string",
-                  "format": "date-time",
-                  "x-order": 1
-                },
-                "filter_by": {
-                  "description": "dimension value: ex: queryid - 1D410B4BE5060972.",
-                  "type": "string",
-                  "x-order": 2
-                },
-                "group_by": {
-                  "description": "one of dimension: queryid | host ...",
-                  "type": "string",
-                  "x-order": 3
-                }
-              }
-            }
-          }
-        ],
-        "responses": {
-          "200": {
-            "description": "A successful response.",
-            "schema": {
-              "description": "ObjectDetailsLabelsReply is a map of labels names as keys and labels values as a list.",
-              "type": "object",
-              "properties": {
-                "labels": {
-                  "type": "object",
-                  "additionalProperties": {
-                    "description": "ListLabelValues is list of label's values.",
-                    "type": "object",
-                    "properties": {
-                      "values": {
-                        "type": "array",
-                        "items": {
-                          "type": "string"
-                        },
-                        "x-order": 0
-                      }
-                    }
-                  },
-                  "x-order": 0
-                }
-              }
-            }
-          },
-          "default": {
-            "description": "An unexpected error response.",
-            "schema": {
-              "type": "object",
-              "properties": {
-                "code": {
-                  "type": "integer",
-                  "format": "int32",
-                  "x-order": 0
-                },
-                "message": {
-                  "type": "string",
-                  "x-order": 1
-                },
-                "details": {
-                  "type": "array",
-                  "items": {
-                    "type": "object",
-                    "properties": {
-                      "@type": {
-                        "type": "string",
-                        "x-order": 0
-                      }
-                    },
-                    "additionalProperties": false
-                  },
-                  "x-order": 2
-                }
-              }
-            }
-          }
-        }
-      }
-    },
-    "/v0/qan/ObjectDetails/GetMetrics": {
-      "post": {
-        "tags": [
-          "ObjectDetails"
-        ],
-        "summary": "GetMetrics gets map of metrics for specific filtering.",
-        "operationId": "GetMetrics",
-        "parameters": [
-          {
-            "description": "MetricsRequest defines filtering of metrics for specific value of dimension (ex.: host=hostname1 or queryid=1D410B4BE5060972.",
-            "name": "body",
-            "in": "body",
-            "required": true,
-            "schema": {
-              "description": "MetricsRequest defines filtering of metrics for specific value of dimension (ex.: host=hostname1 or queryid=1D410B4BE5060972.",
-              "type": "object",
-              "properties": {
-                "period_start_from": {
-                  "type": "string",
-                  "format": "date-time",
-                  "x-order": 0
-                },
-                "period_start_to": {
-                  "type": "string",
-                  "format": "date-time",
-                  "x-order": 1
-                },
-                "filter_by": {
-                  "description": "dimension value: ex: queryid - 1D410B4BE5060972.",
-                  "type": "string",
-                  "x-order": 2
-                },
-                "group_by": {
-                  "description": "one of dimension: queryid | host ...",
-                  "type": "string",
-                  "x-order": 3
-                },
-                "labels": {
-                  "type": "array",
-                  "items": {
-                    "description": "MapFieldEntry allows to pass labels/dimensions in form like {\"server\": [\"db1\", \"db2\"...]}.",
-                    "type": "object",
-                    "properties": {
-                      "key": {
-                        "type": "string",
-                        "x-order": 0
-                      },
-                      "value": {
-                        "type": "array",
-                        "items": {
-                          "type": "string"
-                        },
-                        "x-order": 1
-                      }
-                    }
-                  },
-                  "x-order": 4
-                },
-                "include_only_fields": {
-                  "type": "array",
-                  "items": {
-                    "type": "string"
-                  },
-                  "x-order": 5
-                },
-                "totals": {
-                  "type": "boolean",
-                  "title": "retrieve only values for totals, excluding N/A values",
-                  "x-order": 6
-                }
-              }
-            }
-          }
-        ],
-        "responses": {
-          "200": {
-            "description": "A successful response.",
-            "schema": {
-              "description": "MetricsReply defines metrics for specific value of dimension (ex.: host=hostname1 or queryid=1D410B4BE5060972.",
-              "type": "object",
-              "properties": {
-                "metrics": {
-                  "type": "object",
-                  "additionalProperties": {
-                    "description": "MetricValues is statistics of specific metric.",
-                    "type": "object",
-                    "properties": {
-                      "rate": {
-                        "type": "number",
-                        "format": "float",
-                        "x-order": 0
-                      },
-                      "cnt": {
-                        "type": "number",
-                        "format": "float",
-                        "x-order": 1
-                      },
-                      "sum": {
-                        "type": "number",
-                        "format": "float",
-                        "x-order": 2
-                      },
-                      "min": {
-                        "type": "number",
-                        "format": "float",
-                        "x-order": 3
-                      },
-                      "max": {
-                        "type": "number",
-                        "format": "float",
-                        "x-order": 4
-                      },
-                      "avg": {
-                        "type": "number",
-                        "format": "float",
-                        "x-order": 5
-                      },
-                      "p99": {
-                        "type": "number",
-                        "format": "float",
-                        "x-order": 6
-                      },
-                      "percent_of_total": {
-                        "type": "number",
-                        "format": "float",
-                        "x-order": 7
-                      }
-                    }
-                  },
-                  "x-order": 0
-                },
-                "text_metrics": {
-                  "type": "object",
-                  "additionalProperties": {
-                    "type": "string"
-                  },
-                  "x-order": 1
-                },
-                "sparkline": {
-                  "type": "array",
-                  "items": {
-                    "description": "Point contains values that represents abscissa (time) and ordinate (volume etc.)\nof every point in a coordinate system of Sparklines.",
-                    "type": "object",
-                    "properties": {
-                      "point": {
-                        "description": "The serial number of the chart point from the largest time in the time interval to the lowest time in the time range.",
-                        "type": "integer",
-                        "format": "int64",
-                        "x-order": 0
-                      },
-                      "time_frame": {
-                        "description": "Duration beetween two points.",
-                        "type": "integer",
-                        "format": "int64",
-                        "x-order": 1
-                      },
-                      "timestamp": {
-                        "description": "Time of point in format RFC3339.",
-                        "type": "string",
-                        "x-order": 2
-                      },
-                      "load": {
-                        "description": "load is query_time / time_range.",
-                        "type": "number",
-                        "format": "float",
-                        "x-order": 3
-                      },
-                      "num_queries_per_sec": {
-                        "description": "number of queries in bucket.",
-                        "type": "number",
-                        "format": "float",
-                        "x-order": 4
-                      },
-                      "num_queries_with_errors_per_sec": {
-                        "description": "number of queries with errors.",
-                        "type": "number",
-                        "format": "float",
-                        "x-order": 5
-                      },
-                      "num_queries_with_warnings_per_sec": {
-                        "description": "number of queries with warnings.",
-                        "type": "number",
-                        "format": "float",
-                        "x-order": 6
-                      },
-                      "m_query_time_sum_per_sec": {
-                        "description": "The statement execution time in seconds.",
-                        "type": "number",
-                        "format": "float",
-                        "x-order": 7
-                      },
-                      "m_lock_time_sum_per_sec": {
-                        "description": "The time to acquire locks in seconds.",
-                        "type": "number",
-                        "format": "float",
-                        "x-order": 8
-                      },
-                      "m_rows_sent_sum_per_sec": {
-                        "description": "The number of rows sent to the client.",
-                        "type": "number",
-                        "format": "float",
-                        "x-order": 9
-                      },
-                      "m_rows_examined_sum_per_sec": {
-                        "description": "Number of rows scanned - SELECT.",
-                        "type": "number",
-                        "format": "float",
-                        "x-order": 10
-                      },
-                      "m_rows_affected_sum_per_sec": {
-                        "description": "Number of rows changed - UPDATE, DELETE, INSERT.",
-                        "type": "number",
-                        "format": "float",
-                        "x-order": 11
-                      },
-                      "m_rows_read_sum_per_sec": {
-                        "description": "The number of rows read from tables.",
-                        "type": "number",
-                        "format": "float",
-                        "x-order": 12
-                      },
-                      "m_merge_passes_sum_per_sec": {
-                        "description": "The number of merge passes that the sort algorithm has had to do.",
-                        "type": "number",
-                        "format": "float",
-                        "x-order": 13
-                      },
-                      "m_innodb_io_r_ops_sum_per_sec": {
-                        "description": "Counts the number of page read operations scheduled.",
-                        "type": "number",
-                        "format": "float",
-                        "x-order": 14
-                      },
-                      "m_innodb_io_r_bytes_sum_per_sec": {
-                        "description": "Similar to innodb_IO_r_ops, but the unit is bytes.",
-                        "type": "number",
-                        "format": "float",
-                        "x-order": 15
-                      },
-                      "m_innodb_io_r_wait_sum_per_sec": {
-                        "description": "Shows how long (in seconds) it took InnoDB to actually read the data from storage.",
-                        "type": "number",
-                        "format": "float",
-                        "x-order": 16
-                      },
-                      "m_innodb_rec_lock_wait_sum_per_sec": {
-                        "description": "Shows how long (in seconds) the query waited for row locks.",
-                        "type": "number",
-                        "format": "float",
-                        "x-order": 17
-                      },
-                      "m_innodb_queue_wait_sum_per_sec": {
-                        "description": "Shows how long (in seconds) the query spent either waiting to enter the InnoDB queue or inside that queue waiting for execution.",
-                        "type": "number",
-                        "format": "float",
-                        "x-order": 18
-                      },
-                      "m_innodb_pages_distinct_sum_per_sec": {
-                        "description": "Counts approximately the number of unique pages the query accessed.",
-                        "type": "number",
-                        "format": "float",
-                        "x-order": 19
-                      },
-                      "m_query_length_sum_per_sec": {
-                        "description": "Shows how long the query is.",
-                        "type": "number",
-                        "format": "float",
-                        "x-order": 20
-                      },
-                      "m_bytes_sent_sum_per_sec": {
-                        "description": "The number of bytes sent to all clients.",
-                        "type": "number",
-                        "format": "float",
-                        "x-order": 21
-                      },
-                      "m_tmp_tables_sum_per_sec": {
-                        "description": "Number of temporary tables created on memory for the query.",
-                        "type": "number",
-                        "format": "float",
-                        "x-order": 22
-                      },
-                      "m_tmp_disk_tables_sum_per_sec": {
-                        "description": "Number of temporary tables created on disk for the query.",
-                        "type": "number",
-                        "format": "float",
-                        "x-order": 23
-                      },
-                      "m_tmp_table_sizes_sum_per_sec": {
-                        "description": "Total Size in bytes for all temporary tables used in the query.",
-                        "type": "number",
-                        "format": "float",
-                        "x-order": 24
-                      },
-                      "m_qc_hit_sum_per_sec": {
-                        "description": "Boolean metrics:\n- *_sum_per_sec - how many times this matric was true.\n\nQuery Cache hits.",
-                        "type": "number",
-                        "format": "float",
-                        "x-order": 25
-                      },
-                      "m_full_scan_sum_per_sec": {
-                        "description": "The query performed a full table scan.",
-                        "type": "number",
-                        "format": "float",
-                        "x-order": 26
-                      },
-                      "m_full_join_sum_per_sec": {
-                        "description": "The query performed a full join (a join without indexes).",
-                        "type": "number",
-                        "format": "float",
-                        "x-order": 27
-                      },
-                      "m_tmp_table_sum_per_sec": {
-                        "description": "The query created an implicit internal temporary table.",
-                        "type": "number",
-                        "format": "float",
-                        "x-order": 28
-                      },
-                      "m_tmp_table_on_disk_sum_per_sec": {
-                        "description": "The querys temporary table was stored on disk.",
-                        "type": "number",
-                        "format": "float",
-                        "x-order": 29
-                      },
-                      "m_filesort_sum_per_sec": {
-                        "description": "The query used a filesort.",
-                        "type": "number",
-                        "format": "float",
-                        "x-order": 30
-                      },
-                      "m_filesort_on_disk_sum_per_sec": {
-                        "description": "The filesort was performed on disk.",
-                        "type": "number",
-                        "format": "float",
-                        "x-order": 31
-                      },
-                      "m_select_full_range_join_sum_per_sec": {
-                        "description": "The number of joins that used a range search on a reference table.",
-                        "type": "number",
-                        "format": "float",
-                        "x-order": 32
-                      },
-                      "m_select_range_sum_per_sec": {
-                        "description": "The number of joins that used ranges on the first table.",
-                        "type": "number",
-                        "format": "float",
-                        "x-order": 33
-                      },
-                      "m_select_range_check_sum_per_sec": {
-                        "description": "The number of joins without keys that check for key usage after each row.",
-                        "type": "number",
-                        "format": "float",
-                        "x-order": 34
-                      },
-                      "m_sort_range_sum_per_sec": {
-                        "description": "The number of sorts that were done using ranges.",
-                        "type": "number",
-                        "format": "float",
-                        "x-order": 35
-                      },
-                      "m_sort_rows_sum_per_sec": {
-                        "description": "The number of sorted rows.",
-                        "type": "number",
-                        "format": "float",
-                        "x-order": 36
-                      },
-                      "m_sort_scan_sum_per_sec": {
-                        "description": "The number of sorts that were done by scanning the table.",
-                        "type": "number",
-                        "format": "float",
-                        "x-order": 37
-                      },
-                      "m_no_index_used_sum_per_sec": {
-                        "description": "The number of queries without index.",
-                        "type": "number",
-                        "format": "float",
-                        "x-order": 38
-                      },
-                      "m_no_good_index_used_sum_per_sec": {
-                        "description": "The number of queries without good index.",
-                        "type": "number",
-                        "format": "float",
-                        "x-order": 39
-                      },
-                      "m_docs_returned_sum_per_sec": {
-                        "description": "MongoDB metrics.\n\nThe number of returned documents.",
-                        "type": "number",
-                        "format": "float",
-                        "x-order": 40
-                      },
-                      "m_response_length_sum_per_sec": {
-                        "description": "The response length of the query result in bytes.",
-                        "type": "number",
-                        "format": "float",
-                        "x-order": 41
-                      },
-                      "m_docs_scanned_sum_per_sec": {
-                        "description": "The number of scanned documents.",
-                        "type": "number",
-                        "format": "float",
-                        "x-order": 42
-                      },
-                      "m_shared_blks_hit_sum_per_sec": {
-                        "description": "PostgreSQL metrics.\n\nTotal number of shared block cache hits by the statement.",
-                        "type": "number",
-                        "format": "float",
-                        "x-order": 43
-                      },
-                      "m_shared_blks_read_sum_per_sec": {
-                        "description": "Total number of shared blocks read by the statement.",
-                        "type": "number",
-                        "format": "float",
-                        "x-order": 44
-                      },
-                      "m_shared_blks_dirtied_sum_per_sec": {
-                        "description": "Total number of shared blocks dirtied by the statement.",
-                        "type": "number",
-                        "format": "float",
-                        "x-order": 45
-                      },
-                      "m_shared_blks_written_sum_per_sec": {
-                        "description": "Total number of shared blocks written by the statement.",
-                        "type": "number",
-                        "format": "float",
-                        "x-order": 46
-                      },
-                      "m_local_blks_hit_sum_per_sec": {
-                        "description": "Total number of local block cache hits by the statement.",
-                        "type": "number",
-                        "format": "float",
-                        "x-order": 47
-                      },
-                      "m_local_blks_read_sum_per_sec": {
-                        "description": "Total number of local blocks read by the statement.",
-                        "type": "number",
-                        "format": "float",
-                        "x-order": 48
-                      },
-                      "m_local_blks_dirtied_sum_per_sec": {
-                        "description": "Total number of local blocks dirtied by the statement.",
-                        "type": "number",
-                        "format": "float",
-                        "x-order": 49
-                      },
-                      "m_local_blks_written_sum_per_sec": {
-                        "description": "Total number of local blocks written by the statement.",
-                        "type": "number",
-                        "format": "float",
-                        "x-order": 50
-                      },
-                      "m_temp_blks_read_sum_per_sec": {
-                        "description": "Total number of temp blocks read by the statement.",
-                        "type": "number",
-                        "format": "float",
-                        "x-order": 51
-                      },
-                      "m_temp_blks_written_sum_per_sec": {
-                        "description": "Total number of temp blocks written by the statement.",
-                        "type": "number",
-                        "format": "float",
-                        "x-order": 52
-                      },
-                      "m_blk_read_time_sum_per_sec": {
-                        "description": "Total time the statement spent reading blocks, in milliseconds (if track_io_timing is enabled, otherwise zero).",
-                        "type": "number",
-                        "format": "float",
-                        "x-order": 53
-                      },
-                      "m_blk_write_time_sum_per_sec": {
-                        "description": "Total time the statement spent writing blocks, in milliseconds (if track_io_timing is enabled, otherwise zero).",
-                        "type": "number",
-                        "format": "float",
-                        "x-order": 54
-                      },
-                      "m_cpu_user_time_sum_per_sec": {
-                        "description": "Total time user spent in query.",
-                        "type": "number",
-                        "format": "float",
-                        "x-order": 55
-                      },
-                      "m_cpu_sys_time_sum_per_sec": {
-                        "description": "Total time system spent in query.",
-                        "type": "number",
-                        "format": "float",
-                        "x-order": 56
-                      },
-                      "m_plans_calls_sum_per_sec": {
-                        "description": "Total number of planned calls.",
-                        "type": "number",
-                        "format": "float",
-                        "title": "pg_stat_monitor 0.9 metrics",
-                        "x-order": 57
-                      },
-                      "m_wal_records_sum_per_sec": {
-                        "description": "Total number of WAL (Write-ahead logging) records.",
-                        "type": "number",
-                        "format": "float",
-                        "x-order": 58
-                      },
-                      "m_wal_fpi_sum_per_sec": {
-                        "description": "Total number of FPI (full page images) in WAL (Write-ahead logging) records.",
-                        "type": "number",
-                        "format": "float",
-                        "x-order": 59
-                      },
-                      "m_wal_bytes_sum_per_sec": {
-                        "description": "Total bytes of WAL (Write-ahead logging) records.",
-                        "type": "number",
-                        "format": "float",
-                        "x-order": 60
-                      },
-                      "m_plan_time_sum_per_sec": {
-                        "description": "Plan time in per seconds.",
-                        "type": "number",
-                        "format": "float",
-                        "x-order": 61
-                      }
-                    }
-                  },
-                  "x-order": 2
-                },
-                "totals": {
-                  "type": "object",
-                  "additionalProperties": {
-                    "description": "MetricValues is statistics of specific metric.",
-                    "type": "object",
-                    "properties": {
-                      "rate": {
-                        "type": "number",
-                        "format": "float",
-                        "x-order": 0
-                      },
-                      "cnt": {
-                        "type": "number",
-                        "format": "float",
-                        "x-order": 1
-                      },
-                      "sum": {
-                        "type": "number",
-                        "format": "float",
-                        "x-order": 2
-                      },
-                      "min": {
-                        "type": "number",
-                        "format": "float",
-                        "x-order": 3
-                      },
-                      "max": {
-                        "type": "number",
-                        "format": "float",
-                        "x-order": 4
-                      },
-                      "avg": {
-                        "type": "number",
-                        "format": "float",
-                        "x-order": 5
-                      },
-                      "p99": {
-                        "type": "number",
-                        "format": "float",
-                        "x-order": 6
-                      },
-                      "percent_of_total": {
-                        "type": "number",
-                        "format": "float",
-                        "x-order": 7
-                      }
-                    }
-                  },
-                  "x-order": 3
-                },
-                "fingerprint": {
-                  "type": "string",
-                  "x-order": 4
-                }
-              }
-            }
-          },
-          "default": {
-            "description": "An unexpected error response.",
-            "schema": {
-              "type": "object",
-              "properties": {
-                "code": {
-                  "type": "integer",
-                  "format": "int32",
-                  "x-order": 0
-                },
-                "message": {
-                  "type": "string",
-                  "x-order": 1
-                },
-                "details": {
-                  "type": "array",
-                  "items": {
-                    "type": "object",
-                    "properties": {
-                      "@type": {
-                        "type": "string",
-                        "x-order": 0
-                      }
-                    },
-                    "additionalProperties": false
-                  },
-                  "x-order": 2
-                }
-              }
-            }
-          }
-        }
-      }
-    },
-    "/v0/qan/ObjectDetails/GetQueryExample": {
-      "post": {
-        "tags": [
-          "ObjectDetails"
-        ],
-        "summary": "GetQueryExample gets list of query examples.",
-        "operationId": "GetQueryExample",
-        "parameters": [
-          {
-            "description": "QueryExampleRequest defines filtering of query examples for specific value of\ndimension (ex.: host=hostname1 or queryid=1D410B4BE5060972.",
-            "name": "body",
-            "in": "body",
-            "required": true,
-            "schema": {
-              "description": "QueryExampleRequest defines filtering of query examples for specific value of\ndimension (ex.: host=hostname1 or queryid=1D410B4BE5060972.",
-              "type": "object",
-              "properties": {
-                "period_start_from": {
-                  "type": "string",
-                  "format": "date-time",
-                  "x-order": 0
-                },
-                "period_start_to": {
-                  "type": "string",
-                  "format": "date-time",
-                  "x-order": 1
-                },
-                "filter_by": {
-                  "description": "dimension value: ex: queryid - 1D410B4BE5060972.",
-                  "type": "string",
-                  "x-order": 2
-                },
-                "group_by": {
-                  "description": "one of dimension: queryid | host ...",
-                  "type": "string",
-                  "x-order": 3
-                },
-                "labels": {
-                  "type": "array",
-                  "items": {
-                    "description": "MapFieldEntry allows to pass labels/dimensions in form like {\"server\": [\"db1\", \"db2\"...]}.",
-                    "type": "object",
-                    "properties": {
-                      "key": {
-                        "type": "string",
-                        "x-order": 0
-                      },
-                      "value": {
-                        "type": "array",
-                        "items": {
-                          "type": "string"
-                        },
-                        "x-order": 1
-                      }
-                    }
-                  },
-                  "x-order": 4
-                },
-                "limit": {
-                  "type": "integer",
-                  "format": "int64",
-                  "x-order": 5
-                }
-              }
-            }
-          }
-        ],
-        "responses": {
-          "200": {
-            "description": "A successful response.",
-            "schema": {
-              "description": "QueryExampleReply list of query examples.",
-              "type": "object",
-              "properties": {
-                "query_examples": {
-                  "type": "array",
-                  "items": {
-                    "description": "QueryExample shows query examples and their metrics.",
-                    "type": "object",
-                    "properties": {
-                      "example": {
-                        "type": "string",
-                        "x-order": 0
-                      },
-                      "example_format": {
-                        "description": "ExampleFormat is format of query example: real or query without values.\n\nDeprecated: is not used, should not be used, should be removed.",
-                        "type": "string",
-                        "default": "EXAMPLE_FORMAT_INVALID",
-                        "enum": [
-                          "EXAMPLE_FORMAT_INVALID",
-                          "EXAMPLE",
-                          "FINGERPRINT"
-                        ],
-                        "x-order": 1
-                      },
-                      "example_type": {
-                        "description": "ExampleType is a type of query example selected for this query class in given period of time.",
-                        "type": "string",
-                        "default": "EXAMPLE_TYPE_INVALID",
-                        "enum": [
-                          "EXAMPLE_TYPE_INVALID",
-                          "RANDOM",
-                          "SLOWEST",
-                          "FASTEST",
-                          "WITH_ERROR"
-                        ],
-                        "x-order": 2
-                      },
-                      "is_truncated": {
-                        "type": "integer",
-                        "format": "int64",
-                        "x-order": 3
-                      },
-                      "example_metrics": {
-                        "type": "string",
-                        "x-order": 4
-                      },
-                      "service_id": {
-                        "type": "string",
-                        "x-order": 5
-                      },
-                      "service_type": {
-                        "type": "string",
-                        "x-order": 6
-                      },
-                      "schema": {
-                        "type": "string",
-                        "x-order": 7
-                      },
-                      "tables": {
-                        "type": "array",
-                        "items": {
-                          "type": "string"
-                        },
-                        "x-order": 8
-                      }
-                    }
-                  },
-                  "x-order": 0
-                }
-              }
-            }
-          },
-          "default": {
-            "description": "An unexpected error response.",
-            "schema": {
-              "type": "object",
-              "properties": {
-                "code": {
-                  "type": "integer",
-                  "format": "int32",
-                  "x-order": 0
-                },
-                "message": {
-                  "type": "string",
-                  "x-order": 1
-                },
-                "details": {
-                  "type": "array",
-                  "items": {
-                    "type": "object",
-                    "properties": {
-                      "@type": {
-                        "type": "string",
-                        "x-order": 0
-                      }
-                    },
-                    "additionalProperties": false
-                  },
-                  "x-order": 2
-                }
-              }
-            }
-          }
-        }
-      }
-    },
-    "/v0/qan/ObjectDetails/GetQueryPlan": {
-      "post": {
-        "tags": [
-          "ObjectDetails"
-        ],
-        "summary": "GetQueryPlan gets query plan and plan id for specific filtering.",
-        "operationId": "GetQueryPlan",
-        "parameters": [
-          {
-            "description": "QueryPlanRequest defines filtering by queryid.",
-            "name": "body",
-            "in": "body",
-            "required": true,
-            "schema": {
-              "description": "QueryPlanRequest defines filtering by queryid.",
-              "type": "object",
-              "properties": {
-                "queryid": {
-                  "type": "string",
-                  "x-order": 0
-                }
-              }
-            }
-          }
-        ],
-        "responses": {
-          "200": {
-            "description": "A successful response.",
-            "schema": {
-              "description": "QueryPlanReply contains planid and query_plan.",
-              "type": "object",
-              "properties": {
-                "planid": {
-                  "type": "string",
-                  "x-order": 0
-                },
-                "query_plan": {
-                  "type": "string",
-                  "x-order": 1
-                }
-              }
-            }
-          },
-          "default": {
-            "description": "An unexpected error response.",
-            "schema": {
-              "type": "object",
-              "properties": {
-                "code": {
-                  "type": "integer",
-                  "format": "int32",
-                  "x-order": 0
-                },
-                "message": {
-                  "type": "string",
-                  "x-order": 1
-                },
-                "details": {
-                  "type": "array",
-                  "items": {
-                    "type": "object",
-                    "properties": {
-                      "@type": {
-                        "type": "string",
-                        "x-order": 0
-                      }
-                    },
-                    "additionalProperties": false
-                  },
-                  "x-order": 2
-                }
-              }
-            }
-          }
-        }
-      }
-    },
-    "/v0/qan/ObjectDetails/QueryExists": {
-      "post": {
-        "tags": [
-          "ObjectDetails"
-        ],
-        "summary": "QueryExists check if query exists in clickhouse.",
-        "operationId": "QueryExists",
-        "parameters": [
-          {
-            "description": "QueryExistsRequest check if provided query exists or not.",
-            "name": "body",
-            "in": "body",
-            "required": true,
-            "schema": {
-              "description": "QueryExistsRequest check if provided query exists or not.",
-              "type": "object",
-              "properties": {
-                "serviceid": {
-                  "type": "string",
-                  "x-order": 0
-                },
-                "query": {
-                  "type": "string",
-                  "x-order": 1
-                }
-              }
-            }
-          }
-        ],
-        "responses": {
-          "200": {
-            "description": "A successful response.",
-            "schema": {
-              "type": "boolean"
-            }
-          },
-          "default": {
-            "description": "An unexpected error response.",
-            "schema": {
-              "type": "object",
-              "properties": {
-                "code": {
-                  "type": "integer",
-                  "format": "int32",
-                  "x-order": 0
-                },
-                "message": {
-                  "type": "string",
-                  "x-order": 1
-                },
-                "details": {
-                  "type": "array",
-                  "items": {
-                    "type": "object",
-                    "properties": {
-                      "@type": {
-                        "type": "string",
-                        "x-order": 0
-                      }
-                    },
-                    "additionalProperties": false
-                  },
-                  "x-order": 2
-                }
-              }
-            }
-          }
-        }
-      }
-    },
-    "/v1/Platform/Connect": {
-      "post": {
-        "description": "Connect a PMM server to the organization created on Percona Portal. That allows the user to sign in to the PMM server with their Percona Account.",
-        "tags": [
-          "Platform"
-        ],
-        "summary": "Connect",
-        "operationId": "Connect",
-        "parameters": [
-          {
-            "name": "body",
-            "in": "body",
-            "required": true,
-            "schema": {
-              "type": "object",
-              "properties": {
-                "server_name": {
-                  "description": "User defined human readable PMM Server Name.",
-                  "type": "string",
-                  "x-order": 0
-                },
-                "email": {
-                  "description": "Existing Percona Platform user's email.",
-                  "type": "string",
-                  "x-order": 1
-                },
-                "password": {
-                  "description": "Existing Percona Platform user's password.",
-                  "type": "string",
-                  "x-order": 2
-                },
-                "personal_access_token": {
-                  "description": "Personal Access Token that the user obtains from Percona Portal.",
-                  "type": "string",
-                  "x-order": 3
-                }
-              }
-            }
-          }
-        ],
-        "responses": {
-          "200": {
-            "description": "A successful response.",
-            "schema": {
-              "type": "object"
-            }
-          },
-          "default": {
-            "description": "An unexpected error response.",
-            "schema": {
-              "type": "object",
-              "properties": {
-                "code": {
-                  "type": "integer",
-                  "format": "int32",
-                  "x-order": 0
-                },
-                "message": {
-                  "type": "string",
-                  "x-order": 1
-                },
-                "details": {
-                  "type": "array",
-                  "items": {
-                    "type": "object",
-                    "properties": {
-                      "@type": {
-                        "type": "string",
-                        "x-order": 0
-                      }
-                    },
-                    "additionalProperties": false
-                  },
-                  "x-order": 2
-                }
-              }
-            }
-          }
-        }
-      }
-    },
-    "/v1/Platform/Disconnect": {
-      "post": {
-        "description": "Disconnect a PMM server from the organization created on Percona Portal.",
-        "tags": [
-          "Platform"
-        ],
-        "summary": "Disconnect",
-        "operationId": "Disconnect",
-        "parameters": [
-          {
-            "name": "body",
-            "in": "body",
-            "required": true,
-            "schema": {
-              "type": "object",
-              "properties": {
-                "force": {
-                  "type": "boolean",
-                  "title": "Forces the cleanup process for connected PMM instances regardless of the Portal API response",
-                  "x-order": 0
-                }
-              }
-            }
-          }
-        ],
-        "responses": {
-          "200": {
-            "description": "A successful response.",
-            "schema": {
-              "type": "object"
-            }
-          },
-          "default": {
-            "description": "An unexpected error response.",
-            "schema": {
-              "type": "object",
-              "properties": {
-                "code": {
-                  "type": "integer",
-                  "format": "int32",
-                  "x-order": 0
-                },
-                "message": {
-                  "type": "string",
-                  "x-order": 1
-                },
-                "details": {
-                  "type": "array",
-                  "items": {
-                    "type": "object",
-                    "properties": {
-                      "@type": {
-                        "type": "string",
-                        "x-order": 0
-                      }
-                    },
-                    "additionalProperties": false
-                  },
-                  "x-order": 2
-                }
-              }
-            }
-          }
-        }
-      }
-    },
-    "/v1/Platform/GetContactInformation": {
-      "post": {
-        "description": "GetContactInformation fetches the contact details of the customer success employee handling the Percona customer account from Percona Platform.",
-        "tags": [
-          "Platform"
-        ],
-        "summary": "GetContactInformation",
-        "operationId": "GetContactInformation",
-        "parameters": [
-          {
-            "name": "body",
-            "in": "body",
-            "required": true,
-            "schema": {
-              "type": "object"
-            }
-          }
-        ],
-        "responses": {
-          "200": {
-            "description": "A successful response.",
-            "schema": {
-              "type": "object",
-              "properties": {
-                "customer_success": {
-                  "description": "CustomerSuccess contains the contanct details of the customer success employee assigned to a customer's account.",
-                  "type": "object",
-                  "properties": {
-                    "name": {
-                      "type": "string",
-                      "x-order": 0
-                    },
-                    "email": {
-                      "type": "string",
-                      "x-order": 1
-                    }
-                  },
-                  "x-order": 0
-                },
-                "new_ticket_url": {
-                  "description": "URL to open a new support ticket.",
-                  "type": "string",
-                  "x-order": 1
-                }
-              }
-            }
-          },
-          "default": {
-            "description": "An unexpected error response.",
-            "schema": {
-              "type": "object",
-              "properties": {
-                "code": {
-                  "type": "integer",
-                  "format": "int32",
-                  "x-order": 0
-                },
-                "message": {
-                  "type": "string",
-                  "x-order": 1
-                },
-                "details": {
-                  "type": "array",
-                  "items": {
-                    "type": "object",
-                    "properties": {
-                      "@type": {
-                        "type": "string",
-                        "x-order": 0
-                      }
-                    },
-                    "additionalProperties": false
-                  },
-                  "x-order": 2
-                }
-              }
-            }
-          }
-        }
-      }
-    },
-    "/v1/Platform/SearchOrganizationEntitlements": {
-      "post": {
-        "description": "SearchOrganizationEntitlements fetches details of the entitlement's available to the Portal organization that the PMM server is connected to.",
-        "tags": [
-          "Platform"
-        ],
-        "summary": "SearchOrganizationEntitlements",
-        "operationId": "SearchOrganizationEntitlements",
-        "parameters": [
-          {
-            "name": "body",
-            "in": "body",
-            "required": true,
-            "schema": {
-              "type": "object"
-            }
-          }
-        ],
-        "responses": {
-          "200": {
-            "description": "A successful response.",
-            "schema": {
-              "type": "object",
-              "properties": {
-                "entitlements": {
-                  "type": "array",
-                  "items": {
-                    "description": "OrganizationEntitlement contains information about Organization entitlement.",
-                    "type": "object",
-                    "properties": {
-                      "number": {
-                        "description": "Entitlement number.",
-                        "type": "string",
-                        "x-order": 0
-                      },
-                      "name": {
-                        "description": "Entitlement name.",
-                        "type": "string",
-                        "x-order": 1
-                      },
-                      "summary": {
-                        "description": "Entitlement short summary.",
-                        "type": "string",
-                        "x-order": 2
-                      },
-                      "tier": {
-                        "description": "Entitlement tier.",
-                        "type": "string",
-                        "x-order": 3
-                      },
-                      "total_units": {
-                        "description": "Total units covered by this entitlement.",
-                        "type": "string",
-                        "x-order": 4
-                      },
-                      "unlimited_units": {
-                        "description": "Flag indicates that unlimited units are covered.",
-                        "type": "boolean",
-                        "x-order": 5
-                      },
-                      "support_level": {
-                        "description": "Support level covered by this entitlement.",
-                        "type": "string",
-                        "x-order": 6
-                      },
-                      "software_families": {
-                        "description": "Percona product families covered by this entitlement.",
-                        "type": "array",
-                        "items": {
-                          "type": "string"
-                        },
-                        "x-order": 7
-                      },
-                      "start_date": {
-                        "description": "Entitlement start data.\nNote: only date is used here but not time.",
-                        "type": "string",
-                        "format": "date-time",
-                        "x-order": 8
-                      },
-                      "end_date": {
-                        "description": "Entitlement end date.\nNote: only date is used here but not time.",
-                        "type": "string",
-                        "format": "date-time",
-                        "x-order": 9
-                      },
-                      "platform": {
-                        "description": "Platform indicates platform specific entitlements.",
-                        "type": "object",
-                        "properties": {
-                          "security_advisor": {
-                            "description": "Flag indicates that security advisors are covered by this entitlement.",
-                            "type": "string",
-                            "x-order": 0
-                          },
-                          "config_advisor": {
-                            "description": "Flag indicates that config advisors are covered by this entitlement.",
-                            "type": "string",
-                            "x-order": 1
-                          }
-                        },
-                        "x-order": 10
-                      }
-                    }
-                  },
-                  "x-order": 0
-                }
-              }
-            }
-          },
-          "default": {
-            "description": "An unexpected error response.",
-            "schema": {
-              "type": "object",
-              "properties": {
-                "code": {
-                  "type": "integer",
-                  "format": "int32",
-                  "x-order": 0
-                },
-                "message": {
-                  "type": "string",
-                  "x-order": 1
-                },
-                "details": {
-                  "type": "array",
-                  "items": {
-                    "type": "object",
-                    "properties": {
-                      "@type": {
-                        "type": "string",
-                        "x-order": 0
-                      }
-                    },
-                    "additionalProperties": false
-                  },
-                  "x-order": 2
-                }
-              }
-            }
-          }
-        }
-      }
-    },
-    "/v1/Platform/SearchOrganizationTickets": {
-      "post": {
-        "description": "SearchOrganizationTickets searches support tickets belonging to the Percona Portal Organization that the PMM server is connected to.",
-        "tags": [
-          "Platform"
-        ],
-        "summary": "SearchOrganizationTickets",
-        "operationId": "SearchOrganizationTickets",
-        "parameters": [
-          {
-            "name": "body",
-            "in": "body",
-            "required": true,
-            "schema": {
-              "type": "object"
-            }
-          }
-        ],
-        "responses": {
-          "200": {
-            "description": "A successful response.",
-            "schema": {
-              "type": "object",
-              "properties": {
-                "tickets": {
-                  "description": "Support tickets belonging to the Percona Portal Organization.",
-                  "type": "array",
-                  "items": {
-                    "description": "OrganizationTicket contains information about the support ticket.",
-                    "type": "object",
-                    "properties": {
-                      "number": {
-                        "description": "Ticket number.",
-                        "type": "string",
-                        "x-order": 0
-                      },
-                      "short_description": {
-                        "description": "Ticket short description.",
-                        "type": "string",
-                        "x-order": 1
-                      },
-                      "priority": {
-                        "description": "Ticket priority.",
-                        "type": "string",
-                        "x-order": 2
-                      },
-                      "state": {
-                        "description": "Ticket state.",
-                        "type": "string",
-                        "x-order": 3
-                      },
-                      "create_time": {
-                        "description": "Ticket creation time.",
-                        "type": "string",
-                        "format": "date-time",
-                        "x-order": 4
-                      },
-                      "department": {
-                        "description": "Department.",
-                        "type": "string",
-                        "x-order": 5
-                      },
-                      "requester": {
-                        "description": "Ticket requester.",
-                        "type": "string",
-                        "x-order": 6
-                      },
-                      "task_type": {
-                        "description": "Task type.",
-                        "type": "string",
-                        "x-order": 7
-                      },
-                      "url": {
-                        "description": "Ticket url.",
-                        "type": "string",
-                        "x-order": 8
-                      }
-                    }
-                  },
-                  "x-order": 0
-                }
-              }
-            }
-          },
-          "default": {
-            "description": "An unexpected error response.",
-            "schema": {
-              "type": "object",
-              "properties": {
-                "code": {
-                  "type": "integer",
-                  "format": "int32",
-                  "x-order": 0
-                },
-                "message": {
-                  "type": "string",
-                  "x-order": 1
-                },
-                "details": {
-                  "type": "array",
-                  "items": {
-                    "type": "object",
-                    "properties": {
-                      "@type": {
-                        "type": "string",
-                        "x-order": 0
-                      }
-                    },
-                    "additionalProperties": false
-                  },
-                  "x-order": 2
-                }
-              }
-            }
-          }
-        }
-      }
-    },
-    "/v1/Platform/ServerInfo": {
-      "post": {
-        "description": "ServerInfo returns PMM server ID and name.",
-        "tags": [
-          "Platform"
-        ],
-        "summary": "ServerInfo",
-        "operationId": "ServerInfo",
-        "parameters": [
-          {
-            "name": "body",
-            "in": "body",
-            "required": true,
-            "schema": {
-              "type": "object"
-            }
-          }
-        ],
-        "responses": {
-          "200": {
-            "description": "A successful response.",
-            "schema": {
-              "type": "object",
-              "properties": {
-                "pmm_server_name": {
-                  "type": "string",
-                  "x-order": 0
-                },
-                "pmm_server_id": {
-                  "type": "string",
-                  "x-order": 1
-                },
-                "pmm_server_telemetry_id": {
-                  "type": "string",
-                  "x-order": 2
-                },
-                "connected_to_portal": {
-                  "type": "boolean",
-                  "x-order": 3
-                }
-              }
-            }
-          },
-          "default": {
-            "description": "An unexpected error response.",
-            "schema": {
-              "type": "object",
-              "properties": {
-                "code": {
-                  "type": "integer",
-                  "format": "int32",
-                  "x-order": 0
-                },
-                "message": {
-                  "type": "string",
-                  "x-order": 1
-                },
-                "details": {
-                  "type": "array",
-                  "items": {
-                    "type": "object",
-                    "properties": {
-                      "@type": {
-                        "type": "string",
-                        "x-order": 0
-                      }
-                    },
-                    "additionalProperties": false
-                  },
-                  "x-order": 2
-                }
-              }
-            }
-          }
-        }
-      }
-    },
-    "/v1/Platform/UserStatus": {
-      "post": {
-        "description": "UserStatus returns a boolean indicating whether the current user is logged in with their Percona Account or not.",
-        "tags": [
-          "Platform"
-        ],
-        "summary": "UserStatus",
-        "operationId": "UserStatus",
-        "parameters": [
-          {
-            "name": "body",
-            "in": "body",
-            "required": true,
-            "schema": {
-              "type": "object"
-            }
-          }
-        ],
-        "responses": {
-          "200": {
-            "description": "A successful response.",
-            "schema": {
-              "type": "object",
-              "properties": {
-                "is_platform_user": {
-                  "type": "boolean",
-                  "x-order": 0
-                }
-              }
-            }
-          },
-          "default": {
-            "description": "An unexpected error response.",
-            "schema": {
-              "type": "object",
-              "properties": {
-                "code": {
-                  "type": "integer",
-                  "format": "int32",
-                  "x-order": 0
-                },
-                "message": {
-                  "type": "string",
-                  "x-order": 1
-                },
-                "details": {
-                  "type": "array",
-                  "items": {
-                    "type": "object",
-                    "properties": {
-                      "@type": {
-                        "type": "string",
-                        "x-order": 0
-                      }
-                    },
-                    "additionalProperties": false
-                  },
-                  "x-order": 2
-                }
-              }
-            }
-          }
-        }
-      }
-    },
-    "/v1/management/DBaaS/Components/ChangePSMDB": {
-      "post": {
-        "tags": [
-          "Components"
-        ],
-        "summary": "ChangePSMDBComponents manages PSMDB related components.",
-        "operationId": "ChangePSMDBComponents",
-        "parameters": [
-          {
-            "name": "body",
-            "in": "body",
-            "required": true,
-            "schema": {
-              "type": "object",
-              "properties": {
-                "kubernetes_cluster_name": {
-                  "description": "Kubernetes cluster name.",
-                  "type": "string",
-                  "x-order": 0
-                },
-                "mongod": {
-                  "description": "ChangeComponent contains fields to manage components.",
-                  "type": "object",
-                  "properties": {
-                    "default_version": {
-                      "type": "string",
-                      "x-order": 0
-                    },
-                    "versions": {
-                      "type": "array",
-                      "items": {
-                        "description": "ComponentVersion contains operations which should be done with component version.",
-                        "type": "object",
-                        "properties": {
-                          "version": {
-                            "type": "string",
-                            "x-order": 0
-                          },
-                          "disable": {
-                            "type": "boolean",
-                            "x-order": 1
-                          },
-                          "enable": {
-                            "type": "boolean",
-                            "x-order": 2
-                          }
-                        }
-                      },
-                      "x-order": 1
-                    }
-                  },
-                  "x-order": 1
-                }
-              }
-            }
-          }
-        ],
-        "responses": {
-          "200": {
-            "description": "A successful response.",
-            "schema": {
-              "type": "object"
-            }
-          },
-          "default": {
-            "description": "An unexpected error response.",
-            "schema": {
-              "type": "object",
-              "properties": {
-                "code": {
-                  "type": "integer",
-                  "format": "int32",
-                  "x-order": 0
-                },
-                "message": {
-                  "type": "string",
-                  "x-order": 1
-                },
-                "details": {
-                  "type": "array",
-                  "items": {
-                    "type": "object",
-                    "properties": {
-                      "@type": {
-                        "type": "string",
-                        "x-order": 0
-                      }
-                    },
-                    "additionalProperties": false
-                  },
-                  "x-order": 2
-                }
-              }
-            }
-          }
-        }
-      }
-    },
-    "/v1/management/DBaaS/Components/ChangePXC": {
-      "post": {
-        "tags": [
-          "Components"
-        ],
-        "summary": "ChangePXCComponents manages PXC related components.",
-        "operationId": "ChangePXCComponents",
-        "parameters": [
-          {
-            "name": "body",
-            "in": "body",
-            "required": true,
-            "schema": {
-              "type": "object",
-              "properties": {
-                "kubernetes_cluster_name": {
-                  "description": "Kubernetes cluster name.",
-                  "type": "string",
-                  "x-order": 0
-                },
-                "pxc": {
-                  "description": "ChangeComponent contains fields to manage components.",
-                  "type": "object",
-                  "properties": {
-                    "default_version": {
-                      "type": "string",
-                      "x-order": 0
-                    },
-                    "versions": {
-                      "type": "array",
-                      "items": {
-                        "description": "ComponentVersion contains operations which should be done with component version.",
-                        "type": "object",
-                        "properties": {
-                          "version": {
-                            "type": "string",
-                            "x-order": 0
-                          },
-                          "disable": {
-                            "type": "boolean",
-                            "x-order": 1
-                          },
-                          "enable": {
-                            "type": "boolean",
-                            "x-order": 2
-                          }
-                        }
-                      },
-                      "x-order": 1
-                    }
-                  },
-                  "x-order": 1
-                },
-                "proxysql": {
-                  "description": "ChangeComponent contains fields to manage components.",
-                  "type": "object",
-                  "properties": {
-                    "default_version": {
-                      "type": "string",
-                      "x-order": 0
-                    },
-                    "versions": {
-                      "type": "array",
-                      "items": {
-                        "description": "ComponentVersion contains operations which should be done with component version.",
-                        "type": "object",
-                        "properties": {
-                          "version": {
-                            "type": "string",
-                            "x-order": 0
-                          },
-                          "disable": {
-                            "type": "boolean",
-                            "x-order": 1
-                          },
-                          "enable": {
-                            "type": "boolean",
-                            "x-order": 2
-                          }
-                        }
-                      },
-                      "x-order": 1
-                    }
-                  },
-                  "x-order": 2
-                },
-                "haproxy": {
-                  "description": "ChangeComponent contains fields to manage components.",
-                  "type": "object",
-                  "properties": {
-                    "default_version": {
-                      "type": "string",
-                      "x-order": 0
-                    },
-                    "versions": {
-                      "type": "array",
-                      "items": {
-                        "description": "ComponentVersion contains operations which should be done with component version.",
-                        "type": "object",
-                        "properties": {
-                          "version": {
-                            "type": "string",
-                            "x-order": 0
-                          },
-                          "disable": {
-                            "type": "boolean",
-                            "x-order": 1
-                          },
-                          "enable": {
-                            "type": "boolean",
-                            "x-order": 2
-                          }
-                        }
-                      },
-                      "x-order": 1
-                    }
-                  },
-                  "x-order": 3
-                }
-              }
-            }
-          }
-        ],
-        "responses": {
-          "200": {
-            "description": "A successful response.",
-            "schema": {
-              "type": "object"
-            }
-          },
-          "default": {
-            "description": "An unexpected error response.",
-            "schema": {
-              "type": "object",
-              "properties": {
-                "code": {
-                  "type": "integer",
-                  "format": "int32",
-                  "x-order": 0
-                },
-                "message": {
-                  "type": "string",
-                  "x-order": 1
-                },
-                "details": {
-                  "type": "array",
-                  "items": {
-                    "type": "object",
-                    "properties": {
-                      "@type": {
-                        "type": "string",
-                        "x-order": 0
-                      }
-                    },
-                    "additionalProperties": false
-                  },
-                  "x-order": 2
-                }
-              }
-            }
-          }
-        }
-      }
-    },
-    "/v1/management/DBaaS/Components/CheckForOperatorUpdate": {
-      "post": {
-        "tags": [
-          "Components"
-        ],
-        "summary": "CheckForOperatorUpdate checks if a new version of an operator is available.",
-        "operationId": "CheckForOperatorUpdate",
-        "parameters": [
-          {
-            "name": "body",
-            "in": "body",
-            "required": true,
-            "schema": {
-              "type": "object"
-            }
-          }
-        ],
-        "responses": {
-          "200": {
-            "description": "A successful response.",
-            "schema": {
-              "type": "object",
-              "properties": {
-                "cluster_to_components": {
-                  "description": "The cluster name is used as a key for this map, value contains components and their inforamtion about update.",
-                  "type": "object",
-                  "additionalProperties": {
-                    "description": "ComponentsUpdateInformation contains info about components and their available latest versions.",
-                    "type": "object",
-                    "properties": {
-                      "component_to_update_information": {
-                        "description": "component_to_update_information stores, under the name of the component, information about the update.\n\"pxc-operator\", \"psmdb-operator\" are names used by backend for our operators.",
-                        "type": "object",
-                        "additionalProperties": {
-                          "description": "ComponentUpdateInformation contains version we can update to for certain component.",
-                          "type": "object",
-                          "properties": {
-                            "available_version": {
-                              "type": "string",
-                              "x-order": 0
-                            }
-                          }
-                        },
-                        "x-order": 0
-                      }
-                    }
-                  },
-                  "x-order": 0
-                }
-              }
-            }
-          },
-          "default": {
-            "description": "An unexpected error response.",
-            "schema": {
-              "type": "object",
-              "properties": {
-                "code": {
-                  "type": "integer",
-                  "format": "int32",
-                  "x-order": 0
-                },
-                "message": {
-                  "type": "string",
-                  "x-order": 1
-                },
-                "details": {
-                  "type": "array",
-                  "items": {
-                    "type": "object",
-                    "properties": {
-                      "@type": {
-                        "type": "string",
-                        "x-order": 0
-                      }
-                    },
-                    "additionalProperties": false
-                  },
-                  "x-order": 2
-                }
-              }
-            }
-          }
-        }
-      }
-    },
-    "/v1/management/DBaaS/Components/GetPSMDB": {
-      "post": {
-        "tags": [
-          "Components"
-        ],
-        "summary": "GetPSMDBComponents returns list of available components for PSMDB Clusters.",
-        "operationId": "GetPSMDBComponents",
-        "parameters": [
-          {
-            "name": "body",
-            "in": "body",
-            "required": true,
-            "schema": {
-              "type": "object",
-              "properties": {
-                "kubernetes_cluster_name": {
-                  "description": "Kubernetes cluster name.",
-                  "type": "string",
-                  "x-order": 0
-                },
-                "db_version": {
-                  "description": "Version of DB.",
-                  "type": "string",
-                  "x-order": 1
-                }
-              }
-            }
-          }
-        ],
-        "responses": {
-          "200": {
-            "description": "A successful response.",
-            "schema": {
-              "type": "object",
-              "properties": {
-                "versions": {
-                  "type": "array",
-                  "items": {
-                    "description": "OperatorVersion contains information about operator and components matrix.",
-                    "type": "object",
-                    "properties": {
-                      "product": {
-                        "type": "string",
-                        "x-order": 0
-                      },
-                      "operator": {
-                        "type": "string",
-                        "x-order": 1
-                      },
-                      "matrix": {
-                        "description": "Matrix contains all available components.",
-                        "type": "object",
-                        "properties": {
-                          "mongod": {
-                            "type": "object",
-                            "additionalProperties": {
-                              "description": "Component contains information about component.",
-                              "type": "object",
-                              "properties": {
-                                "image_path": {
-                                  "type": "string",
-                                  "x-order": 0
-                                },
-                                "image_hash": {
-                                  "type": "string",
-                                  "x-order": 1
-                                },
-                                "status": {
-                                  "type": "string",
-                                  "x-order": 2
-                                },
-                                "critical": {
-                                  "type": "boolean",
-                                  "x-order": 3
-                                },
-                                "default": {
-                                  "type": "boolean",
-                                  "x-order": 4
-                                },
-                                "disabled": {
-                                  "type": "boolean",
-                                  "x-order": 5
-                                }
-                              }
-                            },
-                            "x-order": 0
-                          },
-                          "pxc": {
-                            "type": "object",
-                            "additionalProperties": {
-                              "description": "Component contains information about component.",
-                              "type": "object",
-                              "properties": {
-                                "image_path": {
-                                  "type": "string",
-                                  "x-order": 0
-                                },
-                                "image_hash": {
-                                  "type": "string",
-                                  "x-order": 1
-                                },
-                                "status": {
-                                  "type": "string",
-                                  "x-order": 2
-                                },
-                                "critical": {
-                                  "type": "boolean",
-                                  "x-order": 3
-                                },
-                                "default": {
-                                  "type": "boolean",
-                                  "x-order": 4
-                                },
-                                "disabled": {
-                                  "type": "boolean",
-                                  "x-order": 5
-                                }
-                              }
-                            },
-                            "x-order": 1
-                          },
-                          "pmm": {
-                            "type": "object",
-                            "additionalProperties": {
-                              "description": "Component contains information about component.",
-                              "type": "object",
-                              "properties": {
-                                "image_path": {
-                                  "type": "string",
-                                  "x-order": 0
-                                },
-                                "image_hash": {
-                                  "type": "string",
-                                  "x-order": 1
-                                },
-                                "status": {
-                                  "type": "string",
-                                  "x-order": 2
-                                },
-                                "critical": {
-                                  "type": "boolean",
-                                  "x-order": 3
-                                },
-                                "default": {
-                                  "type": "boolean",
-                                  "x-order": 4
-                                },
-                                "disabled": {
-                                  "type": "boolean",
-                                  "x-order": 5
-                                }
-                              }
-                            },
-                            "x-order": 2
-                          },
-                          "proxysql": {
-                            "type": "object",
-                            "additionalProperties": {
-                              "description": "Component contains information about component.",
-                              "type": "object",
-                              "properties": {
-                                "image_path": {
-                                  "type": "string",
-                                  "x-order": 0
-                                },
-                                "image_hash": {
-                                  "type": "string",
-                                  "x-order": 1
-                                },
-                                "status": {
-                                  "type": "string",
-                                  "x-order": 2
-                                },
-                                "critical": {
-                                  "type": "boolean",
-                                  "x-order": 3
-                                },
-                                "default": {
-                                  "type": "boolean",
-                                  "x-order": 4
-                                },
-                                "disabled": {
-                                  "type": "boolean",
-                                  "x-order": 5
-                                }
-                              }
-                            },
-                            "x-order": 3
-                          },
-                          "haproxy": {
-                            "type": "object",
-                            "additionalProperties": {
-                              "description": "Component contains information about component.",
-                              "type": "object",
-                              "properties": {
-                                "image_path": {
-                                  "type": "string",
-                                  "x-order": 0
-                                },
-                                "image_hash": {
-                                  "type": "string",
-                                  "x-order": 1
-                                },
-                                "status": {
-                                  "type": "string",
-                                  "x-order": 2
-                                },
-                                "critical": {
-                                  "type": "boolean",
-                                  "x-order": 3
-                                },
-                                "default": {
-                                  "type": "boolean",
-                                  "x-order": 4
-                                },
-                                "disabled": {
-                                  "type": "boolean",
-                                  "x-order": 5
-                                }
-                              }
-                            },
-                            "x-order": 4
-                          },
-                          "backup": {
-                            "type": "object",
-                            "additionalProperties": {
-                              "description": "Component contains information about component.",
-                              "type": "object",
-                              "properties": {
-                                "image_path": {
-                                  "type": "string",
-                                  "x-order": 0
-                                },
-                                "image_hash": {
-                                  "type": "string",
-                                  "x-order": 1
-                                },
-                                "status": {
-                                  "type": "string",
-                                  "x-order": 2
-                                },
-                                "critical": {
-                                  "type": "boolean",
-                                  "x-order": 3
-                                },
-                                "default": {
-                                  "type": "boolean",
-                                  "x-order": 4
-                                },
-                                "disabled": {
-                                  "type": "boolean",
-                                  "x-order": 5
-                                }
-                              }
-                            },
-                            "x-order": 5
-                          },
-                          "operator": {
-                            "type": "object",
-                            "additionalProperties": {
-                              "description": "Component contains information about component.",
-                              "type": "object",
-                              "properties": {
-                                "image_path": {
-                                  "type": "string",
-                                  "x-order": 0
-                                },
-                                "image_hash": {
-                                  "type": "string",
-                                  "x-order": 1
-                                },
-                                "status": {
-                                  "type": "string",
-                                  "x-order": 2
-                                },
-                                "critical": {
-                                  "type": "boolean",
-                                  "x-order": 3
-                                },
-                                "default": {
-                                  "type": "boolean",
-                                  "x-order": 4
-                                },
-                                "disabled": {
-                                  "type": "boolean",
-                                  "x-order": 5
-                                }
-                              }
-                            },
-                            "x-order": 6
-                          },
-                          "log_collector": {
-                            "type": "object",
-                            "additionalProperties": {
-                              "description": "Component contains information about component.",
-                              "type": "object",
-                              "properties": {
-                                "image_path": {
-                                  "type": "string",
-                                  "x-order": 0
-                                },
-                                "image_hash": {
-                                  "type": "string",
-                                  "x-order": 1
-                                },
-                                "status": {
-                                  "type": "string",
-                                  "x-order": 2
-                                },
-                                "critical": {
-                                  "type": "boolean",
-                                  "x-order": 3
-                                },
-                                "default": {
-                                  "type": "boolean",
-                                  "x-order": 4
-                                },
-                                "disabled": {
-                                  "type": "boolean",
-                                  "x-order": 5
-                                }
-                              }
-                            },
-                            "x-order": 7
-                          }
-                        },
-                        "x-order": 2
-                      }
-                    }
-                  },
-                  "x-order": 0
-                }
-              }
-            }
-          },
-          "default": {
-            "description": "An unexpected error response.",
-            "schema": {
-              "type": "object",
-              "properties": {
-                "code": {
-                  "type": "integer",
-                  "format": "int32",
-                  "x-order": 0
-                },
-                "message": {
-                  "type": "string",
-                  "x-order": 1
-                },
-                "details": {
-                  "type": "array",
-                  "items": {
-                    "type": "object",
-                    "properties": {
-                      "@type": {
-                        "type": "string",
-                        "x-order": 0
-                      }
-                    },
-                    "additionalProperties": false
-                  },
-                  "x-order": 2
-                }
-              }
-            }
-          }
-        }
-      }
-    },
-    "/v1/management/DBaaS/Components/GetPXC": {
-      "post": {
-        "tags": [
-          "Components"
-        ],
-        "summary": "GetPXCComponents returns list of available components for PXC Clusters.",
-        "operationId": "GetPXCComponents",
-        "parameters": [
-          {
-            "name": "body",
-            "in": "body",
-            "required": true,
-            "schema": {
-              "type": "object",
-              "properties": {
-                "kubernetes_cluster_name": {
-                  "description": "Kubernetes cluster name.",
-                  "type": "string",
-                  "x-order": 0
-                },
-                "db_version": {
-                  "description": "Version of DB.",
-                  "type": "string",
-                  "x-order": 1
-                }
-              }
-            }
-          }
-        ],
-        "responses": {
-          "200": {
-            "description": "A successful response.",
-            "schema": {
-              "type": "object",
-              "properties": {
-                "versions": {
-                  "type": "array",
-                  "items": {
-                    "description": "OperatorVersion contains information about operator and components matrix.",
-                    "type": "object",
-                    "properties": {
-                      "product": {
-                        "type": "string",
-                        "x-order": 0
-                      },
-                      "operator": {
-                        "type": "string",
-                        "x-order": 1
-                      },
-                      "matrix": {
-                        "description": "Matrix contains all available components.",
-                        "type": "object",
-                        "properties": {
-                          "mongod": {
-                            "type": "object",
-                            "additionalProperties": {
-                              "description": "Component contains information about component.",
-                              "type": "object",
-                              "properties": {
-                                "image_path": {
-                                  "type": "string",
-                                  "x-order": 0
-                                },
-                                "image_hash": {
-                                  "type": "string",
-                                  "x-order": 1
-                                },
-                                "status": {
-                                  "type": "string",
-                                  "x-order": 2
-                                },
-                                "critical": {
-                                  "type": "boolean",
-                                  "x-order": 3
-                                },
-                                "default": {
-                                  "type": "boolean",
-                                  "x-order": 4
-                                },
-                                "disabled": {
-                                  "type": "boolean",
-                                  "x-order": 5
-                                }
-                              }
-                            },
-                            "x-order": 0
-                          },
-                          "pxc": {
-                            "type": "object",
-                            "additionalProperties": {
-                              "description": "Component contains information about component.",
-                              "type": "object",
-                              "properties": {
-                                "image_path": {
-                                  "type": "string",
-                                  "x-order": 0
-                                },
-                                "image_hash": {
-                                  "type": "string",
-                                  "x-order": 1
-                                },
-                                "status": {
-                                  "type": "string",
-                                  "x-order": 2
-                                },
-                                "critical": {
-                                  "type": "boolean",
-                                  "x-order": 3
-                                },
-                                "default": {
-                                  "type": "boolean",
-                                  "x-order": 4
-                                },
-                                "disabled": {
-                                  "type": "boolean",
-                                  "x-order": 5
-                                }
-                              }
-                            },
-                            "x-order": 1
-                          },
-                          "pmm": {
-                            "type": "object",
-                            "additionalProperties": {
-                              "description": "Component contains information about component.",
-                              "type": "object",
-                              "properties": {
-                                "image_path": {
-                                  "type": "string",
-                                  "x-order": 0
-                                },
-                                "image_hash": {
-                                  "type": "string",
-                                  "x-order": 1
-                                },
-                                "status": {
-                                  "type": "string",
-                                  "x-order": 2
-                                },
-                                "critical": {
-                                  "type": "boolean",
-                                  "x-order": 3
-                                },
-                                "default": {
-                                  "type": "boolean",
-                                  "x-order": 4
-                                },
-                                "disabled": {
-                                  "type": "boolean",
-                                  "x-order": 5
-                                }
-                              }
-                            },
-                            "x-order": 2
-                          },
-                          "proxysql": {
-                            "type": "object",
-                            "additionalProperties": {
-                              "description": "Component contains information about component.",
-                              "type": "object",
-                              "properties": {
-                                "image_path": {
-                                  "type": "string",
-                                  "x-order": 0
-                                },
-                                "image_hash": {
-                                  "type": "string",
-                                  "x-order": 1
-                                },
-                                "status": {
-                                  "type": "string",
-                                  "x-order": 2
-                                },
-                                "critical": {
-                                  "type": "boolean",
-                                  "x-order": 3
-                                },
-                                "default": {
-                                  "type": "boolean",
-                                  "x-order": 4
-                                },
-                                "disabled": {
-                                  "type": "boolean",
-                                  "x-order": 5
-                                }
-                              }
-                            },
-                            "x-order": 3
-                          },
-                          "haproxy": {
-                            "type": "object",
-                            "additionalProperties": {
-                              "description": "Component contains information about component.",
-                              "type": "object",
-                              "properties": {
-                                "image_path": {
-                                  "type": "string",
-                                  "x-order": 0
-                                },
-                                "image_hash": {
-                                  "type": "string",
-                                  "x-order": 1
-                                },
-                                "status": {
-                                  "type": "string",
-                                  "x-order": 2
-                                },
-                                "critical": {
-                                  "type": "boolean",
-                                  "x-order": 3
-                                },
-                                "default": {
-                                  "type": "boolean",
-                                  "x-order": 4
-                                },
-                                "disabled": {
-                                  "type": "boolean",
-                                  "x-order": 5
-                                }
-                              }
-                            },
-                            "x-order": 4
-                          },
-                          "backup": {
-                            "type": "object",
-                            "additionalProperties": {
-                              "description": "Component contains information about component.",
-                              "type": "object",
-                              "properties": {
-                                "image_path": {
-                                  "type": "string",
-                                  "x-order": 0
-                                },
-                                "image_hash": {
-                                  "type": "string",
-                                  "x-order": 1
-                                },
-                                "status": {
-                                  "type": "string",
-                                  "x-order": 2
-                                },
-                                "critical": {
-                                  "type": "boolean",
-                                  "x-order": 3
-                                },
-                                "default": {
-                                  "type": "boolean",
-                                  "x-order": 4
-                                },
-                                "disabled": {
-                                  "type": "boolean",
-                                  "x-order": 5
-                                }
-                              }
-                            },
-                            "x-order": 5
-                          },
-                          "operator": {
-                            "type": "object",
-                            "additionalProperties": {
-                              "description": "Component contains information about component.",
-                              "type": "object",
-                              "properties": {
-                                "image_path": {
-                                  "type": "string",
-                                  "x-order": 0
-                                },
-                                "image_hash": {
-                                  "type": "string",
-                                  "x-order": 1
-                                },
-                                "status": {
-                                  "type": "string",
-                                  "x-order": 2
-                                },
-                                "critical": {
-                                  "type": "boolean",
-                                  "x-order": 3
-                                },
-                                "default": {
-                                  "type": "boolean",
-                                  "x-order": 4
-                                },
-                                "disabled": {
-                                  "type": "boolean",
-                                  "x-order": 5
-                                }
-                              }
-                            },
-                            "x-order": 6
-                          },
-                          "log_collector": {
-                            "type": "object",
-                            "additionalProperties": {
-                              "description": "Component contains information about component.",
-                              "type": "object",
-                              "properties": {
-                                "image_path": {
-                                  "type": "string",
-                                  "x-order": 0
-                                },
-                                "image_hash": {
-                                  "type": "string",
-                                  "x-order": 1
-                                },
-                                "status": {
-                                  "type": "string",
-                                  "x-order": 2
-                                },
-                                "critical": {
-                                  "type": "boolean",
-                                  "x-order": 3
-                                },
-                                "default": {
-                                  "type": "boolean",
-                                  "x-order": 4
-                                },
-                                "disabled": {
-                                  "type": "boolean",
-                                  "x-order": 5
-                                }
-                              }
-                            },
-                            "x-order": 7
-                          }
-                        },
-                        "x-order": 2
-                      }
-                    }
-                  },
-                  "x-order": 0
-                }
-              }
-            }
-          },
-          "default": {
-            "description": "An unexpected error response.",
-            "schema": {
-              "type": "object",
-              "properties": {
-                "code": {
-                  "type": "integer",
-                  "format": "int32",
-                  "x-order": 0
-                },
-                "message": {
-                  "type": "string",
-                  "x-order": 1
-                },
-                "details": {
-                  "type": "array",
-                  "items": {
-                    "type": "object",
-                    "properties": {
-                      "@type": {
-                        "type": "string",
-                        "x-order": 0
-                      }
-                    },
-                    "additionalProperties": false
-                  },
-                  "x-order": 2
-                }
-              }
-            }
-          }
-        }
-      }
-    },
-    "/v1/management/DBaaS/Components/InstallOperator": {
-      "post": {
-        "tags": [
-          "Components"
-        ],
-        "summary": "InstallOperator installs given operator in given version.",
-        "operationId": "InstallOperator",
-        "parameters": [
-          {
-            "name": "body",
-            "in": "body",
-            "required": true,
-            "schema": {
-              "type": "object",
-              "properties": {
-                "kubernetes_cluster_name": {
-                  "description": "Kubernetes cluster name.",
-                  "type": "string",
-                  "x-order": 0
-                },
-                "operator_type": {
-                  "description": "operator_type tells what operator we are interested in updating.",
-                  "type": "string",
-                  "x-order": 1
-                },
-                "version": {
-                  "description": "version tells what version of the operator we should update to.",
-                  "type": "string",
-                  "x-order": 2
-                }
-              }
-            }
-          }
-        ],
-        "responses": {
-          "200": {
-            "description": "A successful response.",
-            "schema": {
-              "type": "object",
-              "properties": {
-                "status": {
-                  "description": "OperatorsStatus defines status of operators installed in Kubernetes cluster.\n\n - OPERATORS_STATUS_INVALID: OPERATORS_STATUS_INVALID represents unknown state.\n - OPERATORS_STATUS_OK: OPERATORS_STATUS_OK represents that operators are installed and have supported API version.\n - OPERATORS_STATUS_UNSUPPORTED: OPERATORS_STATUS_UNSUPPORTED represents that operators are installed, but doesn't have supported API version.\n - OPERATORS_STATUS_NOT_INSTALLED: OPERATORS_STATUS_NOT_INSTALLED represents that operators are not installed.",
-                  "type": "string",
-                  "default": "OPERATORS_STATUS_INVALID",
-                  "enum": [
-                    "OPERATORS_STATUS_INVALID",
-                    "OPERATORS_STATUS_OK",
-                    "OPERATORS_STATUS_UNSUPPORTED",
-                    "OPERATORS_STATUS_NOT_INSTALLED"
-                  ],
-                  "x-order": 0
-                }
-              }
-            }
-          },
-          "default": {
-            "description": "An unexpected error response.",
-            "schema": {
-              "type": "object",
-              "properties": {
-                "code": {
-                  "type": "integer",
-                  "format": "int32",
-                  "x-order": 0
-                },
-                "message": {
-                  "type": "string",
-                  "x-order": 1
-                },
-                "details": {
-                  "type": "array",
-                  "items": {
-                    "type": "object",
-                    "properties": {
-                      "@type": {
-                        "type": "string",
-                        "x-order": 0
-                      }
-                    },
-                    "additionalProperties": false
-                  },
-                  "x-order": 2
-                }
-              }
-            }
-          }
-        }
-      }
-    },
-    "/v1/management/DBaaS/DBClusters/Delete": {
-      "post": {
-        "tags": [
-          "DBClusters"
-        ],
-        "summary": "DeleteDBCluster deletes DB cluster.",
-        "operationId": "DeleteDBCluster",
-        "parameters": [
-          {
-            "name": "body",
-            "in": "body",
-            "required": true,
-            "schema": {
-              "type": "object",
-              "properties": {
-                "kubernetes_cluster_name": {
-                  "description": "Kubernetes cluster name.",
-                  "type": "string",
-                  "x-order": 0
-                },
-                "name": {
-                  "description": "DB cluster name.",
-                  "type": "string",
-                  "x-order": 1
-                },
-                "cluster_type": {
-                  "description": "DBClusterType represents database cluster type.\n\n - DB_CLUSTER_TYPE_INVALID: DB_CLUSTER_TYPE_INVALID represents unknown cluster type.\n - DB_CLUSTER_TYPE_PXC: DB_CLUSTER_TYPE_PXC represents pxc cluster type.\n - DB_CLUSTER_TYPE_PSMDB: DB_CLUSTER_TYPE_PSMDB represents psmdb cluster type.",
-                  "type": "string",
-                  "default": "DB_CLUSTER_TYPE_INVALID",
-                  "enum": [
-                    "DB_CLUSTER_TYPE_INVALID",
-                    "DB_CLUSTER_TYPE_PXC",
-                    "DB_CLUSTER_TYPE_PSMDB"
-                  ],
-                  "x-order": 2
-                }
-              }
-            }
-          }
-        ],
-        "responses": {
-          "200": {
-            "description": "A successful response.",
-            "schema": {
-              "type": "object"
-            }
-          },
-          "default": {
-            "description": "An unexpected error response.",
-            "schema": {
-              "type": "object",
-              "properties": {
-                "code": {
-                  "type": "integer",
-                  "format": "int32",
-                  "x-order": 0
-                },
-                "message": {
-                  "type": "string",
-                  "x-order": 1
-                },
-                "details": {
-                  "type": "array",
-                  "items": {
-                    "type": "object",
-                    "properties": {
-                      "@type": {
-                        "type": "string",
-                        "x-order": 0
-                      }
-                    },
-                    "additionalProperties": false
-                  },
-                  "x-order": 2
-                }
-              }
-            }
-          }
-        }
-      }
-    },
-    "/v1/management/DBaaS/DBClusters/List": {
-      "post": {
-        "tags": [
-          "DBClusters"
-        ],
-        "summary": "ListDBClusters returns a list of DB clusters.",
-        "operationId": "ListDBClusters",
-        "parameters": [
-          {
-            "name": "body",
-            "in": "body",
-            "required": true,
-            "schema": {
-              "type": "object",
-              "properties": {
-                "kubernetes_cluster_name": {
-                  "description": "Kubernetes cluster name.",
-                  "type": "string",
-                  "x-order": 0
-                }
-              }
-            }
-          }
-        ],
-        "responses": {
-          "200": {
-            "description": "A successful response.",
-            "schema": {
-              "type": "object",
-              "properties": {
-                "pxc_clusters": {
-                  "description": "PXC clusters information.",
-                  "type": "array",
-                  "items": {
-                    "description": "PXCCluster represents PXC cluster information.",
-                    "type": "object",
-                    "properties": {
-                      "name": {
-                        "description": "Cluster name.",
-                        "type": "string",
-                        "x-order": 0
-                      },
-                      "state": {
-                        "description": "DBClusterState represents DB cluster CR state.\n\n - DB_CLUSTER_STATE_INVALID: DB_CLUSTER_STATE_INVALID represents unknown state.\n - DB_CLUSTER_STATE_CHANGING: DB_CLUSTER_STATE_CHANGING represents a cluster being changed.\n - DB_CLUSTER_STATE_READY: DB_CLUSTER_STATE_READY represents a cluster without pending changes.\n - DB_CLUSTER_STATE_FAILED: DB_CLUSTER_STATE_FAILED represents a failed cluster.\n - DB_CLUSTER_STATE_DELETING: DB_CLUSTER_STATE_DELETING represents a cluster being deleting.\n - DB_CLUSTER_STATE_PAUSED: DB_CLUSTER_STATE_PAUSED represents a cluster is paused.\n - DB_CLUSTER_STATE_UPGRADING: DB_CLUSTER_STATE_UPGRADING is a special case of DB_CLUSTER_STATE_CHANGING.\nIt indicates database cluster upgrade is ongoing.",
-                        "type": "string",
-                        "default": "DB_CLUSTER_STATE_INVALID",
-                        "enum": [
-                          "DB_CLUSTER_STATE_INVALID",
-                          "DB_CLUSTER_STATE_CHANGING",
-                          "DB_CLUSTER_STATE_READY",
-                          "DB_CLUSTER_STATE_FAILED",
-                          "DB_CLUSTER_STATE_DELETING",
-                          "DB_CLUSTER_STATE_PAUSED",
-                          "DB_CLUSTER_STATE_UPGRADING"
-                        ],
-                        "x-order": 1
-                      },
-                      "operation": {
-                        "description": "RunningOperation respresents a long-running operation.",
-                        "type": "object",
-                        "properties": {
-                          "finished_steps": {
-                            "description": "Finished steps of the operaion; can decrease or increase compared to the previous value.",
-                            "type": "integer",
-                            "format": "int32",
-                            "x-order": 0
-                          },
-                          "message": {
-                            "description": "Text describing the current operation progress step.",
-                            "type": "string",
-                            "x-order": 1
-                          },
-                          "total_steps": {
-                            "description": "Total steps needed to finish the operation; can decrease or increase compared to the previous value.",
-                            "type": "integer",
-                            "format": "int32",
-                            "x-order": 2
-                          }
-                        },
-                        "x-order": 2
-                      },
-                      "params": {
-                        "description": "PXCClusterParams represents PXC cluster parameters that can be updated.",
-                        "type": "object",
-                        "properties": {
-                          "cluster_size": {
-                            "description": "Cluster size.",
-                            "type": "integer",
-                            "format": "int32",
-                            "x-order": 0
-                          },
-                          "pxc": {
-                            "description": "PXC container parameters.\nTODO Do not use inner messages in all public APIs (for consistency).",
-                            "type": "object",
-                            "properties": {
-                              "image": {
-                                "description": "Docker image used for PXC.",
-                                "type": "string",
-                                "x-order": 0
-                              },
-                              "compute_resources": {
-                                "description": "ComputeResources represents container computer resources requests or limits.",
-                                "type": "object",
-                                "properties": {
-                                  "cpu_m": {
-                                    "description": "CPUs in milliCPUs; 1000m = 1 vCPU.",
-                                    "type": "integer",
-                                    "format": "int32",
-                                    "x-order": 0
-                                  },
-                                  "memory_bytes": {
-                                    "description": "Memory in bytes.",
-                                    "type": "string",
-                                    "format": "int64",
-                                    "x-order": 1
-                                  }
-                                },
-                                "x-order": 1
-                              },
-                              "disk_size": {
-                                "description": "Disk size in bytes.",
-                                "type": "string",
-                                "format": "int64",
-                                "x-order": 2
-                              }
-                            },
-                            "x-order": 1
-                          },
-                          "proxysql": {
-                            "description": "ProxySQL container parameters.\nTODO Do not use inner messages in all public APIs (for consistency).",
-                            "type": "object",
-                            "properties": {
-                              "image": {
-                                "description": "Docker image used for ProxySQL.",
-                                "type": "string",
-                                "x-order": 0
-                              },
-                              "compute_resources": {
-                                "description": "ComputeResources represents container computer resources requests or limits.",
-                                "type": "object",
-                                "properties": {
-                                  "cpu_m": {
-                                    "description": "CPUs in milliCPUs; 1000m = 1 vCPU.",
-                                    "type": "integer",
-                                    "format": "int32",
-                                    "x-order": 0
-                                  },
-                                  "memory_bytes": {
-                                    "description": "Memory in bytes.",
-                                    "type": "string",
-                                    "format": "int64",
-                                    "x-order": 1
-                                  }
-                                },
-                                "x-order": 1
-                              },
-                              "disk_size": {
-                                "description": "Disk size in bytes.",
-                                "type": "string",
-                                "format": "int64",
-                                "x-order": 2
-                              }
-                            },
-                            "x-order": 2
-                          },
-                          "haproxy": {
-                            "description": "HAProxy container parameters.\nNOTE: HAProxy does not need disk size as ProxySQL does because the container does not require it.",
-                            "type": "object",
-                            "properties": {
-                              "image": {
-                                "description": "Docker image used for HAProxy.",
-                                "type": "string",
-                                "x-order": 0
-                              },
-                              "compute_resources": {
-                                "description": "ComputeResources represents container computer resources requests or limits.",
-                                "type": "object",
-                                "properties": {
-                                  "cpu_m": {
-                                    "description": "CPUs in milliCPUs; 1000m = 1 vCPU.",
-                                    "type": "integer",
-                                    "format": "int32",
-                                    "x-order": 0
-                                  },
-                                  "memory_bytes": {
-                                    "description": "Memory in bytes.",
-                                    "type": "string",
-                                    "format": "int64",
-                                    "x-order": 1
-                                  }
-                                },
-                                "x-order": 1
-                              }
-                            },
-                            "x-order": 3
-                          }
-                        },
-                        "x-order": 3
-                      },
-                      "exposed": {
-                        "description": "DB cluster accessible outside of K8s cluster.",
-                        "type": "boolean",
-                        "x-order": 4
-                      },
-                      "installed_image": {
-                        "description": "Installed XtraDB image.",
-                        "type": "string",
-                        "x-order": 5
-                      },
-                      "available_image": {
-                        "description": "Available database version user can upgrade cluster to, returned as an image. Image tag contains the version.\nIf it's empty, no upgrade is available.",
-                        "type": "string",
-                        "x-order": 6
-                      }
-                    }
-                  },
-                  "x-order": 0
-                },
-                "psmdb_clusters": {
-                  "description": "PSMDB clusters information.",
-                  "type": "array",
-                  "items": {
-                    "description": "PSMDBCluster represents PSMDB cluster information.",
-                    "type": "object",
-                    "properties": {
-                      "name": {
-                        "description": "Cluster name.",
-                        "type": "string",
-                        "x-order": 0
-                      },
-                      "state": {
-                        "description": "DBClusterState represents DB cluster CR state.\n\n - DB_CLUSTER_STATE_INVALID: DB_CLUSTER_STATE_INVALID represents unknown state.\n - DB_CLUSTER_STATE_CHANGING: DB_CLUSTER_STATE_CHANGING represents a cluster being changed.\n - DB_CLUSTER_STATE_READY: DB_CLUSTER_STATE_READY represents a cluster without pending changes.\n - DB_CLUSTER_STATE_FAILED: DB_CLUSTER_STATE_FAILED represents a failed cluster.\n - DB_CLUSTER_STATE_DELETING: DB_CLUSTER_STATE_DELETING represents a cluster being deleting.\n - DB_CLUSTER_STATE_PAUSED: DB_CLUSTER_STATE_PAUSED represents a cluster is paused.\n - DB_CLUSTER_STATE_UPGRADING: DB_CLUSTER_STATE_UPGRADING is a special case of DB_CLUSTER_STATE_CHANGING.\nIt indicates database cluster upgrade is ongoing.",
-                        "type": "string",
-                        "default": "DB_CLUSTER_STATE_INVALID",
-                        "enum": [
-                          "DB_CLUSTER_STATE_INVALID",
-                          "DB_CLUSTER_STATE_CHANGING",
-                          "DB_CLUSTER_STATE_READY",
-                          "DB_CLUSTER_STATE_FAILED",
-                          "DB_CLUSTER_STATE_DELETING",
-                          "DB_CLUSTER_STATE_PAUSED",
-                          "DB_CLUSTER_STATE_UPGRADING"
-                        ],
-                        "x-order": 1
-                      },
-                      "operation": {
-                        "description": "RunningOperation respresents a long-running operation.",
-                        "type": "object",
-                        "properties": {
-                          "finished_steps": {
-                            "description": "Finished steps of the operaion; can decrease or increase compared to the previous value.",
-                            "type": "integer",
-                            "format": "int32",
-                            "x-order": 0
-                          },
-                          "message": {
-                            "description": "Text describing the current operation progress step.",
-                            "type": "string",
-                            "x-order": 1
-                          },
-                          "total_steps": {
-                            "description": "Total steps needed to finish the operation; can decrease or increase compared to the previous value.",
-                            "type": "integer",
-                            "format": "int32",
-                            "x-order": 2
-                          }
-                        },
-                        "x-order": 2
-                      },
-                      "params": {
-                        "description": "PSMDBClusterParams represents PSMDB cluster parameters that can be updated.",
-                        "type": "object",
-                        "properties": {
-                          "cluster_size": {
-                            "description": "Cluster size.",
-                            "type": "integer",
-                            "format": "int32",
-                            "x-order": 0
-                          },
-                          "replicaset": {
-                            "description": "ReplicaSet container parameters.\nTODO Do not use inner messages in all public APIs (for consistency).",
-                            "type": "object",
-                            "properties": {
-                              "compute_resources": {
-                                "description": "ComputeResources represents container computer resources requests or limits.",
-                                "type": "object",
-                                "properties": {
-                                  "cpu_m": {
-                                    "description": "CPUs in milliCPUs; 1000m = 1 vCPU.",
-                                    "type": "integer",
-                                    "format": "int32",
-                                    "x-order": 0
-                                  },
-                                  "memory_bytes": {
-                                    "description": "Memory in bytes.",
-                                    "type": "string",
-                                    "format": "int64",
-                                    "x-order": 1
-                                  }
-                                },
-                                "x-order": 0
-                              },
-                              "disk_size": {
-                                "description": "Disk size in bytes.",
-                                "type": "string",
-                                "format": "int64",
-                                "x-order": 1
-                              }
-                            },
-                            "x-order": 1
-                          },
-                          "image": {
-                            "description": "Docker image used for PSMDB.",
-                            "type": "string",
-                            "x-order": 2
-                          }
-                        },
-                        "x-order": 3
-                      },
-                      "exposed": {
-                        "description": "DB cluster accessible outside of K8s cluster.",
-                        "type": "boolean",
-                        "x-order": 4
-                      },
-                      "installed_image": {
-                        "description": "Installed PSMDB image.",
-                        "type": "string",
-                        "x-order": 5
-                      },
-                      "available_image": {
-                        "description": "Available database version user can upgrade cluster to, returned as an image. Image tag contains the version.\nIf it's empty, no upgrade is available.",
-                        "type": "string",
-                        "x-order": 6
-                      }
-                    }
-                  },
-                  "x-order": 1
-                }
-              }
-            }
-          },
-          "default": {
-            "description": "An unexpected error response.",
-            "schema": {
-              "type": "object",
-              "properties": {
-                "code": {
-                  "type": "integer",
-                  "format": "int32",
-                  "x-order": 0
-                },
-                "message": {
-                  "type": "string",
-                  "x-order": 1
-                },
-                "details": {
-                  "type": "array",
-                  "items": {
-                    "type": "object",
-                    "properties": {
-                      "@type": {
-                        "type": "string",
-                        "x-order": 0
-                      }
-                    },
-                    "additionalProperties": false
-                  },
-                  "x-order": 2
-                }
-              }
-            }
-          }
-        }
-      }
-    },
-    "/v1/management/DBaaS/DBClusters/Restart": {
-      "post": {
-        "tags": [
-          "DBClusters"
-        ],
-        "summary": "RestartDBCluster restarts DB cluster.",
-        "operationId": "RestartDBCluster",
-        "parameters": [
-          {
-            "name": "body",
-            "in": "body",
-            "required": true,
-            "schema": {
-              "type": "object",
-              "properties": {
-                "kubernetes_cluster_name": {
-                  "description": "Kubernetes cluster name.",
-                  "type": "string",
-                  "x-order": 0
-                },
-                "name": {
-                  "description": "PXC cluster name.",
-                  "type": "string",
-                  "x-order": 1
-                },
-                "cluster_type": {
-                  "description": "DBClusterType represents database cluster type.\n\n - DB_CLUSTER_TYPE_INVALID: DB_CLUSTER_TYPE_INVALID represents unknown cluster type.\n - DB_CLUSTER_TYPE_PXC: DB_CLUSTER_TYPE_PXC represents pxc cluster type.\n - DB_CLUSTER_TYPE_PSMDB: DB_CLUSTER_TYPE_PSMDB represents psmdb cluster type.",
-                  "type": "string",
-                  "default": "DB_CLUSTER_TYPE_INVALID",
-                  "enum": [
-                    "DB_CLUSTER_TYPE_INVALID",
-                    "DB_CLUSTER_TYPE_PXC",
-                    "DB_CLUSTER_TYPE_PSMDB"
-                  ],
-                  "x-order": 2
-                }
-              }
-            }
-          }
-        ],
-        "responses": {
-          "200": {
-            "description": "A successful response.",
-            "schema": {
-              "type": "object"
-            }
-          },
-          "default": {
-            "description": "An unexpected error response.",
-            "schema": {
-              "type": "object",
-              "properties": {
-                "code": {
-                  "type": "integer",
-                  "format": "int32",
-                  "x-order": 0
-                },
-                "message": {
-                  "type": "string",
-                  "x-order": 1
-                },
-                "details": {
-                  "type": "array",
-                  "items": {
-                    "type": "object",
-                    "properties": {
-                      "@type": {
-                        "type": "string",
-                        "x-order": 0
-                      }
-                    },
-                    "additionalProperties": false
-                  },
-                  "x-order": 2
-                }
-              }
-            }
-          }
-        }
-      }
-    },
-    "/v1/management/DBaaS/GetLogs": {
-      "post": {
-        "tags": [
-          "LogsAPI"
-        ],
-        "summary": "GetLogs gets all logs from db cluster.",
-        "operationId": "GetLogs",
-        "parameters": [
-          {
-            "name": "body",
-            "in": "body",
-            "required": true,
-            "schema": {
-              "type": "object",
-              "properties": {
-                "kubernetes_cluster_name": {
-                  "description": "Kubernetes cluster name.",
-                  "type": "string",
-                  "x-order": 0
-                },
-                "cluster_name": {
-                  "description": "DB cluster name.",
-                  "type": "string",
-                  "x-order": 1
-                }
-              }
-            }
-          }
-        ],
-        "responses": {
-          "200": {
-            "description": "A successful response.",
-            "schema": {
-              "type": "object",
-              "properties": {
-                "logs": {
-                  "description": "Log represents list of logs. Each entry contains either container's logs or,\nwhen container field is empty, pod's events.",
-                  "type": "array",
-                  "items": {
-                    "description": "Logs contain logs for certain pod's container. If container is an empty\nstring, logs contain pod's events.",
-                    "type": "object",
-                    "properties": {
-                      "pod": {
-                        "description": "Pod name.",
-                        "type": "string",
-                        "x-order": 0
-                      },
-                      "container": {
-                        "description": "Container name.",
-                        "type": "string",
-                        "x-order": 1
-                      },
-                      "logs": {
-                        "description": "Content of container's log or pod's events.",
-                        "type": "array",
-                        "items": {
-                          "type": "string"
-                        },
-                        "x-order": 2
-                      }
-                    }
-                  },
-                  "x-order": 0
-                }
-              }
-            }
-          },
-          "default": {
-            "description": "An unexpected error response.",
-            "schema": {
-              "type": "object",
-              "properties": {
-                "code": {
-                  "type": "integer",
-                  "format": "int32",
-                  "x-order": 0
-                },
-                "message": {
-                  "type": "string",
-                  "x-order": 1
-                },
-                "details": {
-                  "type": "array",
-                  "items": {
-                    "type": "object",
-                    "properties": {
-                      "@type": {
-                        "type": "string",
-                        "x-order": 0
-                      }
-                    },
-                    "additionalProperties": false
-                  },
-                  "x-order": 2
-                }
-              }
-            }
-          }
-        }
-      }
-    },
-    "/v1/management/DBaaS/Kubernetes/Get": {
-      "post": {
-        "tags": [
-          "Kubernetes"
-        ],
-        "summary": "GetKubernetesCluster return KubeAuth with Kubernetes config.",
-        "operationId": "GetKubernetesCluster",
-        "parameters": [
-          {
-            "name": "body",
-            "in": "body",
-            "required": true,
-            "schema": {
-              "type": "object",
-              "properties": {
-                "kubernetes_cluster_name": {
-                  "description": "Kubernetes cluster name.",
-                  "type": "string",
-                  "x-order": 0
-                }
-              }
-            }
-          }
-        ],
-        "responses": {
-          "200": {
-            "description": "A successful response.",
-            "schema": {
-              "type": "object",
-              "properties": {
-                "kube_auth": {
-                  "description": "KubeAuth represents Kubernetes / kubectl authentication and authorization information.",
-                  "type": "object",
-                  "properties": {
-                    "kubeconfig": {
-                      "description": "Kubeconfig file content.",
-                      "type": "string",
-                      "x-order": 0
-                    }
-                  },
-                  "x-order": 0
-                }
-              }
-            }
-          },
-          "default": {
-            "description": "An unexpected error response.",
-            "schema": {
-              "type": "object",
-              "properties": {
-                "code": {
-                  "type": "integer",
-                  "format": "int32",
-                  "x-order": 0
-                },
-                "message": {
-                  "type": "string",
-                  "x-order": 1
-                },
-                "details": {
-                  "type": "array",
-                  "items": {
-                    "type": "object",
-                    "properties": {
-                      "@type": {
-                        "type": "string",
-                        "x-order": 0
-                      }
-                    },
-                    "additionalProperties": false
-                  },
-                  "x-order": 2
-                }
-              }
-            }
-          }
-        }
-      }
-    },
-    "/v1/management/DBaaS/Kubernetes/List": {
-      "post": {
-        "tags": [
-          "Kubernetes"
-        ],
-        "summary": "ListKubernetesClusters returns a list of all registered Kubernetes clusters.",
-        "operationId": "ListKubernetesClusters",
-        "parameters": [
-          {
-            "name": "body",
-            "in": "body",
-            "required": true,
-            "schema": {
-              "type": "object"
-            }
-          }
-        ],
-        "responses": {
-          "200": {
-            "description": "A successful response.",
-            "schema": {
-              "type": "object",
-              "properties": {
-                "kubernetes_clusters": {
-                  "description": "Kubernetes clusters.",
-                  "type": "array",
-                  "items": {
-                    "description": "Cluster contains public info about Kubernetes cluster.\nTODO Do not use inner messages in all public APIs (for consistency).",
-                    "type": "object",
-                    "properties": {
-                      "kubernetes_cluster_name": {
-                        "description": "Kubernetes cluster name.",
-                        "type": "string",
-                        "x-order": 0
-                      },
-                      "operators": {
-                        "description": "Operators contains list of operators installed in Kubernetes cluster.",
-                        "type": "object",
-                        "properties": {
-                          "pxc": {
-                            "description": "Operator contains all information about operator installed in Kubernetes cluster.",
-                            "type": "object",
-                            "properties": {
-                              "status": {
-                                "description": "OperatorsStatus defines status of operators installed in Kubernetes cluster.\n\n - OPERATORS_STATUS_INVALID: OPERATORS_STATUS_INVALID represents unknown state.\n - OPERATORS_STATUS_OK: OPERATORS_STATUS_OK represents that operators are installed and have supported API version.\n - OPERATORS_STATUS_UNSUPPORTED: OPERATORS_STATUS_UNSUPPORTED represents that operators are installed, but doesn't have supported API version.\n - OPERATORS_STATUS_NOT_INSTALLED: OPERATORS_STATUS_NOT_INSTALLED represents that operators are not installed.",
-                                "type": "string",
-                                "default": "OPERATORS_STATUS_INVALID",
-                                "enum": [
-                                  "OPERATORS_STATUS_INVALID",
-                                  "OPERATORS_STATUS_OK",
-                                  "OPERATORS_STATUS_UNSUPPORTED",
-                                  "OPERATORS_STATUS_NOT_INSTALLED"
-                                ],
-                                "x-order": 0
-                              },
-                              "version": {
-                                "type": "string",
-                                "x-order": 1
-                              }
-                            },
-                            "x-order": 0
-                          },
-                          "psmdb": {
-                            "description": "Operator contains all information about operator installed in Kubernetes cluster.",
-                            "type": "object",
-                            "properties": {
-                              "status": {
-                                "description": "OperatorsStatus defines status of operators installed in Kubernetes cluster.\n\n - OPERATORS_STATUS_INVALID: OPERATORS_STATUS_INVALID represents unknown state.\n - OPERATORS_STATUS_OK: OPERATORS_STATUS_OK represents that operators are installed and have supported API version.\n - OPERATORS_STATUS_UNSUPPORTED: OPERATORS_STATUS_UNSUPPORTED represents that operators are installed, but doesn't have supported API version.\n - OPERATORS_STATUS_NOT_INSTALLED: OPERATORS_STATUS_NOT_INSTALLED represents that operators are not installed.",
-                                "type": "string",
-                                "default": "OPERATORS_STATUS_INVALID",
-                                "enum": [
-                                  "OPERATORS_STATUS_INVALID",
-                                  "OPERATORS_STATUS_OK",
-                                  "OPERATORS_STATUS_UNSUPPORTED",
-                                  "OPERATORS_STATUS_NOT_INSTALLED"
-                                ],
-                                "x-order": 0
-                              },
-                              "version": {
-                                "type": "string",
-                                "x-order": 1
-                              }
-                            },
-                            "x-order": 1
-                          }
-                        },
-                        "x-order": 1
-                      },
-                      "status": {
-                        "description": "KubernetesClusterStatus defines status of Kubernetes cluster.\n\n - KUBERNETES_CLUSTER_STATUS_INVALID: KUBERNETES_CLUSTER_STATUS_INVALID represents unknown state.\n - KUBERNETES_CLUSTER_STATUS_OK: KUBERNETES_CLUSTER_STATUS_OK represents that Kubernetes cluster is accessible.\n - KUBERNETES_CLUSTER_STATUS_UNAVAILABLE: KUBERNETES_CLUSTER_STATUS_UNAVAILABLE represents that Kubernetes cluster is not accessible.",
-                        "type": "string",
-                        "default": "KUBERNETES_CLUSTER_STATUS_INVALID",
-                        "enum": [
-                          "KUBERNETES_CLUSTER_STATUS_INVALID",
-                          "KUBERNETES_CLUSTER_STATUS_OK",
-                          "KUBERNETES_CLUSTER_STATUS_UNAVAILABLE"
-                        ],
-                        "x-order": 2
-                      }
-                    }
-                  },
-                  "x-order": 0
-                }
-              }
-            }
-          },
-          "default": {
-            "description": "An unexpected error response.",
-            "schema": {
-              "type": "object",
-              "properties": {
-                "code": {
-                  "type": "integer",
-                  "format": "int32",
-                  "x-order": 0
-                },
-                "message": {
-                  "type": "string",
-                  "x-order": 1
-                },
-                "details": {
-                  "type": "array",
-                  "items": {
-                    "type": "object",
-                    "properties": {
-                      "@type": {
-                        "type": "string",
-                        "x-order": 0
-                      }
-                    },
-                    "additionalProperties": false
-                  },
-                  "x-order": 2
-                }
-              }
-            }
-          }
-        }
-      }
-    },
-    "/v1/management/DBaaS/Kubernetes/Register": {
-      "post": {
-        "tags": [
-          "Kubernetes"
-        ],
-        "summary": "RegisterKubernetesCluster registers an existing Kubernetes cluster in PMM.",
-        "operationId": "RegisterKubernetesCluster",
-        "parameters": [
-          {
-            "name": "body",
-            "in": "body",
-            "required": true,
-            "schema": {
-              "type": "object",
-              "properties": {
-                "kubernetes_cluster_name": {
-                  "description": "Kubernetes cluster name.",
-                  "type": "string",
-                  "x-order": 0
-                },
-                "kube_auth": {
-                  "description": "KubeAuth represents Kubernetes / kubectl authentication and authorization information.",
-                  "type": "object",
-                  "properties": {
-                    "kubeconfig": {
-                      "description": "Kubeconfig file content.",
-                      "type": "string",
-                      "x-order": 0
-                    }
-                  },
-                  "x-order": 1
-                },
-                "aws_access_key_id": {
-                  "description": "AWS access key id, only needed when registering EKS cluster and kubeconfig does not contain it.",
-                  "type": "string",
-                  "x-order": 2
-                },
-                "aws_secret_access_key": {
-                  "description": "AWS secret access key, only needed when registering EKS cluster and kubeconfig does not contain it.",
-                  "type": "string",
-                  "x-order": 3
-                }
-              }
-            }
-          }
-        ],
-        "responses": {
-          "200": {
-            "description": "A successful response.",
-            "schema": {
-              "type": "object"
-            }
-          },
-          "default": {
-            "description": "An unexpected error response.",
-            "schema": {
-              "type": "object",
-              "properties": {
-                "code": {
-                  "type": "integer",
-                  "format": "int32",
-                  "x-order": 0
-                },
-                "message": {
-                  "type": "string",
-                  "x-order": 1
-                },
-                "details": {
-                  "type": "array",
-                  "items": {
-                    "type": "object",
-                    "properties": {
-                      "@type": {
-                        "type": "string",
-                        "x-order": 0
-                      }
-                    },
-                    "additionalProperties": false
-                  },
-                  "x-order": 2
-                }
-              }
-            }
-          }
-        }
-      }
-    },
-    "/v1/management/DBaaS/Kubernetes/Resources/Get": {
-      "post": {
-        "tags": [
-          "Kubernetes"
-        ],
-        "summary": "GetResources returns all and available resources of a Kubernetes cluster.\nNOTE: The user defined in kubeconfig for the cluster has to have rights to\n      list and get Pods from all Namespaces. Also getting and listing Nodes\n      has to be allowed.",
-        "operationId": "GetResources",
-        "parameters": [
-          {
-            "name": "body",
-            "in": "body",
-            "required": true,
-            "schema": {
-              "type": "object",
-              "properties": {
-                "kubernetes_cluster_name": {
-                  "description": "Kubernetes cluster name.",
-                  "type": "string",
-                  "x-order": 0
-                }
-              }
-            }
-          }
-        ],
-        "responses": {
-          "200": {
-            "description": "A successful response.",
-            "schema": {
-              "type": "object",
-              "properties": {
-                "all": {
-                  "description": "Resources contains Kubernetes cluster resources.",
-                  "type": "object",
-                  "properties": {
-                    "memory_bytes": {
-                      "description": "Memory in bytes.",
-                      "type": "string",
-                      "format": "uint64",
-                      "x-order": 0
-                    },
-                    "cpu_m": {
-                      "description": "CPU in millicpus. For example 0.1 of CPU is equivalent to 100 millicpus.\nSee https://kubernetes.io/docs/concepts/configuration/manage-resources-containers/#meaning-of-cpu.",
-                      "type": "string",
-                      "format": "uint64",
-                      "x-order": 1
-                    },
-                    "disk_size": {
-                      "description": "Disk size in bytes.",
-                      "type": "string",
-                      "format": "uint64",
-                      "x-order": 2
-                    }
-                  },
-                  "x-order": 0
-                },
-                "available": {
-                  "description": "Resources contains Kubernetes cluster resources.",
-                  "type": "object",
-                  "properties": {
-                    "memory_bytes": {
-                      "description": "Memory in bytes.",
-                      "type": "string",
-                      "format": "uint64",
-                      "x-order": 0
-                    },
-                    "cpu_m": {
-                      "description": "CPU in millicpus. For example 0.1 of CPU is equivalent to 100 millicpus.\nSee https://kubernetes.io/docs/concepts/configuration/manage-resources-containers/#meaning-of-cpu.",
-                      "type": "string",
-                      "format": "uint64",
-                      "x-order": 1
-                    },
-                    "disk_size": {
-                      "description": "Disk size in bytes.",
-                      "type": "string",
-                      "format": "uint64",
-                      "x-order": 2
-                    }
-                  },
-                  "x-order": 1
-                }
-              }
-            }
-          },
-          "default": {
-            "description": "An unexpected error response.",
-            "schema": {
-              "type": "object",
-              "properties": {
-                "code": {
-                  "type": "integer",
-                  "format": "int32",
-                  "x-order": 0
-                },
-                "message": {
-                  "type": "string",
-                  "x-order": 1
-                },
-                "details": {
-                  "type": "array",
-                  "items": {
-                    "type": "object",
-                    "properties": {
-                      "@type": {
-                        "type": "string",
-                        "x-order": 0
-                      }
-                    },
-                    "additionalProperties": false
-                  },
-                  "x-order": 2
-                }
-              }
-            }
-          }
-        }
-      }
-    },
-    "/v1/management/DBaaS/Kubernetes/Unregister": {
-      "post": {
-        "tags": [
-          "Kubernetes"
-        ],
-        "summary": "UnregisterKubernetesCluster removes a registered Kubernetes cluster from PMM.",
-        "operationId": "UnregisterKubernetesCluster",
-        "parameters": [
-          {
-            "name": "body",
-            "in": "body",
-            "required": true,
-            "schema": {
-              "type": "object",
-              "properties": {
-                "kubernetes_cluster_name": {
-                  "description": "Kubernetes cluster name.",
-                  "type": "string",
-                  "x-order": 0
-                },
-                "force": {
-                  "description": "If true then Kubernetes cluster will be deleted\neven if it contains database clusters.",
-                  "type": "boolean",
-                  "x-order": 1
-                }
-              }
-            }
-          }
-        ],
-        "responses": {
-          "200": {
-            "description": "A successful response.",
-            "schema": {
-              "type": "object"
-            }
-          },
-          "default": {
-            "description": "An unexpected error response.",
-            "schema": {
-              "type": "object",
-              "properties": {
-                "code": {
-                  "type": "integer",
-                  "format": "int32",
-                  "x-order": 0
-                },
-                "message": {
-                  "type": "string",
-                  "x-order": 1
-                },
-                "details": {
-                  "type": "array",
-                  "items": {
-                    "type": "object",
-                    "properties": {
-                      "@type": {
-                        "type": "string",
-                        "x-order": 0
-                      }
-                    },
-                    "additionalProperties": false
-                  },
-                  "x-order": 2
-                }
-              }
-            }
-          }
-        }
-      }
-    },
-    "/v1/management/DBaaS/PSMDBCluster/Create": {
-      "post": {
-        "tags": [
-          "PSMDBClusters"
-        ],
-        "summary": "CreatePSMDBCluster creates a new PSMDB cluster.",
-        "operationId": "CreatePSMDBCluster",
-        "parameters": [
-          {
-            "name": "body",
-            "in": "body",
-            "required": true,
-            "schema": {
-              "type": "object",
-              "properties": {
-                "kubernetes_cluster_name": {
-                  "description": "Kubernetes cluster name.",
-                  "type": "string",
-                  "x-order": 0
-                },
-                "name": {
-                  "type": "string",
-                  "title": "PSMDB cluster name.\na DNS-1035 label must consist of lower case alphanumeric characters or '-',\nstart with an alphabetic character, and end with an alphanumeric character\n(e.g. 'my-name',  or 'abc-123', regex used for validation is '[a-z]([-a-z0-9]*[a-z0-9])?')",
-                  "x-order": 1
-                },
-                "params": {
-                  "description": "PSMDBClusterParams represents PSMDB cluster parameters that can be updated.",
-                  "type": "object",
-                  "properties": {
-                    "cluster_size": {
-                      "description": "Cluster size.",
-                      "type": "integer",
-                      "format": "int32",
-                      "x-order": 0
-                    },
-                    "replicaset": {
-                      "description": "ReplicaSet container parameters.\nTODO Do not use inner messages in all public APIs (for consistency).",
-                      "type": "object",
-                      "properties": {
-                        "compute_resources": {
-                          "description": "ComputeResources represents container computer resources requests or limits.",
-                          "type": "object",
-                          "properties": {
-                            "cpu_m": {
-                              "description": "CPUs in milliCPUs; 1000m = 1 vCPU.",
-                              "type": "integer",
-                              "format": "int32",
-                              "x-order": 0
-                            },
-                            "memory_bytes": {
-                              "description": "Memory in bytes.",
-                              "type": "string",
-                              "format": "int64",
-                              "x-order": 1
-                            }
-                          },
-                          "x-order": 0
-                        },
-                        "disk_size": {
-                          "description": "Disk size in bytes.",
-                          "type": "string",
-                          "format": "int64",
-                          "x-order": 1
-                        }
-                      },
-                      "x-order": 1
-                    },
-                    "image": {
-                      "description": "Docker image used for PSMDB.",
-                      "type": "string",
-                      "x-order": 2
-                    }
-                  },
-                  "x-order": 2
-                },
-                "expose": {
-                  "description": "Make DB cluster accessible outside of K8s cluster.",
-                  "type": "boolean",
-                  "x-order": 3
-                }
-              }
-            }
-          }
-        ],
-        "responses": {
-          "200": {
-            "description": "A successful response.",
-            "schema": {
-              "type": "object"
-            }
-          },
-          "default": {
-            "description": "An unexpected error response.",
-            "schema": {
-              "type": "object",
-              "properties": {
-                "code": {
-                  "type": "integer",
-                  "format": "int32",
-                  "x-order": 0
-                },
-                "message": {
-                  "type": "string",
-                  "x-order": 1
-                },
-                "details": {
-                  "type": "array",
-                  "items": {
-                    "type": "object",
-                    "properties": {
-                      "@type": {
-                        "type": "string",
-                        "x-order": 0
-                      }
-                    },
-                    "additionalProperties": false
-                  },
-                  "x-order": 2
-                }
-              }
-            }
-          }
-        }
-      }
-    },
-    "/v1/management/DBaaS/PSMDBCluster/Resources/Get": {
-      "post": {
-        "tags": [
-          "PSMDBClusters"
-        ],
-        "summary": "GetPSMDBClusterResources returns expected resources to be consumed by the cluster.",
-        "operationId": "GetPSMDBClusterResources",
-        "parameters": [
-          {
-            "name": "body",
-            "in": "body",
-            "required": true,
-            "schema": {
-              "type": "object",
-              "properties": {
-                "params": {
-                  "description": "PSMDBClusterParams represents PSMDB cluster parameters that can be updated.",
-                  "type": "object",
-                  "properties": {
-                    "cluster_size": {
-                      "description": "Cluster size.",
-                      "type": "integer",
-                      "format": "int32",
-                      "x-order": 0
-                    },
-                    "replicaset": {
-                      "description": "ReplicaSet container parameters.\nTODO Do not use inner messages in all public APIs (for consistency).",
-                      "type": "object",
-                      "properties": {
-                        "compute_resources": {
-                          "description": "ComputeResources represents container computer resources requests or limits.",
-                          "type": "object",
-                          "properties": {
-                            "cpu_m": {
-                              "description": "CPUs in milliCPUs; 1000m = 1 vCPU.",
-                              "type": "integer",
-                              "format": "int32",
-                              "x-order": 0
-                            },
-                            "memory_bytes": {
-                              "description": "Memory in bytes.",
-                              "type": "string",
-                              "format": "int64",
-                              "x-order": 1
-                            }
-                          },
-                          "x-order": 0
-                        },
-                        "disk_size": {
-                          "description": "Disk size in bytes.",
-                          "type": "string",
-                          "format": "int64",
-                          "x-order": 1
-                        }
-                      },
-                      "x-order": 1
-                    },
-                    "image": {
-                      "description": "Docker image used for PSMDB.",
-                      "type": "string",
-                      "x-order": 2
-                    }
-                  },
-                  "x-order": 0
-                }
-              }
-            }
-          }
-        ],
-        "responses": {
-          "200": {
-            "description": "A successful response.",
-            "schema": {
-              "type": "object",
-              "properties": {
-                "expected": {
-                  "description": "Resources contains Kubernetes cluster resources.",
-                  "type": "object",
-                  "properties": {
-                    "memory_bytes": {
-                      "description": "Memory in bytes.",
-                      "type": "string",
-                      "format": "uint64",
-                      "x-order": 0
-                    },
-                    "cpu_m": {
-                      "description": "CPU in millicpus. For example 0.1 of CPU is equivalent to 100 millicpus.\nSee https://kubernetes.io/docs/concepts/configuration/manage-resources-containers/#meaning-of-cpu.",
-                      "type": "string",
-                      "format": "uint64",
-                      "x-order": 1
-                    },
-                    "disk_size": {
-                      "description": "Disk size in bytes.",
-                      "type": "string",
-                      "format": "uint64",
-                      "x-order": 2
-                    }
-                  },
-                  "x-order": 0
-                }
-              }
-            }
-          },
-          "default": {
-            "description": "An unexpected error response.",
-            "schema": {
-              "type": "object",
-              "properties": {
-                "code": {
-                  "type": "integer",
-                  "format": "int32",
-                  "x-order": 0
-                },
-                "message": {
-                  "type": "string",
-                  "x-order": 1
-                },
-                "details": {
-                  "type": "array",
-                  "items": {
-                    "type": "object",
-                    "properties": {
-                      "@type": {
-                        "type": "string",
-                        "x-order": 0
-                      }
-                    },
-                    "additionalProperties": false
-                  },
-                  "x-order": 2
-                }
-              }
-            }
-          }
-        }
-      }
-    },
-    "/v1/management/DBaaS/PSMDBCluster/Update": {
-      "post": {
-        "tags": [
-          "PSMDBClusters"
-        ],
-        "summary": "UpdatePSMDBCluster updates existing PSMDB cluster.",
-        "operationId": "UpdatePSMDBCluster",
-        "parameters": [
-          {
-            "name": "body",
-            "in": "body",
-            "required": true,
-            "schema": {
-              "type": "object",
-              "properties": {
-                "kubernetes_cluster_name": {
-                  "description": "Kubernetes cluster name.",
-                  "type": "string",
-                  "x-order": 0
-                },
-                "name": {
-                  "description": "PSMDB cluster name.",
-                  "type": "string",
-                  "x-order": 1
-                },
-                "params": {
-                  "description": "UpdatePSMDBClusterParams represents PSMDB cluster parameters that can be updated.",
-                  "type": "object",
-                  "properties": {
-                    "cluster_size": {
-                      "description": "Cluster size.",
-                      "type": "integer",
-                      "format": "int32",
-                      "x-order": 0
-                    },
-                    "replicaset": {
-                      "description": "ReplicaSet container parameters.",
-                      "type": "object",
-                      "properties": {
-                        "compute_resources": {
-                          "description": "ComputeResources represents container computer resources requests or limits.",
-                          "type": "object",
-                          "properties": {
-                            "cpu_m": {
-                              "description": "CPUs in milliCPUs; 1000m = 1 vCPU.",
-                              "type": "integer",
-                              "format": "int32",
-                              "x-order": 0
-                            },
-                            "memory_bytes": {
-                              "description": "Memory in bytes.",
-                              "type": "string",
-                              "format": "int64",
-                              "x-order": 1
-                            }
-                          },
-                          "x-order": 0
-                        }
-                      },
-                      "x-order": 1
-                    },
-                    "suspend": {
-                      "description": "Suspend cluster `pause: true`.",
-                      "type": "boolean",
-                      "x-order": 2
-                    },
-                    "resume": {
-                      "description": "Resume cluster `pause: false`.",
-                      "type": "boolean",
-                      "x-order": 3
-                    },
-                    "image": {
-                      "description": "PSMDB image to use. If it's the same image but with different version tag, upgrade of database cluster to version\nin given tag is triggered. If entirely different image is given, error is returned.",
-                      "type": "string",
-                      "x-order": 4
-                    }
-                  },
-                  "x-order": 2
-                }
-              }
-            }
-          }
-        ],
-        "responses": {
-          "200": {
-            "description": "A successful response.",
-            "schema": {
-              "type": "object"
-            }
-          },
-          "default": {
-            "description": "An unexpected error response.",
-            "schema": {
-              "type": "object",
-              "properties": {
-                "code": {
-                  "type": "integer",
-                  "format": "int32",
-                  "x-order": 0
-                },
-                "message": {
-                  "type": "string",
-                  "x-order": 1
-                },
-                "details": {
-                  "type": "array",
-                  "items": {
-                    "type": "object",
-                    "properties": {
-                      "@type": {
-                        "type": "string",
-                        "x-order": 0
-                      }
-                    },
-                    "additionalProperties": false
-                  },
-                  "x-order": 2
-                }
-              }
-            }
-          }
-        }
-      }
-    },
-    "/v1/management/DBaaS/PSMDBClusters/GetCredentials": {
-      "post": {
-        "tags": [
-          "PSMDBClusters"
-        ],
-        "summary": "GetPSMDBClusterCredentials returns a PSMDB cluster credentials by cluster name.",
-        "operationId": "GetPSMDBClusterCredentials",
-        "parameters": [
-          {
-            "name": "body",
-            "in": "body",
-            "required": true,
-            "schema": {
-              "type": "object",
-              "properties": {
-                "kubernetes_cluster_name": {
-                  "description": "Kubernetes cluster name.",
-                  "type": "string",
-                  "x-order": 0
-                },
-                "name": {
-                  "description": "PSMDB cluster name.",
-                  "type": "string",
-                  "x-order": 1
-                }
-              }
-            }
-          }
-        ],
-        "responses": {
-          "200": {
-            "description": "A successful response.",
-            "schema": {
-              "type": "object",
-              "properties": {
-                "connection_credentials": {
-                  "description": "PSMDBCredentials is a credentials to connect to PSMDB.\nTODO Do not use inner messages in all public APIs (for consistency).",
-                  "type": "object",
-                  "properties": {
-                    "username": {
-                      "description": "MongoDB username.",
-                      "type": "string",
-                      "x-order": 0
-                    },
-                    "password": {
-                      "description": "MongoDB password.",
-                      "type": "string",
-                      "x-order": 1
-                    },
-                    "host": {
-                      "description": "MongoDB host.",
-                      "type": "string",
-                      "x-order": 2
-                    },
-                    "port": {
-                      "description": "MongoDB port.",
-                      "type": "integer",
-                      "format": "int32",
-                      "x-order": 3
-                    },
-                    "replicaset": {
-                      "description": "Replicaset name.",
-                      "type": "string",
-                      "x-order": 4
-                    }
-                  },
-                  "x-order": 0
-                }
-              }
-            }
-          },
-          "default": {
-            "description": "An unexpected error response.",
-            "schema": {
-              "type": "object",
-              "properties": {
-                "code": {
-                  "type": "integer",
-                  "format": "int32",
-                  "x-order": 0
-                },
-                "message": {
-                  "type": "string",
-                  "x-order": 1
-                },
-                "details": {
-                  "type": "array",
-                  "items": {
-                    "type": "object",
-                    "properties": {
-                      "@type": {
-                        "type": "string",
-                        "x-order": 0
-                      }
-                    },
-                    "additionalProperties": false
-                  },
-                  "x-order": 2
-                }
-              }
-            }
-          }
-        }
-      }
-    },
-    "/v1/management/DBaaS/PXCCluster/Create": {
-      "post": {
-        "tags": [
-          "PXCClusters"
-        ],
-        "summary": "CreatePXCCluster creates a new PXC cluster.",
-        "operationId": "CreatePXCCluster",
-        "parameters": [
-          {
-            "name": "body",
-            "in": "body",
-            "required": true,
-            "schema": {
-              "type": "object",
-              "properties": {
-                "kubernetes_cluster_name": {
-                  "description": "Kubernetes cluster name.",
-                  "type": "string",
-                  "x-order": 0
-                },
-                "name": {
-                  "type": "string",
-                  "title": "PXC cluster name.\na DNS-1035 label must consist of lower case alphanumeric characters or '-',\nstart with an alphabetic character, and end with an alphanumeric character\n(e.g. 'my-name',  or 'abc-123', regex used for validation is '[a-z]([-a-z0-9]*[a-z0-9])?')",
-                  "x-order": 1
-                },
-                "params": {
-                  "description": "PXCClusterParams represents PXC cluster parameters that can be updated.",
-                  "type": "object",
-                  "properties": {
-                    "cluster_size": {
-                      "description": "Cluster size.",
-                      "type": "integer",
-                      "format": "int32",
-                      "x-order": 0
-                    },
-                    "pxc": {
-                      "description": "PXC container parameters.\nTODO Do not use inner messages in all public APIs (for consistency).",
-                      "type": "object",
-                      "properties": {
-                        "image": {
-                          "description": "Docker image used for PXC.",
-                          "type": "string",
-                          "x-order": 0
-                        },
-                        "compute_resources": {
-                          "description": "ComputeResources represents container computer resources requests or limits.",
-                          "type": "object",
-                          "properties": {
-                            "cpu_m": {
-                              "description": "CPUs in milliCPUs; 1000m = 1 vCPU.",
-                              "type": "integer",
-                              "format": "int32",
-                              "x-order": 0
-                            },
-                            "memory_bytes": {
-                              "description": "Memory in bytes.",
-                              "type": "string",
-                              "format": "int64",
-                              "x-order": 1
-                            }
-                          },
-                          "x-order": 1
-                        },
-                        "disk_size": {
-                          "description": "Disk size in bytes.",
-                          "type": "string",
-                          "format": "int64",
-                          "x-order": 2
-                        }
-                      },
-                      "x-order": 1
-                    },
-                    "proxysql": {
-                      "description": "ProxySQL container parameters.\nTODO Do not use inner messages in all public APIs (for consistency).",
-                      "type": "object",
-                      "properties": {
-                        "image": {
-                          "description": "Docker image used for ProxySQL.",
-                          "type": "string",
-                          "x-order": 0
-                        },
-                        "compute_resources": {
-                          "description": "ComputeResources represents container computer resources requests or limits.",
-                          "type": "object",
-                          "properties": {
-                            "cpu_m": {
-                              "description": "CPUs in milliCPUs; 1000m = 1 vCPU.",
-                              "type": "integer",
-                              "format": "int32",
-                              "x-order": 0
-                            },
-                            "memory_bytes": {
-                              "description": "Memory in bytes.",
-                              "type": "string",
-                              "format": "int64",
-                              "x-order": 1
-                            }
-                          },
-                          "x-order": 1
-                        },
-                        "disk_size": {
-                          "description": "Disk size in bytes.",
-                          "type": "string",
-                          "format": "int64",
-                          "x-order": 2
-                        }
-                      },
-                      "x-order": 2
-                    },
-                    "haproxy": {
-                      "description": "HAProxy container parameters.\nNOTE: HAProxy does not need disk size as ProxySQL does because the container does not require it.",
-                      "type": "object",
-                      "properties": {
-                        "image": {
-                          "description": "Docker image used for HAProxy.",
-                          "type": "string",
-                          "x-order": 0
-                        },
-                        "compute_resources": {
-                          "description": "ComputeResources represents container computer resources requests or limits.",
-                          "type": "object",
-                          "properties": {
-                            "cpu_m": {
-                              "description": "CPUs in milliCPUs; 1000m = 1 vCPU.",
-                              "type": "integer",
-                              "format": "int32",
-                              "x-order": 0
-                            },
-                            "memory_bytes": {
-                              "description": "Memory in bytes.",
-                              "type": "string",
-                              "format": "int64",
-                              "x-order": 1
-                            }
-                          },
-                          "x-order": 1
-                        }
-                      },
-                      "x-order": 3
-                    }
-                  },
-                  "x-order": 2
-                },
-                "expose": {
-                  "description": "Make DB cluster accessible outside of K8s cluster.",
-                  "type": "boolean",
-                  "x-order": 3
-                }
-              }
-            }
-          }
-        ],
-        "responses": {
-          "200": {
-            "description": "A successful response.",
-            "schema": {
-              "type": "object"
-            }
-          },
-          "default": {
-            "description": "An unexpected error response.",
-            "schema": {
-              "type": "object",
-              "properties": {
-                "code": {
-                  "type": "integer",
-                  "format": "int32",
-                  "x-order": 0
-                },
-                "message": {
-                  "type": "string",
-                  "x-order": 1
-                },
-                "details": {
-                  "type": "array",
-                  "items": {
-                    "type": "object",
-                    "properties": {
-                      "@type": {
-                        "type": "string",
-                        "x-order": 0
-                      }
-                    },
-                    "additionalProperties": false
-                  },
-                  "x-order": 2
-                }
-              }
-            }
-          }
-        }
-      }
-    },
-    "/v1/management/DBaaS/PXCCluster/Resources/Get": {
-      "post": {
-        "tags": [
-          "PXCClusters"
-        ],
-        "summary": "GetPXCClusterResources returns expected resources to be consumed by the cluster.",
-        "operationId": "GetPXCClusterResources",
-        "parameters": [
-          {
-            "name": "body",
-            "in": "body",
-            "required": true,
-            "schema": {
-              "type": "object",
-              "properties": {
-                "params": {
-                  "description": "PXCClusterParams represents PXC cluster parameters that can be updated.",
-                  "type": "object",
-                  "properties": {
-                    "cluster_size": {
-                      "description": "Cluster size.",
-                      "type": "integer",
-                      "format": "int32",
-                      "x-order": 0
-                    },
-                    "pxc": {
-                      "description": "PXC container parameters.\nTODO Do not use inner messages in all public APIs (for consistency).",
-                      "type": "object",
-                      "properties": {
-                        "image": {
-                          "description": "Docker image used for PXC.",
-                          "type": "string",
-                          "x-order": 0
-                        },
-                        "compute_resources": {
-                          "description": "ComputeResources represents container computer resources requests or limits.",
-                          "type": "object",
-                          "properties": {
-                            "cpu_m": {
-                              "description": "CPUs in milliCPUs; 1000m = 1 vCPU.",
-                              "type": "integer",
-                              "format": "int32",
-                              "x-order": 0
-                            },
-                            "memory_bytes": {
-                              "description": "Memory in bytes.",
-                              "type": "string",
-                              "format": "int64",
-                              "x-order": 1
-                            }
-                          },
-                          "x-order": 1
-                        },
-                        "disk_size": {
-                          "description": "Disk size in bytes.",
-                          "type": "string",
-                          "format": "int64",
-                          "x-order": 2
-                        }
-                      },
-                      "x-order": 1
-                    },
-                    "proxysql": {
-                      "description": "ProxySQL container parameters.\nTODO Do not use inner messages in all public APIs (for consistency).",
-                      "type": "object",
-                      "properties": {
-                        "image": {
-                          "description": "Docker image used for ProxySQL.",
-                          "type": "string",
-                          "x-order": 0
-                        },
-                        "compute_resources": {
-                          "description": "ComputeResources represents container computer resources requests or limits.",
-                          "type": "object",
-                          "properties": {
-                            "cpu_m": {
-                              "description": "CPUs in milliCPUs; 1000m = 1 vCPU.",
-                              "type": "integer",
-                              "format": "int32",
-                              "x-order": 0
-                            },
-                            "memory_bytes": {
-                              "description": "Memory in bytes.",
-                              "type": "string",
-                              "format": "int64",
-                              "x-order": 1
-                            }
-                          },
-                          "x-order": 1
-                        },
-                        "disk_size": {
-                          "description": "Disk size in bytes.",
-                          "type": "string",
-                          "format": "int64",
-                          "x-order": 2
-                        }
-                      },
-                      "x-order": 2
-                    },
-                    "haproxy": {
-                      "description": "HAProxy container parameters.\nNOTE: HAProxy does not need disk size as ProxySQL does because the container does not require it.",
-                      "type": "object",
-                      "properties": {
-                        "image": {
-                          "description": "Docker image used for HAProxy.",
-                          "type": "string",
-                          "x-order": 0
-                        },
-                        "compute_resources": {
-                          "description": "ComputeResources represents container computer resources requests or limits.",
-                          "type": "object",
-                          "properties": {
-                            "cpu_m": {
-                              "description": "CPUs in milliCPUs; 1000m = 1 vCPU.",
-                              "type": "integer",
-                              "format": "int32",
-                              "x-order": 0
-                            },
-                            "memory_bytes": {
-                              "description": "Memory in bytes.",
-                              "type": "string",
-                              "format": "int64",
-                              "x-order": 1
-                            }
-                          },
-                          "x-order": 1
-                        }
-                      },
-                      "x-order": 3
-                    }
-                  },
-                  "x-order": 0
-                }
-              }
-            }
-          }
-        ],
-        "responses": {
-          "200": {
-            "description": "A successful response.",
-            "schema": {
-              "type": "object",
-              "properties": {
-                "expected": {
-                  "description": "Resources contains Kubernetes cluster resources.",
-                  "type": "object",
-                  "properties": {
-                    "memory_bytes": {
-                      "description": "Memory in bytes.",
-                      "type": "string",
-                      "format": "uint64",
-                      "x-order": 0
-                    },
-                    "cpu_m": {
-                      "description": "CPU in millicpus. For example 0.1 of CPU is equivalent to 100 millicpus.\nSee https://kubernetes.io/docs/concepts/configuration/manage-resources-containers/#meaning-of-cpu.",
-                      "type": "string",
-                      "format": "uint64",
-                      "x-order": 1
-                    },
-                    "disk_size": {
-                      "description": "Disk size in bytes.",
-                      "type": "string",
-                      "format": "uint64",
-                      "x-order": 2
-                    }
-                  },
-                  "x-order": 0
-                }
-              }
-            }
-          },
-          "default": {
-            "description": "An unexpected error response.",
-            "schema": {
-              "type": "object",
-              "properties": {
-                "code": {
-                  "type": "integer",
-                  "format": "int32",
-                  "x-order": 0
-                },
-                "message": {
-                  "type": "string",
-                  "x-order": 1
-                },
-                "details": {
-                  "type": "array",
-                  "items": {
-                    "type": "object",
-                    "properties": {
-                      "@type": {
-                        "type": "string",
-                        "x-order": 0
-                      }
-                    },
-                    "additionalProperties": false
-                  },
-                  "x-order": 2
-                }
-              }
-            }
-          }
-        }
-      }
-    },
-    "/v1/management/DBaaS/PXCCluster/Update": {
-      "post": {
-        "tags": [
-          "PXCClusters"
-        ],
-        "summary": "UpdatePXCCluster updates existing PXC cluster.",
-        "operationId": "UpdatePXCCluster",
-        "parameters": [
-          {
-            "name": "body",
-            "in": "body",
-            "required": true,
-            "schema": {
-              "type": "object",
-              "properties": {
-                "kubernetes_cluster_name": {
-                  "description": "Kubernetes cluster name.",
-                  "type": "string",
-                  "x-order": 0
-                },
-                "name": {
-                  "description": "PXC cluster name.",
-                  "type": "string",
-                  "x-order": 1
-                },
-                "params": {
-                  "description": "UpdatePXCClusterParams represents PXC cluster parameters that can be updated.",
-                  "type": "object",
-                  "properties": {
-                    "cluster_size": {
-                      "description": "Cluster size.",
-                      "type": "integer",
-                      "format": "int32",
-                      "x-order": 0
-                    },
-                    "pxc": {
-                      "description": "PXC container parameters.",
-                      "type": "object",
-                      "properties": {
-                        "compute_resources": {
-                          "description": "ComputeResources represents container computer resources requests or limits.",
-                          "type": "object",
-                          "properties": {
-                            "cpu_m": {
-                              "description": "CPUs in milliCPUs; 1000m = 1 vCPU.",
-                              "type": "integer",
-                              "format": "int32",
-                              "x-order": 0
-                            },
-                            "memory_bytes": {
-                              "description": "Memory in bytes.",
-                              "type": "string",
-                              "format": "int64",
-                              "x-order": 1
-                            }
-                          },
-                          "x-order": 0
-                        },
-                        "image": {
-                          "description": "Image to use. If it's the same image but with different version tag, upgrade of database cluster to version\nin given tag is triggered. If entirely different image is given, error is returned.",
-                          "type": "string",
-                          "x-order": 1
-                        }
-                      },
-                      "x-order": 1
-                    },
-                    "proxysql": {
-                      "description": "ProxySQL container parameters.",
-                      "type": "object",
-                      "properties": {
-                        "compute_resources": {
-                          "description": "ComputeResources represents container computer resources requests or limits.",
-                          "type": "object",
-                          "properties": {
-                            "cpu_m": {
-                              "description": "CPUs in milliCPUs; 1000m = 1 vCPU.",
-                              "type": "integer",
-                              "format": "int32",
-                              "x-order": 0
-                            },
-                            "memory_bytes": {
-                              "description": "Memory in bytes.",
-                              "type": "string",
-                              "format": "int64",
-                              "x-order": 1
-                            }
-                          },
-                          "x-order": 0
-                        }
-                      },
-                      "x-order": 2
-                    },
-                    "suspend": {
-                      "description": "Suspend cluster `pause: true`.",
-                      "type": "boolean",
-                      "x-order": 3
-                    },
-                    "resume": {
-                      "description": "Resume cluster `pause: false`.",
-                      "type": "boolean",
-                      "x-order": 4
-                    },
-                    "haproxy": {
-                      "description": "HAProxy container parameters.",
-                      "type": "object",
-                      "properties": {
-                        "compute_resources": {
-                          "description": "ComputeResources represents container computer resources requests or limits.",
-                          "type": "object",
-                          "properties": {
-                            "cpu_m": {
-                              "description": "CPUs in milliCPUs; 1000m = 1 vCPU.",
-                              "type": "integer",
-                              "format": "int32",
-                              "x-order": 0
-                            },
-                            "memory_bytes": {
-                              "description": "Memory in bytes.",
-                              "type": "string",
-                              "format": "int64",
-                              "x-order": 1
-                            }
-                          },
-                          "x-order": 0
-                        }
-                      },
-                      "x-order": 5
-                    }
-                  },
-                  "x-order": 2
-                }
-              }
-            }
-          }
-        ],
-        "responses": {
-          "200": {
-            "description": "A successful response.",
-            "schema": {
-              "type": "object"
-            }
-          },
-          "default": {
-            "description": "An unexpected error response.",
-            "schema": {
-              "type": "object",
-              "properties": {
-                "code": {
-                  "type": "integer",
-                  "format": "int32",
-                  "x-order": 0
-                },
-                "message": {
-                  "type": "string",
-                  "x-order": 1
-                },
-                "details": {
-                  "type": "array",
-                  "items": {
-                    "type": "object",
-                    "properties": {
-                      "@type": {
-                        "type": "string",
-                        "x-order": 0
-                      }
-                    },
-                    "additionalProperties": false
-                  },
-                  "x-order": 2
-                }
-              }
-            }
-          }
-        }
-      }
-    },
-    "/v1/management/DBaaS/PXCClusters/GetCredentials": {
-      "post": {
-        "tags": [
-          "PXCClusters"
-        ],
-        "summary": "GetPXCClusterCredentials returns a PXC cluster credentials by cluster name.",
-        "operationId": "GetPXCClusterCredentials",
-        "parameters": [
-          {
-            "name": "body",
-            "in": "body",
-            "required": true,
-            "schema": {
-              "type": "object",
-              "properties": {
-                "kubernetes_cluster_name": {
-                  "description": "Kubernetes cluster name.",
-                  "type": "string",
-                  "x-order": 0
-                },
-                "name": {
-                  "description": "PXC cluster name.",
-                  "type": "string",
-                  "x-order": 1
-                }
-              }
-            }
-          }
-        ],
-        "responses": {
-          "200": {
-            "description": "A successful response.",
-            "schema": {
-              "type": "object",
-              "properties": {
-                "connection_credentials": {
-                  "description": "PXCClusterConnectionCredentials is cluster connection credentials.",
-                  "type": "object",
-                  "properties": {
-                    "username": {
-                      "description": "PXC username.",
-                      "type": "string",
-                      "x-order": 0
-                    },
-                    "password": {
-                      "description": "PXC password.",
-                      "type": "string",
-                      "x-order": 1
-                    },
-                    "host": {
-                      "description": "PXC host.",
-                      "type": "string",
-                      "x-order": 2
-                    },
-                    "port": {
-                      "description": "PXC port.",
-                      "type": "integer",
-                      "format": "int32",
-                      "x-order": 3
-                    }
-                  },
-                  "x-order": 0
-                }
-              }
-            }
-          },
-          "default": {
-            "description": "An unexpected error response.",
-            "schema": {
-              "type": "object",
-              "properties": {
-                "code": {
-                  "type": "integer",
-                  "format": "int32",
-                  "x-order": 0
-                },
-                "message": {
-                  "type": "string",
-                  "x-order": 1
-                },
-                "details": {
-                  "type": "array",
-                  "items": {
-                    "type": "object",
-                    "properties": {
-                      "@type": {
-                        "type": "string",
-                        "x-order": 0
-                      }
-                    },
-                    "additionalProperties": false
-                  },
-                  "x-order": 2
-                }
-              }
-            }
-          }
-        }
-      }
-    },
-    "/v1/management/alerting/Rules/Create": {
-      "post": {
-        "tags": [
-          "Alerting"
-        ],
-        "summary": "CreateRule creates alerting rule from the given template.",
-        "operationId": "CreateRule",
-        "parameters": [
-          {
-            "name": "body",
-            "in": "body",
-            "required": true,
-            "schema": {
-              "type": "object",
-              "properties": {
-                "template_name": {
-                  "description": "Template name.",
-                  "type": "string",
-                  "x-order": 0
-                },
-                "name": {
-                  "description": "Rule name.",
-                  "type": "string",
-                  "x-order": 1
-                },
-                "group": {
-                  "description": "Rule group name.",
-                  "type": "string",
-                  "x-order": 2
-                },
-                "folder_uid": {
-                  "description": "Folder UID.",
-                  "type": "string",
-                  "x-order": 3
-                },
-                "params": {
-                  "description": "Rule parameters. All template parameters should be set.",
-                  "type": "array",
-                  "items": {
-                    "description": "ParamValue represents a single rule parameter value.",
-                    "type": "object",
-                    "properties": {
-                      "name": {
-                        "description": "Machine-readable name (ID) that is used in expression.",
-                        "type": "string",
-                        "x-order": 0
-                      },
-                      "type": {
-                        "description": "ParamType represents template parameter type.",
-                        "type": "string",
-                        "default": "PARAM_TYPE_INVALID",
-                        "enum": [
-                          "PARAM_TYPE_INVALID",
-                          "BOOL",
-                          "FLOAT",
-                          "STRING"
-                        ],
-                        "x-order": 1
-                      },
-                      "bool": {
-                        "description": "Bool value.",
-                        "type": "boolean",
-                        "x-order": 2
-                      },
-                      "float": {
-                        "description": "Float value.",
-                        "type": "number",
-                        "format": "double",
-                        "x-order": 3
-                      },
-                      "string": {
-                        "description": "String value.",
-                        "type": "string",
-                        "x-order": 4
-                      }
-                    }
-                  },
-                  "x-order": 4
-                },
-                "for": {
-                  "description": "Rule duration. Should be set.",
-                  "type": "string",
-                  "x-order": 5
-                },
-                "severity": {
-                  "description": "Severity represents severity level of the check result or alert.",
-                  "type": "string",
-                  "default": "SEVERITY_INVALID",
-                  "enum": [
-                    "SEVERITY_INVALID",
-                    "SEVERITY_EMERGENCY",
-                    "SEVERITY_ALERT",
-                    "SEVERITY_CRITICAL",
-                    "SEVERITY_ERROR",
-                    "SEVERITY_WARNING",
-                    "SEVERITY_NOTICE",
-                    "SEVERITY_INFO",
-                    "SEVERITY_DEBUG"
-                  ],
-                  "x-order": 6
-                },
-                "custom_labels": {
-                  "description": "All custom labels to add or remove (with empty values) to default labels from template.",
-                  "type": "object",
-                  "additionalProperties": {
-                    "type": "string"
-                  },
-                  "x-order": 7
-                },
-                "filters": {
-                  "description": "Filters.",
-                  "type": "array",
-                  "items": {
-                    "description": "Filter represents a single filter condition.",
-                    "type": "object",
-                    "properties": {
-                      "type": {
-                        "description": "FilterType represents filter matching type.",
-                        "type": "string",
-                        "default": "FILTER_TYPE_INVALID",
-                        "enum": [
-                          "FILTER_TYPE_INVALID",
-                          "MATCH",
-                          "MISMATCH"
-                        ],
-                        "x-order": 0
-                      },
-                      "label": {
-                        "type": "string",
-                        "x-order": 1
-                      },
-                      "regexp": {
-                        "type": "string",
-                        "x-order": 2
-                      }
-                    }
-                  },
-                  "x-order": 8
-                }
-              }
-            }
-          }
-        ],
-        "responses": {
-          "200": {
-            "description": "A successful response.",
-            "schema": {
-              "type": "object"
-            }
-          },
-          "default": {
-            "description": "An unexpected error response.",
-            "schema": {
-              "type": "object",
-              "properties": {
-                "code": {
-                  "type": "integer",
-                  "format": "int32",
-                  "x-order": 0
-                },
-                "message": {
-                  "type": "string",
-                  "x-order": 1
-                },
-                "details": {
-                  "type": "array",
-                  "items": {
-                    "type": "object",
-                    "properties": {
-                      "@type": {
-                        "type": "string",
-                        "x-order": 0
-                      }
-                    },
-                    "additionalProperties": false
-                  },
-                  "x-order": 2
-                }
-              }
-            }
-          }
-        }
-      }
-    },
-    "/v1/management/alerting/Templates/Create": {
-      "post": {
-        "tags": [
-          "Alerting"
-        ],
-        "summary": "CreateTemplate creates a new template.",
-        "operationId": "CreateTemplate",
-        "parameters": [
-          {
-            "name": "body",
-            "in": "body",
-            "required": true,
-            "schema": {
-              "type": "object",
-              "properties": {
-                "yaml": {
-                  "description": "YAML (or JSON) template file content.",
-                  "type": "string",
-                  "x-order": 0
-                }
-              }
-            }
-          }
-        ],
-        "responses": {
-          "200": {
-            "description": "A successful response.",
-            "schema": {
-              "type": "object"
-            }
-          },
-          "default": {
-            "description": "An unexpected error response.",
-            "schema": {
-              "type": "object",
-              "properties": {
-                "code": {
-                  "type": "integer",
-                  "format": "int32",
-                  "x-order": 0
-                },
-                "message": {
-                  "type": "string",
-                  "x-order": 1
-                },
-                "details": {
-                  "type": "array",
-                  "items": {
-                    "type": "object",
-                    "properties": {
-                      "@type": {
-                        "type": "string",
-                        "x-order": 0
-                      }
-                    },
-                    "additionalProperties": false
-                  },
-                  "x-order": 2
-                }
-              }
-            }
-          }
-        }
-      }
-    },
-    "/v1/management/alerting/Templates/Delete": {
-      "post": {
-        "tags": [
-          "Alerting"
-        ],
-        "summary": "DeleteTemplate deletes existing, previously created via API.",
-        "operationId": "DeleteTemplate",
-        "parameters": [
-          {
-            "name": "body",
-            "in": "body",
-            "required": true,
-            "schema": {
-              "type": "object",
-              "properties": {
-                "name": {
-                  "type": "string",
-                  "x-order": 0
-                }
-              }
-            }
-          }
-        ],
-        "responses": {
-          "200": {
-            "description": "A successful response.",
-            "schema": {
-              "type": "object"
-            }
-          },
-          "default": {
-            "description": "An unexpected error response.",
-            "schema": {
-              "type": "object",
-              "properties": {
-                "code": {
-                  "type": "integer",
-                  "format": "int32",
-                  "x-order": 0
-                },
-                "message": {
-                  "type": "string",
-                  "x-order": 1
-                },
-                "details": {
-                  "type": "array",
-                  "items": {
-                    "type": "object",
-                    "properties": {
-                      "@type": {
-                        "type": "string",
-                        "x-order": 0
-                      }
-                    },
-                    "additionalProperties": false
-                  },
-                  "x-order": 2
-                }
-              }
-            }
-          }
-        }
-      }
-    },
-    "/v1/management/alerting/Templates/List": {
-      "post": {
-        "tags": [
-          "Alerting"
-        ],
-        "summary": "ListTemplates returns a list of all collected alert rule templates.",
-        "operationId": "ListTemplates",
-        "parameters": [
-          {
-            "name": "body",
-            "in": "body",
-            "required": true,
-            "schema": {
-              "type": "object",
-              "properties": {
-                "reload": {
-                  "description": "If true, template files will be re-read from disk.",
-                  "type": "boolean",
-                  "x-order": 0
-                },
-                "page_params": {
-                  "description": "PageParams represents page request parameters for pagination.",
-                  "type": "object",
-                  "properties": {
-                    "page_size": {
-                      "description": "Maximum number of results per page.",
-                      "type": "integer",
-                      "format": "int32",
-                      "x-order": 0
-                    },
-                    "index": {
-                      "description": "Index of the requested page, starts from 0.",
-                      "type": "integer",
-                      "format": "int32",
-                      "x-order": 1
-                    }
-                  },
-                  "x-order": 1
-                }
-              }
-            }
-          }
-        ],
-        "responses": {
-          "200": {
-            "description": "A successful response.",
-            "schema": {
-              "type": "object",
-              "properties": {
-                "templates": {
-                  "type": "array",
-                  "items": {
-                    "description": "Template represents Alert Template that is used to create Alert Rule.",
-                    "type": "object",
-                    "properties": {
-                      "name": {
-                        "description": "Machine-readable name (ID).",
-                        "type": "string",
-                        "x-order": 0
-                      },
-                      "summary": {
-                        "description": "Short human-readable summary.",
-                        "type": "string",
-                        "x-order": 1
-                      },
-                      "expr": {
-                        "description": "PromQL query expression with templating parameters.",
-                        "type": "string",
-                        "x-order": 2
-                      },
-                      "params": {
-                        "description": "Query parameters definitions.",
-                        "type": "array",
-                        "items": {
-                          "description": "ParamDefinition represents a single query parameter.",
-                          "type": "object",
-                          "properties": {
-                            "name": {
-                              "description": "Machine-readable name (ID) that is used in expression.",
-                              "type": "string",
-                              "x-order": 0
-                            },
-                            "summary": {
-                              "description": "Short human-readable parameter summary.",
-                              "type": "string",
-                              "x-order": 1
-                            },
-                            "unit": {
-                              "description": "ParamUnit represents template parameter unit.\n\n - PARAM_UNIT_INVALID: Invalid, unknown or absent.\n - PERCENTAGE: %\n - SECONDS: s",
-                              "type": "string",
-                              "default": "PARAM_UNIT_INVALID",
-                              "enum": [
-                                "PARAM_UNIT_INVALID",
-                                "PERCENTAGE",
-                                "SECONDS"
-                              ],
-                              "x-order": 2
-                            },
-                            "type": {
-                              "description": "ParamType represents template parameter type.",
-                              "type": "string",
-                              "default": "PARAM_TYPE_INVALID",
-                              "enum": [
-                                "PARAM_TYPE_INVALID",
-                                "BOOL",
-                                "FLOAT",
-                                "STRING"
-                              ],
-                              "x-order": 3
-                            },
-                            "bool": {
-                              "description": "BoolParamDefinition represents boolean parameter's default value.",
-                              "type": "object",
-                              "properties": {
-                                "default": {
-                                  "description": "BooleanFlag represent a command to set some boolean property to true,\nto false, or avoid changing that property.\n\n - DO_NOT_CHANGE: Do not change boolean property. Default value.\n - TRUE: True.\n - FALSE: False.",
-                                  "type": "string",
-                                  "default": "DO_NOT_CHANGE",
-                                  "enum": [
-                                    "DO_NOT_CHANGE",
-                                    "TRUE",
-                                    "FALSE"
-                                  ],
-                                  "x-order": 0
-                                }
-                              },
-                              "x-order": 4
-                            },
-                            "float": {
-                              "description": "FloatParamDefinition represents float parameter's default value and valid range.",
-                              "type": "object",
-                              "properties": {
-                                "has_default": {
-                                  "description": "True if default value is set.",
-                                  "type": "boolean",
-                                  "x-order": 0
-                                },
-                                "default": {
-                                  "description": "Default value if has_default is true.",
-                                  "type": "number",
-                                  "format": "double",
-                                  "x-order": 1
-                                },
-                                "has_min": {
-                                  "description": "True if minimal valid value is set.",
-                                  "type": "boolean",
-                                  "x-order": 2
-                                },
-                                "min": {
-                                  "description": "Minimal valid value (inclusive) if has_min is true.",
-                                  "type": "number",
-                                  "format": "double",
-                                  "x-order": 3
-                                },
-                                "has_max": {
-                                  "description": "True if maximal valid value is set.",
-                                  "type": "boolean",
-                                  "x-order": 4
-                                },
-                                "max": {
-                                  "description": "Maximal valid value (inclusive) if has_max is true.",
-                                  "type": "number",
-                                  "format": "double",
-                                  "x-order": 5
-                                }
-                              },
-                              "x-order": 5
-                            },
-                            "string": {
-                              "description": "StringParamDefinition represents string parameter's default value.",
-                              "type": "object",
-                              "properties": {
-                                "has_default": {
-                                  "description": "True if default value is set.",
-                                  "type": "boolean",
-                                  "x-order": 0
-                                },
-                                "default": {
-                                  "description": "Default value if has_default is true.",
-                                  "type": "string",
-                                  "x-order": 1
-                                }
-                              },
-                              "x-order": 6
-                            }
-                          }
-                        },
-                        "x-order": 3
-                      },
-                      "for": {
-                        "description": "Default duration value.",
-                        "type": "string",
-                        "x-order": 4
-                      },
-                      "severity": {
-                        "description": "Severity represents severity level of the check result or alert.",
-                        "type": "string",
-                        "default": "SEVERITY_INVALID",
-                        "enum": [
-                          "SEVERITY_INVALID",
-                          "SEVERITY_EMERGENCY",
-                          "SEVERITY_ALERT",
-                          "SEVERITY_CRITICAL",
-                          "SEVERITY_ERROR",
-                          "SEVERITY_WARNING",
-                          "SEVERITY_NOTICE",
-                          "SEVERITY_INFO",
-                          "SEVERITY_DEBUG"
-                        ],
-                        "x-order": 5
-                      },
-                      "labels": {
-                        "description": "Labels.",
-                        "type": "object",
-                        "additionalProperties": {
-                          "type": "string"
-                        },
-                        "x-order": 6
-                      },
-                      "annotations": {
-                        "description": "Annotations.",
-                        "type": "object",
-                        "additionalProperties": {
-                          "type": "string"
-                        },
-                        "x-order": 7
-                      },
-                      "source": {
-                        "description": "TemplateSource defines template source.\n\n - BUILT_IN: Template that is shipped with PMM Server releases.\n - SAAS: Template that is downloaded from check.percona.com.\n - USER_FILE: Templated loaded from user-suplied file.\n - USER_API: Templated created via API.",
-                        "type": "string",
-                        "default": "TEMPLATE_SOURCE_INVALID",
-                        "enum": [
-                          "TEMPLATE_SOURCE_INVALID",
-                          "BUILT_IN",
-                          "SAAS",
-                          "USER_FILE",
-                          "USER_API"
-                        ],
-                        "x-order": 8
-                      },
-                      "created_at": {
-                        "description": "Template creation time. Empty for built-in and SaaS templates.",
-                        "type": "string",
-                        "format": "date-time",
-                        "x-order": 9
-                      },
-                      "yaml": {
-                        "description": "YAML (or JSON) template file content. Empty for built-in and SaaS templates.",
-                        "type": "string",
-                        "x-order": 10
-                      }
-                    }
-                  },
-                  "x-order": 0
-                },
-                "totals": {
-                  "description": "PageTotals represents total values for pagination.",
-                  "type": "object",
-                  "properties": {
-                    "total_items": {
-                      "description": "Total number of results.",
-                      "type": "integer",
-                      "format": "int32",
-                      "x-order": 0
-                    },
-                    "total_pages": {
-                      "description": "Total number of pages.",
-                      "type": "integer",
-                      "format": "int32",
-                      "x-order": 1
-                    }
-                  },
-                  "x-order": 1
-                }
-              }
-            }
-          },
-          "default": {
-            "description": "An unexpected error response.",
-            "schema": {
-              "type": "object",
-              "properties": {
-                "code": {
-                  "type": "integer",
-                  "format": "int32",
-                  "x-order": 0
-                },
-                "message": {
-                  "type": "string",
-                  "x-order": 1
-                },
-                "details": {
-                  "type": "array",
-                  "items": {
-                    "type": "object",
-                    "properties": {
-                      "@type": {
-                        "type": "string",
-                        "x-order": 0
-                      }
-                    },
-                    "additionalProperties": false
-                  },
-                  "x-order": 2
-                }
-              }
-            }
-          }
-        }
-      }
-    },
-    "/v1/management/alerting/Templates/Update": {
-      "post": {
-        "tags": [
-          "Alerting"
-        ],
-        "summary": "UpdateTemplate updates existing template, previously created via API.",
-        "operationId": "UpdateTemplate",
-        "parameters": [
-          {
-            "name": "body",
-            "in": "body",
-            "required": true,
-            "schema": {
-              "type": "object",
-              "properties": {
-                "name": {
-                  "description": "Machine-readable name (ID).",
-                  "type": "string",
-                  "x-order": 0
-                },
-                "yaml": {
-                  "description": "YAML (or JSON) template file content.",
-                  "type": "string",
-                  "x-order": 1
-                }
-              }
-            }
-          }
-        ],
-        "responses": {
-          "200": {
-            "description": "A successful response.",
-            "schema": {
-              "type": "object"
-            }
-          },
-          "default": {
-            "description": "An unexpected error response.",
-            "schema": {
-              "type": "object",
-              "properties": {
-                "code": {
-                  "type": "integer",
-                  "format": "int32",
-                  "x-order": 0
-                },
-                "message": {
-                  "type": "string",
-                  "x-order": 1
-                },
-                "details": {
-                  "type": "array",
-                  "items": {
-                    "type": "object",
-                    "properties": {
-                      "@type": {
-                        "type": "string",
-                        "x-order": 0
-                      }
-                    },
-                    "additionalProperties": false
-                  },
-                  "x-order": 2
-                }
-              }
-            }
-          }
-        }
-      }
-    },
-    "/v1/management/azure/AzureDatabase/Add": {
-      "post": {
-        "tags": [
-          "AzureDatabase"
-        ],
-        "summary": "AddAzureDatabase adds Azure Database instance.",
-        "operationId": "AddAzureDatabase",
-        "parameters": [
-          {
-            "name": "body",
-            "in": "body",
-            "required": true,
-            "schema": {
-              "type": "object",
-              "properties": {
-                "region": {
-                  "description": "Azure database location.",
-                  "type": "string",
-                  "x-order": 0
-                },
-                "az": {
-                  "description": "Azure database availability zone.",
-                  "type": "string",
-                  "x-order": 1
-                },
-                "instance_id": {
-                  "description": "Azure database instance ID.",
-                  "type": "string",
-                  "x-order": 2
-                },
-                "node_model": {
-                  "description": "Represents a purchasable Stock Keeping Unit (SKU) under a product.\nhttps://docs.microsoft.com/en-us/partner-center/develop/product-resources#sku.",
-                  "type": "string",
-                  "x-order": 3
-                },
-                "address": {
-                  "description": "Address used to connect to it.",
-                  "type": "string",
-                  "x-order": 4
-                },
-                "port": {
-                  "description": "Access port.",
-                  "type": "integer",
-                  "format": "int64",
-                  "x-order": 5
-                },
-                "node_name": {
-                  "description": "Unique across all Nodes user-defined name. Defaults to Azure Database instance ID.",
-                  "type": "string",
-                  "x-order": 6
-                },
-                "service_name": {
-                  "description": "Unique across all Services user-defined name. Defaults to Azure Database instance ID.",
-                  "type": "string",
-                  "x-order": 7
-                },
-                "environment": {
-                  "description": "Environment name.",
-                  "type": "string",
-                  "x-order": 8
-                },
-                "username": {
-                  "description": "Username for scraping metrics.",
-                  "type": "string",
-                  "x-order": 9
-                },
-                "password": {
-                  "description": "Password for scraping metrics.",
-                  "type": "string",
-                  "x-order": 10
-                },
-                "azure_client_id": {
-                  "description": "Azure client ID.",
-                  "type": "string",
-                  "x-order": 11
-                },
-                "azure_client_secret": {
-                  "description": "Azure client secret.",
-                  "type": "string",
-                  "x-order": 12
-                },
-                "azure_tenant_id": {
-                  "description": "Azure tanant ID.",
-                  "type": "string",
-                  "x-order": 13
-                },
-                "azure_subscription_id": {
-                  "description": "Azure subscription ID.",
-                  "type": "string",
-                  "x-order": 14
-                },
-                "azure_resource_group": {
-                  "description": "Azure resource group.",
-                  "type": "string",
-                  "x-order": 15
-                },
-                "azure_database_exporter": {
-                  "description": "If true, adds azure_database_exporter.",
-                  "type": "boolean",
-                  "x-order": 16
-                },
-                "qan": {
-                  "description": "If true, adds qan-mysql-perfschema-agent or qan-postgresql-pgstatements-agent.",
-                  "type": "boolean",
-                  "x-order": 17
-                },
-                "custom_labels": {
-                  "description": "Custom user-assigned labels for Node and Service.",
-                  "type": "object",
-                  "additionalProperties": {
-                    "type": "string"
-                  },
-                  "x-order": 18
-                },
-                "skip_connection_check": {
-                  "description": "Skip connection check.",
-                  "type": "boolean",
-                  "x-order": 19
-                },
-                "tls": {
-                  "description": "Use TLS for database connections.",
-                  "type": "boolean",
-                  "x-order": 20
-                },
-                "tls_skip_verify": {
-                  "description": "Skip TLS certificate and hostname validation.",
-                  "type": "boolean",
-                  "x-order": 21
-                },
-                "disable_query_examples": {
-                  "description": "Disable query examples.",
-                  "type": "boolean",
-                  "x-order": 22
-                },
-                "tablestats_group_table_limit": {
-                  "description": "Tablestats group collectors will be disabled if there are more than that number of tables.\nIf zero, server's default value is used.\nUse negative value to disable them.",
-                  "type": "integer",
-                  "format": "int32",
-                  "x-order": 23
-                },
-                "type": {
-                  "description": "DiscoverAzureDatabaseType describes supported Azure Database instance engines.\n\n - DISCOVER_AZURE_DATABASE_TYPE_MYSQL: MySQL type: microsoft.dbformysql or MariaDB type: microsoft.dbformariadb\n - DISCOVER_AZURE_DATABASE_TYPE_POSTGRESQL: PostgreSQL type: microsoft.dbformysql",
-                  "type": "string",
-                  "default": "DISCOVER_AZURE_DATABASE_TYPE_INVALID",
-                  "enum": [
-                    "DISCOVER_AZURE_DATABASE_TYPE_INVALID",
-                    "DISCOVER_AZURE_DATABASE_TYPE_MYSQL",
-                    "DISCOVER_AZURE_DATABASE_TYPE_POSTGRESQL"
-                  ],
-                  "x-order": 24
-                }
-              }
-            }
-          }
-        ],
-        "responses": {
-          "200": {
-            "description": "A successful response.",
-            "schema": {
-              "type": "object"
-            }
-          },
-          "default": {
-            "description": "An unexpected error response.",
-            "schema": {
-              "type": "object",
-              "properties": {
-                "error": {
-                  "type": "string",
-                  "x-order": 0
-                },
-                "code": {
-                  "type": "integer",
-                  "format": "int32",
-                  "x-order": 1
-                },
-                "message": {
-                  "type": "string",
-                  "x-order": 2
-                },
-                "details": {
-                  "type": "array",
-                  "items": {
-                    "type": "object",
-                    "properties": {
-                      "type_url": {
-                        "type": "string",
-                        "x-order": 0
-                      },
-                      "value": {
-                        "type": "string",
-                        "format": "byte",
-                        "x-order": 1
-                      }
-                    }
-                  },
-                  "x-order": 3
-                }
-              }
-            }
-          }
-        }
-      }
-    },
-    "/v1/management/azure/AzureDatabase/Discover": {
-      "post": {
-        "tags": [
-          "AzureDatabase"
-        ],
-        "summary": "DiscoverAzureDatabase discovers Azure Database for MySQL, MariaDB and PostgreSQL Server instances.",
-        "operationId": "DiscoverAzureDatabase",
-        "parameters": [
-          {
-            "name": "body",
-            "in": "body",
-            "required": true,
-            "schema": {
-              "description": "DiscoverAzureDatabaseRequest discover azure databases request.",
-              "type": "object",
-              "properties": {
-                "azure_client_id": {
-                  "description": "Azure client ID.",
-                  "type": "string",
-                  "x-order": 0
-                },
-                "azure_client_secret": {
-                  "description": "Azure client secret.",
-                  "type": "string",
-                  "x-order": 1
-                },
-                "azure_tenant_id": {
-                  "description": "Azure tanant ID.",
-                  "type": "string",
-                  "x-order": 2
-                },
-                "azure_subscription_id": {
-                  "description": "Azure subscription ID.",
-                  "type": "string",
-                  "x-order": 3
-                }
-              }
-            }
-          }
-        ],
-        "responses": {
-          "200": {
-            "description": "A successful response.",
-            "schema": {
-              "description": "DiscoverAzureDatabaseResponse discover azure databases response.",
-              "type": "object",
-              "properties": {
-                "azure_database_instance": {
-                  "type": "array",
-                  "items": {
-                    "description": "DiscoverAzureDatabaseInstance models an unique Azure Database instance for the list of instances returned by Discovery.",
-                    "type": "object",
-                    "properties": {
-                      "instance_id": {
-                        "description": "Azure database instance ID.",
-                        "type": "string",
-                        "x-order": 0
-                      },
-                      "region": {
-                        "description": "Azure database location.",
-                        "type": "string",
-                        "x-order": 1
-                      },
-                      "service_name": {
-                        "description": "Azure database server name.",
-                        "type": "string",
-                        "x-order": 2
-                      },
-                      "username": {
-                        "description": "Database username.",
-                        "type": "string",
-                        "x-order": 3
-                      },
-                      "address": {
-                        "description": "Address used to connect to it.",
-                        "type": "string",
-                        "x-order": 4
-                      },
-                      "azure_resource_group": {
-                        "description": "Azure Resource group.",
-                        "type": "string",
-                        "x-order": 5
-                      },
-                      "environment": {
-                        "description": "Environment tag.",
-                        "type": "string",
-                        "x-order": 6
-                      },
-                      "type": {
-                        "description": "DiscoverAzureDatabaseType describes supported Azure Database instance engines.\n\n - DISCOVER_AZURE_DATABASE_TYPE_MYSQL: MySQL type: microsoft.dbformysql or MariaDB type: microsoft.dbformariadb\n - DISCOVER_AZURE_DATABASE_TYPE_POSTGRESQL: PostgreSQL type: microsoft.dbformysql",
-                        "type": "string",
-                        "default": "DISCOVER_AZURE_DATABASE_TYPE_INVALID",
-                        "enum": [
-                          "DISCOVER_AZURE_DATABASE_TYPE_INVALID",
-                          "DISCOVER_AZURE_DATABASE_TYPE_MYSQL",
-                          "DISCOVER_AZURE_DATABASE_TYPE_POSTGRESQL"
-                        ],
-                        "x-order": 7
-                      },
-                      "az": {
-                        "description": "Azure database availability zone.",
-                        "type": "string",
-                        "x-order": 8
-                      },
-                      "node_model": {
-                        "description": "Represents a purchasable Stock Keeping Unit (SKU) under a product.\nhttps://docs.microsoft.com/en-us/partner-center/develop/product-resources#sku.",
-                        "type": "string",
-                        "x-order": 9
-                      }
-                    }
-                  },
-                  "x-order": 0
-                }
-              }
-            }
-          },
-          "default": {
-            "description": "An unexpected error response.",
-            "schema": {
-              "type": "object",
-              "properties": {
-                "error": {
-                  "type": "string",
-                  "x-order": 0
-                },
-                "code": {
-                  "type": "integer",
-                  "format": "int32",
-                  "x-order": 1
-                },
-                "message": {
-                  "type": "string",
-                  "x-order": 2
-                },
-                "details": {
-                  "type": "array",
-                  "items": {
-                    "type": "object",
-                    "properties": {
-                      "type_url": {
-                        "type": "string",
-                        "x-order": 0
-                      },
-                      "value": {
-                        "type": "string",
-                        "format": "byte",
-                        "x-order": 1
-                      }
-                    }
-                  },
-                  "x-order": 3
-                }
-              }
-            }
-          }
-        }
-      }
-    },
-    "/v1/management/backup/Artifacts/Delete": {
-      "post": {
-        "tags": [
-          "Artifacts"
-        ],
-        "summary": "DeleteArtifact deletes specified artifact.",
-        "operationId": "DeleteArtifact",
-        "parameters": [
-          {
-            "name": "body",
-            "in": "body",
-            "required": true,
-            "schema": {
-              "type": "object",
-              "properties": {
-                "artifact_id": {
-                  "description": "Machine-readable artifact ID.",
-                  "type": "string",
-                  "x-order": 0
-                },
-                "remove_files": {
-                  "description": "Removes all the backup files associated with artifact if flag is set.",
-                  "type": "boolean",
-                  "x-order": 1
-                }
-              }
-            }
-          }
-        ],
-        "responses": {
-          "200": {
-            "description": "A successful response.",
-            "schema": {
-              "type": "object"
-            }
-          },
-          "default": {
-            "description": "An unexpected error response.",
-            "schema": {
-              "type": "object",
-              "properties": {
-                "code": {
-                  "type": "integer",
-                  "format": "int32",
-                  "x-order": 0
-                },
-                "message": {
-                  "type": "string",
-                  "x-order": 1
-                },
-                "details": {
-                  "type": "array",
-                  "items": {
-                    "type": "object",
-                    "properties": {
-                      "@type": {
-                        "type": "string",
-                        "x-order": 0
-                      }
-                    },
-                    "additionalProperties": false
-                  },
-                  "x-order": 2
-                }
-              }
-            }
-          }
-        }
-      }
-    },
-    "/v1/management/backup/Artifacts/List": {
-      "post": {
-        "tags": [
-          "Artifacts"
-        ],
-        "summary": "ListArtifacts returns a list of all backup artifacts.",
-        "operationId": "ListArtifacts",
-        "parameters": [
-          {
-            "name": "body",
-            "in": "body",
-            "required": true,
-            "schema": {
-              "type": "object"
-            }
-          }
-        ],
-        "responses": {
-          "200": {
-            "description": "A successful response.",
-            "schema": {
-              "type": "object",
-              "properties": {
-                "artifacts": {
-                  "type": "array",
-                  "items": {
-                    "description": "Artifact represents single backup artifact.",
-                    "type": "object",
-                    "properties": {
-                      "artifact_id": {
-                        "description": "Machine-readable artifact ID.",
-                        "type": "string",
-                        "x-order": 0
-                      },
-                      "name": {
-                        "type": "string",
-                        "title": "Artifact name",
-                        "x-order": 1
-                      },
-                      "vendor": {
-                        "description": "Database vendor e.g. PostgreSQL, MongoDB, MySQL.",
-                        "type": "string",
-                        "x-order": 2
-                      },
-                      "location_id": {
-                        "description": "Machine-readable location ID.",
-                        "type": "string",
-                        "x-order": 3
-                      },
-                      "location_name": {
-                        "description": "Location name.",
-                        "type": "string",
-                        "x-order": 4
-                      },
-                      "service_id": {
-                        "description": "Machine-readable service ID.",
-                        "type": "string",
-                        "x-order": 5
-                      },
-                      "service_name": {
-                        "description": "Service name.",
-                        "type": "string",
-                        "x-order": 6
-                      },
-                      "data_model": {
-                        "description": "DataModel is a model used for performing a backup.",
-                        "type": "string",
-                        "default": "DATA_MODEL_INVALID",
-                        "enum": [
-                          "DATA_MODEL_INVALID",
-                          "PHYSICAL",
-                          "LOGICAL"
-                        ],
-                        "x-order": 7
-                      },
-                      "status": {
-                        "description": "BackupStatus shows the current status of execution of backup.",
-                        "type": "string",
-                        "default": "BACKUP_STATUS_INVALID",
-                        "enum": [
-                          "BACKUP_STATUS_INVALID",
-                          "BACKUP_STATUS_PENDING",
-                          "BACKUP_STATUS_IN_PROGRESS",
-                          "BACKUP_STATUS_PAUSED",
-                          "BACKUP_STATUS_SUCCESS",
-                          "BACKUP_STATUS_ERROR",
-                          "BACKUP_STATUS_DELETING",
-                          "BACKUP_STATUS_FAILED_TO_DELETE"
-                        ],
-                        "x-order": 8
-                      },
-                      "created_at": {
-                        "description": "Artifact creation time.",
-                        "type": "string",
-                        "format": "date-time",
-                        "x-order": 9
-                      },
-                      "mode": {
-                        "description": "BackupMode specifies backup mode.",
-                        "type": "string",
-                        "default": "BACKUP_MODE_INVALID",
-                        "enum": [
-                          "BACKUP_MODE_INVALID",
-                          "SNAPSHOT",
-                          "INCREMENTAL",
-                          "PITR"
-                        ],
-                        "x-order": 10
-                      }
-                    }
-                  },
-                  "x-order": 0
-                }
-              }
-            }
-          },
-          "default": {
-            "description": "An unexpected error response.",
-            "schema": {
-              "type": "object",
-              "properties": {
-                "code": {
-                  "type": "integer",
-                  "format": "int32",
-                  "x-order": 0
-                },
-                "message": {
-                  "type": "string",
-                  "x-order": 1
-                },
-                "details": {
-                  "type": "array",
-                  "items": {
-                    "type": "object",
-                    "properties": {
-                      "@type": {
-                        "type": "string",
-                        "x-order": 0
-                      }
-                    },
-                    "additionalProperties": false
-                  },
-                  "x-order": 2
-                }
-              }
-            }
-          }
-        }
-      }
-    },
-    "/v1/management/backup/Artifacts/ListPITRTimeranges": {
-      "post": {
-        "tags": [
-          "Artifacts"
-        ],
-        "summary": "ListPitrTimeranges list the available MongoDB PITR timeranges in a given backup location",
-        "operationId": "ListPitrTimeranges",
-        "parameters": [
-          {
-            "name": "body",
-            "in": "body",
-            "required": true,
-            "schema": {
-              "type": "object",
-              "properties": {
-                "artifact_id": {
-                  "description": "Artifact ID represents artifact whose location has PITR timeranges to be retrieved.",
-                  "type": "string",
-                  "x-order": 0
-                }
-              }
-            }
-          }
-        ],
-        "responses": {
-          "200": {
-            "description": "A successful response.",
-            "schema": {
-              "type": "object",
-              "properties": {
-                "timeranges": {
-                  "type": "array",
-                  "items": {
-                    "type": "object",
-                    "properties": {
-                      "start_timestamp": {
-                        "description": "start_timestamp is the time of the first event in the PITR chunk.",
-                        "type": "string",
-                        "format": "date-time",
-                        "x-order": 0
-                      },
-                      "end_timestamp": {
-                        "description": "end_timestamp is the time of the last event in the PITR chunk.",
-                        "type": "string",
-                        "format": "date-time",
-                        "x-order": 1
-                      }
-                    }
-                  },
-                  "x-order": 0
-                }
-              }
-            }
-          },
-          "default": {
-            "description": "An unexpected error response.",
-            "schema": {
-              "type": "object",
-              "properties": {
-                "code": {
-                  "type": "integer",
-                  "format": "int32",
-                  "x-order": 0
-                },
-                "message": {
-                  "type": "string",
-                  "x-order": 1
-                },
-                "details": {
-                  "type": "array",
-                  "items": {
-                    "type": "object",
-                    "properties": {
-                      "@type": {
-                        "type": "string",
-                        "x-order": 0
-                      }
-                    },
-                    "additionalProperties": false
-                  },
-                  "x-order": 2
-                }
-              }
-            }
-          }
-        }
-      }
-    },
-    "/v1/management/backup/Backups/ChangeScheduled": {
-      "post": {
-        "tags": [
-          "Backups"
-        ],
-        "summary": "ChangeScheduledBackup changes existing scheduled backup.",
-        "operationId": "ChangeScheduledBackup",
-        "parameters": [
-          {
-            "name": "body",
-            "in": "body",
-            "required": true,
-            "schema": {
-              "type": "object",
-              "properties": {
-                "scheduled_backup_id": {
-                  "type": "string",
-                  "x-order": 0
-                },
-                "enabled": {
-                  "type": "boolean",
-                  "x-order": 1
-                },
-                "cron_expression": {
-                  "description": "How often backup should be run in cron format.",
-                  "type": "string",
-                  "x-order": 2
-                },
-                "start_time": {
-                  "description": "First backup wouldn't happen before this time.",
-                  "type": "string",
-                  "format": "date-time",
-                  "x-order": 3
-                },
-                "name": {
-                  "description": "Name of backup.",
-                  "type": "string",
-                  "x-order": 4
-                },
-                "description": {
-                  "description": "Human-readable description.",
-                  "type": "string",
-                  "x-order": 5
-                },
-                "retry_interval": {
-                  "description": "Delay between each retry. Should have a suffix in JSON: 1s, 1m, 1h.",
-                  "type": "string",
-                  "x-order": 6
-                },
-                "retries": {
-                  "description": "How many times to retry a failed backup before giving up.",
-                  "type": "integer",
-                  "format": "int64",
-                  "x-order": 7
-                },
-                "retention": {
-                  "description": "How many artifacts keep. 0 - unlimited.",
-                  "type": "integer",
-                  "format": "int64",
-                  "x-order": 8
-                }
-              }
-            }
-          }
-        ],
-        "responses": {
-          "200": {
-            "description": "A successful response.",
-            "schema": {
-              "type": "object"
-            }
-          },
-          "default": {
-            "description": "An unexpected error response.",
-            "schema": {
-              "type": "object",
-              "properties": {
-                "code": {
-                  "type": "integer",
-                  "format": "int32",
-                  "x-order": 0
-                },
-                "message": {
-                  "type": "string",
-                  "x-order": 1
-                },
-                "details": {
-                  "type": "array",
-                  "items": {
-                    "type": "object",
-                    "properties": {
-                      "@type": {
-                        "type": "string",
-                        "x-order": 0
-                      }
-                    },
-                    "additionalProperties": false
-                  },
-                  "x-order": 2
-                }
-              }
-            }
-          }
-        }
-      }
-    },
-    "/v1/management/backup/Backups/GetLogs": {
-      "post": {
-        "tags": [
-          "Backups"
-        ],
-        "summary": "GetLogs returns logs for provided artifact.",
-        "operationId": "GetLogsMixin3",
-        "parameters": [
-          {
-            "name": "body",
-            "in": "body",
-            "required": true,
-            "schema": {
-              "type": "object",
-              "properties": {
-                "artifact_id": {
-                  "type": "string",
-                  "x-order": 0
-                },
-                "offset": {
-                  "type": "integer",
-                  "format": "int64",
-                  "x-order": 1
-                },
-                "limit": {
-                  "type": "integer",
-                  "format": "int64",
-                  "x-order": 2
-                }
-              }
-            }
-          }
-        ],
-        "responses": {
-          "200": {
-            "description": "A successful response.",
-            "schema": {
-              "type": "object",
-              "properties": {
-                "logs": {
-                  "type": "array",
-                  "items": {
-                    "description": "LogChunk represent one chunk of logs.",
-                    "type": "object",
-                    "properties": {
-                      "chunk_id": {
-                        "type": "integer",
-                        "format": "int64",
-                        "x-order": 0
-                      },
-                      "data": {
-                        "type": "string",
-                        "x-order": 1
-                      }
-                    }
-                  },
-                  "x-order": 0
-                },
-                "end": {
-                  "type": "boolean",
-                  "x-order": 1
-                }
-              }
-            }
-          },
-          "default": {
-            "description": "An unexpected error response.",
-            "schema": {
-              "type": "object",
-              "properties": {
-                "code": {
-                  "type": "integer",
-                  "format": "int32",
-                  "x-order": 0
-                },
-                "message": {
-                  "type": "string",
-                  "x-order": 1
-                },
-                "details": {
-                  "type": "array",
-                  "items": {
-                    "type": "object",
-                    "properties": {
-                      "@type": {
-                        "type": "string",
-                        "x-order": 0
-                      }
-                    },
-                    "additionalProperties": false
-                  },
-                  "x-order": 2
-                }
-              }
-            }
-          }
-        }
-      }
-    },
-    "/v1/management/backup/Backups/ListArtifactCompatibleServices": {
-      "post": {
-        "tags": [
-          "Backups"
-        ],
-        "summary": "ListArtifactCompatibleServices lists compatible services for restoring a backup.",
-        "operationId": "ListArtifactCompatibleServices",
-        "parameters": [
-          {
-            "name": "body",
-            "in": "body",
-            "required": true,
-            "schema": {
-              "type": "object",
-              "properties": {
-                "artifact_id": {
-                  "description": "Artifact id used to determine restore compatibility.",
-                  "type": "string",
-                  "x-order": 0
-                }
-              }
-            }
-          }
-        ],
-        "responses": {
-          "200": {
-            "description": "A successful response.",
-            "schema": {
-              "type": "object",
-              "properties": {
-                "mysql": {
-                  "type": "array",
-                  "items": {
-                    "description": "MySQLService represents a generic MySQL instance.",
-                    "type": "object",
-                    "properties": {
-                      "service_id": {
-                        "description": "Unique randomly generated instance identifier.",
-                        "type": "string",
-                        "x-order": 0
-                      },
-                      "service_name": {
-                        "description": "Unique across all Services user-defined name.",
-                        "type": "string",
-                        "x-order": 1
-                      },
-                      "node_id": {
-                        "description": "Node identifier where this instance runs.",
-                        "type": "string",
-                        "x-order": 2
-                      },
-                      "address": {
-                        "description": "Access address (DNS name or IP).\nAddress (and port) or socket is required.",
-                        "type": "string",
-                        "x-order": 3
-                      },
-                      "port": {
-                        "description": "Access port.\nPort is required when the address present.",
-                        "type": "integer",
-                        "format": "int64",
-                        "x-order": 4
-                      },
-                      "socket": {
-                        "description": "Access unix socket.\nAddress (and port) or socket is required.",
-                        "type": "string",
-                        "x-order": 5
-                      },
-                      "environment": {
-                        "description": "Environment name.",
-                        "type": "string",
-                        "x-order": 6
-                      },
-                      "cluster": {
-                        "description": "Cluster name.",
-                        "type": "string",
-                        "x-order": 7
-                      },
-                      "replication_set": {
-                        "description": "Replication set name.",
-                        "type": "string",
-                        "x-order": 8
-                      },
-                      "custom_labels": {
-                        "description": "Custom user-assigned labels.",
-                        "type": "object",
-                        "additionalProperties": {
-                          "type": "string"
-                        },
-                        "x-order": 9
-                      }
-                    }
-                  },
-                  "x-order": 0
-                },
-                "mongodb": {
-                  "type": "array",
-                  "items": {
-                    "description": "MongoDBService represents a generic MongoDB instance.",
-                    "type": "object",
-                    "properties": {
-                      "service_id": {
-                        "description": "Unique randomly generated instance identifier.",
-                        "type": "string",
-                        "x-order": 0
-                      },
-                      "service_name": {
-                        "description": "Unique across all Services user-defined name.",
-                        "type": "string",
-                        "x-order": 1
-                      },
-                      "node_id": {
-                        "description": "Node identifier where this instance runs.",
-                        "type": "string",
-                        "x-order": 2
-                      },
-                      "address": {
-                        "description": "Access address (DNS name or IP).\nAddress (and port) or socket is required.",
-                        "type": "string",
-                        "x-order": 3
-                      },
-                      "port": {
-                        "description": "Access port.\nPort is required when the address present.",
-                        "type": "integer",
-                        "format": "int64",
-                        "x-order": 4
-                      },
-                      "socket": {
-                        "description": "Access unix socket.\nAddress (and port) or socket is required.",
-                        "type": "string",
-                        "x-order": 5
-                      },
-                      "environment": {
-                        "description": "Environment name.",
-                        "type": "string",
-                        "x-order": 6
-                      },
-                      "cluster": {
-                        "description": "Cluster name.",
-                        "type": "string",
-                        "x-order": 7
-                      },
-                      "replication_set": {
-                        "description": "Replication set name.",
-                        "type": "string",
-                        "x-order": 8
-                      },
-                      "custom_labels": {
-                        "description": "Custom user-assigned labels.",
-                        "type": "object",
-                        "additionalProperties": {
-                          "type": "string"
-                        },
-                        "x-order": 9
-                      }
-                    }
-                  },
-                  "x-order": 1
-                }
-              }
-            }
-          },
-          "default": {
-            "description": "An unexpected error response.",
-            "schema": {
-              "type": "object",
-              "properties": {
-                "code": {
-                  "type": "integer",
-                  "format": "int32",
-                  "x-order": 0
-                },
-                "message": {
-                  "type": "string",
-                  "x-order": 1
-                },
-                "details": {
-                  "type": "array",
-                  "items": {
-                    "type": "object",
-                    "properties": {
-                      "@type": {
-                        "type": "string",
-                        "x-order": 0
-                      }
-                    },
-                    "additionalProperties": false
-                  },
-                  "x-order": 2
-                }
-              }
-            }
-          }
-        }
-      }
-    },
-    "/v1/management/backup/Backups/ListScheduled": {
-      "post": {
-        "tags": [
-          "Backups"
-        ],
-        "summary": "ListScheduledBackups returns all scheduled backups.",
-        "operationId": "ListScheduledBackups",
-        "parameters": [
-          {
-            "name": "body",
-            "in": "body",
-            "required": true,
-            "schema": {
-              "type": "object"
-            }
-          }
-        ],
-        "responses": {
-          "200": {
-            "description": "A successful response.",
-            "schema": {
-              "type": "object",
-              "properties": {
-                "scheduled_backups": {
-                  "type": "array",
-                  "items": {
-                    "description": "ScheduledBackup represents scheduled task for backup.",
-                    "type": "object",
-                    "properties": {
-                      "scheduled_backup_id": {
-                        "description": "Machine-readable ID.",
-                        "type": "string",
-                        "x-order": 0
-                      },
-                      "service_id": {
-                        "description": "Machine-readable service ID.",
-                        "type": "string",
-                        "x-order": 1
-                      },
-                      "service_name": {
-                        "description": "Service name.",
-                        "type": "string",
-                        "x-order": 2
-                      },
-                      "location_id": {
-                        "description": "Machine-readable location ID.",
-                        "type": "string",
-                        "x-order": 3
-                      },
-                      "location_name": {
-                        "description": "Location name.",
-                        "type": "string",
-                        "x-order": 4
-                      },
-                      "cron_expression": {
-                        "description": "How often backup will be run in cron format.",
-                        "type": "string",
-                        "x-order": 5
-                      },
-                      "start_time": {
-                        "description": "First backup wouldn't happen before this time.",
-                        "type": "string",
-                        "format": "date-time",
-                        "x-order": 6
-                      },
-                      "name": {
-                        "description": "Artifact name.",
-                        "type": "string",
-                        "x-order": 7
-                      },
-                      "description": {
-                        "description": "Description.",
-                        "type": "string",
-                        "x-order": 8
-                      },
-                      "retry_interval": {
-                        "description": "Delay between each retry. Should have a suffix in JSON: 1s, 1m, 1h.",
-                        "type": "string",
-                        "x-order": 9
-                      },
-                      "retries": {
-                        "description": "How many times to retry a failed backup before giving up.",
-                        "type": "integer",
-                        "format": "int64",
-                        "x-order": 10
-                      },
-                      "enabled": {
-                        "description": "If scheduling is enabled.",
-                        "type": "boolean",
-                        "x-order": 11
-                      },
-                      "data_model": {
-                        "description": "DataModel is a model used for performing a backup.",
-                        "type": "string",
-                        "default": "DATA_MODEL_INVALID",
-                        "enum": [
-                          "DATA_MODEL_INVALID",
-                          "PHYSICAL",
-                          "LOGICAL"
-                        ],
-                        "x-order": 12
-                      },
-                      "vendor": {
-                        "description": "Database vendor e.g. PostgreSQL, MongoDB, MySQL.",
-                        "type": "string",
-                        "x-order": 13
-                      },
-                      "last_run": {
-                        "description": "Last run.",
-                        "type": "string",
-                        "format": "date-time",
-                        "x-order": 14
-                      },
-                      "next_run": {
-                        "description": "Next run.",
-                        "type": "string",
-                        "format": "date-time",
-                        "x-order": 15
-                      },
-                      "retention": {
-                        "description": "How many artifacts keep. 0 - unlimited.",
-                        "type": "integer",
-                        "format": "int64",
-                        "x-order": 16
-                      },
-                      "mode": {
-                        "description": "BackupMode specifies backup mode.",
-                        "type": "string",
-                        "default": "BACKUP_MODE_INVALID",
-                        "enum": [
-                          "BACKUP_MODE_INVALID",
-                          "SNAPSHOT",
-                          "INCREMENTAL",
-                          "PITR"
-                        ],
-                        "x-order": 17
-                      }
-                    }
-                  },
-                  "x-order": 0
-                }
-              }
-            }
-          },
-          "default": {
-            "description": "An unexpected error response.",
-            "schema": {
-              "type": "object",
-              "properties": {
-                "code": {
-                  "type": "integer",
-                  "format": "int32",
-                  "x-order": 0
-                },
-                "message": {
-                  "type": "string",
-                  "x-order": 1
-                },
-                "details": {
-                  "type": "array",
-                  "items": {
-                    "type": "object",
-                    "properties": {
-                      "@type": {
-                        "type": "string",
-                        "x-order": 0
-                      }
-                    },
-                    "additionalProperties": false
-                  },
-                  "x-order": 2
-                }
-              }
-            }
-          }
-        }
-      }
-    },
-    "/v1/management/backup/Backups/RemoveScheduled": {
-      "post": {
-        "tags": [
-          "Backups"
-        ],
-        "summary": "RemoveScheduledBackup removes existing scheduled backup.",
-        "operationId": "RemoveScheduledBackup",
-        "parameters": [
-          {
-            "name": "body",
-            "in": "body",
-            "required": true,
-            "schema": {
-              "type": "object",
-              "properties": {
-                "scheduled_backup_id": {
-                  "type": "string",
-                  "x-order": 0
-                }
-              }
-            }
-          }
-        ],
-        "responses": {
-          "200": {
-            "description": "A successful response.",
-            "schema": {
-              "type": "object"
-            }
-          },
-          "default": {
-            "description": "An unexpected error response.",
-            "schema": {
-              "type": "object",
-              "properties": {
-                "code": {
-                  "type": "integer",
-                  "format": "int32",
-                  "x-order": 0
-                },
-                "message": {
-                  "type": "string",
-                  "x-order": 1
-                },
-                "details": {
-                  "type": "array",
-                  "items": {
-                    "type": "object",
-                    "properties": {
-                      "@type": {
-                        "type": "string",
-                        "x-order": 0
-                      }
-                    },
-                    "additionalProperties": false
-                  },
-                  "x-order": 2
-                }
-              }
-            }
-          }
-        }
-      }
-    },
-    "/v1/management/backup/Backups/Restore": {
-      "post": {
-        "description": "Could return the Error message in the details containing specific ErrorCode indicating failure reason:\nERROR_CODE_XTRABACKUP_NOT_INSTALLED - xtrabackup is not installed on the service\nERROR_CODE_INVALID_XTRABACKUP - different versions of xtrabackup and xbcloud\nERROR_CODE_INCOMPATIBLE_XTRABACKUP - xtrabackup is not compatible with MySQL for taking a backup\nERROR_CODE_INCOMPATIBLE_TARGET_MYSQL - target MySQL version is not compatible with the artifact for performing a restore of the backup",
-        "tags": [
-          "Backups"
-        ],
-        "summary": "RestoreBackup requests the backup restore.",
-        "operationId": "RestoreBackup",
-        "parameters": [
-          {
-            "name": "body",
-            "in": "body",
-            "required": true,
-            "schema": {
-              "type": "object",
-              "properties": {
-                "service_id": {
-                  "description": "Service identifier where backup should be restored.",
-                  "type": "string",
-                  "x-order": 0
-                },
-                "artifact_id": {
-                  "description": "Artifact id to restore.",
-                  "type": "string",
-                  "x-order": 1
-                },
-                "pitr_timestamp": {
-                  "type": "string",
-                  "format": "date-time",
-                  "title": "Timestamp of PITR to restore to",
-                  "x-order": 2
-                }
-              }
-            }
-          }
-        ],
-        "responses": {
-          "200": {
-            "description": "A successful response.",
-            "schema": {
-              "type": "object",
-              "properties": {
-                "restore_id": {
-                  "description": "Unique restore identifier.",
-                  "type": "string",
-                  "x-order": 0
-                }
-              }
-            }
-          },
-          "default": {
-            "description": "An unexpected error response.",
-            "schema": {
-              "type": "object",
-              "properties": {
-                "code": {
-                  "type": "integer",
-                  "format": "int32",
-                  "x-order": 0
-                },
-                "message": {
-                  "type": "string",
-                  "x-order": 1
-                },
-                "details": {
-                  "type": "array",
-                  "items": {
-                    "type": "object",
-                    "properties": {
-                      "@type": {
-                        "type": "string",
-                        "x-order": 0
-                      }
-                    },
-                    "additionalProperties": false
-                  },
-                  "x-order": 2
-                }
-              }
-            }
-          }
-        }
-      }
-    },
-    "/v1/management/backup/Backups/Schedule": {
-      "post": {
-        "tags": [
-          "Backups"
-        ],
-        "summary": "ScheduleBackup schedules repeated backup.",
-        "operationId": "ScheduleBackup",
-        "parameters": [
-          {
-            "name": "body",
-            "in": "body",
-            "required": true,
-            "schema": {
-              "type": "object",
-              "properties": {
-                "service_id": {
-                  "description": "Service identifier where backup should be performed.",
-                  "type": "string",
-                  "x-order": 0
-                },
-                "location_id": {
-                  "description": "Machine-readable location ID.",
-                  "type": "string",
-                  "x-order": 1
-                },
-                "cron_expression": {
-                  "description": "How often backup should be run in cron format.",
-                  "type": "string",
-                  "x-order": 2
-                },
-                "start_time": {
-                  "description": "First backup wouldn't happen before this time.",
-                  "type": "string",
-                  "format": "date-time",
-                  "x-order": 3
-                },
-                "name": {
-                  "description": "Name of backup.",
-                  "type": "string",
-                  "x-order": 4
-                },
-                "description": {
-                  "description": "Human-readable description.",
-                  "type": "string",
-                  "x-order": 5
-                },
-                "retry_interval": {
-                  "description": "Delay between each retry. Should have a suffix in JSON: 1s, 1m, 1h.",
-                  "type": "string",
-                  "x-order": 6
-                },
-                "retries": {
-                  "description": "How many times to retry a failed backup before giving up.",
-                  "type": "integer",
-                  "format": "int64",
-                  "x-order": 7
-                },
-                "enabled": {
-                  "description": "If scheduling is enabled.",
-                  "type": "boolean",
-                  "x-order": 8
-                },
-                "retention": {
-                  "description": "How many artifacts keep. 0 - unlimited.",
-                  "type": "integer",
-                  "format": "int64",
-                  "x-order": 9
-                },
-                "mode": {
-                  "description": "BackupMode specifies backup mode.",
-                  "type": "string",
-                  "default": "BACKUP_MODE_INVALID",
-                  "enum": [
-                    "BACKUP_MODE_INVALID",
-                    "SNAPSHOT",
-                    "INCREMENTAL",
-                    "PITR"
-                  ],
-                  "x-order": 10
-                },
-                "data_model": {
-                  "description": "DataModel is a model used for performing a backup.",
-                  "type": "string",
-                  "default": "DATA_MODEL_INVALID",
-                  "enum": [
-                    "DATA_MODEL_INVALID",
-                    "PHYSICAL",
-                    "LOGICAL"
-                  ],
-                  "x-order": 11
-                }
-              }
-            }
-          }
-        ],
-        "responses": {
-          "200": {
-            "description": "A successful response.",
-            "schema": {
-              "type": "object",
-              "properties": {
-                "scheduled_backup_id": {
-                  "type": "string",
-                  "x-order": 0
-                }
-              }
-            }
-          },
-          "default": {
-            "description": "An unexpected error response.",
-            "schema": {
-              "type": "object",
-              "properties": {
-                "code": {
-                  "type": "integer",
-                  "format": "int32",
-                  "x-order": 0
-                },
-                "message": {
-                  "type": "string",
-                  "x-order": 1
-                },
-                "details": {
-                  "type": "array",
-                  "items": {
-                    "type": "object",
-                    "properties": {
-                      "@type": {
-                        "type": "string",
-                        "x-order": 0
-                      }
-                    },
-                    "additionalProperties": false
-                  },
-                  "x-order": 2
-                }
-              }
-            }
-          }
-        }
-      }
-    },
-    "/v1/management/backup/Backups/Start": {
-      "post": {
-        "description": "Could return the Error message in the details containing specific ErrorCode indicating failure reason:\nERROR_CODE_XTRABACKUP_NOT_INSTALLED - xtrabackup is not installed on the service\nERROR_CODE_INVALID_XTRABACKUP - different versions of xtrabackup and xbcloud\nERROR_CODE_INCOMPATIBLE_XTRABACKUP - xtrabackup is not compatible with MySQL for taking a backup",
-        "tags": [
-          "Backups"
-        ],
-        "summary": "StartBackup request backup specified service to location.",
-        "operationId": "StartBackup",
-        "parameters": [
-          {
-            "name": "body",
-            "in": "body",
-            "required": true,
-            "schema": {
-              "type": "object",
-              "properties": {
-                "service_id": {
-                  "description": "Service identifier.",
-                  "type": "string",
-                  "x-order": 0
-                },
-                "location_id": {
-                  "description": "Machine-readable location ID.",
-                  "type": "string",
-                  "x-order": 1
-                },
-                "name": {
-                  "description": "If empty then name is auto-generated.",
-                  "type": "string",
-                  "x-order": 2
-                },
-                "description": {
-                  "description": "Human-readable description.",
-                  "type": "string",
-                  "x-order": 3
-                },
-                "retry_interval": {
-                  "description": "Delay between each retry. Should have a suffix in JSON: 1s, 1m, 1h.",
-                  "type": "string",
-                  "x-order": 4
-                },
-                "retries": {
-                  "description": "How many times to retry a failed backup before giving up.",
-                  "type": "integer",
-                  "format": "int64",
-                  "x-order": 5
-                },
-                "data_model": {
-                  "description": "DataModel is a model used for performing a backup.",
-                  "type": "string",
-                  "default": "DATA_MODEL_INVALID",
-                  "enum": [
-                    "DATA_MODEL_INVALID",
-                    "PHYSICAL",
-                    "LOGICAL"
-                  ],
-                  "x-order": 6
-                }
-              }
-            }
-          }
-        ],
-        "responses": {
-          "200": {
-            "description": "A successful response.",
-            "schema": {
-              "type": "object",
-              "properties": {
-                "artifact_id": {
-                  "description": "Unique identifier.",
-                  "type": "string",
-                  "x-order": 0
-                }
-              }
-            }
-          },
-          "default": {
-            "description": "An unexpected error response.",
-            "schema": {
-              "type": "object",
-              "properties": {
-                "code": {
-                  "type": "integer",
-                  "format": "int32",
-                  "x-order": 0
-                },
-                "message": {
-                  "type": "string",
-                  "x-order": 1
-                },
-                "details": {
-                  "type": "array",
-                  "items": {
-                    "type": "object",
-                    "properties": {
-                      "@type": {
-                        "type": "string",
-                        "x-order": 0
-                      }
-                    },
-                    "additionalProperties": false
-                  },
-                  "x-order": 2
-                }
-              }
-            }
-          }
-        }
-      }
-    },
-    "/v1/management/backup/Locations/Add": {
-      "post": {
-        "tags": [
-          "Locations"
-        ],
-        "summary": "AddLocation adds backup location.",
-        "operationId": "AddLocation",
-        "parameters": [
-          {
-            "name": "body",
-            "in": "body",
-            "required": true,
-            "schema": {
-              "type": "object",
-              "properties": {
-                "name": {
-                  "type": "string",
-                  "title": "Location name",
-                  "x-order": 0
-                },
-                "description": {
-                  "type": "string",
-                  "x-order": 1
-                },
-                "filesystem_config": {
-                  "description": "FilesystemLocationConfig represents file system location config.",
-                  "type": "object",
-                  "properties": {
-                    "path": {
-                      "type": "string",
-                      "x-order": 0
-                    }
-                  },
-                  "x-order": 2
-                },
-                "s3_config": {
-                  "description": "S3LocationConfig represents S3 bucket configuration.",
-                  "type": "object",
-                  "properties": {
-                    "endpoint": {
-                      "type": "string",
-                      "x-order": 0
-                    },
-                    "access_key": {
-                      "type": "string",
-                      "x-order": 1
-                    },
-                    "secret_key": {
-                      "type": "string",
-                      "x-order": 2
-                    },
-                    "bucket_name": {
-                      "type": "string",
-                      "x-order": 3
-                    }
-                  },
-                  "x-order": 3
-                }
-              }
-            }
-          }
-        ],
-        "responses": {
-          "200": {
-            "description": "A successful response.",
-            "schema": {
-              "type": "object",
-              "properties": {
-                "location_id": {
-                  "description": "Machine-readable ID.",
-                  "type": "string",
-                  "x-order": 0
-                }
-              }
-            }
-          },
-          "default": {
-            "description": "An unexpected error response.",
-            "schema": {
-              "type": "object",
-              "properties": {
-                "code": {
-                  "type": "integer",
-                  "format": "int32",
-                  "x-order": 0
-                },
-                "message": {
-                  "type": "string",
-                  "x-order": 1
-                },
-                "details": {
-                  "type": "array",
-                  "items": {
-                    "type": "object",
-                    "properties": {
-                      "@type": {
-                        "type": "string",
-                        "x-order": 0
-                      }
-                    },
-                    "additionalProperties": false
-                  },
-                  "x-order": 2
-                }
-              }
-            }
-          }
-        }
-      }
-    },
-    "/v1/management/backup/Locations/Change": {
-      "post": {
-        "tags": [
-          "Locations"
-        ],
-        "summary": "ChangeLocation changes backup location.",
-        "operationId": "ChangeLocation",
-        "parameters": [
-          {
-            "name": "body",
-            "in": "body",
-            "required": true,
-            "schema": {
-              "type": "object",
-              "properties": {
-                "location_id": {
-                  "description": "Machine-readable ID.",
-                  "type": "string",
-                  "x-order": 0
-                },
-                "name": {
-                  "type": "string",
-                  "title": "Location name",
-                  "x-order": 1
-                },
-                "description": {
-                  "type": "string",
-                  "x-order": 2
-                },
-                "filesystem_config": {
-                  "description": "FilesystemLocationConfig represents file system location config.",
-                  "type": "object",
-                  "properties": {
-                    "path": {
-                      "type": "string",
-                      "x-order": 0
-                    }
-                  },
-                  "x-order": 3
-                },
-                "s3_config": {
-                  "description": "S3LocationConfig represents S3 bucket configuration.",
-                  "type": "object",
-                  "properties": {
-                    "endpoint": {
-                      "type": "string",
-                      "x-order": 0
-                    },
-                    "access_key": {
-                      "type": "string",
-                      "x-order": 1
-                    },
-                    "secret_key": {
-                      "type": "string",
-                      "x-order": 2
-                    },
-                    "bucket_name": {
-                      "type": "string",
-                      "x-order": 3
-                    }
-                  },
-                  "x-order": 4
-                }
-              }
-            }
-          }
-        ],
-        "responses": {
-          "200": {
-            "description": "A successful response.",
-            "schema": {
-              "type": "object"
-            }
-          },
-          "default": {
-            "description": "An unexpected error response.",
-            "schema": {
-              "type": "object",
-              "properties": {
-                "code": {
-                  "type": "integer",
-                  "format": "int32",
-                  "x-order": 0
-                },
-                "message": {
-                  "type": "string",
-                  "x-order": 1
-                },
-                "details": {
-                  "type": "array",
-                  "items": {
-                    "type": "object",
-                    "properties": {
-                      "@type": {
-                        "type": "string",
-                        "x-order": 0
-                      }
-                    },
-                    "additionalProperties": false
-                  },
-                  "x-order": 2
-                }
-              }
-            }
-          }
-        }
-      }
-    },
-    "/v1/management/backup/Locations/List": {
-      "post": {
-        "tags": [
-          "Locations"
-        ],
-        "summary": "ListLocations returns a list of all backup locations.",
-        "operationId": "ListLocations",
-        "parameters": [
-          {
-            "name": "body",
-            "in": "body",
-            "required": true,
-            "schema": {
-              "type": "object"
-            }
-          }
-        ],
-        "responses": {
-          "200": {
-            "description": "A successful response.",
-            "schema": {
-              "type": "object",
-              "properties": {
-                "locations": {
-                  "type": "array",
-                  "items": {
-                    "description": "Location represents single Backup Location.",
-                    "type": "object",
-                    "properties": {
-                      "location_id": {
-                        "description": "Machine-readable ID.",
-                        "type": "string",
-                        "x-order": 0
-                      },
-                      "name": {
-                        "type": "string",
-                        "title": "Location name",
-                        "x-order": 1
-                      },
-                      "description": {
-                        "type": "string",
-                        "title": "Short description",
-                        "x-order": 2
-                      },
-                      "filesystem_config": {
-                        "description": "FilesystemLocationConfig represents file system location config.",
-                        "type": "object",
-                        "properties": {
-                          "path": {
-                            "type": "string",
-                            "x-order": 0
-                          }
-                        },
-                        "x-order": 3
-                      },
-                      "s3_config": {
-                        "description": "S3LocationConfig represents S3 bucket configuration.",
-                        "type": "object",
-                        "properties": {
-                          "endpoint": {
-                            "type": "string",
-                            "x-order": 0
-                          },
-                          "access_key": {
-                            "type": "string",
-                            "x-order": 1
-                          },
-                          "secret_key": {
-                            "type": "string",
-                            "x-order": 2
-                          },
-                          "bucket_name": {
-                            "type": "string",
-                            "x-order": 3
-                          }
-                        },
-                        "x-order": 4
-                      }
-                    }
-                  },
-                  "x-order": 0
-                }
-              }
-            }
-          },
-          "default": {
-            "description": "An unexpected error response.",
-            "schema": {
-              "type": "object",
-              "properties": {
-                "code": {
-                  "type": "integer",
-                  "format": "int32",
-                  "x-order": 0
-                },
-                "message": {
-                  "type": "string",
-                  "x-order": 1
-                },
-                "details": {
-                  "type": "array",
-                  "items": {
-                    "type": "object",
-                    "properties": {
-                      "@type": {
-                        "type": "string",
-                        "x-order": 0
-                      }
-                    },
-                    "additionalProperties": false
-                  },
-                  "x-order": 2
-                }
-              }
-            }
-          }
-        }
-      }
-    },
-    "/v1/management/backup/Locations/Remove": {
-      "post": {
-        "tags": [
-          "Locations"
-        ],
-        "summary": "RemoveLocation removes existing backup location.",
-        "operationId": "RemoveLocation",
-        "parameters": [
-          {
-            "name": "body",
-            "in": "body",
-            "required": true,
-            "schema": {
-              "type": "object",
-              "properties": {
-                "location_id": {
-                  "description": "Machine-readable ID.",
-                  "type": "string",
-                  "x-order": 0
-                },
-                "force": {
-                  "type": "boolean",
-                  "title": "Force mode",
-                  "x-order": 1
-                }
-              }
-            }
-          }
-        ],
-        "responses": {
-          "200": {
-            "description": "A successful response.",
-            "schema": {
-              "type": "object"
-            }
-          },
-          "default": {
-            "description": "An unexpected error response.",
-            "schema": {
-              "type": "object",
-              "properties": {
-                "code": {
-                  "type": "integer",
-                  "format": "int32",
-                  "x-order": 0
-                },
-                "message": {
-                  "type": "string",
-                  "x-order": 1
-                },
-                "details": {
-                  "type": "array",
-                  "items": {
-                    "type": "object",
-                    "properties": {
-                      "@type": {
-                        "type": "string",
-                        "x-order": 0
-                      }
-                    },
-                    "additionalProperties": false
-                  },
-                  "x-order": 2
-                }
-              }
-            }
-          }
-        }
-      }
-    },
-    "/v1/management/backup/Locations/TestConfig": {
-      "post": {
-        "tags": [
-          "Locations"
-        ],
-        "summary": "TestLocationConfig tests backup location and credentials.",
-        "operationId": "TestLocationConfig",
-        "parameters": [
-          {
-            "name": "body",
-            "in": "body",
-            "required": true,
-            "schema": {
-              "type": "object",
-              "properties": {
-                "filesystem_config": {
-                  "description": "FilesystemLocationConfig represents file system location config.",
-                  "type": "object",
-                  "properties": {
-                    "path": {
-                      "type": "string",
-                      "x-order": 0
-                    }
-                  },
-                  "x-order": 0
-                },
-                "s3_config": {
-                  "description": "S3LocationConfig represents S3 bucket configuration.",
-                  "type": "object",
-                  "properties": {
-                    "endpoint": {
-                      "type": "string",
-                      "x-order": 0
-                    },
-                    "access_key": {
-                      "type": "string",
-                      "x-order": 1
-                    },
-                    "secret_key": {
-                      "type": "string",
-                      "x-order": 2
-                    },
-                    "bucket_name": {
-                      "type": "string",
-                      "x-order": 3
-                    }
-                  },
-                  "x-order": 1
-                }
-              }
-            }
-          }
-        ],
-        "responses": {
-          "200": {
-            "description": "A successful response.",
-            "schema": {
-              "type": "object"
-            }
-          },
-          "default": {
-            "description": "An unexpected error response.",
-            "schema": {
-              "type": "object",
-              "properties": {
-                "code": {
-                  "type": "integer",
-                  "format": "int32",
-                  "x-order": 0
-                },
-                "message": {
-                  "type": "string",
-                  "x-order": 1
-                },
-                "details": {
-                  "type": "array",
-                  "items": {
-                    "type": "object",
-                    "properties": {
-                      "@type": {
-                        "type": "string",
-                        "x-order": 0
-                      }
-                    },
-                    "additionalProperties": false
-                  },
-                  "x-order": 2
-                }
-              }
-            }
-          }
-        }
-      }
-    },
-    "/v1/management/backup/RestoreHistory/List": {
-      "post": {
-        "tags": [
-          "RestoreHistory"
-        ],
-        "summary": "ListRestoreHistory returns a list of all backup restore history items.",
-        "operationId": "ListRestoreHistory",
-        "parameters": [
-          {
-            "name": "body",
-            "in": "body",
-            "required": true,
-            "schema": {
-              "type": "object"
-            }
-          }
-        ],
-        "responses": {
-          "200": {
-            "description": "A successful response.",
-            "schema": {
-              "type": "object",
-              "properties": {
-                "items": {
-                  "type": "array",
-                  "items": {
-                    "description": "RestoreHistoryItem represents single backup restore item.",
-                    "type": "object",
-                    "properties": {
-                      "restore_id": {
-                        "description": "Machine-readable restore id.",
-                        "type": "string",
-                        "x-order": 0
-                      },
-                      "artifact_id": {
-                        "description": "ID of the artifact used for restore.",
-                        "type": "string",
-                        "x-order": 1
-                      },
-                      "name": {
-                        "description": "Artifact name used for restore.",
-                        "type": "string",
-                        "x-order": 2
-                      },
-                      "vendor": {
-                        "description": "Database vendor e.g. PostgreSQL, MongoDB, MySQL.",
-                        "type": "string",
-                        "x-order": 3
-                      },
-                      "location_id": {
-                        "description": "Machine-readable location ID.",
-                        "type": "string",
-                        "x-order": 4
-                      },
-                      "location_name": {
-                        "description": "Location name.",
-                        "type": "string",
-                        "x-order": 5
-                      },
-                      "service_id": {
-                        "description": "Machine-readable service ID.",
-                        "type": "string",
-                        "x-order": 6
-                      },
-                      "service_name": {
-                        "description": "Service name.",
-                        "type": "string",
-                        "x-order": 7
-                      },
-                      "data_model": {
-                        "description": "DataModel is a model used for performing a backup.",
-                        "type": "string",
-                        "default": "DATA_MODEL_INVALID",
-                        "enum": [
-                          "DATA_MODEL_INVALID",
-                          "PHYSICAL",
-                          "LOGICAL"
-                        ],
-                        "x-order": 8
-                      },
-                      "status": {
-                        "description": "RestoreStatus shows the current status of execution of restore.",
-                        "type": "string",
-                        "default": "RESTORE_STATUS_INVALID",
-                        "enum": [
-                          "RESTORE_STATUS_INVALID",
-                          "RESTORE_STATUS_IN_PROGRESS",
-                          "RESTORE_STATUS_SUCCESS",
-                          "RESTORE_STATUS_ERROR"
-                        ],
-                        "x-order": 9
-                      },
-                      "started_at": {
-                        "description": "Restore start time.",
-                        "type": "string",
-                        "format": "date-time",
-                        "x-order": 10
-                      },
-                      "finished_at": {
-                        "description": "Restore finish time.",
-                        "type": "string",
-                        "format": "date-time",
-                        "x-order": 11
-                      }
-                    }
-                  },
-                  "x-order": 0
-                }
-              }
-            }
-          },
-          "default": {
-            "description": "An unexpected error response.",
-            "schema": {
-              "type": "object",
-              "properties": {
-                "code": {
-                  "type": "integer",
-                  "format": "int32",
-                  "x-order": 0
-                },
-                "message": {
-                  "type": "string",
-                  "x-order": 1
-                },
-                "details": {
-                  "type": "array",
-                  "items": {
-                    "type": "object",
-                    "properties": {
-                      "@type": {
-                        "type": "string",
-                        "x-order": 0
-                      }
-                    },
-                    "additionalProperties": false
-                  },
-                  "x-order": 2
-                }
-              }
-            }
-          }
-        }
-      }
-    },
-    "/v1/management/ia/Alerts/List": {
-      "post": {
-        "tags": [
-          "Alerts"
-        ],
-        "summary": "ListAlerts returns a list of all Alerts.",
-        "operationId": "ListAlerts",
-        "parameters": [
-          {
-            "name": "body",
-            "in": "body",
-            "required": true,
-            "schema": {
-              "type": "object",
-              "properties": {
-                "page_params": {
-                  "description": "PageParams represents page request parameters for pagination.",
-                  "type": "object",
-                  "properties": {
-                    "page_size": {
-                      "description": "Maximum number of results per page.",
-                      "type": "integer",
-                      "format": "int32",
-                      "x-order": 0
-                    },
-                    "index": {
-                      "description": "Index of the requested page, starts from 0.",
-                      "type": "integer",
-                      "format": "int32",
-                      "x-order": 1
-                    }
-                  },
-                  "x-order": 0
-                }
-              }
-            }
-          }
-        ],
-        "responses": {
-          "200": {
-            "description": "A successful response.",
-            "schema": {
-              "type": "object",
-              "properties": {
-                "alerts": {
-                  "type": "array",
-                  "items": {
-                    "description": "Alert represents Alert.",
-                    "type": "object",
-                    "properties": {
-                      "alert_id": {
-                        "description": "ID.",
-                        "type": "string",
-                        "x-order": 0
-                      },
-                      "summary": {
-                        "description": "Human-readable summary.",
-                        "type": "string",
-                        "x-order": 1
-                      },
-                      "severity": {
-                        "description": "Severity represents severity level of the check result or alert.",
-                        "type": "string",
-                        "default": "SEVERITY_INVALID",
-                        "enum": [
-                          "SEVERITY_INVALID",
-                          "SEVERITY_EMERGENCY",
-                          "SEVERITY_ALERT",
-                          "SEVERITY_CRITICAL",
-                          "SEVERITY_ERROR",
-                          "SEVERITY_WARNING",
-                          "SEVERITY_NOTICE",
-                          "SEVERITY_INFO",
-                          "SEVERITY_DEBUG"
-                        ],
-                        "x-order": 2
-                      },
-                      "status": {
-                        "description": "Status represents Alert Rule's and Alert's combined status.\n\n - CLEAR: No alert.\n - PENDING: Pending, but not triggering alert.\n - TRIGGERING: Triggering (firing) alert.\n - SILENCED: Silenced alert.",
-                        "type": "string",
-                        "default": "STATUS_INVALID",
-                        "enum": [
-                          "STATUS_INVALID",
-                          "CLEAR",
-                          "PENDING",
-                          "TRIGGERING",
-                          "SILENCED"
-                        ],
-                        "x-order": 3
-                      },
-                      "labels": {
-                        "description": "Combined labels.",
-                        "type": "object",
-                        "additionalProperties": {
-                          "type": "string"
-                        },
-                        "x-order": 4
-                      },
-                      "rule": {
-                        "description": "Rule represents Alert Rule.",
-                        "type": "object",
-                        "properties": {
-                          "rule_id": {
-                            "description": "Rule ID.",
-                            "type": "string",
-                            "x-order": 0
-                          },
-                          "name": {
-                            "description": "Rule name.",
-                            "type": "string",
-                            "x-order": 1
-                          },
-                          "summary": {
-                            "description": "Rule human-readable summary.",
-                            "type": "string",
-                            "x-order": 2
-                          },
-                          "template_name": {
-                            "description": "Template used for this rule.",
-                            "type": "string",
-                            "x-order": 3
-                          },
-                          "disabled": {
-                            "description": "True if that rule is disabled.",
-                            "type": "boolean",
-                            "x-order": 4
-                          },
-                          "expr_template": {
-                            "description": "Expression template.",
-                            "type": "string",
-                            "x-order": 5
-                          },
-                          "expr": {
-                            "description": "Expression filled with parameters.",
-                            "type": "string",
-                            "x-order": 6
-                          },
-                          "params_definitions": {
-                            "description": "Expression parameters definitions.",
-                            "type": "array",
-                            "items": {
-                              "description": "ParamDefinition represents a single query parameter.",
-                              "type": "object",
-                              "properties": {
-                                "name": {
-                                  "description": "Machine-readable name (ID) that is used in expression.",
-                                  "type": "string",
-                                  "x-order": 0
-                                },
-                                "summary": {
-                                  "description": "Short human-readable parameter summary.",
-                                  "type": "string",
-                                  "x-order": 1
-                                },
-                                "unit": {
-                                  "description": "ParamUnit represents template parameter unit.\n\n - PARAM_UNIT_INVALID: Invalid, unknown or absent.\n - PERCENTAGE: %\n - SECONDS: s",
-                                  "type": "string",
-                                  "default": "PARAM_UNIT_INVALID",
-                                  "enum": [
-                                    "PARAM_UNIT_INVALID",
-                                    "PERCENTAGE",
-                                    "SECONDS"
-                                  ],
-                                  "x-order": 2
-                                },
-                                "type": {
-                                  "description": "ParamType represents template parameter type.",
-                                  "type": "string",
-                                  "default": "PARAM_TYPE_INVALID",
-                                  "enum": [
-                                    "PARAM_TYPE_INVALID",
-                                    "BOOL",
-                                    "FLOAT",
-                                    "STRING"
-                                  ],
-                                  "x-order": 3
-                                },
-                                "bool": {
-                                  "description": "BoolParamDefinition represents boolean parameter's default value.",
-                                  "type": "object",
-                                  "properties": {
-                                    "default": {
-                                      "description": "BooleanFlag represent a command to set some boolean property to true,\nto false, or avoid changing that property.\n\n - DO_NOT_CHANGE: Do not change boolean property. Default value.\n - TRUE: True.\n - FALSE: False.",
-                                      "type": "string",
-                                      "default": "DO_NOT_CHANGE",
-                                      "enum": [
-                                        "DO_NOT_CHANGE",
-                                        "TRUE",
-                                        "FALSE"
-                                      ],
-                                      "x-order": 0
-                                    }
-                                  },
-                                  "x-order": 4
-                                },
-                                "float": {
-                                  "description": "FloatParamDefinition represents float parameter's default value and valid range.",
-                                  "type": "object",
-                                  "properties": {
-                                    "has_default": {
-                                      "description": "True if default value is set.",
-                                      "type": "boolean",
-                                      "x-order": 0
-                                    },
-                                    "default": {
-                                      "description": "Default value if has_default is true.",
-                                      "type": "number",
-                                      "format": "double",
-                                      "x-order": 1
-                                    },
-                                    "has_min": {
-                                      "description": "True if minimal valid value is set.",
-                                      "type": "boolean",
-                                      "x-order": 2
-                                    },
-                                    "min": {
-                                      "description": "Minimal valid value (inclusive) if has_min is true.",
-                                      "type": "number",
-                                      "format": "double",
-                                      "x-order": 3
-                                    },
-                                    "has_max": {
-                                      "description": "True if maximal valid value is set.",
-                                      "type": "boolean",
-                                      "x-order": 4
-                                    },
-                                    "max": {
-                                      "description": "Maximal valid value (inclusive) if has_max is true.",
-                                      "type": "number",
-                                      "format": "double",
-                                      "x-order": 5
-                                    }
-                                  },
-                                  "x-order": 5
-                                },
-                                "string": {
-                                  "description": "StringParamDefinition represents string parameter's default value.",
-                                  "type": "object",
-                                  "properties": {
-                                    "has_default": {
-                                      "description": "True if default value is set.",
-                                      "type": "boolean",
-                                      "x-order": 0
-                                    },
-                                    "default": {
-                                      "description": "Default value if has_default is true.",
-                                      "type": "string",
-                                      "x-order": 1
-                                    }
-                                  },
-                                  "x-order": 6
-                                }
-                              }
-                            },
-                            "x-order": 7
-                          },
-                          "params_values": {
-                            "description": "Expression parameters values.",
-                            "type": "array",
-                            "items": {
-                              "description": "ParamValue represents a single rule parameter value for List, Change and Update APIs.",
-                              "type": "object",
-                              "properties": {
-                                "name": {
-                                  "description": "Machine-readable name (ID) that is used in expression.",
-                                  "type": "string",
-                                  "x-order": 0
-                                },
-                                "type": {
-                                  "description": "ParamType represents template parameter type.",
-                                  "type": "string",
-                                  "default": "PARAM_TYPE_INVALID",
-                                  "enum": [
-                                    "PARAM_TYPE_INVALID",
-                                    "BOOL",
-                                    "FLOAT",
-                                    "STRING"
-                                  ],
-                                  "x-order": 1
-                                },
-                                "bool": {
-                                  "description": "Bool value.",
-                                  "type": "boolean",
-                                  "x-order": 2
-                                },
-                                "float": {
-                                  "description": "Float value.",
-                                  "type": "number",
-                                  "format": "double",
-                                  "x-order": 3
-                                },
-                                "string": {
-                                  "description": "String value.",
-                                  "type": "string",
-                                  "x-order": 4
-                                }
-                              }
-                            },
-                            "x-order": 8
-                          },
-                          "default_for": {
-                            "description": "Default for duration.",
-                            "type": "string",
-                            "x-order": 9
-                          },
-                          "for": {
-                            "description": "For duration.",
-                            "type": "string",
-                            "x-order": 10
-                          },
-                          "default_severity": {
-                            "description": "Severity represents severity level of the check result or alert.",
-                            "type": "string",
-                            "default": "SEVERITY_INVALID",
-                            "enum": [
-                              "SEVERITY_INVALID",
-                              "SEVERITY_EMERGENCY",
-                              "SEVERITY_ALERT",
-                              "SEVERITY_CRITICAL",
-                              "SEVERITY_ERROR",
-                              "SEVERITY_WARNING",
-                              "SEVERITY_NOTICE",
-                              "SEVERITY_INFO",
-                              "SEVERITY_DEBUG"
-                            ],
-                            "x-order": 11
-                          },
-                          "severity": {
-                            "description": "Severity represents severity level of the check result or alert.",
-                            "type": "string",
-                            "default": "SEVERITY_INVALID",
-                            "enum": [
-                              "SEVERITY_INVALID",
-                              "SEVERITY_EMERGENCY",
-                              "SEVERITY_ALERT",
-                              "SEVERITY_CRITICAL",
-                              "SEVERITY_ERROR",
-                              "SEVERITY_WARNING",
-                              "SEVERITY_NOTICE",
-                              "SEVERITY_INFO",
-                              "SEVERITY_DEBUG"
-                            ],
-                            "x-order": 12
-                          },
-                          "custom_labels": {
-                            "description": "Custom labels.",
-                            "type": "object",
-                            "additionalProperties": {
-                              "type": "string"
-                            },
-                            "x-order": 13
-                          },
-                          "labels": {
-                            "description": "Labels.",
-                            "type": "object",
-                            "additionalProperties": {
-                              "type": "string"
-                            },
-                            "x-order": 14
-                          },
-                          "annotations": {
-                            "description": "Annotations.",
-                            "type": "object",
-                            "additionalProperties": {
-                              "type": "string"
-                            },
-                            "x-order": 15
-                          },
-                          "filters": {
-                            "description": "Filters.",
-                            "type": "array",
-                            "items": {
-                              "description": "Filter repsents a single filter condition.",
-                              "type": "object",
-                              "properties": {
-                                "type": {
-                                  "description": "FilterType represents filter matching type.\n\n - EQUAL: =\n - REGEX: =~",
-                                  "type": "string",
-                                  "default": "FILTER_TYPE_INVALID",
-                                  "enum": [
-                                    "FILTER_TYPE_INVALID",
-                                    "EQUAL",
-                                    "REGEX"
-                                  ],
-                                  "x-order": 0
-                                },
-                                "key": {
-                                  "type": "string",
-                                  "x-order": 1
-                                },
-                                "value": {
-                                  "type": "string",
-                                  "x-order": 2
-                                }
-                              }
-                            },
-                            "x-order": 16
-                          },
-                          "channels": {
-                            "description": "Channels.",
-                            "type": "array",
-                            "items": {
-                              "description": "Channel represents a single Notification Channel.",
-                              "type": "object",
-                              "properties": {
-                                "channel_id": {
-                                  "description": "Machine-readable ID.",
-                                  "type": "string",
-                                  "x-order": 0
-                                },
-                                "summary": {
-                                  "description": "Short human-readable summary.",
-                                  "type": "string",
-                                  "x-order": 1
-                                },
-                                "email_config": {
-                                  "description": "EmailConfig represents email configuration.",
-                                  "type": "object",
-                                  "properties": {
-                                    "send_resolved": {
-                                      "type": "boolean",
-                                      "x-order": 0
-                                    },
-                                    "to": {
-                                      "type": "array",
-                                      "items": {
-                                        "type": "string"
-                                      },
-                                      "x-order": 1
-                                    }
-                                  },
-                                  "x-order": 2
-                                },
-                                "pagerduty_config": {
-                                  "description": "PagerDutyConfig represents PagerDuty configuration.",
-                                  "type": "object",
-                                  "properties": {
-                                    "send_resolved": {
-                                      "type": "boolean",
-                                      "x-order": 0
-                                    },
-                                    "routing_key": {
-                                      "description": "The PagerDuty key for \"Events API v2\" integration type. Exactly one key should be set.",
-                                      "type": "string",
-                                      "x-order": 1
-                                    },
-                                    "service_key": {
-                                      "description": "The PagerDuty key for \"Prometheus\" integration type. Exactly one key should be set.",
-                                      "type": "string",
-                                      "x-order": 2
-                                    }
-                                  },
-                                  "x-order": 3
-                                },
-                                "slack_config": {
-                                  "description": "SlackConfig represents Slack configuration.",
-                                  "type": "object",
-                                  "properties": {
-                                    "send_resolved": {
-                                      "type": "boolean",
-                                      "x-order": 0
-                                    },
-                                    "channel": {
-                                      "type": "string",
-                                      "x-order": 1
-                                    }
-                                  },
-                                  "x-order": 4
-                                },
-                                "webhook_config": {
-                                  "description": "WebhookConfig represents webhook configuration.",
-                                  "type": "object",
-                                  "properties": {
-                                    "send_resolved": {
-                                      "type": "boolean",
-                                      "x-order": 0
-                                    },
-                                    "url": {
-                                      "type": "string",
-                                      "x-order": 1
-                                    },
-                                    "http_config": {
-                                      "description": "HTTPConfig represents HTTP client configuration.",
-                                      "type": "object",
-                                      "properties": {
-                                        "basic_auth": {
-                                          "description": "BasicAuth represents basic HTTP auth configuration.",
-                                          "type": "object",
-                                          "properties": {
-                                            "username": {
-                                              "type": "string",
-                                              "x-order": 0
-                                            },
-                                            "password": {
-                                              "type": "string",
-                                              "x-order": 1
-                                            },
-                                            "password_file": {
-                                              "type": "string",
-                                              "x-order": 2
-                                            }
-                                          },
-                                          "x-order": 0
-                                        },
-                                        "bearer_token": {
-                                          "type": "string",
-                                          "x-order": 1
-                                        },
-                                        "bearer_token_file": {
-                                          "type": "string",
-                                          "x-order": 2
-                                        },
-                                        "tls_config": {
-                                          "type": "object",
-                                          "title": "TLSConfig represents TLS configuration for alertmanager\nhttps://prometheus.io/docs/alerting/latest/configuration/#tls_config",
-                                          "properties": {
-                                            "ca_file": {
-                                              "description": "A path to the CA certificate file to validate the server certificate with.\nca_file and ca_file_content should not be set at the same time.",
-                                              "type": "string",
-                                              "x-order": 0
-                                            },
-                                            "cert_file": {
-                                              "description": "A path to the certificate file for client cert authentication to the server.\ncert_file and cert_file_content should not be set at the same time.",
-                                              "type": "string",
-                                              "x-order": 1
-                                            },
-                                            "key_file": {
-                                              "description": "A path to the key file for client cert authentication to the server.\nkey_file and key_file_content should not be set at the same time.",
-                                              "type": "string",
-                                              "x-order": 2
-                                            },
-                                            "server_name": {
-                                              "description": "Name of the server.",
-                                              "type": "string",
-                                              "x-order": 3
-                                            },
-                                            "insecure_skip_verify": {
-                                              "description": "Disable validation of the server certificate.",
-                                              "type": "boolean",
-                                              "x-order": 4
-                                            },
-                                            "ca_file_content": {
-                                              "description": "CA certificate to validate the server certificate with.\nca_file and ca_file_content should not be set at the same time.",
-                                              "type": "string",
-                                              "x-order": 5
-                                            },
-                                            "cert_file_content": {
-                                              "description": "A certificate for client cert authentication to the server.\ncert_file and cert_file_content should not be set at the same time.",
-                                              "type": "string",
-                                              "x-order": 6
-                                            },
-                                            "key_file_content": {
-                                              "description": "A key for client cert authentication to the server.\nkey_file and key_file_content should not be set at the same time.",
-                                              "type": "string",
-                                              "x-order": 7
-                                            }
-                                          },
-                                          "x-order": 3
-                                        },
-                                        "proxy_url": {
-                                          "type": "string",
-                                          "x-order": 4
-                                        }
-                                      },
-                                      "x-order": 2
-                                    },
-                                    "max_alerts": {
-                                      "type": "integer",
-                                      "format": "int32",
-                                      "x-order": 3
-                                    }
-                                  },
-                                  "x-order": 5
-                                },
-                                "disabled": {
-                                  "description": "True if that channel is disabled.",
-                                  "type": "boolean",
-                                  "x-order": 6
-                                }
-                              }
-                            },
-                            "x-order": 17
-                          },
-                          "created_at": {
-                            "description": "Rule creation time.",
-                            "type": "string",
-                            "format": "date-time",
-                            "x-order": 18
-                          }
-                        },
-                        "x-order": 5
-                      },
-                      "created_at": {
-                        "description": "Alert creation time.",
-                        "type": "string",
-                        "format": "date-time",
-                        "x-order": 6
-                      },
-                      "updated_at": {
-                        "description": "Alert last update time.",
-                        "type": "string",
-                        "format": "date-time",
-                        "x-order": 7
-                      }
-                    }
-                  },
-                  "x-order": 0
-                },
-                "totals": {
-                  "description": "PageTotals represents total values for pagination.",
-                  "type": "object",
-                  "properties": {
-                    "total_items": {
-                      "description": "Total number of results.",
-                      "type": "integer",
-                      "format": "int32",
-                      "x-order": 0
-                    },
-                    "total_pages": {
-                      "description": "Total number of pages.",
-                      "type": "integer",
-                      "format": "int32",
-                      "x-order": 1
-                    }
-                  },
-                  "x-order": 1
-                }
-              }
-            }
-          },
-          "default": {
-            "description": "An unexpected error response.",
-            "schema": {
-              "type": "object",
-              "properties": {
-                "code": {
-                  "type": "integer",
-                  "format": "int32",
-                  "x-order": 0
-                },
-                "message": {
-                  "type": "string",
-                  "x-order": 1
-                },
-                "details": {
-                  "type": "array",
-                  "items": {
-                    "type": "object",
-                    "properties": {
-                      "@type": {
-                        "type": "string",
-                        "x-order": 0
-                      }
-                    },
-                    "additionalProperties": false
-                  },
-                  "x-order": 2
-                }
-              }
-            }
-          }
-        }
-      }
-    },
-    "/v1/management/ia/Alerts/Toggle": {
-      "post": {
-        "description": "Pass empty list to apply toggle action to all existing alerts",
-        "tags": [
-          "Alerts"
-        ],
-        "summary": "ToggleAlerts allows to switch alerts state between silenced and unsilenced.",
-        "operationId": "ToggleAlerts",
-        "parameters": [
-          {
-            "name": "body",
-            "in": "body",
-            "required": true,
-            "schema": {
-              "type": "object",
-              "properties": {
-                "alert_ids": {
-                  "description": "List of alerts that silence state should be switched. If provided array is empty than all\nexisting alerts are switched.",
-                  "type": "array",
-                  "items": {
-                    "type": "string"
-                  },
-                  "x-order": 0
-                },
-                "silenced": {
-                  "description": "BooleanFlag represent a command to set some boolean property to true,\nto false, or avoid changing that property.\n\n - DO_NOT_CHANGE: Do not change boolean property. Default value.\n - TRUE: True.\n - FALSE: False.",
-                  "type": "string",
-                  "default": "DO_NOT_CHANGE",
-                  "enum": [
-                    "DO_NOT_CHANGE",
-                    "TRUE",
-                    "FALSE"
-                  ],
-                  "x-order": 1
-                }
-              }
-            }
-          }
-        ],
-        "responses": {
-          "200": {
-            "description": "A successful response.",
-            "schema": {
-              "type": "object"
-            }
-          },
-          "default": {
-            "description": "An unexpected error response.",
-            "schema": {
-              "type": "object",
-              "properties": {
-                "code": {
-                  "type": "integer",
-                  "format": "int32",
-                  "x-order": 0
-                },
-                "message": {
-                  "type": "string",
-                  "x-order": 1
-                },
-                "details": {
-                  "type": "array",
-                  "items": {
-                    "type": "object",
-                    "properties": {
-                      "@type": {
-                        "type": "string",
-                        "x-order": 0
-                      }
-                    },
-                    "additionalProperties": false
-                  },
-                  "x-order": 2
-                }
-              }
-            }
-          }
-        }
-      }
-    },
-    "/v1/management/ia/Channels/Add": {
-      "post": {
-        "tags": [
-          "Channels"
-        ],
-        "summary": "AddChannel adds notification channel.",
-        "operationId": "AddChannel",
-        "parameters": [
-          {
-            "name": "body",
-            "in": "body",
-            "required": true,
-            "schema": {
-              "type": "object",
-              "properties": {
-                "summary": {
-                  "description": "Short human-readable summary.",
-                  "type": "string",
-                  "x-order": 0
-                },
-                "email_config": {
-                  "description": "EmailConfig represents email configuration.",
-                  "type": "object",
-                  "properties": {
-                    "send_resolved": {
-                      "type": "boolean",
-                      "x-order": 0
-                    },
-                    "to": {
-                      "type": "array",
-                      "items": {
-                        "type": "string"
-                      },
-                      "x-order": 1
-                    }
-                  },
-                  "x-order": 1
-                },
-                "pagerduty_config": {
-                  "description": "PagerDutyConfig represents PagerDuty configuration.",
-                  "type": "object",
-                  "properties": {
-                    "send_resolved": {
-                      "type": "boolean",
-                      "x-order": 0
-                    },
-                    "routing_key": {
-                      "description": "The PagerDuty key for \"Events API v2\" integration type. Exactly one key should be set.",
-                      "type": "string",
-                      "x-order": 1
-                    },
-                    "service_key": {
-                      "description": "The PagerDuty key for \"Prometheus\" integration type. Exactly one key should be set.",
-                      "type": "string",
-                      "x-order": 2
-                    }
-                  },
-                  "x-order": 2
-                },
-                "slack_config": {
-                  "description": "SlackConfig represents Slack configuration.",
-                  "type": "object",
-                  "properties": {
-                    "send_resolved": {
-                      "type": "boolean",
-                      "x-order": 0
-                    },
-                    "channel": {
-                      "type": "string",
-                      "x-order": 1
-                    }
-                  },
-                  "x-order": 3
-                },
-                "webhook_config": {
-                  "description": "WebhookConfig represents webhook configuration.",
-                  "type": "object",
-                  "properties": {
-                    "send_resolved": {
-                      "type": "boolean",
-                      "x-order": 0
-                    },
-                    "url": {
-                      "type": "string",
-                      "x-order": 1
-                    },
-                    "http_config": {
-                      "description": "HTTPConfig represents HTTP client configuration.",
-                      "type": "object",
-                      "properties": {
-                        "basic_auth": {
-                          "description": "BasicAuth represents basic HTTP auth configuration.",
-                          "type": "object",
-                          "properties": {
-                            "username": {
-                              "type": "string",
-                              "x-order": 0
-                            },
-                            "password": {
-                              "type": "string",
-                              "x-order": 1
-                            },
-                            "password_file": {
-                              "type": "string",
-                              "x-order": 2
-                            }
-                          },
-                          "x-order": 0
-                        },
-                        "bearer_token": {
-                          "type": "string",
-                          "x-order": 1
-                        },
-                        "bearer_token_file": {
-                          "type": "string",
-                          "x-order": 2
-                        },
-                        "tls_config": {
-                          "type": "object",
-                          "title": "TLSConfig represents TLS configuration for alertmanager\nhttps://prometheus.io/docs/alerting/latest/configuration/#tls_config",
-                          "properties": {
-                            "ca_file": {
-                              "description": "A path to the CA certificate file to validate the server certificate with.\nca_file and ca_file_content should not be set at the same time.",
-                              "type": "string",
-                              "x-order": 0
-                            },
-                            "cert_file": {
-                              "description": "A path to the certificate file for client cert authentication to the server.\ncert_file and cert_file_content should not be set at the same time.",
-                              "type": "string",
-                              "x-order": 1
-                            },
-                            "key_file": {
-                              "description": "A path to the key file for client cert authentication to the server.\nkey_file and key_file_content should not be set at the same time.",
-                              "type": "string",
-                              "x-order": 2
-                            },
-                            "server_name": {
-                              "description": "Name of the server.",
-                              "type": "string",
-                              "x-order": 3
-                            },
-                            "insecure_skip_verify": {
-                              "description": "Disable validation of the server certificate.",
-                              "type": "boolean",
-                              "x-order": 4
-                            },
-                            "ca_file_content": {
-                              "description": "CA certificate to validate the server certificate with.\nca_file and ca_file_content should not be set at the same time.",
-                              "type": "string",
-                              "x-order": 5
-                            },
-                            "cert_file_content": {
-                              "description": "A certificate for client cert authentication to the server.\ncert_file and cert_file_content should not be set at the same time.",
-                              "type": "string",
-                              "x-order": 6
-                            },
-                            "key_file_content": {
-                              "description": "A key for client cert authentication to the server.\nkey_file and key_file_content should not be set at the same time.",
-                              "type": "string",
-                              "x-order": 7
-                            }
-                          },
-                          "x-order": 3
-                        },
-                        "proxy_url": {
-                          "type": "string",
-                          "x-order": 4
-                        }
-                      },
-                      "x-order": 2
-                    },
-                    "max_alerts": {
-                      "type": "integer",
-                      "format": "int32",
-                      "x-order": 3
-                    }
-                  },
-                  "x-order": 4
-                },
-                "disabled": {
-                  "description": "New channel status.",
-                  "type": "boolean",
-                  "x-order": 5
-                }
-              }
-            }
-          }
-        ],
-        "responses": {
-          "200": {
-            "description": "A successful response.",
-            "schema": {
-              "type": "object",
-              "properties": {
-                "channel_id": {
-                  "description": "Machine-readable ID.",
-                  "type": "string",
-                  "x-order": 0
-                }
-              }
-            }
-          },
-          "default": {
-            "description": "An unexpected error response.",
-            "schema": {
-              "type": "object",
-              "properties": {
-                "code": {
-                  "type": "integer",
-                  "format": "int32",
-                  "x-order": 0
-                },
-                "message": {
-                  "type": "string",
-                  "x-order": 1
-                },
-                "details": {
-                  "type": "array",
-                  "items": {
-                    "type": "object",
-                    "properties": {
-                      "@type": {
-                        "type": "string",
-                        "x-order": 0
-                      }
-                    },
-                    "additionalProperties": false
-                  },
-                  "x-order": 2
-                }
-              }
-            }
-          }
-        }
-      }
-    },
-    "/v1/management/ia/Channels/Change": {
-      "post": {
-        "tags": [
-          "Channels"
-        ],
-        "summary": "ChangeChannel changes notification channel.",
-        "operationId": "ChangeChannel",
-        "parameters": [
-          {
-            "name": "body",
-            "in": "body",
-            "required": true,
-            "schema": {
-              "type": "object",
-              "properties": {
-                "channel_id": {
-                  "description": "Machine-readable ID.",
-                  "type": "string",
-                  "x-order": 0
-                },
-                "summary": {
-                  "description": "Short human-readable summary. Empty value will not change it.",
-                  "type": "string",
-                  "x-order": 1
-                },
-                "email_config": {
-                  "description": "EmailConfig represents email configuration.",
-                  "type": "object",
-                  "properties": {
-                    "send_resolved": {
-                      "type": "boolean",
-                      "x-order": 0
-                    },
-                    "to": {
-                      "type": "array",
-                      "items": {
-                        "type": "string"
-                      },
-                      "x-order": 1
-                    }
-                  },
-                  "x-order": 2
-                },
-                "pagerduty_config": {
-                  "description": "PagerDutyConfig represents PagerDuty configuration.",
-                  "type": "object",
-                  "properties": {
-                    "send_resolved": {
-                      "type": "boolean",
-                      "x-order": 0
-                    },
-                    "routing_key": {
-                      "description": "The PagerDuty key for \"Events API v2\" integration type. Exactly one key should be set.",
-                      "type": "string",
-                      "x-order": 1
-                    },
-                    "service_key": {
-                      "description": "The PagerDuty key for \"Prometheus\" integration type. Exactly one key should be set.",
-                      "type": "string",
-                      "x-order": 2
-                    }
-                  },
-                  "x-order": 3
-                },
-                "slack_config": {
-                  "description": "SlackConfig represents Slack configuration.",
-                  "type": "object",
-                  "properties": {
-                    "send_resolved": {
-                      "type": "boolean",
-                      "x-order": 0
-                    },
-                    "channel": {
-                      "type": "string",
-                      "x-order": 1
-                    }
-                  },
-                  "x-order": 4
-                },
-                "webhook_config": {
-                  "description": "WebhookConfig represents webhook configuration.",
-                  "type": "object",
-                  "properties": {
-                    "send_resolved": {
-                      "type": "boolean",
-                      "x-order": 0
-                    },
-                    "url": {
-                      "type": "string",
-                      "x-order": 1
-                    },
-                    "http_config": {
-                      "description": "HTTPConfig represents HTTP client configuration.",
-                      "type": "object",
-                      "properties": {
-                        "basic_auth": {
-                          "description": "BasicAuth represents basic HTTP auth configuration.",
-                          "type": "object",
-                          "properties": {
-                            "username": {
-                              "type": "string",
-                              "x-order": 0
-                            },
-                            "password": {
-                              "type": "string",
-                              "x-order": 1
-                            },
-                            "password_file": {
-                              "type": "string",
-                              "x-order": 2
-                            }
-                          },
-                          "x-order": 0
-                        },
-                        "bearer_token": {
-                          "type": "string",
-                          "x-order": 1
-                        },
-                        "bearer_token_file": {
-                          "type": "string",
-                          "x-order": 2
-                        },
-                        "tls_config": {
-                          "type": "object",
-                          "title": "TLSConfig represents TLS configuration for alertmanager\nhttps://prometheus.io/docs/alerting/latest/configuration/#tls_config",
-                          "properties": {
-                            "ca_file": {
-                              "description": "A path to the CA certificate file to validate the server certificate with.\nca_file and ca_file_content should not be set at the same time.",
-                              "type": "string",
-                              "x-order": 0
-                            },
-                            "cert_file": {
-                              "description": "A path to the certificate file for client cert authentication to the server.\ncert_file and cert_file_content should not be set at the same time.",
-                              "type": "string",
-                              "x-order": 1
-                            },
-                            "key_file": {
-                              "description": "A path to the key file for client cert authentication to the server.\nkey_file and key_file_content should not be set at the same time.",
-                              "type": "string",
-                              "x-order": 2
-                            },
-                            "server_name": {
-                              "description": "Name of the server.",
-                              "type": "string",
-                              "x-order": 3
-                            },
-                            "insecure_skip_verify": {
-                              "description": "Disable validation of the server certificate.",
-                              "type": "boolean",
-                              "x-order": 4
-                            },
-                            "ca_file_content": {
-                              "description": "CA certificate to validate the server certificate with.\nca_file and ca_file_content should not be set at the same time.",
-                              "type": "string",
-                              "x-order": 5
-                            },
-                            "cert_file_content": {
-                              "description": "A certificate for client cert authentication to the server.\ncert_file and cert_file_content should not be set at the same time.",
-                              "type": "string",
-                              "x-order": 6
-                            },
-                            "key_file_content": {
-                              "description": "A key for client cert authentication to the server.\nkey_file and key_file_content should not be set at the same time.",
-                              "type": "string",
-                              "x-order": 7
-                            }
-                          },
-                          "x-order": 3
-                        },
-                        "proxy_url": {
-                          "type": "string",
-                          "x-order": 4
-                        }
-                      },
-                      "x-order": 2
-                    },
-                    "max_alerts": {
-                      "type": "integer",
-                      "format": "int32",
-                      "x-order": 3
-                    }
-                  },
-                  "x-order": 5
-                },
-                "disabled": {
-                  "description": "Enables or disables that channel. Should be set.",
-                  "type": "boolean",
-                  "x-order": 6
-                }
-              }
-            }
-          }
-        ],
-        "responses": {
-          "200": {
-            "description": "A successful response.",
-            "schema": {
-              "type": "object"
-            }
-          },
-          "default": {
-            "description": "An unexpected error response.",
-            "schema": {
-              "type": "object",
-              "properties": {
-                "code": {
-                  "type": "integer",
-                  "format": "int32",
-                  "x-order": 0
-                },
-                "message": {
-                  "type": "string",
-                  "x-order": 1
-                },
-                "details": {
-                  "type": "array",
-                  "items": {
-                    "type": "object",
-                    "properties": {
-                      "@type": {
-                        "type": "string",
-                        "x-order": 0
-                      }
-                    },
-                    "additionalProperties": false
-                  },
-                  "x-order": 2
-                }
-              }
-            }
-          }
-        }
-      }
-    },
-    "/v1/management/ia/Channels/List": {
-      "post": {
-        "tags": [
-          "Channels"
-        ],
-        "summary": "ListChannels returns a list of all notifation channels.",
-        "operationId": "ListChannels",
-        "parameters": [
-          {
-            "name": "body",
-            "in": "body",
-            "required": true,
-            "schema": {
-              "type": "object",
-              "properties": {
-                "page_params": {
-                  "description": "PageParams represents page request parameters for pagination.",
-                  "type": "object",
-                  "properties": {
-                    "page_size": {
-                      "description": "Maximum number of results per page.",
-                      "type": "integer",
-                      "format": "int32",
-                      "x-order": 0
-                    },
-                    "index": {
-                      "description": "Index of the requested page, starts from 0.",
-                      "type": "integer",
-                      "format": "int32",
-                      "x-order": 1
-                    }
-                  },
-                  "x-order": 0
-                }
-              }
-            }
-          }
-        ],
-        "responses": {
-          "200": {
-            "description": "A successful response.",
-            "schema": {
-              "type": "object",
-              "properties": {
-                "channels": {
-                  "type": "array",
-                  "items": {
-                    "description": "Channel represents a single Notification Channel.",
-                    "type": "object",
-                    "properties": {
-                      "channel_id": {
-                        "description": "Machine-readable ID.",
-                        "type": "string",
-                        "x-order": 0
-                      },
-                      "summary": {
-                        "description": "Short human-readable summary.",
-                        "type": "string",
-                        "x-order": 1
-                      },
-                      "email_config": {
-                        "description": "EmailConfig represents email configuration.",
-                        "type": "object",
-                        "properties": {
-                          "send_resolved": {
-                            "type": "boolean",
-                            "x-order": 0
-                          },
-                          "to": {
-                            "type": "array",
-                            "items": {
-                              "type": "string"
-                            },
-                            "x-order": 1
-                          }
-                        },
-                        "x-order": 2
-                      },
-                      "pagerduty_config": {
-                        "description": "PagerDutyConfig represents PagerDuty configuration.",
-                        "type": "object",
-                        "properties": {
-                          "send_resolved": {
-                            "type": "boolean",
-                            "x-order": 0
-                          },
-                          "routing_key": {
-                            "description": "The PagerDuty key for \"Events API v2\" integration type. Exactly one key should be set.",
-                            "type": "string",
-                            "x-order": 1
-                          },
-                          "service_key": {
-                            "description": "The PagerDuty key for \"Prometheus\" integration type. Exactly one key should be set.",
-                            "type": "string",
-                            "x-order": 2
-                          }
-                        },
-                        "x-order": 3
-                      },
-                      "slack_config": {
-                        "description": "SlackConfig represents Slack configuration.",
-                        "type": "object",
-                        "properties": {
-                          "send_resolved": {
-                            "type": "boolean",
-                            "x-order": 0
-                          },
-                          "channel": {
-                            "type": "string",
-                            "x-order": 1
-                          }
-                        },
-                        "x-order": 4
-                      },
-                      "webhook_config": {
-                        "description": "WebhookConfig represents webhook configuration.",
-                        "type": "object",
-                        "properties": {
-                          "send_resolved": {
-                            "type": "boolean",
-                            "x-order": 0
-                          },
-                          "url": {
-                            "type": "string",
-                            "x-order": 1
-                          },
-                          "http_config": {
-                            "description": "HTTPConfig represents HTTP client configuration.",
-                            "type": "object",
-                            "properties": {
-                              "basic_auth": {
-                                "description": "BasicAuth represents basic HTTP auth configuration.",
-                                "type": "object",
-                                "properties": {
-                                  "username": {
-                                    "type": "string",
-                                    "x-order": 0
-                                  },
-                                  "password": {
-                                    "type": "string",
-                                    "x-order": 1
-                                  },
-                                  "password_file": {
-                                    "type": "string",
-                                    "x-order": 2
-                                  }
-                                },
-                                "x-order": 0
-                              },
-                              "bearer_token": {
-                                "type": "string",
-                                "x-order": 1
-                              },
-                              "bearer_token_file": {
-                                "type": "string",
-                                "x-order": 2
-                              },
-                              "tls_config": {
-                                "type": "object",
-                                "title": "TLSConfig represents TLS configuration for alertmanager\nhttps://prometheus.io/docs/alerting/latest/configuration/#tls_config",
-                                "properties": {
-                                  "ca_file": {
-                                    "description": "A path to the CA certificate file to validate the server certificate with.\nca_file and ca_file_content should not be set at the same time.",
-                                    "type": "string",
-                                    "x-order": 0
-                                  },
-                                  "cert_file": {
-                                    "description": "A path to the certificate file for client cert authentication to the server.\ncert_file and cert_file_content should not be set at the same time.",
-                                    "type": "string",
-                                    "x-order": 1
-                                  },
-                                  "key_file": {
-                                    "description": "A path to the key file for client cert authentication to the server.\nkey_file and key_file_content should not be set at the same time.",
-                                    "type": "string",
-                                    "x-order": 2
-                                  },
-                                  "server_name": {
-                                    "description": "Name of the server.",
-                                    "type": "string",
-                                    "x-order": 3
-                                  },
-                                  "insecure_skip_verify": {
-                                    "description": "Disable validation of the server certificate.",
-                                    "type": "boolean",
-                                    "x-order": 4
-                                  },
-                                  "ca_file_content": {
-                                    "description": "CA certificate to validate the server certificate with.\nca_file and ca_file_content should not be set at the same time.",
-                                    "type": "string",
-                                    "x-order": 5
-                                  },
-                                  "cert_file_content": {
-                                    "description": "A certificate for client cert authentication to the server.\ncert_file and cert_file_content should not be set at the same time.",
-                                    "type": "string",
-                                    "x-order": 6
-                                  },
-                                  "key_file_content": {
-                                    "description": "A key for client cert authentication to the server.\nkey_file and key_file_content should not be set at the same time.",
-                                    "type": "string",
-                                    "x-order": 7
-                                  }
-                                },
-                                "x-order": 3
-                              },
-                              "proxy_url": {
-                                "type": "string",
-                                "x-order": 4
-                              }
-                            },
-                            "x-order": 2
-                          },
-                          "max_alerts": {
-                            "type": "integer",
-                            "format": "int32",
-                            "x-order": 3
-                          }
-                        },
-                        "x-order": 5
-                      },
-                      "disabled": {
-                        "description": "True if that channel is disabled.",
-                        "type": "boolean",
-                        "x-order": 6
-                      }
-                    }
-                  },
-                  "x-order": 0
-                },
-                "totals": {
-                  "description": "PageTotals represents total values for pagination.",
-                  "type": "object",
-                  "properties": {
-                    "total_items": {
-                      "description": "Total number of results.",
-                      "type": "integer",
-                      "format": "int32",
-                      "x-order": 0
-                    },
-                    "total_pages": {
-                      "description": "Total number of pages.",
-                      "type": "integer",
-                      "format": "int32",
-                      "x-order": 1
-                    }
-                  },
-                  "x-order": 1
-                }
-              }
-            }
-          },
-          "default": {
-            "description": "An unexpected error response.",
-            "schema": {
-              "type": "object",
-              "properties": {
-                "code": {
-                  "type": "integer",
-                  "format": "int32",
-                  "x-order": 0
-                },
-                "message": {
-                  "type": "string",
-                  "x-order": 1
-                },
-                "details": {
-                  "type": "array",
-                  "items": {
-                    "type": "object",
-                    "properties": {
-                      "@type": {
-                        "type": "string",
-                        "x-order": 0
-                      }
-                    },
-                    "additionalProperties": false
-                  },
-                  "x-order": 2
-                }
-              }
-            }
-          }
-        }
-      }
-    },
-    "/v1/management/ia/Channels/Remove": {
-      "post": {
-        "tags": [
-          "Channels"
-        ],
-        "summary": "RemoveChannel removes notification channel.",
-        "operationId": "RemoveChannel",
-        "parameters": [
-          {
-            "name": "body",
-            "in": "body",
-            "required": true,
-            "schema": {
-              "type": "object",
-              "properties": {
-                "channel_id": {
-                  "type": "string",
-                  "x-order": 0
-                }
-              }
-            }
-          }
-        ],
-        "responses": {
-          "200": {
-            "description": "A successful response.",
-            "schema": {
-              "type": "object"
-            }
-          },
-          "default": {
-            "description": "An unexpected error response.",
-            "schema": {
-              "type": "object",
-              "properties": {
-                "code": {
-                  "type": "integer",
-                  "format": "int32",
-                  "x-order": 0
-                },
-                "message": {
-                  "type": "string",
-                  "x-order": 1
-                },
-                "details": {
-                  "type": "array",
-                  "items": {
-                    "type": "object",
-                    "properties": {
-                      "@type": {
-                        "type": "string",
-                        "x-order": 0
-                      }
-                    },
-                    "additionalProperties": false
-                  },
-                  "x-order": 2
-                }
-              }
-            }
-          }
-        }
-      }
-    },
-    "/v1/management/ia/Rules/Create": {
-      "post": {
-        "tags": [
-          "Rules"
-        ],
-        "summary": "CreateAlertRule creates Alerting rule.",
-        "operationId": "CreateAlertRule",
-        "parameters": [
-          {
-            "name": "body",
-            "in": "body",
-            "required": true,
-            "schema": {
-              "type": "object",
-              "properties": {
-                "template_name": {
-                  "description": "Template name. Can't be specified simultaneously with source_rule_id.",
-                  "type": "string",
-                  "x-order": 0
-                },
-                "source_rule_id": {
-                  "description": "ID of the rule that will be used as source. Can't be specified simultaneously with template_name.",
-                  "type": "string",
-                  "x-order": 1
-                },
-                "name": {
-                  "description": "Rule name.",
-                  "type": "string",
-                  "x-order": 2
-                },
-                "disabled": {
-                  "description": "New rule status.",
-                  "type": "boolean",
-                  "x-order": 3
-                },
-                "params": {
-                  "description": "Rule parameters. All template parameters should be set.",
-                  "type": "array",
-                  "items": {
-                    "description": "ParamValue represents a single rule parameter value for List, Change and Update APIs.",
-                    "type": "object",
-                    "properties": {
-                      "name": {
-                        "description": "Machine-readable name (ID) that is used in expression.",
-                        "type": "string",
-                        "x-order": 0
-                      },
-                      "type": {
-                        "description": "ParamType represents template parameter type.",
-                        "type": "string",
-                        "default": "PARAM_TYPE_INVALID",
-                        "enum": [
-                          "PARAM_TYPE_INVALID",
-                          "BOOL",
-                          "FLOAT",
-                          "STRING"
-                        ],
-                        "x-order": 1
-                      },
-                      "bool": {
-                        "description": "Bool value.",
-                        "type": "boolean",
-                        "x-order": 2
-                      },
-                      "float": {
-                        "description": "Float value.",
-                        "type": "number",
-                        "format": "double",
-                        "x-order": 3
-                      },
-                      "string": {
-                        "description": "String value.",
-                        "type": "string",
-                        "x-order": 4
-                      }
-                    }
-                  },
-                  "x-order": 4
-                },
-                "for": {
-                  "description": "Rule duration. Should be set.",
-                  "type": "string",
-                  "x-order": 5
-                },
-                "severity": {
-                  "description": "Severity represents severity level of the check result or alert.",
-                  "type": "string",
-                  "default": "SEVERITY_INVALID",
-                  "enum": [
-                    "SEVERITY_INVALID",
-                    "SEVERITY_EMERGENCY",
-                    "SEVERITY_ALERT",
-                    "SEVERITY_CRITICAL",
-                    "SEVERITY_ERROR",
-                    "SEVERITY_WARNING",
-                    "SEVERITY_NOTICE",
-                    "SEVERITY_INFO",
-                    "SEVERITY_DEBUG"
-                  ],
-                  "x-order": 6
-                },
-                "custom_labels": {
-                  "description": "All custom labels to add or remove (with empty values) to default labels from template.",
-                  "type": "object",
-                  "additionalProperties": {
-                    "type": "string"
-                  },
-                  "x-order": 7
-                },
-                "filters": {
-                  "description": "Filters. Should be set.",
-                  "type": "array",
-                  "items": {
-                    "description": "Filter repsents a single filter condition.",
-                    "type": "object",
-                    "properties": {
-                      "type": {
-                        "description": "FilterType represents filter matching type.\n\n - EQUAL: =\n - REGEX: =~",
-                        "type": "string",
-                        "default": "FILTER_TYPE_INVALID",
-                        "enum": [
-                          "FILTER_TYPE_INVALID",
-                          "EQUAL",
-                          "REGEX"
-                        ],
-                        "x-order": 0
-                      },
-                      "key": {
-                        "type": "string",
-                        "x-order": 1
-                      },
-                      "value": {
-                        "type": "string",
-                        "x-order": 2
-                      }
-                    }
-                  },
-                  "x-order": 8
-                },
-                "channel_ids": {
-                  "description": "Channels. Should be set.",
-                  "type": "array",
-                  "items": {
-                    "type": "string"
-                  },
-                  "x-order": 9
-                }
-              }
-            }
-          }
-        ],
-        "responses": {
-          "200": {
-            "description": "A successful response.",
-            "schema": {
-              "type": "object",
-              "properties": {
-                "rule_id": {
-                  "description": "Rule ID.",
-                  "type": "string",
-                  "x-order": 0
-                }
-              }
-            }
-          },
-          "default": {
-            "description": "An unexpected error response.",
-            "schema": {
-              "type": "object",
-              "properties": {
-                "code": {
-                  "type": "integer",
-                  "format": "int32",
-                  "x-order": 0
-                },
-                "message": {
-                  "type": "string",
-                  "x-order": 1
-                },
-                "details": {
-                  "type": "array",
-                  "items": {
-                    "type": "object",
-                    "properties": {
-                      "@type": {
-                        "type": "string",
-                        "x-order": 0
-                      }
-                    },
-                    "additionalProperties": false
-                  },
-                  "x-order": 2
-                }
-              }
-            }
-          }
-        }
-      }
-    },
-    "/v1/management/ia/Rules/Delete": {
-      "post": {
-        "tags": [
-          "Rules"
-        ],
-        "summary": "DeleteAlertRule deletes Alerting rule.",
-        "operationId": "DeleteAlertRule",
-        "parameters": [
-          {
-            "name": "body",
-            "in": "body",
-            "required": true,
-            "schema": {
-              "type": "object",
-              "properties": {
-                "rule_id": {
-                  "description": "Rule ID.",
-                  "type": "string",
-                  "x-order": 0
-                }
-              }
-            }
-          }
-        ],
-        "responses": {
-          "200": {
-            "description": "A successful response.",
-            "schema": {
-              "type": "object"
-            }
-          },
-          "default": {
-            "description": "An unexpected error response.",
-            "schema": {
-              "type": "object",
-              "properties": {
-                "code": {
-                  "type": "integer",
-                  "format": "int32",
-                  "x-order": 0
-                },
-                "message": {
-                  "type": "string",
-                  "x-order": 1
-                },
-                "details": {
-                  "type": "array",
-                  "items": {
-                    "type": "object",
-                    "properties": {
-                      "@type": {
-                        "type": "string",
-                        "x-order": 0
-                      }
-                    },
-                    "additionalProperties": false
-                  },
-                  "x-order": 2
-                }
-              }
-            }
-          }
-        }
-      }
-    },
-    "/v1/management/ia/Rules/List": {
-      "post": {
-        "tags": [
-          "Rules"
-        ],
-        "summary": "ListAlertRules returns a list of all Alerting rules.",
-        "operationId": "ListAlertRules",
-        "parameters": [
-          {
-            "name": "body",
-            "in": "body",
-            "required": true,
-            "schema": {
-              "type": "object",
-              "properties": {
-                "page_params": {
-                  "description": "PageParams represents page request parameters for pagination.",
-                  "type": "object",
-                  "properties": {
-                    "page_size": {
-                      "description": "Maximum number of results per page.",
-                      "type": "integer",
-                      "format": "int32",
-                      "x-order": 0
-                    },
-                    "index": {
-                      "description": "Index of the requested page, starts from 0.",
-                      "type": "integer",
-                      "format": "int32",
-                      "x-order": 1
-                    }
-                  },
-                  "x-order": 0
-                }
-              }
-            }
-          }
-        ],
-        "responses": {
-          "200": {
-            "description": "A successful response.",
-            "schema": {
-              "type": "object",
-              "properties": {
-                "rules": {
-                  "type": "array",
-                  "items": {
-                    "description": "Rule represents Alert Rule.",
-                    "type": "object",
-                    "properties": {
-                      "rule_id": {
-                        "description": "Rule ID.",
-                        "type": "string",
-                        "x-order": 0
-                      },
-                      "name": {
-                        "description": "Rule name.",
-                        "type": "string",
-                        "x-order": 1
-                      },
-                      "summary": {
-                        "description": "Rule human-readable summary.",
-                        "type": "string",
-                        "x-order": 2
-                      },
-                      "template_name": {
-                        "description": "Template used for this rule.",
-                        "type": "string",
-                        "x-order": 3
-                      },
-                      "disabled": {
-                        "description": "True if that rule is disabled.",
-                        "type": "boolean",
-                        "x-order": 4
-                      },
-                      "expr_template": {
-                        "description": "Expression template.",
-                        "type": "string",
-                        "x-order": 5
-                      },
-                      "expr": {
-                        "description": "Expression filled with parameters.",
-                        "type": "string",
-                        "x-order": 6
-                      },
-                      "params_definitions": {
-                        "description": "Expression parameters definitions.",
-                        "type": "array",
-                        "items": {
-                          "description": "ParamDefinition represents a single query parameter.",
-                          "type": "object",
-                          "properties": {
-                            "name": {
-                              "description": "Machine-readable name (ID) that is used in expression.",
-                              "type": "string",
-                              "x-order": 0
-                            },
-                            "summary": {
-                              "description": "Short human-readable parameter summary.",
-                              "type": "string",
-                              "x-order": 1
-                            },
-                            "unit": {
-                              "description": "ParamUnit represents template parameter unit.\n\n - PARAM_UNIT_INVALID: Invalid, unknown or absent.\n - PERCENTAGE: %\n - SECONDS: s",
-                              "type": "string",
-                              "default": "PARAM_UNIT_INVALID",
-                              "enum": [
-                                "PARAM_UNIT_INVALID",
-                                "PERCENTAGE",
-                                "SECONDS"
-                              ],
-                              "x-order": 2
-                            },
-                            "type": {
-                              "description": "ParamType represents template parameter type.",
-                              "type": "string",
-                              "default": "PARAM_TYPE_INVALID",
-                              "enum": [
-                                "PARAM_TYPE_INVALID",
-                                "BOOL",
-                                "FLOAT",
-                                "STRING"
-                              ],
-                              "x-order": 3
-                            },
-                            "bool": {
-                              "description": "BoolParamDefinition represents boolean parameter's default value.",
-                              "type": "object",
-                              "properties": {
-                                "default": {
-                                  "description": "BooleanFlag represent a command to set some boolean property to true,\nto false, or avoid changing that property.\n\n - DO_NOT_CHANGE: Do not change boolean property. Default value.\n - TRUE: True.\n - FALSE: False.",
-                                  "type": "string",
-                                  "default": "DO_NOT_CHANGE",
-                                  "enum": [
-                                    "DO_NOT_CHANGE",
-                                    "TRUE",
-                                    "FALSE"
-                                  ],
-                                  "x-order": 0
-                                }
-                              },
-                              "x-order": 4
-                            },
-                            "float": {
-                              "description": "FloatParamDefinition represents float parameter's default value and valid range.",
-                              "type": "object",
-                              "properties": {
-                                "has_default": {
-                                  "description": "True if default value is set.",
-                                  "type": "boolean",
-                                  "x-order": 0
-                                },
-                                "default": {
-                                  "description": "Default value if has_default is true.",
-                                  "type": "number",
-                                  "format": "double",
-                                  "x-order": 1
-                                },
-                                "has_min": {
-                                  "description": "True if minimal valid value is set.",
-                                  "type": "boolean",
-                                  "x-order": 2
-                                },
-                                "min": {
-                                  "description": "Minimal valid value (inclusive) if has_min is true.",
-                                  "type": "number",
-                                  "format": "double",
-                                  "x-order": 3
-                                },
-                                "has_max": {
-                                  "description": "True if maximal valid value is set.",
-                                  "type": "boolean",
-                                  "x-order": 4
-                                },
-                                "max": {
-                                  "description": "Maximal valid value (inclusive) if has_max is true.",
-                                  "type": "number",
-                                  "format": "double",
-                                  "x-order": 5
-                                }
-                              },
-                              "x-order": 5
-                            },
-                            "string": {
-                              "description": "StringParamDefinition represents string parameter's default value.",
-                              "type": "object",
-                              "properties": {
-                                "has_default": {
-                                  "description": "True if default value is set.",
-                                  "type": "boolean",
-                                  "x-order": 0
-                                },
-                                "default": {
-                                  "description": "Default value if has_default is true.",
-                                  "type": "string",
-                                  "x-order": 1
-                                }
-                              },
-                              "x-order": 6
-                            }
-                          }
-                        },
-                        "x-order": 7
-                      },
-                      "params_values": {
-                        "description": "Expression parameters values.",
-                        "type": "array",
-                        "items": {
-                          "description": "ParamValue represents a single rule parameter value for List, Change and Update APIs.",
-                          "type": "object",
-                          "properties": {
-                            "name": {
-                              "description": "Machine-readable name (ID) that is used in expression.",
-                              "type": "string",
-                              "x-order": 0
-                            },
-                            "type": {
-                              "description": "ParamType represents template parameter type.",
-                              "type": "string",
-                              "default": "PARAM_TYPE_INVALID",
-                              "enum": [
-                                "PARAM_TYPE_INVALID",
-                                "BOOL",
-                                "FLOAT",
-                                "STRING"
-                              ],
-                              "x-order": 1
-                            },
-                            "bool": {
-                              "description": "Bool value.",
-                              "type": "boolean",
-                              "x-order": 2
-                            },
-                            "float": {
-                              "description": "Float value.",
-                              "type": "number",
-                              "format": "double",
-                              "x-order": 3
-                            },
-                            "string": {
-                              "description": "String value.",
-                              "type": "string",
-                              "x-order": 4
-                            }
-                          }
-                        },
-                        "x-order": 8
-                      },
-                      "default_for": {
-                        "description": "Default for duration.",
-                        "type": "string",
-                        "x-order": 9
-                      },
-                      "for": {
-                        "description": "For duration.",
-                        "type": "string",
-                        "x-order": 10
-                      },
-                      "default_severity": {
-                        "description": "Severity represents severity level of the check result or alert.",
-                        "type": "string",
-                        "default": "SEVERITY_INVALID",
-                        "enum": [
-                          "SEVERITY_INVALID",
-                          "SEVERITY_EMERGENCY",
-                          "SEVERITY_ALERT",
-                          "SEVERITY_CRITICAL",
-                          "SEVERITY_ERROR",
-                          "SEVERITY_WARNING",
-                          "SEVERITY_NOTICE",
-                          "SEVERITY_INFO",
-                          "SEVERITY_DEBUG"
-                        ],
-                        "x-order": 11
-                      },
-                      "severity": {
-                        "description": "Severity represents severity level of the check result or alert.",
-                        "type": "string",
-                        "default": "SEVERITY_INVALID",
-                        "enum": [
-                          "SEVERITY_INVALID",
-                          "SEVERITY_EMERGENCY",
-                          "SEVERITY_ALERT",
-                          "SEVERITY_CRITICAL",
-                          "SEVERITY_ERROR",
-                          "SEVERITY_WARNING",
-                          "SEVERITY_NOTICE",
-                          "SEVERITY_INFO",
-                          "SEVERITY_DEBUG"
-                        ],
-                        "x-order": 12
-                      },
-                      "custom_labels": {
-                        "description": "Custom labels.",
-                        "type": "object",
-                        "additionalProperties": {
-                          "type": "string"
-                        },
-                        "x-order": 13
-                      },
-                      "labels": {
-                        "description": "Labels.",
-                        "type": "object",
-                        "additionalProperties": {
-                          "type": "string"
-                        },
-                        "x-order": 14
-                      },
-                      "annotations": {
-                        "description": "Annotations.",
-                        "type": "object",
-                        "additionalProperties": {
-                          "type": "string"
-                        },
-                        "x-order": 15
-                      },
-                      "filters": {
-                        "description": "Filters.",
-                        "type": "array",
-                        "items": {
-                          "description": "Filter repsents a single filter condition.",
-                          "type": "object",
-                          "properties": {
-                            "type": {
-                              "description": "FilterType represents filter matching type.\n\n - EQUAL: =\n - REGEX: =~",
-                              "type": "string",
-                              "default": "FILTER_TYPE_INVALID",
-                              "enum": [
-                                "FILTER_TYPE_INVALID",
-                                "EQUAL",
-                                "REGEX"
-                              ],
-                              "x-order": 0
-                            },
-                            "key": {
-                              "type": "string",
-                              "x-order": 1
-                            },
-                            "value": {
-                              "type": "string",
-                              "x-order": 2
-                            }
-                          }
-                        },
-                        "x-order": 16
-                      },
-                      "channels": {
-                        "description": "Channels.",
-                        "type": "array",
-                        "items": {
-                          "description": "Channel represents a single Notification Channel.",
-                          "type": "object",
-                          "properties": {
-                            "channel_id": {
-                              "description": "Machine-readable ID.",
-                              "type": "string",
-                              "x-order": 0
-                            },
-                            "summary": {
-                              "description": "Short human-readable summary.",
-                              "type": "string",
-                              "x-order": 1
-                            },
-                            "email_config": {
-                              "description": "EmailConfig represents email configuration.",
-                              "type": "object",
-                              "properties": {
-                                "send_resolved": {
-                                  "type": "boolean",
-                                  "x-order": 0
-                                },
-                                "to": {
-                                  "type": "array",
-                                  "items": {
-                                    "type": "string"
-                                  },
-                                  "x-order": 1
-                                }
-                              },
-                              "x-order": 2
-                            },
-                            "pagerduty_config": {
-                              "description": "PagerDutyConfig represents PagerDuty configuration.",
-                              "type": "object",
-                              "properties": {
-                                "send_resolved": {
-                                  "type": "boolean",
-                                  "x-order": 0
-                                },
-                                "routing_key": {
-                                  "description": "The PagerDuty key for \"Events API v2\" integration type. Exactly one key should be set.",
-                                  "type": "string",
-                                  "x-order": 1
-                                },
-                                "service_key": {
-                                  "description": "The PagerDuty key for \"Prometheus\" integration type. Exactly one key should be set.",
-                                  "type": "string",
-                                  "x-order": 2
-                                }
-                              },
-                              "x-order": 3
-                            },
-                            "slack_config": {
-                              "description": "SlackConfig represents Slack configuration.",
-                              "type": "object",
-                              "properties": {
-                                "send_resolved": {
-                                  "type": "boolean",
-                                  "x-order": 0
-                                },
-                                "channel": {
-                                  "type": "string",
-                                  "x-order": 1
-                                }
-                              },
-                              "x-order": 4
-                            },
-                            "webhook_config": {
-                              "description": "WebhookConfig represents webhook configuration.",
-                              "type": "object",
-                              "properties": {
-                                "send_resolved": {
-                                  "type": "boolean",
-                                  "x-order": 0
-                                },
-                                "url": {
-                                  "type": "string",
-                                  "x-order": 1
-                                },
-                                "http_config": {
-                                  "description": "HTTPConfig represents HTTP client configuration.",
-                                  "type": "object",
-                                  "properties": {
-                                    "basic_auth": {
-                                      "description": "BasicAuth represents basic HTTP auth configuration.",
-                                      "type": "object",
-                                      "properties": {
-                                        "username": {
-                                          "type": "string",
-                                          "x-order": 0
-                                        },
-                                        "password": {
-                                          "type": "string",
-                                          "x-order": 1
-                                        },
-                                        "password_file": {
-                                          "type": "string",
-                                          "x-order": 2
-                                        }
-                                      },
-                                      "x-order": 0
-                                    },
-                                    "bearer_token": {
-                                      "type": "string",
-                                      "x-order": 1
-                                    },
-                                    "bearer_token_file": {
-                                      "type": "string",
-                                      "x-order": 2
-                                    },
-                                    "tls_config": {
-                                      "type": "object",
-                                      "title": "TLSConfig represents TLS configuration for alertmanager\nhttps://prometheus.io/docs/alerting/latest/configuration/#tls_config",
-                                      "properties": {
-                                        "ca_file": {
-                                          "description": "A path to the CA certificate file to validate the server certificate with.\nca_file and ca_file_content should not be set at the same time.",
-                                          "type": "string",
-                                          "x-order": 0
-                                        },
-                                        "cert_file": {
-                                          "description": "A path to the certificate file for client cert authentication to the server.\ncert_file and cert_file_content should not be set at the same time.",
-                                          "type": "string",
-                                          "x-order": 1
-                                        },
-                                        "key_file": {
-                                          "description": "A path to the key file for client cert authentication to the server.\nkey_file and key_file_content should not be set at the same time.",
-                                          "type": "string",
-                                          "x-order": 2
-                                        },
-                                        "server_name": {
-                                          "description": "Name of the server.",
-                                          "type": "string",
-                                          "x-order": 3
-                                        },
-                                        "insecure_skip_verify": {
-                                          "description": "Disable validation of the server certificate.",
-                                          "type": "boolean",
-                                          "x-order": 4
-                                        },
-                                        "ca_file_content": {
-                                          "description": "CA certificate to validate the server certificate with.\nca_file and ca_file_content should not be set at the same time.",
-                                          "type": "string",
-                                          "x-order": 5
-                                        },
-                                        "cert_file_content": {
-                                          "description": "A certificate for client cert authentication to the server.\ncert_file and cert_file_content should not be set at the same time.",
-                                          "type": "string",
-                                          "x-order": 6
-                                        },
-                                        "key_file_content": {
-                                          "description": "A key for client cert authentication to the server.\nkey_file and key_file_content should not be set at the same time.",
-                                          "type": "string",
-                                          "x-order": 7
-                                        }
-                                      },
-                                      "x-order": 3
-                                    },
-                                    "proxy_url": {
-                                      "type": "string",
-                                      "x-order": 4
-                                    }
-                                  },
-                                  "x-order": 2
-                                },
-                                "max_alerts": {
-                                  "type": "integer",
-                                  "format": "int32",
-                                  "x-order": 3
-                                }
-                              },
-                              "x-order": 5
-                            },
-                            "disabled": {
-                              "description": "True if that channel is disabled.",
-                              "type": "boolean",
-                              "x-order": 6
-                            }
-                          }
-                        },
-                        "x-order": 17
-                      },
-                      "created_at": {
-                        "description": "Rule creation time.",
-                        "type": "string",
-                        "format": "date-time",
-                        "x-order": 18
-                      }
-                    }
-                  },
-                  "x-order": 0
-                },
-                "totals": {
-                  "description": "PageTotals represents total values for pagination.",
-                  "type": "object",
-                  "properties": {
-                    "total_items": {
-                      "description": "Total number of results.",
-                      "type": "integer",
-                      "format": "int32",
-                      "x-order": 0
-                    },
-                    "total_pages": {
-                      "description": "Total number of pages.",
-                      "type": "integer",
-                      "format": "int32",
-                      "x-order": 1
-                    }
-                  },
-                  "x-order": 1
-                }
-              }
-            }
-          },
-          "default": {
-            "description": "An unexpected error response.",
-            "schema": {
-              "type": "object",
-              "properties": {
-                "code": {
-                  "type": "integer",
-                  "format": "int32",
-                  "x-order": 0
-                },
-                "message": {
-                  "type": "string",
-                  "x-order": 1
-                },
-                "details": {
-                  "type": "array",
-                  "items": {
-                    "type": "object",
-                    "properties": {
-                      "@type": {
-                        "type": "string",
-                        "x-order": 0
-                      }
-                    },
-                    "additionalProperties": false
-                  },
-                  "x-order": 2
-                }
-              }
-            }
-          }
-        }
-      }
-    },
-    "/v1/management/ia/Rules/Toggle": {
-      "post": {
-        "tags": [
-          "Rules"
-        ],
-        "summary": "ToggleAlertRule allows to switch between disabled and enabled states of an Alert Rule.",
-        "operationId": "ToggleAlertRule",
-        "parameters": [
-          {
-            "name": "body",
-            "in": "body",
-            "required": true,
-            "schema": {
-              "type": "object",
-              "properties": {
-                "rule_id": {
-                  "description": "Rule ID.",
-                  "type": "string",
-                  "x-order": 0
-                },
-                "disabled": {
-                  "description": "BooleanFlag represent a command to set some boolean property to true,\nto false, or avoid changing that property.\n\n - DO_NOT_CHANGE: Do not change boolean property. Default value.\n - TRUE: True.\n - FALSE: False.",
-                  "type": "string",
-                  "default": "DO_NOT_CHANGE",
-                  "enum": [
-                    "DO_NOT_CHANGE",
-                    "TRUE",
-                    "FALSE"
-                  ],
-                  "x-order": 1
-                }
-              }
-            }
-          }
-        ],
-        "responses": {
-          "200": {
-            "description": "A successful response.",
-            "schema": {
-              "type": "object"
-            }
-          },
-          "default": {
-            "description": "An unexpected error response.",
-            "schema": {
-              "type": "object",
-              "properties": {
-                "code": {
-                  "type": "integer",
-                  "format": "int32",
-                  "x-order": 0
-                },
-                "message": {
-                  "type": "string",
-                  "x-order": 1
-                },
-                "details": {
-                  "type": "array",
-                  "items": {
-                    "type": "object",
-                    "properties": {
-                      "@type": {
-                        "type": "string",
-                        "x-order": 0
-                      }
-                    },
-                    "additionalProperties": false
-                  },
-                  "x-order": 2
-                }
-              }
-            }
-          }
-        }
-      }
-    },
-    "/v1/management/ia/Rules/Update": {
-      "post": {
-        "tags": [
-          "Rules"
-        ],
-        "summary": "UpdateAlertRule updates Alerting rule.",
-        "operationId": "UpdateAlertRule",
-        "parameters": [
-          {
-            "name": "body",
-            "in": "body",
-            "required": true,
-            "schema": {
-              "type": "object",
-              "properties": {
-                "rule_id": {
-                  "description": "Rule ID.",
-                  "type": "string",
-                  "x-order": 0
-                },
-                "name": {
-                  "description": "Rule name. Should be set.",
-                  "type": "string",
-                  "x-order": 1
-                },
-                "disabled": {
-                  "description": "New rule status. Should be set.",
-                  "type": "boolean",
-                  "x-order": 2
-                },
-                "params": {
-                  "description": "Rule parameters. All template parameters should be set.",
-                  "type": "array",
-                  "items": {
-                    "description": "ParamValue represents a single rule parameter value for List, Change and Update APIs.",
-                    "type": "object",
-                    "properties": {
-                      "name": {
-                        "description": "Machine-readable name (ID) that is used in expression.",
-                        "type": "string",
-                        "x-order": 0
-                      },
-                      "type": {
-                        "description": "ParamType represents template parameter type.",
-                        "type": "string",
-                        "default": "PARAM_TYPE_INVALID",
-                        "enum": [
-                          "PARAM_TYPE_INVALID",
-                          "BOOL",
-                          "FLOAT",
-                          "STRING"
-                        ],
-                        "x-order": 1
-                      },
-                      "bool": {
-                        "description": "Bool value.",
-                        "type": "boolean",
-                        "x-order": 2
-                      },
-                      "float": {
-                        "description": "Float value.",
-                        "type": "number",
-                        "format": "double",
-                        "x-order": 3
-                      },
-                      "string": {
-                        "description": "String value.",
-                        "type": "string",
-                        "x-order": 4
-                      }
-                    }
-                  },
-                  "x-order": 3
-                },
-                "for": {
-                  "description": "Rule duration. Should be set.",
-                  "type": "string",
-                  "x-order": 4
-                },
-                "severity": {
-                  "description": "Severity represents severity level of the check result or alert.",
-                  "type": "string",
-                  "default": "SEVERITY_INVALID",
-                  "enum": [
-                    "SEVERITY_INVALID",
-                    "SEVERITY_EMERGENCY",
-                    "SEVERITY_ALERT",
-                    "SEVERITY_CRITICAL",
-                    "SEVERITY_ERROR",
-                    "SEVERITY_WARNING",
-                    "SEVERITY_NOTICE",
-                    "SEVERITY_INFO",
-                    "SEVERITY_DEBUG"
-                  ],
-                  "x-order": 5
-                },
-                "custom_labels": {
-                  "description": "All custom labels to add or remove (with empty values) to default labels from template.",
-                  "type": "object",
-                  "additionalProperties": {
-                    "type": "string"
-                  },
-                  "x-order": 6
-                },
-                "filters": {
-                  "description": "Filters. Should be set.",
-                  "type": "array",
-                  "items": {
-                    "description": "Filter repsents a single filter condition.",
-                    "type": "object",
-                    "properties": {
-                      "type": {
-                        "description": "FilterType represents filter matching type.\n\n - EQUAL: =\n - REGEX: =~",
-                        "type": "string",
-                        "default": "FILTER_TYPE_INVALID",
-                        "enum": [
-                          "FILTER_TYPE_INVALID",
-                          "EQUAL",
-                          "REGEX"
-                        ],
-                        "x-order": 0
-                      },
-                      "key": {
-                        "type": "string",
-                        "x-order": 1
-                      },
-                      "value": {
-                        "type": "string",
-                        "x-order": 2
-                      }
-                    }
-                  },
-                  "x-order": 7
-                },
-                "channel_ids": {
-                  "description": "Channels. Should be set.",
-                  "type": "array",
-                  "items": {
-                    "type": "string"
-                  },
-                  "x-order": 8
-                }
-              }
-            }
-          }
-        ],
-        "responses": {
-          "200": {
-            "description": "A successful response.",
-            "schema": {
-              "type": "object"
-            }
-          },
-          "default": {
-            "description": "An unexpected error response.",
-            "schema": {
-              "type": "object",
-              "properties": {
-                "code": {
-                  "type": "integer",
-                  "format": "int32",
-                  "x-order": 0
-                },
-                "message": {
-                  "type": "string",
-                  "x-order": 1
-                },
-                "details": {
-                  "type": "array",
-                  "items": {
-                    "type": "object",
-                    "properties": {
-                      "@type": {
-                        "type": "string",
-                        "x-order": 0
-                      }
-                    },
-                    "additionalProperties": false
-                  },
-                  "x-order": 2
-                }
-              }
-            }
-          }
-        }
-      }
-    }
-  },
-  "securityDefinitions": {
-    "basicAuth": {
-      "type": "basic"
-    }
-  },
-  "security": [
-    {
-      "basicAuth": []
-    }
-  ],
-  "tags": [
-    {
-      "name": "Components"
-    },
-    {
-      "name": "DBClusters"
-    },
-    {
-      "name": "Kubernetes"
-    },
-    {
-      "name": "LogsAPI"
-    },
-    {
-      "name": "PSMDBClusters"
-    },
-    {
-      "name": "PXCClusters"
-    },
-    {
-      "name": "Alerts"
-    },
-    {
-      "name": "Channels"
-    },
-    {
-      "name": "Rules"
-    },
-    {
-      "name": "Alerting"
-    },
-    {
-      "name": "Artifacts"
-    },
-    {
-      "name": "Backups"
-    },
-    {
-      "name": "Locations"
-    },
-    {
-      "name": "RestoreHistory"
-    },
-    {
-      "name": "Collector"
-    },
-    {
-      "name": "Filters"
-    },
-    {
-      "name": "MetricsNames"
-    },
-    {
-      "name": "ObjectDetails"
-    },
-    {
-      "name": "Profile"
-    },
-    {
-      "name": "Platform"
-    }
-  ],
-  "x-readme": {
-    "samples-languages": [
-      "curl",
-      "go",
-      "node",
-      "python"
-    ]
-  }
-}
-=======
-{}
->>>>>>> 0ba73951
+{}