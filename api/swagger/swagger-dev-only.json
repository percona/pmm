{
  "consumes": [
    "application/json"
  ],
  "produces": [
    "application/json"
  ],
  "schemes": [
    "https",
    "http"
  ],
  "swagger": "2.0",
  "info": {
    "description": "This API is for development and testing purposes.",
    "title": "PMM API",
    "version": "develop"
  },
  "paths": {
    "/v0/qan/Filters/Get": {
      "post": {
        "tags": [
          "Filters"
        ],
        "summary": "Get gets map of metrics names.",
        "operationId": "Get",
        "parameters": [
          {
            "description": "FiltersRequest contains period for which we need filters.",
            "name": "body",
            "in": "body",
            "required": true,
            "schema": {
              "description": "FiltersRequest contains period for which we need filters.",
              "type": "object",
              "properties": {
                "period_start_from": {
                  "type": "string",
                  "format": "date-time",
                  "x-order": 0
                },
                "period_start_to": {
                  "type": "string",
                  "format": "date-time",
                  "x-order": 1
                },
                "main_metric_name": {
                  "type": "string",
                  "x-order": 2
                },
                "labels": {
                  "type": "array",
                  "items": {
                    "description": "MapFieldEntry allows to pass labels/dimensions in form like {\"server\": [\"db1\", \"db2\"...]}.",
                    "type": "object",
                    "properties": {
                      "key": {
                        "type": "string",
                        "x-order": 0
                      },
                      "value": {
                        "type": "array",
                        "items": {
                          "type": "string"
                        },
                        "x-order": 1
                      }
                    }
                  },
                  "x-order": 3
                }
              }
            }
          }
        ],
        "responses": {
          "200": {
            "description": "A successful response.",
            "schema": {
              "description": "FiltersReply is map of labels for given period by key.\nKey is label's name and value is label's value and how many times it occur.",
              "type": "object",
              "properties": {
                "labels": {
                  "type": "object",
                  "additionalProperties": {
                    "description": "ListLabels is list of label's values: duplicates are impossible.",
                    "type": "object",
                    "properties": {
                      "name": {
                        "type": "array",
                        "items": {
                          "description": "Values is label values and main metric percent and per second.",
                          "type": "object",
                          "properties": {
                            "value": {
                              "type": "string",
                              "x-order": 0
                            },
                            "main_metric_percent": {
                              "type": "number",
                              "format": "float",
                              "x-order": 1
                            },
                            "main_metric_per_sec": {
                              "type": "number",
                              "format": "float",
                              "x-order": 2
                            }
                          }
                        },
                        "x-order": 0
                      }
                    }
                  },
                  "x-order": 0
                }
              }
            }
          },
          "default": {
            "description": "An unexpected error response.",
            "schema": {
              "type": "object",
              "properties": {
                "code": {
                  "type": "integer",
                  "format": "int32",
                  "x-order": 0
                },
                "message": {
                  "type": "string",
                  "x-order": 1
                },
                "details": {
                  "type": "array",
                  "items": {
                    "type": "object",
                    "properties": {
                      "@type": {
                        "type": "string",
                        "x-order": 0
                      }
                    },
                    "additionalProperties": false
                  },
                  "x-order": 2
                }
              }
            }
          }
        }
      }
    },
    "/v0/qan/GetMetricsNames": {
      "post": {
        "tags": [
          "MetricsNames"
        ],
        "summary": "GetMetricsNames gets map of metrics names.",
        "operationId": "GetMetricsNames",
        "parameters": [
          {
            "description": "MetricsNamesRequest is emty.",
            "name": "body",
            "in": "body",
            "required": true,
            "schema": {
              "description": "MetricsNamesRequest is emty.",
              "type": "object"
            }
          }
        ],
        "responses": {
          "200": {
            "description": "A successful response.",
            "schema": {
              "description": "MetricsNamesReply is map of stored metrics:\nkey is root of metric name in db (Ex:. [m_]query_time[_sum]);\nvalue - Human readable name of metrics.",
              "type": "object",
              "properties": {
                "data": {
                  "type": "object",
                  "additionalProperties": {
                    "type": "string"
                  },
                  "x-order": 0
                }
              }
            }
          },
          "default": {
            "description": "An unexpected error response.",
            "schema": {
              "type": "object",
              "properties": {
                "code": {
                  "type": "integer",
                  "format": "int32",
                  "x-order": 0
                },
                "message": {
                  "type": "string",
                  "x-order": 1
                },
                "details": {
                  "type": "array",
                  "items": {
                    "type": "object",
                    "properties": {
                      "@type": {
                        "type": "string",
                        "x-order": 0
                      }
                    },
                    "additionalProperties": false
                  },
                  "x-order": 2
                }
              }
            }
          }
        }
      }
    },
    "/v0/qan/GetReport": {
      "post": {
        "tags": [
          "Profile"
        ],
        "summary": "GetReport returns list of metrics group by queryid or other dimentions.",
        "operationId": "GetReport",
        "parameters": [
          {
            "description": "ReportRequest defines filtering of metrics report for db server or other dimentions.",
            "name": "body",
            "in": "body",
            "required": true,
            "schema": {
              "description": "ReportRequest defines filtering of metrics report for db server or other dimentions.",
              "type": "object",
              "properties": {
                "period_start_from": {
                  "type": "string",
                  "format": "date-time",
                  "x-order": 0
                },
                "period_start_to": {
                  "type": "string",
                  "format": "date-time",
                  "x-order": 1
                },
                "group_by": {
                  "type": "string",
                  "x-order": 2
                },
                "labels": {
                  "type": "array",
                  "items": {
                    "description": "ReportMapFieldEntry allows to pass labels/dimentions in form like {\"server\": [\"db1\", \"db2\"...]}.",
                    "type": "object",
                    "properties": {
                      "key": {
                        "type": "string",
                        "x-order": 0
                      },
                      "value": {
                        "type": "array",
                        "items": {
                          "type": "string"
                        },
                        "x-order": 1
                      }
                    }
                  },
                  "x-order": 3
                },
                "columns": {
                  "type": "array",
                  "items": {
                    "type": "string"
                  },
                  "x-order": 4
                },
                "order_by": {
                  "type": "string",
                  "x-order": 5
                },
                "offset": {
                  "type": "integer",
                  "format": "int64",
                  "x-order": 6
                },
                "limit": {
                  "type": "integer",
                  "format": "int64",
                  "x-order": 7
                },
                "main_metric": {
                  "type": "string",
                  "x-order": 8
                },
                "search": {
                  "type": "string",
                  "x-order": 9
                }
              }
            }
          }
        ],
        "responses": {
          "200": {
            "description": "A successful response.",
            "schema": {
              "description": "ReportReply is list of reports per quieryids, hosts etc.",
              "type": "object",
              "properties": {
                "total_rows": {
                  "type": "integer",
                  "format": "int64",
                  "x-order": 0
                },
                "offset": {
                  "type": "integer",
                  "format": "int64",
                  "x-order": 1
                },
                "limit": {
                  "type": "integer",
                  "format": "int64",
                  "x-order": 2
                },
                "rows": {
                  "type": "array",
                  "items": {
                    "description": "Row define metrics for selected dimention.",
                    "type": "object",
                    "properties": {
                      "rank": {
                        "type": "integer",
                        "format": "int64",
                        "x-order": 0
                      },
                      "dimension": {
                        "type": "string",
                        "x-order": 1
                      },
                      "database": {
                        "type": "string",
                        "x-order": 2
                      },
                      "metrics": {
                        "type": "object",
                        "additionalProperties": {
                          "description": "Metric cell.",
                          "type": "object",
                          "properties": {
                            "stats": {
                              "description": "Stat is statistics of specific metric.",
                              "type": "object",
                              "properties": {
                                "rate": {
                                  "type": "number",
                                  "format": "float",
                                  "x-order": 0
                                },
                                "cnt": {
                                  "type": "number",
                                  "format": "float",
                                  "x-order": 1
                                },
                                "sum": {
                                  "type": "number",
                                  "format": "float",
                                  "x-order": 2
                                },
                                "min": {
                                  "type": "number",
                                  "format": "float",
                                  "x-order": 3
                                },
                                "max": {
                                  "type": "number",
                                  "format": "float",
                                  "x-order": 4
                                },
                                "p99": {
                                  "type": "number",
                                  "format": "float",
                                  "x-order": 5
                                },
                                "avg": {
                                  "type": "number",
                                  "format": "float",
                                  "x-order": 6
                                },
                                "sum_per_sec": {
                                  "type": "number",
                                  "format": "float",
                                  "x-order": 7
                                }
                              },
                              "x-order": 0
                            }
                          }
                        },
                        "x-order": 3
                      },
                      "sparkline": {
                        "type": "array",
                        "items": {
                          "description": "Point contains values that represents abscissa (time) and ordinate (volume etc.)\nof every point in a coordinate system of Sparklines.",
                          "type": "object",
                          "properties": {
                            "point": {
                              "description": "The serial number of the chart point from the largest time in the time interval to the lowest time in the time range.",
                              "type": "integer",
                              "format": "int64",
                              "x-order": 0
                            },
                            "time_frame": {
                              "description": "Duration beetween two points.",
                              "type": "integer",
                              "format": "int64",
                              "x-order": 1
                            },
                            "timestamp": {
                              "description": "Time of point in format RFC3339.",
                              "type": "string",
                              "x-order": 2
                            },
                            "load": {
                              "description": "load is query_time / time_range.",
                              "type": "number",
                              "format": "float",
                              "x-order": 3
                            },
                            "num_queries_per_sec": {
                              "description": "number of queries in bucket.",
                              "type": "number",
                              "format": "float",
                              "x-order": 4
                            },
                            "num_queries_with_errors_per_sec": {
                              "description": "number of queries with errors.",
                              "type": "number",
                              "format": "float",
                              "x-order": 5
                            },
                            "num_queries_with_warnings_per_sec": {
                              "description": "number of queries with warnings.",
                              "type": "number",
                              "format": "float",
                              "x-order": 6
                            },
                            "m_query_time_sum_per_sec": {
                              "description": "The statement execution time in seconds.",
                              "type": "number",
                              "format": "float",
                              "x-order": 7
                            },
                            "m_lock_time_sum_per_sec": {
                              "description": "The time to acquire locks in seconds.",
                              "type": "number",
                              "format": "float",
                              "x-order": 8
                            },
                            "m_rows_sent_sum_per_sec": {
                              "description": "The number of rows sent to the client.",
                              "type": "number",
                              "format": "float",
                              "x-order": 9
                            },
                            "m_rows_examined_sum_per_sec": {
                              "description": "Number of rows scanned - SELECT.",
                              "type": "number",
                              "format": "float",
                              "x-order": 10
                            },
                            "m_rows_affected_sum_per_sec": {
                              "description": "Number of rows changed - UPDATE, DELETE, INSERT.",
                              "type": "number",
                              "format": "float",
                              "x-order": 11
                            },
                            "m_rows_read_sum_per_sec": {
                              "description": "The number of rows read from tables.",
                              "type": "number",
                              "format": "float",
                              "x-order": 12
                            },
                            "m_merge_passes_sum_per_sec": {
                              "description": "The number of merge passes that the sort algorithm has had to do.",
                              "type": "number",
                              "format": "float",
                              "x-order": 13
                            },
                            "m_innodb_io_r_ops_sum_per_sec": {
                              "description": "Counts the number of page read operations scheduled.",
                              "type": "number",
                              "format": "float",
                              "x-order": 14
                            },
                            "m_innodb_io_r_bytes_sum_per_sec": {
                              "description": "Similar to innodb_IO_r_ops, but the unit is bytes.",
                              "type": "number",
                              "format": "float",
                              "x-order": 15
                            },
                            "m_innodb_io_r_wait_sum_per_sec": {
                              "description": "Shows how long (in seconds) it took InnoDB to actually read the data from storage.",
                              "type": "number",
                              "format": "float",
                              "x-order": 16
                            },
                            "m_innodb_rec_lock_wait_sum_per_sec": {
                              "description": "Shows how long (in seconds) the query waited for row locks.",
                              "type": "number",
                              "format": "float",
                              "x-order": 17
                            },
                            "m_innodb_queue_wait_sum_per_sec": {
                              "description": "Shows how long (in seconds) the query spent either waiting to enter the InnoDB queue or inside that queue waiting for execution.",
                              "type": "number",
                              "format": "float",
                              "x-order": 18
                            },
                            "m_innodb_pages_distinct_sum_per_sec": {
                              "description": "Counts approximately the number of unique pages the query accessed.",
                              "type": "number",
                              "format": "float",
                              "x-order": 19
                            },
                            "m_query_length_sum_per_sec": {
                              "description": "Shows how long the query is.",
                              "type": "number",
                              "format": "float",
                              "x-order": 20
                            },
                            "m_bytes_sent_sum_per_sec": {
                              "description": "The number of bytes sent to all clients.",
                              "type": "number",
                              "format": "float",
                              "x-order": 21
                            },
                            "m_tmp_tables_sum_per_sec": {
                              "description": "Number of temporary tables created on memory for the query.",
                              "type": "number",
                              "format": "float",
                              "x-order": 22
                            },
                            "m_tmp_disk_tables_sum_per_sec": {
                              "description": "Number of temporary tables created on disk for the query.",
                              "type": "number",
                              "format": "float",
                              "x-order": 23
                            },
                            "m_tmp_table_sizes_sum_per_sec": {
                              "description": "Total Size in bytes for all temporary tables used in the query.",
                              "type": "number",
                              "format": "float",
                              "x-order": 24
                            },
                            "m_qc_hit_sum_per_sec": {
                              "description": "Boolean metrics:\n- *_sum_per_sec - how many times this matric was true.\n\nQuery Cache hits.",
                              "type": "number",
                              "format": "float",
                              "x-order": 25
                            },
                            "m_full_scan_sum_per_sec": {
                              "description": "The query performed a full table scan.",
                              "type": "number",
                              "format": "float",
                              "x-order": 26
                            },
                            "m_full_join_sum_per_sec": {
                              "description": "The query performed a full join (a join without indexes).",
                              "type": "number",
                              "format": "float",
                              "x-order": 27
                            },
                            "m_tmp_table_sum_per_sec": {
                              "description": "The query created an implicit internal temporary table.",
                              "type": "number",
                              "format": "float",
                              "x-order": 28
                            },
                            "m_tmp_table_on_disk_sum_per_sec": {
                              "description": "The querys temporary table was stored on disk.",
                              "type": "number",
                              "format": "float",
                              "x-order": 29
                            },
                            "m_filesort_sum_per_sec": {
                              "description": "The query used a filesort.",
                              "type": "number",
                              "format": "float",
                              "x-order": 30
                            },
                            "m_filesort_on_disk_sum_per_sec": {
                              "description": "The filesort was performed on disk.",
                              "type": "number",
                              "format": "float",
                              "x-order": 31
                            },
                            "m_select_full_range_join_sum_per_sec": {
                              "description": "The number of joins that used a range search on a reference table.",
                              "type": "number",
                              "format": "float",
                              "x-order": 32
                            },
                            "m_select_range_sum_per_sec": {
                              "description": "The number of joins that used ranges on the first table.",
                              "type": "number",
                              "format": "float",
                              "x-order": 33
                            },
                            "m_select_range_check_sum_per_sec": {
                              "description": "The number of joins without keys that check for key usage after each row.",
                              "type": "number",
                              "format": "float",
                              "x-order": 34
                            },
                            "m_sort_range_sum_per_sec": {
                              "description": "The number of sorts that were done using ranges.",
                              "type": "number",
                              "format": "float",
                              "x-order": 35
                            },
                            "m_sort_rows_sum_per_sec": {
                              "description": "The number of sorted rows.",
                              "type": "number",
                              "format": "float",
                              "x-order": 36
                            },
                            "m_sort_scan_sum_per_sec": {
                              "description": "The number of sorts that were done by scanning the table.",
                              "type": "number",
                              "format": "float",
                              "x-order": 37
                            },
                            "m_no_index_used_sum_per_sec": {
                              "description": "The number of queries without index.",
                              "type": "number",
                              "format": "float",
                              "x-order": 38
                            },
                            "m_no_good_index_used_sum_per_sec": {
                              "description": "The number of queries without good index.",
                              "type": "number",
                              "format": "float",
                              "x-order": 39
                            },
                            "m_docs_returned_sum_per_sec": {
                              "description": "MongoDB metrics.\n\nThe number of returned documents.",
                              "type": "number",
                              "format": "float",
                              "x-order": 40
                            },
                            "m_response_length_sum_per_sec": {
                              "description": "The response length of the query result in bytes.",
                              "type": "number",
                              "format": "float",
                              "x-order": 41
                            },
                            "m_docs_scanned_sum_per_sec": {
                              "description": "The number of scanned documents.",
                              "type": "number",
                              "format": "float",
                              "x-order": 42
                            },
                            "m_shared_blks_hit_sum_per_sec": {
                              "description": "PostgreSQL metrics.\n\nTotal number of shared block cache hits by the statement.",
                              "type": "number",
                              "format": "float",
                              "x-order": 43
                            },
                            "m_shared_blks_read_sum_per_sec": {
                              "description": "Total number of shared blocks read by the statement.",
                              "type": "number",
                              "format": "float",
                              "x-order": 44
                            },
                            "m_shared_blks_dirtied_sum_per_sec": {
                              "description": "Total number of shared blocks dirtied by the statement.",
                              "type": "number",
                              "format": "float",
                              "x-order": 45
                            },
                            "m_shared_blks_written_sum_per_sec": {
                              "description": "Total number of shared blocks written by the statement.",
                              "type": "number",
                              "format": "float",
                              "x-order": 46
                            },
                            "m_local_blks_hit_sum_per_sec": {
                              "description": "Total number of local block cache hits by the statement.",
                              "type": "number",
                              "format": "float",
                              "x-order": 47
                            },
                            "m_local_blks_read_sum_per_sec": {
                              "description": "Total number of local blocks read by the statement.",
                              "type": "number",
                              "format": "float",
                              "x-order": 48
                            },
                            "m_local_blks_dirtied_sum_per_sec": {
                              "description": "Total number of local blocks dirtied by the statement.",
                              "type": "number",
                              "format": "float",
                              "x-order": 49
                            },
                            "m_local_blks_written_sum_per_sec": {
                              "description": "Total number of local blocks written by the statement.",
                              "type": "number",
                              "format": "float",
                              "x-order": 50
                            },
                            "m_temp_blks_read_sum_per_sec": {
                              "description": "Total number of temp blocks read by the statement.",
                              "type": "number",
                              "format": "float",
                              "x-order": 51
                            },
                            "m_temp_blks_written_sum_per_sec": {
                              "description": "Total number of temp blocks written by the statement.",
                              "type": "number",
                              "format": "float",
                              "x-order": 52
                            },
                            "m_blk_read_time_sum_per_sec": {
                              "description": "Total time the statement spent reading blocks, in milliseconds (if track_io_timing is enabled, otherwise zero).",
                              "type": "number",
                              "format": "float",
                              "x-order": 53
                            },
                            "m_blk_write_time_sum_per_sec": {
                              "description": "Total time the statement spent writing blocks, in milliseconds (if track_io_timing is enabled, otherwise zero).",
                              "type": "number",
                              "format": "float",
                              "x-order": 54
                            },
                            "m_cpu_user_time_sum_per_sec": {
                              "description": "Total time user spent in query.",
                              "type": "number",
                              "format": "float",
                              "x-order": 55
                            },
                            "m_cpu_sys_time_sum_per_sec": {
                              "description": "Total time system spent in query.",
                              "type": "number",
                              "format": "float",
                              "x-order": 56
                            },
                            "m_plans_calls_sum_per_sec": {
                              "description": "Total number of planned calls.",
                              "type": "number",
                              "format": "float",
                              "title": "pg_stat_monitor 0.9 metrics",
                              "x-order": 57
                            },
                            "m_wal_records_sum_per_sec": {
                              "description": "Total number of WAL (Write-ahead logging) records.",
                              "type": "number",
                              "format": "float",
                              "x-order": 58
                            },
                            "m_wal_fpi_sum_per_sec": {
                              "description": "Total number of FPI (full page images) in WAL (Write-ahead logging) records.",
                              "type": "number",
                              "format": "float",
                              "x-order": 59
                            },
                            "m_wal_bytes_sum_per_sec": {
                              "description": "Total bytes of WAL (Write-ahead logging) records.",
                              "type": "number",
                              "format": "float",
                              "x-order": 60
                            },
                            "m_plan_time_sum_per_sec": {
                              "description": "Plan time in per seconds.",
                              "type": "number",
                              "format": "float",
                              "x-order": 61
                            }
                          }
                        },
                        "x-order": 4
                      },
                      "fingerprint": {
                        "type": "string",
                        "x-order": 5
                      },
                      "num_queries": {
                        "type": "integer",
                        "format": "int64",
                        "x-order": 6
                      },
                      "qps": {
                        "type": "number",
                        "format": "float",
                        "x-order": 7
                      },
                      "load": {
                        "type": "number",
                        "format": "float",
                        "x-order": 8
                      }
                    }
                  },
                  "x-order": 3
                }
              }
            }
          },
          "default": {
            "description": "An unexpected error response.",
            "schema": {
              "type": "object",
              "properties": {
                "code": {
                  "type": "integer",
                  "format": "int32",
                  "x-order": 0
                },
                "message": {
                  "type": "string",
                  "x-order": 1
                },
                "details": {
                  "type": "array",
                  "items": {
                    "type": "object",
                    "properties": {
                      "@type": {
                        "type": "string",
                        "x-order": 0
                      }
                    },
                    "additionalProperties": false
                  },
                  "x-order": 2
                }
              }
            }
          }
        }
      }
    },
    "/v0/qan/ObjectDetails/GetHistogram": {
      "post": {
        "tags": [
          "ObjectDetails"
        ],
        "summary": "GetHistogram gets histogram items for specific filtering.",
        "operationId": "GetHistogram",
        "parameters": [
          {
            "description": "HistogramRequest defines filtering by time range, labels and queryid.",
            "name": "body",
            "in": "body",
            "required": true,
            "schema": {
              "description": "HistogramRequest defines filtering by time range, labels and queryid.",
              "type": "object",
              "properties": {
                "period_start_from": {
                  "type": "string",
                  "format": "date-time",
                  "x-order": 0
                },
                "period_start_to": {
                  "type": "string",
                  "format": "date-time",
                  "x-order": 1
                },
                "labels": {
                  "type": "array",
                  "items": {
                    "description": "MapFieldEntry allows to pass labels/dimensions in form like {\"server\": [\"db1\", \"db2\"...]}.",
                    "type": "object",
                    "properties": {
                      "key": {
                        "type": "string",
                        "x-order": 0
                      },
                      "value": {
                        "type": "array",
                        "items": {
                          "type": "string"
                        },
                        "x-order": 1
                      }
                    }
                  },
                  "x-order": 2
                },
                "queryid": {
                  "type": "string",
                  "x-order": 3
                }
              }
            }
          }
        ],
        "responses": {
          "200": {
            "description": "A successful response.",
            "schema": {
              "description": "HistogramReply is histogram items as a list.",
              "type": "object",
              "properties": {
                "histogram_items": {
                  "type": "array",
                  "items": {
                    "description": "HistogramItem represents one item in histogram.",
                    "type": "object",
                    "properties": {
                      "range": {
                        "type": "string",
                        "x-order": 0
                      },
                      "frequency": {
                        "type": "integer",
                        "format": "int64",
                        "x-order": 1
                      }
                    }
                  },
                  "x-order": 0
                }
              }
            }
          },
          "default": {
            "description": "An unexpected error response.",
            "schema": {
              "type": "object",
              "properties": {
                "code": {
                  "type": "integer",
                  "format": "int32",
                  "x-order": 0
                },
                "message": {
                  "type": "string",
                  "x-order": 1
                },
                "details": {
                  "type": "array",
                  "items": {
                    "type": "object",
                    "properties": {
                      "@type": {
                        "type": "string",
                        "x-order": 0
                      }
                    },
                    "additionalProperties": false
                  },
                  "x-order": 2
                }
              }
            }
          }
        }
      }
    },
    "/v0/qan/ObjectDetails/GetLabels": {
      "post": {
        "tags": [
          "ObjectDetails"
        ],
        "summary": "GetLabels gets list of labels for object details.",
        "operationId": "GetLabels",
        "parameters": [
          {
            "description": "ObjectDetailsLabelsRequest defines filtering of object detail's labels for specific value of\ndimension (ex.: host=hostname1 or queryid=1D410B4BE5060972.",
            "name": "body",
            "in": "body",
            "required": true,
            "schema": {
              "description": "ObjectDetailsLabelsRequest defines filtering of object detail's labels for specific value of\ndimension (ex.: host=hostname1 or queryid=1D410B4BE5060972.",
              "type": "object",
              "properties": {
                "period_start_from": {
                  "type": "string",
                  "format": "date-time",
                  "x-order": 0
                },
                "period_start_to": {
                  "type": "string",
                  "format": "date-time",
                  "x-order": 1
                },
                "filter_by": {
                  "description": "dimension value: ex: queryid - 1D410B4BE5060972.",
                  "type": "string",
                  "x-order": 2
                },
                "group_by": {
                  "description": "one of dimension: queryid | host ...",
                  "type": "string",
                  "x-order": 3
                }
              }
            }
          }
        ],
        "responses": {
          "200": {
            "description": "A successful response.",
            "schema": {
              "description": "ObjectDetailsLabelsReply is a map of labels names as keys and labels values as a list.",
              "type": "object",
              "properties": {
                "labels": {
                  "type": "object",
                  "additionalProperties": {
                    "description": "ListLabelValues is list of label's values.",
                    "type": "object",
                    "properties": {
                      "values": {
                        "type": "array",
                        "items": {
                          "type": "string"
                        },
                        "x-order": 0
                      }
                    }
                  },
                  "x-order": 0
                }
              }
            }
          },
          "default": {
            "description": "An unexpected error response.",
            "schema": {
              "type": "object",
              "properties": {
                "code": {
                  "type": "integer",
                  "format": "int32",
                  "x-order": 0
                },
                "message": {
                  "type": "string",
                  "x-order": 1
                },
                "details": {
                  "type": "array",
                  "items": {
                    "type": "object",
                    "properties": {
                      "@type": {
                        "type": "string",
                        "x-order": 0
                      }
                    },
                    "additionalProperties": false
                  },
                  "x-order": 2
                }
              }
            }
          }
        }
      }
    },
    "/v0/qan/ObjectDetails/GetMetrics": {
      "post": {
        "tags": [
          "ObjectDetails"
        ],
        "summary": "GetMetrics gets map of metrics for specific filtering.",
        "operationId": "GetMetrics",
        "parameters": [
          {
            "description": "MetricsRequest defines filtering of metrics for specific value of dimension (ex.: host=hostname1 or queryid=1D410B4BE5060972.",
            "name": "body",
            "in": "body",
            "required": true,
            "schema": {
              "description": "MetricsRequest defines filtering of metrics for specific value of dimension (ex.: host=hostname1 or queryid=1D410B4BE5060972.",
              "type": "object",
              "properties": {
                "period_start_from": {
                  "type": "string",
                  "format": "date-time",
                  "x-order": 0
                },
                "period_start_to": {
                  "type": "string",
                  "format": "date-time",
                  "x-order": 1
                },
                "filter_by": {
                  "description": "dimension value: ex: queryid - 1D410B4BE5060972.",
                  "type": "string",
                  "x-order": 2
                },
                "group_by": {
                  "description": "one of dimension: queryid | host ...",
                  "type": "string",
                  "x-order": 3
                },
                "labels": {
                  "type": "array",
                  "items": {
                    "description": "MapFieldEntry allows to pass labels/dimensions in form like {\"server\": [\"db1\", \"db2\"...]}.",
                    "type": "object",
                    "properties": {
                      "key": {
                        "type": "string",
                        "x-order": 0
                      },
                      "value": {
                        "type": "array",
                        "items": {
                          "type": "string"
                        },
                        "x-order": 1
                      }
                    }
                  },
                  "x-order": 4
                },
                "include_only_fields": {
                  "type": "array",
                  "items": {
                    "type": "string"
                  },
                  "x-order": 5
                },
                "totals": {
                  "type": "boolean",
                  "title": "retrieve only values for totals, excluding N/A values",
                  "x-order": 6
                }
              }
            }
          }
        ],
        "responses": {
          "200": {
            "description": "A successful response.",
            "schema": {
              "description": "MetricsReply defines metrics for specific value of dimension (ex.: host=hostname1 or queryid=1D410B4BE5060972.",
              "type": "object",
              "properties": {
                "metrics": {
                  "type": "object",
                  "additionalProperties": {
                    "description": "MetricValues is statistics of specific metric.",
                    "type": "object",
                    "properties": {
                      "rate": {
                        "type": "number",
                        "format": "float",
                        "x-order": 0
                      },
                      "cnt": {
                        "type": "number",
                        "format": "float",
                        "x-order": 1
                      },
                      "sum": {
                        "type": "number",
                        "format": "float",
                        "x-order": 2
                      },
                      "min": {
                        "type": "number",
                        "format": "float",
                        "x-order": 3
                      },
                      "max": {
                        "type": "number",
                        "format": "float",
                        "x-order": 4
                      },
                      "avg": {
                        "type": "number",
                        "format": "float",
                        "x-order": 5
                      },
                      "p99": {
                        "type": "number",
                        "format": "float",
                        "x-order": 6
                      },
                      "percent_of_total": {
                        "type": "number",
                        "format": "float",
                        "x-order": 7
                      }
                    }
                  },
                  "x-order": 0
                },
                "text_metrics": {
                  "type": "object",
                  "additionalProperties": {
                    "type": "string"
                  },
                  "x-order": 1
                },
                "sparkline": {
                  "type": "array",
                  "items": {
                    "description": "Point contains values that represents abscissa (time) and ordinate (volume etc.)\nof every point in a coordinate system of Sparklines.",
                    "type": "object",
                    "properties": {
                      "point": {
                        "description": "The serial number of the chart point from the largest time in the time interval to the lowest time in the time range.",
                        "type": "integer",
                        "format": "int64",
                        "x-order": 0
                      },
                      "time_frame": {
                        "description": "Duration beetween two points.",
                        "type": "integer",
                        "format": "int64",
                        "x-order": 1
                      },
                      "timestamp": {
                        "description": "Time of point in format RFC3339.",
                        "type": "string",
                        "x-order": 2
                      },
                      "load": {
                        "description": "load is query_time / time_range.",
                        "type": "number",
                        "format": "float",
                        "x-order": 3
                      },
                      "num_queries_per_sec": {
                        "description": "number of queries in bucket.",
                        "type": "number",
                        "format": "float",
                        "x-order": 4
                      },
                      "num_queries_with_errors_per_sec": {
                        "description": "number of queries with errors.",
                        "type": "number",
                        "format": "float",
                        "x-order": 5
                      },
                      "num_queries_with_warnings_per_sec": {
                        "description": "number of queries with warnings.",
                        "type": "number",
                        "format": "float",
                        "x-order": 6
                      },
                      "m_query_time_sum_per_sec": {
                        "description": "The statement execution time in seconds.",
                        "type": "number",
                        "format": "float",
                        "x-order": 7
                      },
                      "m_lock_time_sum_per_sec": {
                        "description": "The time to acquire locks in seconds.",
                        "type": "number",
                        "format": "float",
                        "x-order": 8
                      },
                      "m_rows_sent_sum_per_sec": {
                        "description": "The number of rows sent to the client.",
                        "type": "number",
                        "format": "float",
                        "x-order": 9
                      },
                      "m_rows_examined_sum_per_sec": {
                        "description": "Number of rows scanned - SELECT.",
                        "type": "number",
                        "format": "float",
                        "x-order": 10
                      },
                      "m_rows_affected_sum_per_sec": {
                        "description": "Number of rows changed - UPDATE, DELETE, INSERT.",
                        "type": "number",
                        "format": "float",
                        "x-order": 11
                      },
                      "m_rows_read_sum_per_sec": {
                        "description": "The number of rows read from tables.",
                        "type": "number",
                        "format": "float",
                        "x-order": 12
                      },
                      "m_merge_passes_sum_per_sec": {
                        "description": "The number of merge passes that the sort algorithm has had to do.",
                        "type": "number",
                        "format": "float",
                        "x-order": 13
                      },
                      "m_innodb_io_r_ops_sum_per_sec": {
                        "description": "Counts the number of page read operations scheduled.",
                        "type": "number",
                        "format": "float",
                        "x-order": 14
                      },
                      "m_innodb_io_r_bytes_sum_per_sec": {
                        "description": "Similar to innodb_IO_r_ops, but the unit is bytes.",
                        "type": "number",
                        "format": "float",
                        "x-order": 15
                      },
                      "m_innodb_io_r_wait_sum_per_sec": {
                        "description": "Shows how long (in seconds) it took InnoDB to actually read the data from storage.",
                        "type": "number",
                        "format": "float",
                        "x-order": 16
                      },
                      "m_innodb_rec_lock_wait_sum_per_sec": {
                        "description": "Shows how long (in seconds) the query waited for row locks.",
                        "type": "number",
                        "format": "float",
                        "x-order": 17
                      },
                      "m_innodb_queue_wait_sum_per_sec": {
                        "description": "Shows how long (in seconds) the query spent either waiting to enter the InnoDB queue or inside that queue waiting for execution.",
                        "type": "number",
                        "format": "float",
                        "x-order": 18
                      },
                      "m_innodb_pages_distinct_sum_per_sec": {
                        "description": "Counts approximately the number of unique pages the query accessed.",
                        "type": "number",
                        "format": "float",
                        "x-order": 19
                      },
                      "m_query_length_sum_per_sec": {
                        "description": "Shows how long the query is.",
                        "type": "number",
                        "format": "float",
                        "x-order": 20
                      },
                      "m_bytes_sent_sum_per_sec": {
                        "description": "The number of bytes sent to all clients.",
                        "type": "number",
                        "format": "float",
                        "x-order": 21
                      },
                      "m_tmp_tables_sum_per_sec": {
                        "description": "Number of temporary tables created on memory for the query.",
                        "type": "number",
                        "format": "float",
                        "x-order": 22
                      },
                      "m_tmp_disk_tables_sum_per_sec": {
                        "description": "Number of temporary tables created on disk for the query.",
                        "type": "number",
                        "format": "float",
                        "x-order": 23
                      },
                      "m_tmp_table_sizes_sum_per_sec": {
                        "description": "Total Size in bytes for all temporary tables used in the query.",
                        "type": "number",
                        "format": "float",
                        "x-order": 24
                      },
                      "m_qc_hit_sum_per_sec": {
                        "description": "Boolean metrics:\n- *_sum_per_sec - how many times this matric was true.\n\nQuery Cache hits.",
                        "type": "number",
                        "format": "float",
                        "x-order": 25
                      },
                      "m_full_scan_sum_per_sec": {
                        "description": "The query performed a full table scan.",
                        "type": "number",
                        "format": "float",
                        "x-order": 26
                      },
                      "m_full_join_sum_per_sec": {
                        "description": "The query performed a full join (a join without indexes).",
                        "type": "number",
                        "format": "float",
                        "x-order": 27
                      },
                      "m_tmp_table_sum_per_sec": {
                        "description": "The query created an implicit internal temporary table.",
                        "type": "number",
                        "format": "float",
                        "x-order": 28
                      },
                      "m_tmp_table_on_disk_sum_per_sec": {
                        "description": "The querys temporary table was stored on disk.",
                        "type": "number",
                        "format": "float",
                        "x-order": 29
                      },
                      "m_filesort_sum_per_sec": {
                        "description": "The query used a filesort.",
                        "type": "number",
                        "format": "float",
                        "x-order": 30
                      },
                      "m_filesort_on_disk_sum_per_sec": {
                        "description": "The filesort was performed on disk.",
                        "type": "number",
                        "format": "float",
                        "x-order": 31
                      },
                      "m_select_full_range_join_sum_per_sec": {
                        "description": "The number of joins that used a range search on a reference table.",
                        "type": "number",
                        "format": "float",
                        "x-order": 32
                      },
                      "m_select_range_sum_per_sec": {
                        "description": "The number of joins that used ranges on the first table.",
                        "type": "number",
                        "format": "float",
                        "x-order": 33
                      },
                      "m_select_range_check_sum_per_sec": {
                        "description": "The number of joins without keys that check for key usage after each row.",
                        "type": "number",
                        "format": "float",
                        "x-order": 34
                      },
                      "m_sort_range_sum_per_sec": {
                        "description": "The number of sorts that were done using ranges.",
                        "type": "number",
                        "format": "float",
                        "x-order": 35
                      },
                      "m_sort_rows_sum_per_sec": {
                        "description": "The number of sorted rows.",
                        "type": "number",
                        "format": "float",
                        "x-order": 36
                      },
                      "m_sort_scan_sum_per_sec": {
                        "description": "The number of sorts that were done by scanning the table.",
                        "type": "number",
                        "format": "float",
                        "x-order": 37
                      },
                      "m_no_index_used_sum_per_sec": {
                        "description": "The number of queries without index.",
                        "type": "number",
                        "format": "float",
                        "x-order": 38
                      },
                      "m_no_good_index_used_sum_per_sec": {
                        "description": "The number of queries without good index.",
                        "type": "number",
                        "format": "float",
                        "x-order": 39
                      },
                      "m_docs_returned_sum_per_sec": {
                        "description": "MongoDB metrics.\n\nThe number of returned documents.",
                        "type": "number",
                        "format": "float",
                        "x-order": 40
                      },
                      "m_response_length_sum_per_sec": {
                        "description": "The response length of the query result in bytes.",
                        "type": "number",
                        "format": "float",
                        "x-order": 41
                      },
                      "m_docs_scanned_sum_per_sec": {
                        "description": "The number of scanned documents.",
                        "type": "number",
                        "format": "float",
                        "x-order": 42
                      },
                      "m_shared_blks_hit_sum_per_sec": {
                        "description": "PostgreSQL metrics.\n\nTotal number of shared block cache hits by the statement.",
                        "type": "number",
                        "format": "float",
                        "x-order": 43
                      },
                      "m_shared_blks_read_sum_per_sec": {
                        "description": "Total number of shared blocks read by the statement.",
                        "type": "number",
                        "format": "float",
                        "x-order": 44
                      },
                      "m_shared_blks_dirtied_sum_per_sec": {
                        "description": "Total number of shared blocks dirtied by the statement.",
                        "type": "number",
                        "format": "float",
                        "x-order": 45
                      },
                      "m_shared_blks_written_sum_per_sec": {
                        "description": "Total number of shared blocks written by the statement.",
                        "type": "number",
                        "format": "float",
                        "x-order": 46
                      },
                      "m_local_blks_hit_sum_per_sec": {
                        "description": "Total number of local block cache hits by the statement.",
                        "type": "number",
                        "format": "float",
                        "x-order": 47
                      },
                      "m_local_blks_read_sum_per_sec": {
                        "description": "Total number of local blocks read by the statement.",
                        "type": "number",
                        "format": "float",
                        "x-order": 48
                      },
                      "m_local_blks_dirtied_sum_per_sec": {
                        "description": "Total number of local blocks dirtied by the statement.",
                        "type": "number",
                        "format": "float",
                        "x-order": 49
                      },
                      "m_local_blks_written_sum_per_sec": {
                        "description": "Total number of local blocks written by the statement.",
                        "type": "number",
                        "format": "float",
                        "x-order": 50
                      },
                      "m_temp_blks_read_sum_per_sec": {
                        "description": "Total number of temp blocks read by the statement.",
                        "type": "number",
                        "format": "float",
                        "x-order": 51
                      },
                      "m_temp_blks_written_sum_per_sec": {
                        "description": "Total number of temp blocks written by the statement.",
                        "type": "number",
                        "format": "float",
                        "x-order": 52
                      },
                      "m_blk_read_time_sum_per_sec": {
                        "description": "Total time the statement spent reading blocks, in milliseconds (if track_io_timing is enabled, otherwise zero).",
                        "type": "number",
                        "format": "float",
                        "x-order": 53
                      },
                      "m_blk_write_time_sum_per_sec": {
                        "description": "Total time the statement spent writing blocks, in milliseconds (if track_io_timing is enabled, otherwise zero).",
                        "type": "number",
                        "format": "float",
                        "x-order": 54
                      },
                      "m_cpu_user_time_sum_per_sec": {
                        "description": "Total time user spent in query.",
                        "type": "number",
                        "format": "float",
                        "x-order": 55
                      },
                      "m_cpu_sys_time_sum_per_sec": {
                        "description": "Total time system spent in query.",
                        "type": "number",
                        "format": "float",
                        "x-order": 56
                      },
                      "m_plans_calls_sum_per_sec": {
                        "description": "Total number of planned calls.",
                        "type": "number",
                        "format": "float",
                        "title": "pg_stat_monitor 0.9 metrics",
                        "x-order": 57
                      },
                      "m_wal_records_sum_per_sec": {
                        "description": "Total number of WAL (Write-ahead logging) records.",
                        "type": "number",
                        "format": "float",
                        "x-order": 58
                      },
                      "m_wal_fpi_sum_per_sec": {
                        "description": "Total number of FPI (full page images) in WAL (Write-ahead logging) records.",
                        "type": "number",
                        "format": "float",
                        "x-order": 59
                      },
                      "m_wal_bytes_sum_per_sec": {
                        "description": "Total bytes of WAL (Write-ahead logging) records.",
                        "type": "number",
                        "format": "float",
                        "x-order": 60
                      },
                      "m_plan_time_sum_per_sec": {
                        "description": "Plan time in per seconds.",
                        "type": "number",
                        "format": "float",
                        "x-order": 61
                      }
                    }
                  },
                  "x-order": 2
                },
                "totals": {
                  "type": "object",
                  "additionalProperties": {
                    "description": "MetricValues is statistics of specific metric.",
                    "type": "object",
                    "properties": {
                      "rate": {
                        "type": "number",
                        "format": "float",
                        "x-order": 0
                      },
                      "cnt": {
                        "type": "number",
                        "format": "float",
                        "x-order": 1
                      },
                      "sum": {
                        "type": "number",
                        "format": "float",
                        "x-order": 2
                      },
                      "min": {
                        "type": "number",
                        "format": "float",
                        "x-order": 3
                      },
                      "max": {
                        "type": "number",
                        "format": "float",
                        "x-order": 4
                      },
                      "avg": {
                        "type": "number",
                        "format": "float",
                        "x-order": 5
                      },
                      "p99": {
                        "type": "number",
                        "format": "float",
                        "x-order": 6
                      },
                      "percent_of_total": {
                        "type": "number",
                        "format": "float",
                        "x-order": 7
                      }
                    }
                  },
                  "x-order": 3
                },
                "fingerprint": {
                  "type": "string",
                  "x-order": 4
                }
              }
            }
          },
          "default": {
            "description": "An unexpected error response.",
            "schema": {
              "type": "object",
              "properties": {
                "code": {
                  "type": "integer",
                  "format": "int32",
                  "x-order": 0
                },
                "message": {
                  "type": "string",
                  "x-order": 1
                },
                "details": {
                  "type": "array",
                  "items": {
                    "type": "object",
                    "properties": {
                      "@type": {
                        "type": "string",
                        "x-order": 0
                      }
                    },
                    "additionalProperties": false
                  },
                  "x-order": 2
                }
              }
            }
          }
        }
      }
    },
    "/v0/qan/ObjectDetails/GetQueryExample": {
      "post": {
        "tags": [
          "ObjectDetails"
        ],
        "summary": "GetQueryExample gets list of query examples.",
        "operationId": "GetQueryExample",
        "parameters": [
          {
            "description": "QueryExampleRequest defines filtering of query examples for specific value of\ndimension (ex.: host=hostname1 or queryid=1D410B4BE5060972.",
            "name": "body",
            "in": "body",
            "required": true,
            "schema": {
              "description": "QueryExampleRequest defines filtering of query examples for specific value of\ndimension (ex.: host=hostname1 or queryid=1D410B4BE5060972.",
              "type": "object",
              "properties": {
                "period_start_from": {
                  "type": "string",
                  "format": "date-time",
                  "x-order": 0
                },
                "period_start_to": {
                  "type": "string",
                  "format": "date-time",
                  "x-order": 1
                },
                "filter_by": {
                  "description": "dimension value: ex: queryid - 1D410B4BE5060972.",
                  "type": "string",
                  "x-order": 2
                },
                "group_by": {
                  "description": "one of dimension: queryid | host ...",
                  "type": "string",
                  "x-order": 3
                },
                "labels": {
                  "type": "array",
                  "items": {
                    "description": "MapFieldEntry allows to pass labels/dimensions in form like {\"server\": [\"db1\", \"db2\"...]}.",
                    "type": "object",
                    "properties": {
                      "key": {
                        "type": "string",
                        "x-order": 0
                      },
                      "value": {
                        "type": "array",
                        "items": {
                          "type": "string"
                        },
                        "x-order": 1
                      }
                    }
                  },
                  "x-order": 4
                },
                "limit": {
                  "type": "integer",
                  "format": "int64",
                  "x-order": 5
                }
              }
            }
          }
        ],
        "responses": {
          "200": {
            "description": "A successful response.",
            "schema": {
              "description": "QueryExampleReply list of query examples.",
              "type": "object",
              "properties": {
                "query_examples": {
                  "type": "array",
                  "items": {
                    "description": "QueryExample shows query examples and their metrics.",
                    "type": "object",
                    "properties": {
                      "example": {
                        "type": "string",
                        "x-order": 0
                      },
                      "example_format": {
                        "description": "ExampleFormat is format of query example: real or query without values.\n\nDeprecated: is not used, should not be used, should be removed.",
                        "type": "string",
                        "default": "EXAMPLE_FORMAT_INVALID",
                        "enum": [
                          "EXAMPLE_FORMAT_INVALID",
                          "EXAMPLE",
                          "FINGERPRINT"
                        ],
                        "x-order": 1
                      },
                      "example_type": {
                        "description": "ExampleType is a type of query example selected for this query class in given period of time.",
                        "type": "string",
                        "default": "EXAMPLE_TYPE_INVALID",
                        "enum": [
                          "EXAMPLE_TYPE_INVALID",
                          "RANDOM",
                          "SLOWEST",
                          "FASTEST",
                          "WITH_ERROR"
                        ],
                        "x-order": 2
                      },
                      "is_truncated": {
                        "type": "integer",
                        "format": "int64",
                        "x-order": 3
                      },
                      "example_metrics": {
                        "type": "string",
                        "x-order": 4
                      },
                      "service_id": {
                        "type": "string",
                        "x-order": 5
                      },
                      "service_type": {
                        "type": "string",
                        "x-order": 6
                      },
                      "schema": {
                        "type": "string",
                        "x-order": 7
                      },
                      "tables": {
                        "type": "array",
                        "items": {
                          "type": "string"
                        },
                        "x-order": 8
                      }
                    }
                  },
                  "x-order": 0
                }
              }
            }
          },
          "default": {
            "description": "An unexpected error response.",
            "schema": {
              "type": "object",
              "properties": {
                "code": {
                  "type": "integer",
                  "format": "int32",
                  "x-order": 0
                },
                "message": {
                  "type": "string",
                  "x-order": 1
                },
                "details": {
                  "type": "array",
                  "items": {
                    "type": "object",
                    "properties": {
                      "@type": {
                        "type": "string",
                        "x-order": 0
                      }
                    },
                    "additionalProperties": false
                  },
                  "x-order": 2
                }
              }
            }
          }
        }
      }
    },
    "/v0/qan/ObjectDetails/GetQueryPlan": {
      "post": {
        "tags": [
          "ObjectDetails"
        ],
        "summary": "GetQueryPlan gets query plan and plan id for specific filtering.",
        "operationId": "GetQueryPlan",
        "parameters": [
          {
            "description": "QueryPlanRequest defines filtering by queryid.",
            "name": "body",
            "in": "body",
            "required": true,
            "schema": {
              "description": "QueryPlanRequest defines filtering by queryid.",
              "type": "object",
              "properties": {
                "queryid": {
                  "type": "string",
                  "x-order": 0
                }
              }
            }
          }
        ],
        "responses": {
          "200": {
            "description": "A successful response.",
            "schema": {
              "description": "QueryPlanReply contains planid and query_plan.",
              "type": "object",
              "properties": {
                "planid": {
                  "type": "string",
                  "x-order": 0
                },
                "query_plan": {
                  "type": "string",
                  "x-order": 1
                }
              }
            }
          },
          "default": {
            "description": "An unexpected error response.",
            "schema": {
              "type": "object",
              "properties": {
                "code": {
                  "type": "integer",
                  "format": "int32",
                  "x-order": 0
                },
                "message": {
                  "type": "string",
                  "x-order": 1
                },
                "details": {
                  "type": "array",
                  "items": {
                    "type": "object",
                    "properties": {
                      "@type": {
                        "type": "string",
                        "x-order": 0
                      }
                    },
                    "additionalProperties": false
                  },
                  "x-order": 2
                }
              }
            }
          }
        }
      }
    },
    "/v0/qan/ObjectDetails/QueryExists": {
      "post": {
        "tags": [
          "ObjectDetails"
        ],
        "summary": "QueryExists check if query exists in clickhouse.",
        "operationId": "QueryExists",
        "parameters": [
          {
            "description": "QueryExistsRequest check if provided query exists or not.",
            "name": "body",
            "in": "body",
            "required": true,
            "schema": {
              "description": "QueryExistsRequest check if provided query exists or not.",
              "type": "object",
              "properties": {
                "serviceid": {
                  "type": "string",
                  "x-order": 0
                },
                "query": {
                  "type": "string",
                  "x-order": 1
                }
              }
            }
          }
        ],
        "responses": {
          "200": {
            "description": "A successful response.",
            "schema": {
              "type": "boolean"
            }
          },
          "default": {
            "description": "An unexpected error response.",
            "schema": {
              "type": "object",
              "properties": {
                "code": {
                  "type": "integer",
                  "format": "int32",
                  "x-order": 0
                },
                "message": {
                  "type": "string",
                  "x-order": 1
                },
                "details": {
                  "type": "array",
                  "items": {
                    "type": "object",
                    "properties": {
                      "@type": {
                        "type": "string",
                        "x-order": 0
                      }
                    },
                    "additionalProperties": false
                  },
                  "x-order": 2
                }
              }
            }
          }
        }
      }
    },
    "/v1/Platform/Connect": {
      "post": {
        "description": "Connect a PMM server to the organization created on Percona Portal. That allows the user to sign in to the PMM server with their Percona Account.",
        "tags": [
          "Platform"
        ],
        "summary": "Connect",
        "operationId": "Connect",
        "parameters": [
          {
            "name": "body",
            "in": "body",
            "required": true,
            "schema": {
              "type": "object",
              "properties": {
                "server_name": {
                  "description": "User defined human readable PMM Server Name.",
                  "type": "string",
                  "x-order": 0
                },
                "email": {
                  "description": "Existing Percona Platform user's email.",
                  "type": "string",
                  "x-order": 1
                },
                "password": {
                  "description": "Existing Percona Platform user's password.",
                  "type": "string",
                  "x-order": 2
                },
                "personal_access_token": {
                  "description": "Personal Access Token that the user obtains from Percona Portal.",
                  "type": "string",
                  "x-order": 3
                }
              }
            }
          }
        ],
        "responses": {
          "200": {
            "description": "A successful response.",
            "schema": {
              "type": "object"
            }
          },
          "default": {
            "description": "An unexpected error response.",
            "schema": {
              "type": "object",
              "properties": {
                "code": {
                  "type": "integer",
                  "format": "int32",
                  "x-order": 0
                },
                "message": {
                  "type": "string",
                  "x-order": 1
                },
                "details": {
                  "type": "array",
                  "items": {
                    "type": "object",
                    "properties": {
                      "@type": {
                        "type": "string",
                        "x-order": 0
                      }
                    },
                    "additionalProperties": false
                  },
                  "x-order": 2
                }
              }
            }
          }
        }
      }
    },
    "/v1/Platform/Disconnect": {
      "post": {
        "description": "Disconnect a PMM server from the organization created on Percona Portal.",
        "tags": [
          "Platform"
        ],
        "summary": "Disconnect",
        "operationId": "Disconnect",
        "parameters": [
          {
            "name": "body",
            "in": "body",
            "required": true,
            "schema": {
              "type": "object",
              "properties": {
                "force": {
                  "type": "boolean",
                  "title": "Forces the cleanup process for connected PMM instances regardless of the Portal API response",
                  "x-order": 0
                }
              }
            }
          }
        ],
        "responses": {
          "200": {
            "description": "A successful response.",
            "schema": {
              "type": "object"
            }
          },
          "default": {
            "description": "An unexpected error response.",
            "schema": {
              "type": "object",
              "properties": {
                "code": {
                  "type": "integer",
                  "format": "int32",
                  "x-order": 0
                },
                "message": {
                  "type": "string",
                  "x-order": 1
                },
                "details": {
                  "type": "array",
                  "items": {
                    "type": "object",
                    "properties": {
                      "@type": {
                        "type": "string",
                        "x-order": 0
                      }
                    },
                    "additionalProperties": false
                  },
                  "x-order": 2
                }
              }
            }
          }
        }
      }
    },
    "/v1/Platform/GetContactInformation": {
      "post": {
        "description": "GetContactInformation fetches the contact details of the customer success employee handling the Percona customer account from Percona Platform.",
        "tags": [
          "Platform"
        ],
        "summary": "GetContactInformation",
        "operationId": "GetContactInformation",
        "parameters": [
          {
            "name": "body",
            "in": "body",
            "required": true,
            "schema": {
              "type": "object"
            }
          }
        ],
        "responses": {
          "200": {
            "description": "A successful response.",
            "schema": {
              "type": "object",
              "properties": {
                "customer_success": {
                  "description": "CustomerSuccess contains the contanct details of the customer success employee assigned to a customer's account.",
                  "type": "object",
                  "properties": {
                    "name": {
                      "type": "string",
                      "x-order": 0
                    },
                    "email": {
                      "type": "string",
                      "x-order": 1
                    }
                  },
                  "x-order": 0
                },
                "new_ticket_url": {
                  "description": "URL to open a new support ticket.",
                  "type": "string",
                  "x-order": 1
                }
              }
            }
          },
          "default": {
            "description": "An unexpected error response.",
            "schema": {
              "type": "object",
              "properties": {
                "code": {
                  "type": "integer",
                  "format": "int32",
                  "x-order": 0
                },
                "message": {
                  "type": "string",
                  "x-order": 1
                },
                "details": {
                  "type": "array",
                  "items": {
                    "type": "object",
                    "properties": {
                      "@type": {
                        "type": "string",
                        "x-order": 0
                      }
                    },
                    "additionalProperties": false
                  },
                  "x-order": 2
                }
              }
            }
          }
        }
      }
    },
    "/v1/Platform/SearchOrganizationEntitlements": {
      "post": {
        "description": "SearchOrganizationEntitlements fetches details of the entitlement's available to the Portal organization that the PMM server is connected to.",
        "tags": [
          "Platform"
        ],
        "summary": "SearchOrganizationEntitlements",
        "operationId": "SearchOrganizationEntitlements",
        "parameters": [
          {
            "name": "body",
            "in": "body",
            "required": true,
            "schema": {
              "type": "object"
            }
          }
        ],
        "responses": {
          "200": {
            "description": "A successful response.",
            "schema": {
              "type": "object",
              "properties": {
                "entitlements": {
                  "type": "array",
                  "items": {
                    "description": "OrganizationEntitlement contains information about Organization entitlement.",
                    "type": "object",
                    "properties": {
                      "number": {
                        "description": "Entitlement number.",
                        "type": "string",
                        "x-order": 0
                      },
                      "name": {
                        "description": "Entitlement name.",
                        "type": "string",
                        "x-order": 1
                      },
                      "summary": {
                        "description": "Entitlement short summary.",
                        "type": "string",
                        "x-order": 2
                      },
                      "tier": {
                        "description": "Entitlement tier.",
                        "type": "string",
                        "x-order": 3
                      },
                      "total_units": {
                        "description": "Total units covered by this entitlement.",
                        "type": "string",
                        "x-order": 4
                      },
                      "unlimited_units": {
                        "description": "Flag indicates that unlimited units are covered.",
                        "type": "boolean",
                        "x-order": 5
                      },
                      "support_level": {
                        "description": "Support level covered by this entitlement.",
                        "type": "string",
                        "x-order": 6
                      },
                      "software_families": {
                        "description": "Percona product families covered by this entitlement.",
                        "type": "array",
                        "items": {
                          "type": "string"
                        },
                        "x-order": 7
                      },
                      "start_date": {
                        "description": "Entitlement start data.\nNote: only date is used here but not time.",
                        "type": "string",
                        "format": "date-time",
                        "x-order": 8
                      },
                      "end_date": {
                        "description": "Entitlement end date.\nNote: only date is used here but not time.",
                        "type": "string",
                        "format": "date-time",
                        "x-order": 9
                      },
                      "platform": {
                        "description": "Platform indicates platform specific entitlements.",
                        "type": "object",
                        "properties": {
                          "security_advisor": {
                            "description": "Flag indicates that security advisors are covered by this entitlement.",
                            "type": "string",
                            "x-order": 0
                          },
                          "config_advisor": {
                            "description": "Flag indicates that config advisors are covered by this entitlement.",
                            "type": "string",
                            "x-order": 1
                          }
                        },
                        "x-order": 10
                      }
                    }
                  },
                  "x-order": 0
                }
              }
            }
          },
          "default": {
            "description": "An unexpected error response.",
            "schema": {
              "type": "object",
              "properties": {
                "code": {
                  "type": "integer",
                  "format": "int32",
                  "x-order": 0
                },
                "message": {
                  "type": "string",
                  "x-order": 1
                },
                "details": {
                  "type": "array",
                  "items": {
                    "type": "object",
                    "properties": {
                      "@type": {
                        "type": "string",
                        "x-order": 0
                      }
                    },
                    "additionalProperties": false
                  },
                  "x-order": 2
                }
              }
            }
          }
        }
      }
    },
    "/v1/Platform/SearchOrganizationTickets": {
      "post": {
        "description": "SearchOrganizationTickets searches support tickets belonging to the Percona Portal Organization that the PMM server is connected to.",
        "tags": [
          "Platform"
        ],
        "summary": "SearchOrganizationTickets",
        "operationId": "SearchOrganizationTickets",
        "parameters": [
          {
            "name": "body",
            "in": "body",
            "required": true,
            "schema": {
              "type": "object"
            }
          }
        ],
        "responses": {
          "200": {
            "description": "A successful response.",
            "schema": {
              "type": "object",
              "properties": {
                "tickets": {
                  "description": "Support tickets belonging to the Percona Portal Organization.",
                  "type": "array",
                  "items": {
                    "description": "OrganizationTicket contains information about the support ticket.",
                    "type": "object",
                    "properties": {
                      "number": {
                        "description": "Ticket number.",
                        "type": "string",
                        "x-order": 0
                      },
                      "short_description": {
                        "description": "Ticket short description.",
                        "type": "string",
                        "x-order": 1
                      },
                      "priority": {
                        "description": "Ticket priority.",
                        "type": "string",
                        "x-order": 2
                      },
                      "state": {
                        "description": "Ticket state.",
                        "type": "string",
                        "x-order": 3
                      },
                      "create_time": {
                        "description": "Ticket creation time.",
                        "type": "string",
                        "format": "date-time",
                        "x-order": 4
                      },
                      "department": {
                        "description": "Department.",
                        "type": "string",
                        "x-order": 5
                      },
                      "requester": {
                        "description": "Ticket requester.",
                        "type": "string",
                        "x-order": 6
                      },
                      "task_type": {
                        "description": "Task type.",
                        "type": "string",
                        "x-order": 7
                      },
                      "url": {
                        "description": "Ticket url.",
                        "type": "string",
                        "x-order": 8
                      }
                    }
                  },
                  "x-order": 0
                }
              }
            }
          },
          "default": {
            "description": "An unexpected error response.",
            "schema": {
              "type": "object",
              "properties": {
                "code": {
                  "type": "integer",
                  "format": "int32",
                  "x-order": 0
                },
                "message": {
                  "type": "string",
                  "x-order": 1
                },
                "details": {
                  "type": "array",
                  "items": {
                    "type": "object",
                    "properties": {
                      "@type": {
                        "type": "string",
                        "x-order": 0
                      }
                    },
                    "additionalProperties": false
                  },
                  "x-order": 2
                }
              }
            }
          }
        }
      }
    },
    "/v1/Platform/ServerInfo": {
      "post": {
        "description": "ServerInfo returns PMM server ID and name.",
        "tags": [
          "Platform"
        ],
        "summary": "ServerInfo",
        "operationId": "ServerInfo",
        "parameters": [
          {
            "name": "body",
            "in": "body",
            "required": true,
            "schema": {
              "type": "object"
            }
          }
        ],
        "responses": {
          "200": {
            "description": "A successful response.",
            "schema": {
              "type": "object",
              "properties": {
                "pmm_server_name": {
                  "type": "string",
                  "x-order": 0
                },
                "pmm_server_id": {
                  "type": "string",
                  "x-order": 1
                },
                "pmm_server_telemetry_id": {
                  "type": "string",
                  "x-order": 2
                },
                "connected_to_portal": {
                  "type": "boolean",
                  "x-order": 3
                }
              }
            }
          },
          "default": {
            "description": "An unexpected error response.",
            "schema": {
              "type": "object",
              "properties": {
                "code": {
                  "type": "integer",
                  "format": "int32",
                  "x-order": 0
                },
                "message": {
                  "type": "string",
                  "x-order": 1
                },
                "details": {
                  "type": "array",
                  "items": {
                    "type": "object",
                    "properties": {
                      "@type": {
                        "type": "string",
                        "x-order": 0
                      }
                    },
                    "additionalProperties": false
                  },
                  "x-order": 2
                }
              }
            }
          }
        }
      }
    },
    "/v1/Platform/UserStatus": {
      "post": {
        "description": "UserStatus returns a boolean indicating whether the current user is logged in with their Percona Account or not.",
        "tags": [
          "Platform"
        ],
        "summary": "UserStatus",
        "operationId": "UserStatus",
        "parameters": [
          {
            "name": "body",
            "in": "body",
            "required": true,
            "schema": {
              "type": "object"
            }
          }
        ],
        "responses": {
          "200": {
            "description": "A successful response.",
            "schema": {
              "type": "object",
              "properties": {
                "is_platform_user": {
                  "type": "boolean",
                  "x-order": 0
                }
              }
            }
          },
          "default": {
            "description": "An unexpected error response.",
            "schema": {
              "type": "object",
              "properties": {
                "code": {
                  "type": "integer",
                  "format": "int32",
                  "x-order": 0
                },
                "message": {
                  "type": "string",
                  "x-order": 1
                },
                "details": {
                  "type": "array",
                  "items": {
                    "type": "object",
                    "properties": {
                      "@type": {
                        "type": "string",
                        "x-order": 0
                      }
                    },
                    "additionalProperties": false
                  },
                  "x-order": 2
                }
              }
            }
          }
        }
      }
    },
    "/v1/management/DBaaS/Components/ChangePSMDB": {
      "post": {
        "tags": [
          "Components"
        ],
        "summary": "ChangePSMDBComponents manages PSMDB related components.",
        "operationId": "ChangePSMDBComponents",
        "parameters": [
          {
            "name": "body",
            "in": "body",
            "required": true,
            "schema": {
              "type": "object",
              "properties": {
                "kubernetes_cluster_name": {
                  "description": "Kubernetes cluster name.",
                  "type": "string",
                  "x-order": 0
                },
                "mongod": {
                  "description": "ChangeComponent contains fields to manage components.",
                  "type": "object",
                  "properties": {
                    "default_version": {
                      "type": "string",
                      "x-order": 0
                    },
                    "versions": {
                      "type": "array",
                      "items": {
                        "description": "ComponentVersion contains operations which should be done with component version.",
                        "type": "object",
                        "properties": {
                          "version": {
                            "type": "string",
                            "x-order": 0
                          },
                          "disable": {
                            "type": "boolean",
                            "x-order": 1
                          },
                          "enable": {
                            "type": "boolean",
                            "x-order": 2
                          }
                        }
                      },
                      "x-order": 1
                    }
                  },
                  "x-order": 1
                }
              }
            }
          }
        ],
        "responses": {
          "200": {
            "description": "A successful response.",
            "schema": {
              "type": "object"
            }
          },
          "default": {
            "description": "An unexpected error response.",
            "schema": {
              "type": "object",
              "properties": {
                "code": {
                  "type": "integer",
                  "format": "int32",
                  "x-order": 0
                },
                "message": {
                  "type": "string",
                  "x-order": 1
                },
                "details": {
                  "type": "array",
                  "items": {
                    "type": "object",
                    "properties": {
                      "@type": {
                        "type": "string",
                        "x-order": 0
                      }
                    },
                    "additionalProperties": false
                  },
                  "x-order": 2
                }
              }
            }
          }
        }
      }
    },
    "/v1/management/DBaaS/Components/ChangePXC": {
      "post": {
        "tags": [
          "Components"
        ],
        "summary": "ChangePXCComponents manages PXC related components.",
        "operationId": "ChangePXCComponents",
        "parameters": [
          {
            "name": "body",
            "in": "body",
            "required": true,
            "schema": {
              "type": "object",
              "properties": {
                "kubernetes_cluster_name": {
                  "description": "Kubernetes cluster name.",
                  "type": "string",
                  "x-order": 0
                },
                "pxc": {
                  "description": "ChangeComponent contains fields to manage components.",
                  "type": "object",
                  "properties": {
                    "default_version": {
                      "type": "string",
                      "x-order": 0
                    },
                    "versions": {
                      "type": "array",
                      "items": {
                        "description": "ComponentVersion contains operations which should be done with component version.",
                        "type": "object",
                        "properties": {
                          "version": {
                            "type": "string",
                            "x-order": 0
                          },
                          "disable": {
                            "type": "boolean",
                            "x-order": 1
                          },
                          "enable": {
                            "type": "boolean",
                            "x-order": 2
                          }
                        }
                      },
                      "x-order": 1
                    }
                  },
                  "x-order": 1
                },
                "proxysql": {
                  "description": "ChangeComponent contains fields to manage components.",
                  "type": "object",
                  "properties": {
                    "default_version": {
                      "type": "string",
                      "x-order": 0
                    },
                    "versions": {
                      "type": "array",
                      "items": {
                        "description": "ComponentVersion contains operations which should be done with component version.",
                        "type": "object",
                        "properties": {
                          "version": {
                            "type": "string",
                            "x-order": 0
                          },
                          "disable": {
                            "type": "boolean",
                            "x-order": 1
                          },
                          "enable": {
                            "type": "boolean",
                            "x-order": 2
                          }
                        }
                      },
                      "x-order": 1
                    }
                  },
                  "x-order": 2
                },
                "haproxy": {
                  "description": "ChangeComponent contains fields to manage components.",
                  "type": "object",
                  "properties": {
                    "default_version": {
                      "type": "string",
                      "x-order": 0
                    },
                    "versions": {
                      "type": "array",
                      "items": {
                        "description": "ComponentVersion contains operations which should be done with component version.",
                        "type": "object",
                        "properties": {
                          "version": {
                            "type": "string",
                            "x-order": 0
                          },
                          "disable": {
                            "type": "boolean",
                            "x-order": 1
                          },
                          "enable": {
                            "type": "boolean",
                            "x-order": 2
                          }
                        }
                      },
                      "x-order": 1
                    }
                  },
                  "x-order": 3
                }
              }
            }
          }
        ],
        "responses": {
          "200": {
            "description": "A successful response.",
            "schema": {
              "type": "object"
            }
          },
          "default": {
            "description": "An unexpected error response.",
            "schema": {
              "type": "object",
              "properties": {
                "code": {
                  "type": "integer",
                  "format": "int32",
                  "x-order": 0
                },
                "message": {
                  "type": "string",
                  "x-order": 1
                },
                "details": {
                  "type": "array",
                  "items": {
                    "type": "object",
                    "properties": {
                      "@type": {
                        "type": "string",
                        "x-order": 0
                      }
                    },
                    "additionalProperties": false
                  },
                  "x-order": 2
                }
              }
            }
          }
        }
      }
    },
    "/v1/management/DBaaS/Components/CheckForOperatorUpdate": {
      "post": {
        "tags": [
          "Components"
        ],
        "summary": "CheckForOperatorUpdate checks if a new version of an operator is available.",
        "operationId": "CheckForOperatorUpdate",
        "parameters": [
          {
            "name": "body",
            "in": "body",
            "required": true,
            "schema": {
              "type": "object"
            }
          }
        ],
        "responses": {
          "200": {
            "description": "A successful response.",
            "schema": {
              "type": "object",
              "properties": {
                "cluster_to_components": {
                  "description": "The cluster name is used as a key for this map, value contains components and their inforamtion about update.",
                  "type": "object",
                  "additionalProperties": {
                    "description": "ComponentsUpdateInformation contains info about components and their available latest versions.",
                    "type": "object",
                    "properties": {
                      "component_to_update_information": {
                        "description": "component_to_update_information stores, under the name of the component, information about the update.\n\"pxc-operator\", \"psmdb-operator\" are names used by backend for our operators.",
                        "type": "object",
                        "additionalProperties": {
                          "description": "ComponentUpdateInformation contains version we can update to for certain component.",
                          "type": "object",
                          "properties": {
                            "available_version": {
                              "type": "string",
                              "x-order": 0
                            }
                          }
                        },
                        "x-order": 0
                      }
                    }
                  },
                  "x-order": 0
                }
              }
            }
          },
          "default": {
            "description": "An unexpected error response.",
            "schema": {
              "type": "object",
              "properties": {
                "code": {
                  "type": "integer",
                  "format": "int32",
                  "x-order": 0
                },
                "message": {
                  "type": "string",
                  "x-order": 1
                },
                "details": {
                  "type": "array",
                  "items": {
                    "type": "object",
                    "properties": {
                      "@type": {
                        "type": "string",
                        "x-order": 0
                      }
                    },
                    "additionalProperties": false
                  },
                  "x-order": 2
                }
              }
            }
          }
        }
      }
    },
    "/v1/management/DBaaS/Components/GetPSMDB": {
      "post": {
        "tags": [
          "Components"
        ],
        "summary": "GetPSMDBComponents returns list of available components for PSMDB Clusters.",
        "operationId": "GetPSMDBComponents",
        "parameters": [
          {
            "name": "body",
            "in": "body",
            "required": true,
            "schema": {
              "type": "object",
              "properties": {
                "kubernetes_cluster_name": {
                  "description": "Kubernetes cluster name.",
                  "type": "string",
                  "x-order": 0
                },
                "db_version": {
                  "description": "Version of DB.",
                  "type": "string",
                  "x-order": 1
                }
              }
            }
          }
        ],
        "responses": {
          "200": {
            "description": "A successful response.",
            "schema": {
              "type": "object",
              "properties": {
                "versions": {
                  "type": "array",
                  "items": {
                    "description": "OperatorVersion contains information about operator and components matrix.",
                    "type": "object",
                    "properties": {
                      "product": {
                        "type": "string",
                        "x-order": 0
                      },
                      "operator": {
                        "type": "string",
                        "x-order": 1
                      },
                      "matrix": {
                        "description": "Matrix contains all available components.",
                        "type": "object",
                        "properties": {
                          "mongod": {
                            "type": "object",
                            "additionalProperties": {
                              "description": "Component contains information about component.",
                              "type": "object",
                              "properties": {
                                "image_path": {
                                  "type": "string",
                                  "x-order": 0
                                },
                                "image_hash": {
                                  "type": "string",
                                  "x-order": 1
                                },
                                "status": {
                                  "type": "string",
                                  "x-order": 2
                                },
                                "critical": {
                                  "type": "boolean",
                                  "x-order": 3
                                },
                                "default": {
                                  "type": "boolean",
                                  "x-order": 4
                                },
                                "disabled": {
                                  "type": "boolean",
                                  "x-order": 5
                                }
                              }
                            },
                            "x-order": 0
                          },
                          "pxc": {
                            "type": "object",
                            "additionalProperties": {
                              "description": "Component contains information about component.",
                              "type": "object",
                              "properties": {
                                "image_path": {
                                  "type": "string",
                                  "x-order": 0
                                },
                                "image_hash": {
                                  "type": "string",
                                  "x-order": 1
                                },
                                "status": {
                                  "type": "string",
                                  "x-order": 2
                                },
                                "critical": {
                                  "type": "boolean",
                                  "x-order": 3
                                },
                                "default": {
                                  "type": "boolean",
                                  "x-order": 4
                                },
                                "disabled": {
                                  "type": "boolean",
                                  "x-order": 5
                                }
                              }
                            },
                            "x-order": 1
                          },
                          "pmm": {
                            "type": "object",
                            "additionalProperties": {
                              "description": "Component contains information about component.",
                              "type": "object",
                              "properties": {
                                "image_path": {
                                  "type": "string",
                                  "x-order": 0
                                },
                                "image_hash": {
                                  "type": "string",
                                  "x-order": 1
                                },
                                "status": {
                                  "type": "string",
                                  "x-order": 2
                                },
                                "critical": {
                                  "type": "boolean",
                                  "x-order": 3
                                },
                                "default": {
                                  "type": "boolean",
                                  "x-order": 4
                                },
                                "disabled": {
                                  "type": "boolean",
                                  "x-order": 5
                                }
                              }
                            },
                            "x-order": 2
                          },
                          "proxysql": {
                            "type": "object",
                            "additionalProperties": {
                              "description": "Component contains information about component.",
                              "type": "object",
                              "properties": {
                                "image_path": {
                                  "type": "string",
                                  "x-order": 0
                                },
                                "image_hash": {
                                  "type": "string",
                                  "x-order": 1
                                },
                                "status": {
                                  "type": "string",
                                  "x-order": 2
                                },
                                "critical": {
                                  "type": "boolean",
                                  "x-order": 3
                                },
                                "default": {
                                  "type": "boolean",
                                  "x-order": 4
                                },
                                "disabled": {
                                  "type": "boolean",
                                  "x-order": 5
                                }
                              }
                            },
                            "x-order": 3
                          },
                          "haproxy": {
                            "type": "object",
                            "additionalProperties": {
                              "description": "Component contains information about component.",
                              "type": "object",
                              "properties": {
                                "image_path": {
                                  "type": "string",
                                  "x-order": 0
                                },
                                "image_hash": {
                                  "type": "string",
                                  "x-order": 1
                                },
                                "status": {
                                  "type": "string",
                                  "x-order": 2
                                },
                                "critical": {
                                  "type": "boolean",
                                  "x-order": 3
                                },
                                "default": {
                                  "type": "boolean",
                                  "x-order": 4
                                },
                                "disabled": {
                                  "type": "boolean",
                                  "x-order": 5
                                }
                              }
                            },
                            "x-order": 4
                          },
                          "backup": {
                            "type": "object",
                            "additionalProperties": {
                              "description": "Component contains information about component.",
                              "type": "object",
                              "properties": {
                                "image_path": {
                                  "type": "string",
                                  "x-order": 0
                                },
                                "image_hash": {
                                  "type": "string",
                                  "x-order": 1
                                },
                                "status": {
                                  "type": "string",
                                  "x-order": 2
                                },
                                "critical": {
                                  "type": "boolean",
                                  "x-order": 3
                                },
                                "default": {
                                  "type": "boolean",
                                  "x-order": 4
                                },
                                "disabled": {
                                  "type": "boolean",
                                  "x-order": 5
                                }
                              }
                            },
                            "x-order": 5
                          },
                          "operator": {
                            "type": "object",
                            "additionalProperties": {
                              "description": "Component contains information about component.",
                              "type": "object",
                              "properties": {
                                "image_path": {
                                  "type": "string",
                                  "x-order": 0
                                },
                                "image_hash": {
                                  "type": "string",
                                  "x-order": 1
                                },
                                "status": {
                                  "type": "string",
                                  "x-order": 2
                                },
                                "critical": {
                                  "type": "boolean",
                                  "x-order": 3
                                },
                                "default": {
                                  "type": "boolean",
                                  "x-order": 4
                                },
                                "disabled": {
                                  "type": "boolean",
                                  "x-order": 5
                                }
                              }
                            },
                            "x-order": 6
                          },
                          "log_collector": {
                            "type": "object",
                            "additionalProperties": {
                              "description": "Component contains information about component.",
                              "type": "object",
                              "properties": {
                                "image_path": {
                                  "type": "string",
                                  "x-order": 0
                                },
                                "image_hash": {
                                  "type": "string",
                                  "x-order": 1
                                },
                                "status": {
                                  "type": "string",
                                  "x-order": 2
                                },
                                "critical": {
                                  "type": "boolean",
                                  "x-order": 3
                                },
                                "default": {
                                  "type": "boolean",
                                  "x-order": 4
                                },
                                "disabled": {
                                  "type": "boolean",
                                  "x-order": 5
                                }
                              }
                            },
                            "x-order": 7
                          }
                        },
                        "x-order": 2
                      }
                    }
                  },
                  "x-order": 0
                }
              }
            }
          },
          "default": {
            "description": "An unexpected error response.",
            "schema": {
              "type": "object",
              "properties": {
                "code": {
                  "type": "integer",
                  "format": "int32",
                  "x-order": 0
                },
                "message": {
                  "type": "string",
                  "x-order": 1
                },
                "details": {
                  "type": "array",
                  "items": {
                    "type": "object",
                    "properties": {
                      "@type": {
                        "type": "string",
                        "x-order": 0
                      }
                    },
                    "additionalProperties": false
                  },
                  "x-order": 2
                }
              }
            }
          }
        }
      }
    },
    "/v1/management/DBaaS/Components/GetPXC": {
      "post": {
        "tags": [
          "Components"
        ],
        "summary": "GetPXCComponents returns list of available components for PXC Clusters.",
        "operationId": "GetPXCComponents",
        "parameters": [
          {
            "name": "body",
            "in": "body",
            "required": true,
            "schema": {
              "type": "object",
              "properties": {
                "kubernetes_cluster_name": {
                  "description": "Kubernetes cluster name.",
                  "type": "string",
                  "x-order": 0
                },
                "db_version": {
                  "description": "Version of DB.",
                  "type": "string",
                  "x-order": 1
                }
              }
            }
          }
        ],
        "responses": {
          "200": {
            "description": "A successful response.",
            "schema": {
              "type": "object",
              "properties": {
                "versions": {
                  "type": "array",
                  "items": {
                    "description": "OperatorVersion contains information about operator and components matrix.",
                    "type": "object",
                    "properties": {
                      "product": {
                        "type": "string",
                        "x-order": 0
                      },
                      "operator": {
                        "type": "string",
                        "x-order": 1
                      },
                      "matrix": {
                        "description": "Matrix contains all available components.",
                        "type": "object",
                        "properties": {
                          "mongod": {
                            "type": "object",
                            "additionalProperties": {
                              "description": "Component contains information about component.",
                              "type": "object",
                              "properties": {
                                "image_path": {
                                  "type": "string",
                                  "x-order": 0
                                },
                                "image_hash": {
                                  "type": "string",
                                  "x-order": 1
                                },
                                "status": {
                                  "type": "string",
                                  "x-order": 2
                                },
                                "critical": {
                                  "type": "boolean",
                                  "x-order": 3
                                },
                                "default": {
                                  "type": "boolean",
                                  "x-order": 4
                                },
                                "disabled": {
                                  "type": "boolean",
                                  "x-order": 5
                                }
                              }
                            },
                            "x-order": 0
                          },
                          "pxc": {
                            "type": "object",
                            "additionalProperties": {
                              "description": "Component contains information about component.",
                              "type": "object",
                              "properties": {
                                "image_path": {
                                  "type": "string",
                                  "x-order": 0
                                },
                                "image_hash": {
                                  "type": "string",
                                  "x-order": 1
                                },
                                "status": {
                                  "type": "string",
                                  "x-order": 2
                                },
                                "critical": {
                                  "type": "boolean",
                                  "x-order": 3
                                },
                                "default": {
                                  "type": "boolean",
                                  "x-order": 4
                                },
                                "disabled": {
                                  "type": "boolean",
                                  "x-order": 5
                                }
                              }
                            },
                            "x-order": 1
                          },
                          "pmm": {
                            "type": "object",
                            "additionalProperties": {
                              "description": "Component contains information about component.",
                              "type": "object",
                              "properties": {
                                "image_path": {
                                  "type": "string",
                                  "x-order": 0
                                },
                                "image_hash": {
                                  "type": "string",
                                  "x-order": 1
                                },
                                "status": {
                                  "type": "string",
                                  "x-order": 2
                                },
                                "critical": {
                                  "type": "boolean",
                                  "x-order": 3
                                },
                                "default": {
                                  "type": "boolean",
                                  "x-order": 4
                                },
                                "disabled": {
                                  "type": "boolean",
                                  "x-order": 5
                                }
                              }
                            },
                            "x-order": 2
                          },
                          "proxysql": {
                            "type": "object",
                            "additionalProperties": {
                              "description": "Component contains information about component.",
                              "type": "object",
                              "properties": {
                                "image_path": {
                                  "type": "string",
                                  "x-order": 0
                                },
                                "image_hash": {
                                  "type": "string",
                                  "x-order": 1
                                },
                                "status": {
                                  "type": "string",
                                  "x-order": 2
                                },
                                "critical": {
                                  "type": "boolean",
                                  "x-order": 3
                                },
                                "default": {
                                  "type": "boolean",
                                  "x-order": 4
                                },
                                "disabled": {
                                  "type": "boolean",
                                  "x-order": 5
                                }
                              }
                            },
                            "x-order": 3
                          },
                          "haproxy": {
                            "type": "object",
                            "additionalProperties": {
                              "description": "Component contains information about component.",
                              "type": "object",
                              "properties": {
                                "image_path": {
                                  "type": "string",
                                  "x-order": 0
                                },
                                "image_hash": {
                                  "type": "string",
                                  "x-order": 1
                                },
                                "status": {
                                  "type": "string",
                                  "x-order": 2
                                },
                                "critical": {
                                  "type": "boolean",
                                  "x-order": 3
                                },
                                "default": {
                                  "type": "boolean",
                                  "x-order": 4
                                },
                                "disabled": {
                                  "type": "boolean",
                                  "x-order": 5
                                }
                              }
                            },
                            "x-order": 4
                          },
                          "backup": {
                            "type": "object",
                            "additionalProperties": {
                              "description": "Component contains information about component.",
                              "type": "object",
                              "properties": {
                                "image_path": {
                                  "type": "string",
                                  "x-order": 0
                                },
                                "image_hash": {
                                  "type": "string",
                                  "x-order": 1
                                },
                                "status": {
                                  "type": "string",
                                  "x-order": 2
                                },
                                "critical": {
                                  "type": "boolean",
                                  "x-order": 3
                                },
                                "default": {
                                  "type": "boolean",
                                  "x-order": 4
                                },
                                "disabled": {
                                  "type": "boolean",
                                  "x-order": 5
                                }
                              }
                            },
                            "x-order": 5
                          },
                          "operator": {
                            "type": "object",
                            "additionalProperties": {
                              "description": "Component contains information about component.",
                              "type": "object",
                              "properties": {
                                "image_path": {
                                  "type": "string",
                                  "x-order": 0
                                },
                                "image_hash": {
                                  "type": "string",
                                  "x-order": 1
                                },
                                "status": {
                                  "type": "string",
                                  "x-order": 2
                                },
                                "critical": {
                                  "type": "boolean",
                                  "x-order": 3
                                },
                                "default": {
                                  "type": "boolean",
                                  "x-order": 4
                                },
                                "disabled": {
                                  "type": "boolean",
                                  "x-order": 5
                                }
                              }
                            },
                            "x-order": 6
                          },
                          "log_collector": {
                            "type": "object",
                            "additionalProperties": {
                              "description": "Component contains information about component.",
                              "type": "object",
                              "properties": {
                                "image_path": {
                                  "type": "string",
                                  "x-order": 0
                                },
                                "image_hash": {
                                  "type": "string",
                                  "x-order": 1
                                },
                                "status": {
                                  "type": "string",
                                  "x-order": 2
                                },
                                "critical": {
                                  "type": "boolean",
                                  "x-order": 3
                                },
                                "default": {
                                  "type": "boolean",
                                  "x-order": 4
                                },
                                "disabled": {
                                  "type": "boolean",
                                  "x-order": 5
                                }
                              }
                            },
                            "x-order": 7
                          }
                        },
                        "x-order": 2
                      }
                    }
                  },
                  "x-order": 0
                }
              }
            }
          },
          "default": {
            "description": "An unexpected error response.",
            "schema": {
              "type": "object",
              "properties": {
                "code": {
                  "type": "integer",
                  "format": "int32",
                  "x-order": 0
                },
                "message": {
                  "type": "string",
                  "x-order": 1
                },
                "details": {
                  "type": "array",
                  "items": {
                    "type": "object",
                    "properties": {
                      "@type": {
                        "type": "string",
                        "x-order": 0
                      }
                    },
                    "additionalProperties": false
                  },
                  "x-order": 2
                }
              }
            }
          }
        }
      }
    },
    "/v1/management/DBaaS/Components/InstallOperator": {
      "post": {
        "tags": [
          "Components"
        ],
        "summary": "InstallOperator installs given operator in given version.",
        "operationId": "InstallOperator",
        "parameters": [
          {
            "name": "body",
            "in": "body",
            "required": true,
            "schema": {
              "type": "object",
              "properties": {
                "kubernetes_cluster_name": {
                  "description": "Kubernetes cluster name.",
                  "type": "string",
                  "x-order": 0
                },
                "operator_type": {
                  "description": "operator_type tells what operator we are interested in updating.",
                  "type": "string",
                  "x-order": 1
                },
                "version": {
                  "description": "version tells what version of the operator we should update to.",
                  "type": "string",
                  "x-order": 2
                }
              }
            }
          }
        ],
        "responses": {
          "200": {
            "description": "A successful response.",
            "schema": {
              "type": "object",
              "properties": {
                "status": {
                  "description": "OperatorsStatus defines status of operators installed in Kubernetes cluster.\n\n - OPERATORS_STATUS_INVALID: OPERATORS_STATUS_INVALID represents unknown state.\n - OPERATORS_STATUS_OK: OPERATORS_STATUS_OK represents that operators are installed and have supported API version.\n - OPERATORS_STATUS_UNSUPPORTED: OPERATORS_STATUS_UNSUPPORTED represents that operators are installed, but doesn't have supported API version.\n - OPERATORS_STATUS_NOT_INSTALLED: OPERATORS_STATUS_NOT_INSTALLED represents that operators are not installed.",
                  "type": "string",
                  "default": "OPERATORS_STATUS_INVALID",
                  "enum": [
                    "OPERATORS_STATUS_INVALID",
                    "OPERATORS_STATUS_OK",
                    "OPERATORS_STATUS_UNSUPPORTED",
                    "OPERATORS_STATUS_NOT_INSTALLED"
                  ],
                  "x-order": 0
                }
              }
            }
          },
          "default": {
            "description": "An unexpected error response.",
            "schema": {
              "type": "object",
              "properties": {
                "code": {
                  "type": "integer",
                  "format": "int32",
                  "x-order": 0
                },
                "message": {
                  "type": "string",
                  "x-order": 1
                },
                "details": {
                  "type": "array",
                  "items": {
                    "type": "object",
                    "properties": {
                      "@type": {
                        "type": "string",
                        "x-order": 0
                      }
                    },
                    "additionalProperties": false
                  },
                  "x-order": 2
                }
              }
            }
          }
        }
      }
    },
    "/v1/management/DBaaS/DBClusters/Delete": {
      "post": {
        "tags": [
          "DBClusters"
        ],
        "summary": "DeleteDBCluster deletes DB cluster.",
        "operationId": "DeleteDBCluster",
        "parameters": [
          {
            "name": "body",
            "in": "body",
            "required": true,
            "schema": {
              "type": "object",
              "properties": {
                "kubernetes_cluster_name": {
                  "description": "Kubernetes cluster name.",
                  "type": "string",
                  "x-order": 0
                },
                "name": {
                  "description": "DB cluster name.",
                  "type": "string",
                  "x-order": 1
                },
                "cluster_type": {
                  "description": "DBClusterType represents database cluster type.\n\n - DB_CLUSTER_TYPE_INVALID: DB_CLUSTER_TYPE_INVALID represents unknown cluster type.\n - DB_CLUSTER_TYPE_PXC: DB_CLUSTER_TYPE_PXC represents pxc cluster type.\n - DB_CLUSTER_TYPE_PSMDB: DB_CLUSTER_TYPE_PSMDB represents psmdb cluster type.",
                  "type": "string",
                  "default": "DB_CLUSTER_TYPE_INVALID",
                  "enum": [
                    "DB_CLUSTER_TYPE_INVALID",
                    "DB_CLUSTER_TYPE_PXC",
                    "DB_CLUSTER_TYPE_PSMDB"
                  ],
                  "x-order": 2
                }
              }
            }
          }
        ],
        "responses": {
          "200": {
            "description": "A successful response.",
            "schema": {
              "type": "object"
            }
          },
          "default": {
            "description": "An unexpected error response.",
            "schema": {
              "type": "object",
              "properties": {
                "code": {
                  "type": "integer",
                  "format": "int32",
                  "x-order": 0
                },
                "message": {
                  "type": "string",
                  "x-order": 1
                },
                "details": {
                  "type": "array",
                  "items": {
                    "type": "object",
                    "properties": {
                      "@type": {
                        "type": "string",
                        "x-order": 0
                      }
                    },
                    "additionalProperties": false
                  },
                  "x-order": 2
                }
              }
            }
          }
        }
      }
    },
    "/v1/management/DBaaS/DBClusters/List": {
      "post": {
        "tags": [
          "DBClusters"
        ],
        "summary": "ListDBClusters returns a list of DB clusters.",
        "operationId": "ListDBClusters",
        "parameters": [
          {
            "name": "body",
            "in": "body",
            "required": true,
            "schema": {
              "type": "object",
              "properties": {
                "kubernetes_cluster_name": {
                  "description": "Kubernetes cluster name.",
                  "type": "string",
                  "x-order": 0
                }
              }
            }
          }
        ],
        "responses": {
          "200": {
            "description": "A successful response.",
            "schema": {
              "type": "object",
              "properties": {
                "pxc_clusters": {
                  "description": "PXC clusters information.",
                  "type": "array",
                  "items": {
                    "description": "PXCCluster represents PXC cluster information.",
                    "type": "object",
                    "properties": {
                      "name": {
                        "description": "Cluster name.",
                        "type": "string",
                        "x-order": 0
                      },
                      "state": {
                        "description": "DBClusterState represents DB cluster CR state.\n\n - DB_CLUSTER_STATE_INVALID: DB_CLUSTER_STATE_INVALID represents unknown state.\n - DB_CLUSTER_STATE_CHANGING: DB_CLUSTER_STATE_CHANGING represents a cluster being changed.\n - DB_CLUSTER_STATE_READY: DB_CLUSTER_STATE_READY represents a cluster without pending changes.\n - DB_CLUSTER_STATE_FAILED: DB_CLUSTER_STATE_FAILED represents a failed cluster.\n - DB_CLUSTER_STATE_DELETING: DB_CLUSTER_STATE_DELETING represents a cluster being deleting.\n - DB_CLUSTER_STATE_PAUSED: DB_CLUSTER_STATE_PAUSED represents a cluster is paused.\n - DB_CLUSTER_STATE_UPGRADING: DB_CLUSTER_STATE_UPGRADING is a special case of DB_CLUSTER_STATE_CHANGING.\nIt indicates database cluster upgrade is ongoing.",
                        "type": "string",
                        "default": "DB_CLUSTER_STATE_INVALID",
                        "enum": [
                          "DB_CLUSTER_STATE_INVALID",
                          "DB_CLUSTER_STATE_CHANGING",
                          "DB_CLUSTER_STATE_READY",
                          "DB_CLUSTER_STATE_FAILED",
                          "DB_CLUSTER_STATE_DELETING",
                          "DB_CLUSTER_STATE_PAUSED",
                          "DB_CLUSTER_STATE_UPGRADING"
                        ],
                        "x-order": 1
                      },
                      "operation": {
                        "description": "RunningOperation respresents a long-running operation.",
                        "type": "object",
                        "properties": {
                          "finished_steps": {
                            "description": "Finished steps of the operaion; can decrease or increase compared to the previous value.",
                            "type": "integer",
                            "format": "int32",
                            "x-order": 0
                          },
                          "message": {
                            "description": "Text describing the current operation progress step.",
                            "type": "string",
                            "x-order": 1
                          },
                          "total_steps": {
                            "description": "Total steps needed to finish the operation; can decrease or increase compared to the previous value.",
                            "type": "integer",
                            "format": "int32",
                            "x-order": 2
                          }
                        },
                        "x-order": 2
                      },
                      "params": {
                        "description": "PXCClusterParams represents PXC cluster parameters that can be updated.",
                        "type": "object",
                        "properties": {
                          "cluster_size": {
                            "description": "Cluster size.",
                            "type": "integer",
                            "format": "int32",
                            "x-order": 0
                          },
                          "pxc": {
                            "description": "PXC container parameters.\nTODO Do not use inner messages in all public APIs (for consistency).",
                            "type": "object",
                            "properties": {
                              "image": {
                                "description": "Docker image used for PXC.",
                                "type": "string",
                                "x-order": 0
                              },
                              "compute_resources": {
                                "description": "ComputeResources represents container computer resources requests or limits.",
                                "type": "object",
                                "properties": {
                                  "cpu_m": {
                                    "description": "CPUs in milliCPUs; 1000m = 1 vCPU.",
                                    "type": "integer",
                                    "format": "int32",
                                    "x-order": 0
                                  },
                                  "memory_bytes": {
                                    "description": "Memory in bytes.",
                                    "type": "string",
                                    "format": "int64",
                                    "x-order": 1
                                  }
                                },
                                "x-order": 1
                              },
                              "disk_size": {
                                "description": "Disk size in bytes.",
                                "type": "string",
                                "format": "int64",
                                "x-order": 2
                              }
                            },
                            "x-order": 1
                          },
                          "proxysql": {
                            "description": "ProxySQL container parameters.\nTODO Do not use inner messages in all public APIs (for consistency).",
                            "type": "object",
                            "properties": {
                              "image": {
                                "description": "Docker image used for ProxySQL.",
                                "type": "string",
                                "x-order": 0
                              },
                              "compute_resources": {
                                "description": "ComputeResources represents container computer resources requests or limits.",
                                "type": "object",
                                "properties": {
                                  "cpu_m": {
                                    "description": "CPUs in milliCPUs; 1000m = 1 vCPU.",
                                    "type": "integer",
                                    "format": "int32",
                                    "x-order": 0
                                  },
                                  "memory_bytes": {
                                    "description": "Memory in bytes.",
                                    "type": "string",
                                    "format": "int64",
                                    "x-order": 1
                                  }
                                },
                                "x-order": 1
                              },
                              "disk_size": {
                                "description": "Disk size in bytes.",
                                "type": "string",
                                "format": "int64",
                                "x-order": 2
                              }
                            },
                            "x-order": 2
                          },
                          "haproxy": {
                            "description": "HAProxy container parameters.\nNOTE: HAProxy does not need disk size as ProxySQL does because the container does not require it.",
                            "type": "object",
                            "properties": {
                              "image": {
                                "description": "Docker image used for HAProxy.",
                                "type": "string",
                                "x-order": 0
                              },
                              "compute_resources": {
                                "description": "ComputeResources represents container computer resources requests or limits.",
                                "type": "object",
                                "properties": {
                                  "cpu_m": {
                                    "description": "CPUs in milliCPUs; 1000m = 1 vCPU.",
                                    "type": "integer",
                                    "format": "int32",
                                    "x-order": 0
                                  },
                                  "memory_bytes": {
                                    "description": "Memory in bytes.",
                                    "type": "string",
                                    "format": "int64",
                                    "x-order": 1
                                  }
                                },
                                "x-order": 1
                              }
                            },
                            "x-order": 3
                          }
                        },
                        "x-order": 3
                      },
                      "exposed": {
                        "description": "DB cluster accessible outside of K8s cluster.",
                        "type": "boolean",
                        "x-order": 4
                      },
                      "installed_image": {
                        "description": "Installed XtraDB image.",
                        "type": "string",
                        "x-order": 5
                      },
                      "available_image": {
                        "description": "Available database version user can upgrade cluster to, returned as an image. Image tag contains the version.\nIf it's empty, no upgrade is available.",
                        "type": "string",
                        "x-order": 6
                      }
                    }
                  },
                  "x-order": 0
                },
                "psmdb_clusters": {
                  "description": "PSMDB clusters information.",
                  "type": "array",
                  "items": {
                    "description": "PSMDBCluster represents PSMDB cluster information.",
                    "type": "object",
                    "properties": {
                      "name": {
                        "description": "Cluster name.",
                        "type": "string",
                        "x-order": 0
                      },
                      "state": {
                        "description": "DBClusterState represents DB cluster CR state.\n\n - DB_CLUSTER_STATE_INVALID: DB_CLUSTER_STATE_INVALID represents unknown state.\n - DB_CLUSTER_STATE_CHANGING: DB_CLUSTER_STATE_CHANGING represents a cluster being changed.\n - DB_CLUSTER_STATE_READY: DB_CLUSTER_STATE_READY represents a cluster without pending changes.\n - DB_CLUSTER_STATE_FAILED: DB_CLUSTER_STATE_FAILED represents a failed cluster.\n - DB_CLUSTER_STATE_DELETING: DB_CLUSTER_STATE_DELETING represents a cluster being deleting.\n - DB_CLUSTER_STATE_PAUSED: DB_CLUSTER_STATE_PAUSED represents a cluster is paused.\n - DB_CLUSTER_STATE_UPGRADING: DB_CLUSTER_STATE_UPGRADING is a special case of DB_CLUSTER_STATE_CHANGING.\nIt indicates database cluster upgrade is ongoing.",
                        "type": "string",
                        "default": "DB_CLUSTER_STATE_INVALID",
                        "enum": [
                          "DB_CLUSTER_STATE_INVALID",
                          "DB_CLUSTER_STATE_CHANGING",
                          "DB_CLUSTER_STATE_READY",
                          "DB_CLUSTER_STATE_FAILED",
                          "DB_CLUSTER_STATE_DELETING",
                          "DB_CLUSTER_STATE_PAUSED",
                          "DB_CLUSTER_STATE_UPGRADING"
                        ],
                        "x-order": 1
                      },
                      "operation": {
                        "description": "RunningOperation respresents a long-running operation.",
                        "type": "object",
                        "properties": {
                          "finished_steps": {
                            "description": "Finished steps of the operaion; can decrease or increase compared to the previous value.",
                            "type": "integer",
                            "format": "int32",
                            "x-order": 0
                          },
                          "message": {
                            "description": "Text describing the current operation progress step.",
                            "type": "string",
                            "x-order": 1
                          },
                          "total_steps": {
                            "description": "Total steps needed to finish the operation; can decrease or increase compared to the previous value.",
                            "type": "integer",
                            "format": "int32",
                            "x-order": 2
                          }
                        },
                        "x-order": 2
                      },
                      "params": {
                        "description": "PSMDBClusterParams represents PSMDB cluster parameters that can be updated.",
                        "type": "object",
                        "properties": {
                          "cluster_size": {
                            "description": "Cluster size.",
                            "type": "integer",
                            "format": "int32",
                            "x-order": 0
                          },
                          "replicaset": {
                            "description": "ReplicaSet container parameters.\nTODO Do not use inner messages in all public APIs (for consistency).",
                            "type": "object",
                            "properties": {
                              "compute_resources": {
                                "description": "ComputeResources represents container computer resources requests or limits.",
                                "type": "object",
                                "properties": {
                                  "cpu_m": {
                                    "description": "CPUs in milliCPUs; 1000m = 1 vCPU.",
                                    "type": "integer",
                                    "format": "int32",
                                    "x-order": 0
                                  },
                                  "memory_bytes": {
                                    "description": "Memory in bytes.",
                                    "type": "string",
                                    "format": "int64",
                                    "x-order": 1
                                  }
                                },
                                "x-order": 0
                              },
                              "disk_size": {
                                "description": "Disk size in bytes.",
                                "type": "string",
                                "format": "int64",
                                "x-order": 1
                              }
                            },
                            "x-order": 1
                          },
                          "image": {
                            "description": "Docker image used for PSMDB.",
                            "type": "string",
                            "x-order": 2
                          }
                        },
                        "x-order": 3
                      },
                      "exposed": {
                        "description": "DB cluster accessible outside of K8s cluster.",
                        "type": "boolean",
                        "x-order": 4
                      },
                      "installed_image": {
                        "description": "Installed PSMDB image.",
                        "type": "string",
                        "x-order": 5
                      },
                      "available_image": {
                        "description": "Available database version user can upgrade cluster to, returned as an image. Image tag contains the version.\nIf it's empty, no upgrade is available.",
                        "type": "string",
                        "x-order": 6
                      }
                    }
                  },
                  "x-order": 1
                }
              }
            }
          },
          "default": {
            "description": "An unexpected error response.",
            "schema": {
              "type": "object",
              "properties": {
                "code": {
                  "type": "integer",
                  "format": "int32",
                  "x-order": 0
                },
                "message": {
                  "type": "string",
                  "x-order": 1
                },
                "details": {
                  "type": "array",
                  "items": {
                    "type": "object",
                    "properties": {
                      "@type": {
                        "type": "string",
                        "x-order": 0
                      }
                    },
                    "additionalProperties": false
                  },
                  "x-order": 2
                }
              }
            }
          }
        }
      }
    },
    "/v1/management/DBaaS/DBClusters/Restart": {
      "post": {
        "tags": [
          "DBClusters"
        ],
        "summary": "RestartDBCluster restarts DB cluster.",
        "operationId": "RestartDBCluster",
        "parameters": [
          {
            "name": "body",
            "in": "body",
            "required": true,
            "schema": {
              "type": "object",
              "properties": {
                "kubernetes_cluster_name": {
                  "description": "Kubernetes cluster name.",
                  "type": "string",
                  "x-order": 0
                },
                "name": {
                  "description": "PXC cluster name.",
                  "type": "string",
                  "x-order": 1
                },
                "cluster_type": {
                  "description": "DBClusterType represents database cluster type.\n\n - DB_CLUSTER_TYPE_INVALID: DB_CLUSTER_TYPE_INVALID represents unknown cluster type.\n - DB_CLUSTER_TYPE_PXC: DB_CLUSTER_TYPE_PXC represents pxc cluster type.\n - DB_CLUSTER_TYPE_PSMDB: DB_CLUSTER_TYPE_PSMDB represents psmdb cluster type.",
                  "type": "string",
                  "default": "DB_CLUSTER_TYPE_INVALID",
                  "enum": [
                    "DB_CLUSTER_TYPE_INVALID",
                    "DB_CLUSTER_TYPE_PXC",
                    "DB_CLUSTER_TYPE_PSMDB"
                  ],
                  "x-order": 2
                }
              }
            }
          }
        ],
        "responses": {
          "200": {
            "description": "A successful response.",
            "schema": {
              "type": "object"
            }
          },
          "default": {
            "description": "An unexpected error response.",
            "schema": {
              "type": "object",
              "properties": {
                "code": {
                  "type": "integer",
                  "format": "int32",
                  "x-order": 0
                },
                "message": {
                  "type": "string",
                  "x-order": 1
                },
                "details": {
                  "type": "array",
                  "items": {
                    "type": "object",
                    "properties": {
                      "@type": {
                        "type": "string",
                        "x-order": 0
                      }
                    },
                    "additionalProperties": false
                  },
                  "x-order": 2
                }
              }
            }
          }
        }
      }
    },
    "/v1/management/DBaaS/GetLogs": {
      "post": {
        "tags": [
          "LogsAPI"
        ],
        "summary": "GetLogs gets all logs from db cluster.",
        "operationId": "GetLogs",
        "parameters": [
          {
            "name": "body",
            "in": "body",
            "required": true,
            "schema": {
              "type": "object",
              "properties": {
                "kubernetes_cluster_name": {
                  "description": "Kubernetes cluster name.",
                  "type": "string",
                  "x-order": 0
                },
                "cluster_name": {
                  "description": "DB cluster name.",
                  "type": "string",
                  "x-order": 1
                }
              }
            }
          }
        ],
        "responses": {
          "200": {
            "description": "A successful response.",
            "schema": {
              "type": "object",
              "properties": {
                "logs": {
                  "description": "Log represents list of logs. Each entry contains either container's logs or,\nwhen container field is empty, pod's events.",
                  "type": "array",
                  "items": {
                    "description": "Logs contain logs for certain pod's container. If container is an empty\nstring, logs contain pod's events.",
                    "type": "object",
                    "properties": {
                      "pod": {
                        "description": "Pod name.",
                        "type": "string",
                        "x-order": 0
                      },
                      "container": {
                        "description": "Container name.",
                        "type": "string",
                        "x-order": 1
                      },
                      "logs": {
                        "description": "Content of container's log or pod's events.",
                        "type": "array",
                        "items": {
                          "type": "string"
                        },
                        "x-order": 2
                      }
                    }
                  },
                  "x-order": 0
                }
              }
            }
          },
          "default": {
            "description": "An unexpected error response.",
            "schema": {
              "type": "object",
              "properties": {
                "code": {
                  "type": "integer",
                  "format": "int32",
                  "x-order": 0
                },
                "message": {
                  "type": "string",
                  "x-order": 1
                },
                "details": {
                  "type": "array",
                  "items": {
                    "type": "object",
                    "properties": {
                      "@type": {
                        "type": "string",
                        "x-order": 0
                      }
                    },
                    "additionalProperties": false
                  },
                  "x-order": 2
                }
              }
            }
          }
        }
      }
    },
    "/v1/management/DBaaS/Kubernetes/Get": {
      "post": {
        "tags": [
          "Kubernetes"
        ],
        "summary": "GetKubernetesCluster return KubeAuth with Kubernetes config.",
        "operationId": "GetKubernetesCluster",
        "parameters": [
          {
            "name": "body",
            "in": "body",
            "required": true,
            "schema": {
              "type": "object",
              "properties": {
                "kubernetes_cluster_name": {
                  "description": "Kubernetes cluster name.",
                  "type": "string",
                  "x-order": 0
                }
              }
            }
          }
        ],
        "responses": {
          "200": {
            "description": "A successful response.",
            "schema": {
              "type": "object",
              "properties": {
                "kube_auth": {
                  "description": "KubeAuth represents Kubernetes / kubectl authentication and authorization information.",
                  "type": "object",
                  "properties": {
                    "kubeconfig": {
                      "description": "Kubeconfig file content.",
                      "type": "string",
                      "x-order": 0
                    }
                  },
                  "x-order": 0
                }
              }
            }
          },
          "default": {
            "description": "An unexpected error response.",
            "schema": {
              "type": "object",
              "properties": {
                "code": {
                  "type": "integer",
                  "format": "int32",
                  "x-order": 0
                },
                "message": {
                  "type": "string",
                  "x-order": 1
                },
                "details": {
                  "type": "array",
                  "items": {
                    "type": "object",
                    "properties": {
                      "@type": {
                        "type": "string",
                        "x-order": 0
                      }
                    },
                    "additionalProperties": false
                  },
                  "x-order": 2
                }
              }
            }
          }
        }
      }
    },
    "/v1/management/DBaaS/Kubernetes/List": {
      "post": {
        "tags": [
          "Kubernetes"
        ],
        "summary": "ListKubernetesClusters returns a list of all registered Kubernetes clusters.",
        "operationId": "ListKubernetesClusters",
        "parameters": [
          {
            "name": "body",
            "in": "body",
            "required": true,
            "schema": {
              "type": "object"
            }
          }
        ],
        "responses": {
          "200": {
            "description": "A successful response.",
            "schema": {
              "type": "object",
              "properties": {
                "kubernetes_clusters": {
                  "description": "Kubernetes clusters.",
                  "type": "array",
                  "items": {
                    "description": "Cluster contains public info about Kubernetes cluster.\nTODO Do not use inner messages in all public APIs (for consistency).",
                    "type": "object",
                    "properties": {
                      "kubernetes_cluster_name": {
                        "description": "Kubernetes cluster name.",
                        "type": "string",
                        "x-order": 0
                      },
                      "operators": {
                        "description": "Operators contains list of operators installed in Kubernetes cluster.",
                        "type": "object",
                        "properties": {
                          "pxc": {
                            "description": "Operator contains all information about operator installed in Kubernetes cluster.",
                            "type": "object",
                            "properties": {
                              "status": {
                                "description": "OperatorsStatus defines status of operators installed in Kubernetes cluster.\n\n - OPERATORS_STATUS_INVALID: OPERATORS_STATUS_INVALID represents unknown state.\n - OPERATORS_STATUS_OK: OPERATORS_STATUS_OK represents that operators are installed and have supported API version.\n - OPERATORS_STATUS_UNSUPPORTED: OPERATORS_STATUS_UNSUPPORTED represents that operators are installed, but doesn't have supported API version.\n - OPERATORS_STATUS_NOT_INSTALLED: OPERATORS_STATUS_NOT_INSTALLED represents that operators are not installed.",
                                "type": "string",
                                "default": "OPERATORS_STATUS_INVALID",
                                "enum": [
                                  "OPERATORS_STATUS_INVALID",
                                  "OPERATORS_STATUS_OK",
                                  "OPERATORS_STATUS_UNSUPPORTED",
                                  "OPERATORS_STATUS_NOT_INSTALLED"
                                ],
                                "x-order": 0
                              },
                              "version": {
                                "type": "string",
                                "x-order": 1
                              }
                            },
                            "x-order": 0
                          },
                          "psmdb": {
                            "description": "Operator contains all information about operator installed in Kubernetes cluster.",
                            "type": "object",
                            "properties": {
                              "status": {
                                "description": "OperatorsStatus defines status of operators installed in Kubernetes cluster.\n\n - OPERATORS_STATUS_INVALID: OPERATORS_STATUS_INVALID represents unknown state.\n - OPERATORS_STATUS_OK: OPERATORS_STATUS_OK represents that operators are installed and have supported API version.\n - OPERATORS_STATUS_UNSUPPORTED: OPERATORS_STATUS_UNSUPPORTED represents that operators are installed, but doesn't have supported API version.\n - OPERATORS_STATUS_NOT_INSTALLED: OPERATORS_STATUS_NOT_INSTALLED represents that operators are not installed.",
                                "type": "string",
                                "default": "OPERATORS_STATUS_INVALID",
                                "enum": [
                                  "OPERATORS_STATUS_INVALID",
                                  "OPERATORS_STATUS_OK",
                                  "OPERATORS_STATUS_UNSUPPORTED",
                                  "OPERATORS_STATUS_NOT_INSTALLED"
                                ],
                                "x-order": 0
                              },
                              "version": {
                                "type": "string",
                                "x-order": 1
                              }
                            },
                            "x-order": 1
                          }
                        },
                        "x-order": 1
                      },
                      "status": {
                        "description": "KubernetesClusterStatus defines status of Kubernetes cluster.\n\n - KUBERNETES_CLUSTER_STATUS_INVALID: KUBERNETES_CLUSTER_STATUS_INVALID represents unknown state.\n - KUBERNETES_CLUSTER_STATUS_OK: KUBERNETES_CLUSTER_STATUS_OK represents that Kubernetes cluster is accessible.\n - KUBERNETES_CLUSTER_STATUS_UNAVAILABLE: KUBERNETES_CLUSTER_STATUS_UNAVAILABLE represents that Kubernetes cluster is not accessible.",
                        "type": "string",
                        "default": "KUBERNETES_CLUSTER_STATUS_INVALID",
                        "enum": [
                          "KUBERNETES_CLUSTER_STATUS_INVALID",
                          "KUBERNETES_CLUSTER_STATUS_OK",
                          "KUBERNETES_CLUSTER_STATUS_UNAVAILABLE"
                        ],
                        "x-order": 2
                      }
                    }
                  },
                  "x-order": 0
                }
              }
            }
          },
          "default": {
            "description": "An unexpected error response.",
            "schema": {
              "type": "object",
              "properties": {
                "code": {
                  "type": "integer",
                  "format": "int32",
                  "x-order": 0
                },
                "message": {
                  "type": "string",
                  "x-order": 1
                },
                "details": {
                  "type": "array",
                  "items": {
                    "type": "object",
                    "properties": {
                      "@type": {
                        "type": "string",
                        "x-order": 0
                      }
                    },
                    "additionalProperties": false
                  },
                  "x-order": 2
                }
              }
            }
          }
        }
      }
    },
    "/v1/management/DBaaS/Kubernetes/Register": {
      "post": {
        "tags": [
          "Kubernetes"
        ],
        "summary": "RegisterKubernetesCluster registers an existing Kubernetes cluster in PMM.",
        "operationId": "RegisterKubernetesCluster",
        "parameters": [
          {
            "name": "body",
            "in": "body",
            "required": true,
            "schema": {
              "type": "object",
              "properties": {
                "kubernetes_cluster_name": {
                  "description": "Kubernetes cluster name.",
                  "type": "string",
                  "x-order": 0
                },
                "kube_auth": {
                  "description": "KubeAuth represents Kubernetes / kubectl authentication and authorization information.",
                  "type": "object",
                  "properties": {
                    "kubeconfig": {
                      "description": "Kubeconfig file content.",
                      "type": "string",
                      "x-order": 0
                    }
                  },
                  "x-order": 1
                },
                "aws_access_key_id": {
                  "description": "AWS access key id, only needed when registering EKS cluster and kubeconfig does not contain it.",
                  "type": "string",
                  "x-order": 2
                },
                "aws_secret_access_key": {
                  "description": "AWS secret access key, only needed when registering EKS cluster and kubeconfig does not contain it.",
                  "type": "string",
                  "x-order": 3
                }
              }
            }
          }
        ],
        "responses": {
          "200": {
            "description": "A successful response.",
            "schema": {
              "type": "object"
            }
          },
          "default": {
            "description": "An unexpected error response.",
            "schema": {
              "type": "object",
              "properties": {
                "code": {
                  "type": "integer",
                  "format": "int32",
                  "x-order": 0
                },
                "message": {
                  "type": "string",
                  "x-order": 1
                },
                "details": {
                  "type": "array",
                  "items": {
                    "type": "object",
                    "properties": {
                      "@type": {
                        "type": "string",
                        "x-order": 0
                      }
                    },
                    "additionalProperties": false
                  },
                  "x-order": 2
                }
              }
            }
          }
        }
      }
    },
    "/v1/management/DBaaS/Kubernetes/Resources/Get": {
      "post": {
        "tags": [
          "Kubernetes"
        ],
        "summary": "GetResources returns all and available resources of a Kubernetes cluster.\nNOTE: The user defined in kubeconfig for the cluster has to have rights to\n      list and get Pods from all Namespaces. Also getting and listing Nodes\n      has to be allowed.",
        "operationId": "GetResources",
        "parameters": [
          {
            "name": "body",
            "in": "body",
            "required": true,
            "schema": {
              "type": "object",
              "properties": {
                "kubernetes_cluster_name": {
                  "description": "Kubernetes cluster name.",
                  "type": "string",
                  "x-order": 0
                }
              }
            }
          }
        ],
        "responses": {
          "200": {
            "description": "A successful response.",
            "schema": {
              "type": "object",
              "properties": {
                "all": {
                  "description": "Resources contains Kubernetes cluster resources.",
                  "type": "object",
                  "properties": {
                    "memory_bytes": {
                      "description": "Memory in bytes.",
                      "type": "string",
                      "format": "uint64",
                      "x-order": 0
                    },
                    "cpu_m": {
                      "description": "CPU in millicpus. For example 0.1 of CPU is equivalent to 100 millicpus.\nSee https://kubernetes.io/docs/concepts/configuration/manage-resources-containers/#meaning-of-cpu.",
                      "type": "string",
                      "format": "uint64",
                      "x-order": 1
                    },
                    "disk_size": {
                      "description": "Disk size in bytes.",
                      "type": "string",
                      "format": "uint64",
                      "x-order": 2
                    }
                  },
                  "x-order": 0
                },
                "available": {
                  "description": "Resources contains Kubernetes cluster resources.",
                  "type": "object",
                  "properties": {
                    "memory_bytes": {
                      "description": "Memory in bytes.",
                      "type": "string",
                      "format": "uint64",
                      "x-order": 0
                    },
                    "cpu_m": {
                      "description": "CPU in millicpus. For example 0.1 of CPU is equivalent to 100 millicpus.\nSee https://kubernetes.io/docs/concepts/configuration/manage-resources-containers/#meaning-of-cpu.",
                      "type": "string",
                      "format": "uint64",
                      "x-order": 1
                    },
                    "disk_size": {
                      "description": "Disk size in bytes.",
                      "type": "string",
                      "format": "uint64",
                      "x-order": 2
                    }
                  },
                  "x-order": 1
                }
              }
            }
          },
          "default": {
            "description": "An unexpected error response.",
            "schema": {
              "type": "object",
              "properties": {
                "code": {
                  "type": "integer",
                  "format": "int32",
                  "x-order": 0
                },
                "message": {
                  "type": "string",
                  "x-order": 1
                },
                "details": {
                  "type": "array",
                  "items": {
                    "type": "object",
                    "properties": {
                      "@type": {
                        "type": "string",
                        "x-order": 0
                      }
                    },
                    "additionalProperties": false
                  },
                  "x-order": 2
                }
              }
            }
          }
        }
      }
    },
    "/v1/management/DBaaS/Kubernetes/Unregister": {
      "post": {
        "tags": [
          "Kubernetes"
        ],
        "summary": "UnregisterKubernetesCluster removes a registered Kubernetes cluster from PMM.",
        "operationId": "UnregisterKubernetesCluster",
        "parameters": [
          {
            "name": "body",
            "in": "body",
            "required": true,
            "schema": {
              "type": "object",
              "properties": {
                "kubernetes_cluster_name": {
                  "description": "Kubernetes cluster name.",
                  "type": "string",
                  "x-order": 0
                },
                "force": {
                  "description": "If true then Kubernetes cluster will be deleted\neven if it contains database clusters.",
                  "type": "boolean",
                  "x-order": 1
                }
              }
            }
          }
        ],
        "responses": {
          "200": {
            "description": "A successful response.",
            "schema": {
              "type": "object"
            }
          },
          "default": {
            "description": "An unexpected error response.",
            "schema": {
              "type": "object",
              "properties": {
                "code": {
                  "type": "integer",
                  "format": "int32",
                  "x-order": 0
                },
                "message": {
                  "type": "string",
                  "x-order": 1
                },
                "details": {
                  "type": "array",
                  "items": {
                    "type": "object",
                    "properties": {
                      "@type": {
                        "type": "string",
                        "x-order": 0
                      }
                    },
                    "additionalProperties": false
                  },
                  "x-order": 2
                }
              }
            }
          }
        }
      }
    },
    "/v1/management/DBaaS/PSMDBCluster/Create": {
      "post": {
        "tags": [
          "PSMDBClusters"
        ],
        "summary": "CreatePSMDBCluster creates a new PSMDB cluster.",
        "operationId": "CreatePSMDBCluster",
        "parameters": [
          {
            "name": "body",
            "in": "body",
            "required": true,
            "schema": {
              "type": "object",
              "properties": {
                "kubernetes_cluster_name": {
                  "description": "Kubernetes cluster name.",
                  "type": "string",
                  "x-order": 0
                },
                "name": {
                  "type": "string",
                  "title": "PSMDB cluster name.\na DNS-1035 label must consist of lower case alphanumeric characters or '-',\nstart with an alphabetic character, and end with an alphanumeric character\n(e.g. 'my-name',  or 'abc-123', regex used for validation is '[a-z]([-a-z0-9]*[a-z0-9])?')",
                  "x-order": 1
                },
                "params": {
                  "description": "PSMDBClusterParams represents PSMDB cluster parameters that can be updated.",
                  "type": "object",
                  "properties": {
                    "cluster_size": {
                      "description": "Cluster size.",
                      "type": "integer",
                      "format": "int32",
                      "x-order": 0
                    },
                    "replicaset": {
                      "description": "ReplicaSet container parameters.\nTODO Do not use inner messages in all public APIs (for consistency).",
                      "type": "object",
                      "properties": {
                        "compute_resources": {
                          "description": "ComputeResources represents container computer resources requests or limits.",
                          "type": "object",
                          "properties": {
                            "cpu_m": {
                              "description": "CPUs in milliCPUs; 1000m = 1 vCPU.",
                              "type": "integer",
                              "format": "int32",
                              "x-order": 0
                            },
                            "memory_bytes": {
                              "description": "Memory in bytes.",
                              "type": "string",
                              "format": "int64",
                              "x-order": 1
                            }
                          },
                          "x-order": 0
                        },
                        "disk_size": {
                          "description": "Disk size in bytes.",
                          "type": "string",
                          "format": "int64",
                          "x-order": 1
                        }
                      },
                      "x-order": 1
                    },
                    "image": {
                      "description": "Docker image used for PSMDB.",
                      "type": "string",
                      "x-order": 2
                    }
                  },
                  "x-order": 2
                },
                "expose": {
                  "description": "Make DB cluster accessible outside of K8s cluster.",
                  "type": "boolean",
                  "x-order": 3
                }
              }
            }
          }
        ],
        "responses": {
          "200": {
            "description": "A successful response.",
            "schema": {
              "type": "object"
            }
          },
          "default": {
            "description": "An unexpected error response.",
            "schema": {
              "type": "object",
              "properties": {
                "code": {
                  "type": "integer",
                  "format": "int32",
                  "x-order": 0
                },
                "message": {
                  "type": "string",
                  "x-order": 1
                },
                "details": {
                  "type": "array",
                  "items": {
                    "type": "object",
                    "properties": {
                      "@type": {
                        "type": "string",
                        "x-order": 0
                      }
                    },
                    "additionalProperties": false
                  },
                  "x-order": 2
                }
              }
            }
          }
        }
      }
    },
    "/v1/management/DBaaS/PSMDBCluster/Resources/Get": {
      "post": {
        "tags": [
          "PSMDBClusters"
        ],
        "summary": "GetPSMDBClusterResources returns expected resources to be consumed by the cluster.",
        "operationId": "GetPSMDBClusterResources",
        "parameters": [
          {
            "name": "body",
            "in": "body",
            "required": true,
            "schema": {
              "type": "object",
              "properties": {
                "params": {
                  "description": "PSMDBClusterParams represents PSMDB cluster parameters that can be updated.",
                  "type": "object",
                  "properties": {
                    "cluster_size": {
                      "description": "Cluster size.",
                      "type": "integer",
                      "format": "int32",
                      "x-order": 0
                    },
                    "replicaset": {
                      "description": "ReplicaSet container parameters.\nTODO Do not use inner messages in all public APIs (for consistency).",
                      "type": "object",
                      "properties": {
                        "compute_resources": {
                          "description": "ComputeResources represents container computer resources requests or limits.",
                          "type": "object",
                          "properties": {
                            "cpu_m": {
                              "description": "CPUs in milliCPUs; 1000m = 1 vCPU.",
                              "type": "integer",
                              "format": "int32",
                              "x-order": 0
                            },
                            "memory_bytes": {
                              "description": "Memory in bytes.",
                              "type": "string",
                              "format": "int64",
                              "x-order": 1
                            }
                          },
                          "x-order": 0
                        },
                        "disk_size": {
                          "description": "Disk size in bytes.",
                          "type": "string",
                          "format": "int64",
                          "x-order": 1
                        }
                      },
                      "x-order": 1
                    },
                    "image": {
                      "description": "Docker image used for PSMDB.",
                      "type": "string",
                      "x-order": 2
                    }
                  },
                  "x-order": 0
                }
              }
            }
          }
        ],
        "responses": {
          "200": {
            "description": "A successful response.",
            "schema": {
              "type": "object",
              "properties": {
                "expected": {
                  "description": "Resources contains Kubernetes cluster resources.",
                  "type": "object",
                  "properties": {
                    "memory_bytes": {
                      "description": "Memory in bytes.",
                      "type": "string",
                      "format": "uint64",
                      "x-order": 0
                    },
                    "cpu_m": {
                      "description": "CPU in millicpus. For example 0.1 of CPU is equivalent to 100 millicpus.\nSee https://kubernetes.io/docs/concepts/configuration/manage-resources-containers/#meaning-of-cpu.",
                      "type": "string",
                      "format": "uint64",
                      "x-order": 1
                    },
                    "disk_size": {
                      "description": "Disk size in bytes.",
                      "type": "string",
                      "format": "uint64",
                      "x-order": 2
                    }
                  },
                  "x-order": 0
                }
              }
            }
          },
          "default": {
            "description": "An unexpected error response.",
            "schema": {
              "type": "object",
              "properties": {
                "code": {
                  "type": "integer",
                  "format": "int32",
                  "x-order": 0
                },
                "message": {
                  "type": "string",
                  "x-order": 1
                },
                "details": {
                  "type": "array",
                  "items": {
                    "type": "object",
                    "properties": {
                      "@type": {
                        "type": "string",
                        "x-order": 0
                      }
                    },
                    "additionalProperties": false
                  },
                  "x-order": 2
                }
              }
            }
          }
        }
      }
    },
    "/v1/management/DBaaS/PSMDBCluster/Update": {
      "post": {
        "tags": [
          "PSMDBClusters"
        ],
        "summary": "UpdatePSMDBCluster updates existing PSMDB cluster.",
        "operationId": "UpdatePSMDBCluster",
        "parameters": [
          {
            "name": "body",
            "in": "body",
            "required": true,
            "schema": {
              "type": "object",
              "properties": {
                "kubernetes_cluster_name": {
                  "description": "Kubernetes cluster name.",
                  "type": "string",
                  "x-order": 0
                },
                "name": {
                  "description": "PSMDB cluster name.",
                  "type": "string",
                  "x-order": 1
                },
                "params": {
                  "description": "UpdatePSMDBClusterParams represents PSMDB cluster parameters that can be updated.",
                  "type": "object",
                  "properties": {
                    "cluster_size": {
                      "description": "Cluster size.",
                      "type": "integer",
                      "format": "int32",
                      "x-order": 0
                    },
                    "replicaset": {
                      "description": "ReplicaSet container parameters.",
                      "type": "object",
                      "properties": {
                        "compute_resources": {
                          "description": "ComputeResources represents container computer resources requests or limits.",
                          "type": "object",
                          "properties": {
                            "cpu_m": {
                              "description": "CPUs in milliCPUs; 1000m = 1 vCPU.",
                              "type": "integer",
                              "format": "int32",
                              "x-order": 0
                            },
                            "memory_bytes": {
                              "description": "Memory in bytes.",
                              "type": "string",
                              "format": "int64",
                              "x-order": 1
                            }
                          },
                          "x-order": 0
                        }
                      },
                      "x-order": 1
                    },
                    "suspend": {
                      "description": "Suspend cluster `pause: true`.",
                      "type": "boolean",
                      "x-order": 2
                    },
                    "resume": {
                      "description": "Resume cluster `pause: false`.",
                      "type": "boolean",
                      "x-order": 3
                    },
                    "image": {
                      "description": "PSMDB image to use. If it's the same image but with different version tag, upgrade of database cluster to version\nin given tag is triggered. If entirely different image is given, error is returned.",
                      "type": "string",
                      "x-order": 4
                    }
                  },
                  "x-order": 2
                }
              }
            }
          }
        ],
        "responses": {
          "200": {
            "description": "A successful response.",
            "schema": {
              "type": "object"
            }
          },
          "default": {
            "description": "An unexpected error response.",
            "schema": {
              "type": "object",
              "properties": {
                "code": {
                  "type": "integer",
                  "format": "int32",
                  "x-order": 0
                },
                "message": {
                  "type": "string",
                  "x-order": 1
                },
                "details": {
                  "type": "array",
                  "items": {
                    "type": "object",
                    "properties": {
                      "@type": {
                        "type": "string",
                        "x-order": 0
                      }
                    },
                    "additionalProperties": false
                  },
                  "x-order": 2
                }
              }
            }
          }
        }
      }
    },
    "/v1/management/DBaaS/PSMDBClusters/GetCredentials": {
      "post": {
        "tags": [
          "PSMDBClusters"
        ],
        "summary": "GetPSMDBClusterCredentials returns a PSMDB cluster credentials by cluster name.",
        "operationId": "GetPSMDBClusterCredentials",
        "parameters": [
          {
            "name": "body",
            "in": "body",
            "required": true,
            "schema": {
              "type": "object",
              "properties": {
                "kubernetes_cluster_name": {
                  "description": "Kubernetes cluster name.",
                  "type": "string",
                  "x-order": 0
                },
                "name": {
                  "description": "PSMDB cluster name.",
                  "type": "string",
                  "x-order": 1
                }
              }
            }
          }
        ],
        "responses": {
          "200": {
            "description": "A successful response.",
            "schema": {
              "type": "object",
              "properties": {
                "connection_credentials": {
                  "description": "PSMDBCredentials is a credentials to connect to PSMDB.\nTODO Do not use inner messages in all public APIs (for consistency).",
                  "type": "object",
                  "properties": {
                    "username": {
                      "description": "MongoDB username.",
                      "type": "string",
                      "x-order": 0
                    },
                    "password": {
                      "description": "MongoDB password.",
                      "type": "string",
                      "x-order": 1
                    },
                    "host": {
                      "description": "MongoDB host.",
                      "type": "string",
                      "x-order": 2
                    },
                    "port": {
                      "description": "MongoDB port.",
                      "type": "integer",
                      "format": "int32",
                      "x-order": 3
                    },
                    "replicaset": {
                      "description": "Replicaset name.",
                      "type": "string",
                      "x-order": 4
                    }
                  },
                  "x-order": 0
                }
              }
            }
          },
          "default": {
            "description": "An unexpected error response.",
            "schema": {
              "type": "object",
              "properties": {
                "code": {
                  "type": "integer",
                  "format": "int32",
                  "x-order": 0
                },
                "message": {
                  "type": "string",
                  "x-order": 1
                },
                "details": {
                  "type": "array",
                  "items": {
                    "type": "object",
                    "properties": {
                      "@type": {
                        "type": "string",
                        "x-order": 0
                      }
                    },
                    "additionalProperties": false
                  },
                  "x-order": 2
                }
              }
            }
          }
        }
      }
    },
    "/v1/management/DBaaS/PXCCluster/Create": {
      "post": {
        "tags": [
          "PXCClusters"
        ],
        "summary": "CreatePXCCluster creates a new PXC cluster.",
        "operationId": "CreatePXCCluster",
        "parameters": [
          {
            "name": "body",
            "in": "body",
            "required": true,
            "schema": {
              "type": "object",
              "properties": {
                "kubernetes_cluster_name": {
                  "description": "Kubernetes cluster name.",
                  "type": "string",
                  "x-order": 0
                },
                "name": {
                  "type": "string",
                  "title": "PXC cluster name.\na DNS-1035 label must consist of lower case alphanumeric characters or '-',\nstart with an alphabetic character, and end with an alphanumeric character\n(e.g. 'my-name',  or 'abc-123', regex used for validation is '[a-z]([-a-z0-9]*[a-z0-9])?')",
                  "x-order": 1
                },
                "params": {
                  "description": "PXCClusterParams represents PXC cluster parameters that can be updated.",
                  "type": "object",
                  "properties": {
                    "cluster_size": {
                      "description": "Cluster size.",
                      "type": "integer",
                      "format": "int32",
                      "x-order": 0
                    },
                    "pxc": {
                      "description": "PXC container parameters.\nTODO Do not use inner messages in all public APIs (for consistency).",
                      "type": "object",
                      "properties": {
                        "image": {
                          "description": "Docker image used for PXC.",
                          "type": "string",
                          "x-order": 0
                        },
                        "compute_resources": {
                          "description": "ComputeResources represents container computer resources requests or limits.",
                          "type": "object",
                          "properties": {
                            "cpu_m": {
                              "description": "CPUs in milliCPUs; 1000m = 1 vCPU.",
                              "type": "integer",
                              "format": "int32",
                              "x-order": 0
                            },
                            "memory_bytes": {
                              "description": "Memory in bytes.",
                              "type": "string",
                              "format": "int64",
                              "x-order": 1
                            }
                          },
                          "x-order": 1
                        },
                        "disk_size": {
                          "description": "Disk size in bytes.",
                          "type": "string",
                          "format": "int64",
                          "x-order": 2
                        }
                      },
                      "x-order": 1
                    },
                    "proxysql": {
                      "description": "ProxySQL container parameters.\nTODO Do not use inner messages in all public APIs (for consistency).",
                      "type": "object",
                      "properties": {
                        "image": {
                          "description": "Docker image used for ProxySQL.",
                          "type": "string",
                          "x-order": 0
                        },
                        "compute_resources": {
                          "description": "ComputeResources represents container computer resources requests or limits.",
                          "type": "object",
                          "properties": {
                            "cpu_m": {
                              "description": "CPUs in milliCPUs; 1000m = 1 vCPU.",
                              "type": "integer",
                              "format": "int32",
                              "x-order": 0
                            },
                            "memory_bytes": {
                              "description": "Memory in bytes.",
                              "type": "string",
                              "format": "int64",
                              "x-order": 1
                            }
                          },
                          "x-order": 1
                        },
                        "disk_size": {
                          "description": "Disk size in bytes.",
                          "type": "string",
                          "format": "int64",
                          "x-order": 2
                        }
                      },
                      "x-order": 2
                    },
                    "haproxy": {
                      "description": "HAProxy container parameters.\nNOTE: HAProxy does not need disk size as ProxySQL does because the container does not require it.",
                      "type": "object",
                      "properties": {
                        "image": {
                          "description": "Docker image used for HAProxy.",
                          "type": "string",
                          "x-order": 0
                        },
                        "compute_resources": {
                          "description": "ComputeResources represents container computer resources requests or limits.",
                          "type": "object",
                          "properties": {
                            "cpu_m": {
                              "description": "CPUs in milliCPUs; 1000m = 1 vCPU.",
                              "type": "integer",
                              "format": "int32",
                              "x-order": 0
                            },
                            "memory_bytes": {
                              "description": "Memory in bytes.",
                              "type": "string",
                              "format": "int64",
                              "x-order": 1
                            }
                          },
                          "x-order": 1
                        }
                      },
                      "x-order": 3
                    }
                  },
                  "x-order": 2
                },
                "expose": {
                  "description": "Make DB cluster accessible outside of K8s cluster.",
                  "type": "boolean",
                  "x-order": 3
                }
              }
            }
          }
        ],
        "responses": {
          "200": {
            "description": "A successful response.",
            "schema": {
              "type": "object"
            }
          },
          "default": {
            "description": "An unexpected error response.",
            "schema": {
              "type": "object",
              "properties": {
                "code": {
                  "type": "integer",
                  "format": "int32",
                  "x-order": 0
                },
                "message": {
                  "type": "string",
                  "x-order": 1
                },
                "details": {
                  "type": "array",
                  "items": {
                    "type": "object",
                    "properties": {
                      "@type": {
                        "type": "string",
                        "x-order": 0
                      }
                    },
                    "additionalProperties": false
                  },
                  "x-order": 2
                }
              }
            }
          }
        }
      }
    },
    "/v1/management/DBaaS/PXCCluster/Resources/Get": {
      "post": {
        "tags": [
          "PXCClusters"
        ],
        "summary": "GetPXCClusterResources returns expected resources to be consumed by the cluster.",
        "operationId": "GetPXCClusterResources",
        "parameters": [
          {
            "name": "body",
            "in": "body",
            "required": true,
            "schema": {
              "type": "object",
              "properties": {
                "params": {
                  "description": "PXCClusterParams represents PXC cluster parameters that can be updated.",
                  "type": "object",
                  "properties": {
                    "cluster_size": {
                      "description": "Cluster size.",
                      "type": "integer",
                      "format": "int32",
                      "x-order": 0
                    },
                    "pxc": {
                      "description": "PXC container parameters.\nTODO Do not use inner messages in all public APIs (for consistency).",
                      "type": "object",
                      "properties": {
                        "image": {
                          "description": "Docker image used for PXC.",
                          "type": "string",
                          "x-order": 0
                        },
                        "compute_resources": {
                          "description": "ComputeResources represents container computer resources requests or limits.",
                          "type": "object",
                          "properties": {
                            "cpu_m": {
                              "description": "CPUs in milliCPUs; 1000m = 1 vCPU.",
                              "type": "integer",
                              "format": "int32",
                              "x-order": 0
                            },
                            "memory_bytes": {
                              "description": "Memory in bytes.",
                              "type": "string",
                              "format": "int64",
                              "x-order": 1
                            }
                          },
                          "x-order": 1
                        },
                        "disk_size": {
                          "description": "Disk size in bytes.",
                          "type": "string",
                          "format": "int64",
                          "x-order": 2
                        }
                      },
                      "x-order": 1
                    },
                    "proxysql": {
                      "description": "ProxySQL container parameters.\nTODO Do not use inner messages in all public APIs (for consistency).",
                      "type": "object",
                      "properties": {
                        "image": {
                          "description": "Docker image used for ProxySQL.",
                          "type": "string",
                          "x-order": 0
                        },
                        "compute_resources": {
                          "description": "ComputeResources represents container computer resources requests or limits.",
                          "type": "object",
                          "properties": {
                            "cpu_m": {
                              "description": "CPUs in milliCPUs; 1000m = 1 vCPU.",
                              "type": "integer",
                              "format": "int32",
                              "x-order": 0
                            },
                            "memory_bytes": {
                              "description": "Memory in bytes.",
                              "type": "string",
                              "format": "int64",
                              "x-order": 1
                            }
                          },
                          "x-order": 1
                        },
                        "disk_size": {
                          "description": "Disk size in bytes.",
                          "type": "string",
                          "format": "int64",
                          "x-order": 2
                        }
                      },
                      "x-order": 2
                    },
                    "haproxy": {
                      "description": "HAProxy container parameters.\nNOTE: HAProxy does not need disk size as ProxySQL does because the container does not require it.",
                      "type": "object",
                      "properties": {
                        "image": {
                          "description": "Docker image used for HAProxy.",
                          "type": "string",
                          "x-order": 0
                        },
                        "compute_resources": {
                          "description": "ComputeResources represents container computer resources requests or limits.",
                          "type": "object",
                          "properties": {
                            "cpu_m": {
                              "description": "CPUs in milliCPUs; 1000m = 1 vCPU.",
                              "type": "integer",
                              "format": "int32",
                              "x-order": 0
                            },
                            "memory_bytes": {
                              "description": "Memory in bytes.",
                              "type": "string",
                              "format": "int64",
                              "x-order": 1
                            }
                          },
                          "x-order": 1
                        }
                      },
                      "x-order": 3
                    }
                  },
                  "x-order": 0
                }
              }
            }
          }
        ],
        "responses": {
          "200": {
            "description": "A successful response.",
            "schema": {
              "type": "object",
              "properties": {
                "expected": {
                  "description": "Resources contains Kubernetes cluster resources.",
                  "type": "object",
                  "properties": {
                    "memory_bytes": {
                      "description": "Memory in bytes.",
                      "type": "string",
                      "format": "uint64",
                      "x-order": 0
                    },
                    "cpu_m": {
                      "description": "CPU in millicpus. For example 0.1 of CPU is equivalent to 100 millicpus.\nSee https://kubernetes.io/docs/concepts/configuration/manage-resources-containers/#meaning-of-cpu.",
                      "type": "string",
                      "format": "uint64",
                      "x-order": 1
                    },
                    "disk_size": {
                      "description": "Disk size in bytes.",
                      "type": "string",
                      "format": "uint64",
                      "x-order": 2
                    }
                  },
                  "x-order": 0
                }
              }
            }
          },
          "default": {
            "description": "An unexpected error response.",
            "schema": {
              "type": "object",
              "properties": {
                "code": {
                  "type": "integer",
                  "format": "int32",
                  "x-order": 0
                },
                "message": {
                  "type": "string",
                  "x-order": 1
                },
                "details": {
                  "type": "array",
                  "items": {
                    "type": "object",
                    "properties": {
                      "@type": {
                        "type": "string",
                        "x-order": 0
                      }
                    },
                    "additionalProperties": false
                  },
                  "x-order": 2
                }
              }
            }
          }
        }
      }
    },
    "/v1/management/DBaaS/PXCCluster/Update": {
      "post": {
        "tags": [
          "PXCClusters"
        ],
        "summary": "UpdatePXCCluster updates existing PXC cluster.",
        "operationId": "UpdatePXCCluster",
        "parameters": [
          {
            "name": "body",
            "in": "body",
            "required": true,
            "schema": {
              "type": "object",
              "properties": {
                "kubernetes_cluster_name": {
                  "description": "Kubernetes cluster name.",
                  "type": "string",
                  "x-order": 0
                },
                "name": {
                  "description": "PXC cluster name.",
                  "type": "string",
                  "x-order": 1
                },
                "params": {
                  "description": "UpdatePXCClusterParams represents PXC cluster parameters that can be updated.",
                  "type": "object",
                  "properties": {
                    "cluster_size": {
                      "description": "Cluster size.",
                      "type": "integer",
                      "format": "int32",
                      "x-order": 0
                    },
                    "pxc": {
                      "description": "PXC container parameters.",
                      "type": "object",
                      "properties": {
                        "compute_resources": {
                          "description": "ComputeResources represents container computer resources requests or limits.",
                          "type": "object",
                          "properties": {
                            "cpu_m": {
                              "description": "CPUs in milliCPUs; 1000m = 1 vCPU.",
                              "type": "integer",
                              "format": "int32",
                              "x-order": 0
                            },
                            "memory_bytes": {
                              "description": "Memory in bytes.",
                              "type": "string",
                              "format": "int64",
                              "x-order": 1
                            }
                          },
                          "x-order": 0
                        },
                        "image": {
                          "description": "Image to use. If it's the same image but with different version tag, upgrade of database cluster to version\nin given tag is triggered. If entirely different image is given, error is returned.",
                          "type": "string",
                          "x-order": 1
                        }
                      },
                      "x-order": 1
                    },
                    "proxysql": {
                      "description": "ProxySQL container parameters.",
                      "type": "object",
                      "properties": {
                        "compute_resources": {
                          "description": "ComputeResources represents container computer resources requests or limits.",
                          "type": "object",
                          "properties": {
                            "cpu_m": {
                              "description": "CPUs in milliCPUs; 1000m = 1 vCPU.",
                              "type": "integer",
                              "format": "int32",
                              "x-order": 0
                            },
                            "memory_bytes": {
                              "description": "Memory in bytes.",
                              "type": "string",
                              "format": "int64",
                              "x-order": 1
                            }
                          },
                          "x-order": 0
                        }
                      },
                      "x-order": 2
                    },
                    "suspend": {
                      "description": "Suspend cluster `pause: true`.",
                      "type": "boolean",
                      "x-order": 3
                    },
                    "resume": {
                      "description": "Resume cluster `pause: false`.",
                      "type": "boolean",
                      "x-order": 4
                    },
                    "haproxy": {
                      "description": "HAProxy container parameters.",
                      "type": "object",
                      "properties": {
                        "compute_resources": {
                          "description": "ComputeResources represents container computer resources requests or limits.",
                          "type": "object",
                          "properties": {
                            "cpu_m": {
                              "description": "CPUs in milliCPUs; 1000m = 1 vCPU.",
                              "type": "integer",
                              "format": "int32",
                              "x-order": 0
                            },
                            "memory_bytes": {
                              "description": "Memory in bytes.",
                              "type": "string",
                              "format": "int64",
                              "x-order": 1
                            }
                          },
                          "x-order": 0
                        }
                      },
                      "x-order": 5
                    }
                  },
                  "x-order": 2
                }
              }
            }
          }
        ],
        "responses": {
          "200": {
            "description": "A successful response.",
            "schema": {
              "type": "object"
            }
          },
          "default": {
            "description": "An unexpected error response.",
            "schema": {
              "type": "object",
              "properties": {
                "code": {
                  "type": "integer",
                  "format": "int32",
                  "x-order": 0
                },
                "message": {
                  "type": "string",
                  "x-order": 1
                },
                "details": {
                  "type": "array",
                  "items": {
                    "type": "object",
                    "properties": {
                      "@type": {
                        "type": "string",
                        "x-order": 0
                      }
                    },
                    "additionalProperties": false
                  },
                  "x-order": 2
                }
              }
            }
          }
        }
      }
    },
    "/v1/management/DBaaS/PXCClusters/GetCredentials": {
      "post": {
        "tags": [
          "PXCClusters"
        ],
        "summary": "GetPXCClusterCredentials returns a PXC cluster credentials by cluster name.",
        "operationId": "GetPXCClusterCredentials",
        "parameters": [
          {
            "name": "body",
            "in": "body",
            "required": true,
            "schema": {
              "type": "object",
              "properties": {
                "kubernetes_cluster_name": {
                  "description": "Kubernetes cluster name.",
                  "type": "string",
                  "x-order": 0
                },
                "name": {
                  "description": "PXC cluster name.",
                  "type": "string",
                  "x-order": 1
                }
              }
            }
          }
        ],
        "responses": {
          "200": {
            "description": "A successful response.",
            "schema": {
              "type": "object",
              "properties": {
                "connection_credentials": {
                  "description": "PXCClusterConnectionCredentials is cluster connection credentials.",
                  "type": "object",
                  "properties": {
                    "username": {
                      "description": "PXC username.",
                      "type": "string",
                      "x-order": 0
                    },
                    "password": {
                      "description": "PXC password.",
                      "type": "string",
                      "x-order": 1
                    },
                    "host": {
                      "description": "PXC host.",
                      "type": "string",
                      "x-order": 2
                    },
                    "port": {
                      "description": "PXC port.",
                      "type": "integer",
                      "format": "int32",
                      "x-order": 3
                    }
                  },
                  "x-order": 0
                }
              }
            }
          },
          "default": {
            "description": "An unexpected error response.",
            "schema": {
              "type": "object",
              "properties": {
                "code": {
                  "type": "integer",
                  "format": "int32",
                  "x-order": 0
                },
                "message": {
                  "type": "string",
                  "x-order": 1
                },
                "details": {
                  "type": "array",
                  "items": {
                    "type": "object",
                    "properties": {
                      "@type": {
                        "type": "string",
                        "x-order": 0
                      }
                    },
                    "additionalProperties": false
                  },
                  "x-order": 2
                }
              }
            }
          }
        }
      }
    },
    "/v1/management/alerting/Rules/Create": {
      "post": {
        "tags": [
          "Alerting"
        ],
        "summary": "CreateRule creates alerting rule from the given template.",
        "operationId": "CreateRule",
        "parameters": [
          {
            "name": "body",
            "in": "body",
            "required": true,
            "schema": {
              "type": "object",
              "properties": {
                "template_name": {
                  "description": "Template name.",
                  "type": "string",
                  "x-order": 0
                },
                "name": {
                  "description": "Rule name.",
                  "type": "string",
                  "x-order": 1
                },
                "group": {
                  "description": "Rule group name.",
                  "type": "string",
                  "x-order": 2
                },
                "folder_uid": {
                  "description": "Folder UID.",
                  "type": "string",
                  "x-order": 3
                },
                "params": {
                  "description": "Rule parameters. All template parameters should be set.",
                  "type": "array",
                  "items": {
                    "description": "ParamValue represents a single rule parameter value.",
                    "type": "object",
                    "properties": {
                      "name": {
                        "description": "Machine-readable name (ID) that is used in expression.",
                        "type": "string",
                        "x-order": 0
                      },
                      "type": {
                        "description": "ParamType represents template parameter type.",
                        "type": "string",
                        "default": "PARAM_TYPE_INVALID",
                        "enum": [
                          "PARAM_TYPE_INVALID",
                          "BOOL",
                          "FLOAT",
                          "STRING"
                        ],
                        "x-order": 1
                      },
                      "bool": {
                        "description": "Bool value.",
                        "type": "boolean",
                        "x-order": 2
                      },
                      "float": {
                        "description": "Float value.",
                        "type": "number",
                        "format": "double",
                        "x-order": 3
                      },
                      "string": {
                        "description": "String value.",
                        "type": "string",
                        "x-order": 4
                      }
                    }
                  },
                  "x-order": 4
                },
                "for": {
                  "description": "Rule duration. Should be set.",
                  "type": "string",
                  "x-order": 5
                },
                "severity": {
                  "description": "Severity represents severity level of the check result or alert.",
                  "type": "string",
                  "default": "SEVERITY_INVALID",
                  "enum": [
                    "SEVERITY_INVALID",
                    "SEVERITY_EMERGENCY",
                    "SEVERITY_ALERT",
                    "SEVERITY_CRITICAL",
                    "SEVERITY_ERROR",
                    "SEVERITY_WARNING",
                    "SEVERITY_NOTICE",
                    "SEVERITY_INFO",
                    "SEVERITY_DEBUG"
                  ],
                  "x-order": 6
                },
                "custom_labels": {
                  "description": "All custom labels to add or remove (with empty values) to default labels from template.",
                  "type": "object",
                  "additionalProperties": {
                    "type": "string"
                  },
                  "x-order": 7
                },
                "filters": {
                  "description": "Filters.",
                  "type": "array",
                  "items": {
                    "description": "Filter represents a single filter condition.",
                    "type": "object",
                    "properties": {
                      "type": {
                        "description": "FilterType represents filter matching type.",
                        "type": "string",
                        "default": "FILTER_TYPE_INVALID",
                        "enum": [
                          "FILTER_TYPE_INVALID",
                          "MATCH",
                          "MISMATCH"
                        ],
                        "x-order": 0
                      },
                      "label": {
                        "type": "string",
                        "x-order": 1
                      },
                      "regexp": {
                        "type": "string",
                        "x-order": 2
                      }
                    }
                  },
                  "x-order": 8
                }
              }
            }
          }
        ],
        "responses": {
          "200": {
            "description": "A successful response.",
            "schema": {
              "type": "object"
            }
          },
          "default": {
            "description": "An unexpected error response.",
            "schema": {
              "type": "object",
              "properties": {
                "code": {
                  "type": "integer",
                  "format": "int32",
                  "x-order": 0
                },
                "message": {
                  "type": "string",
                  "x-order": 1
                },
                "details": {
                  "type": "array",
                  "items": {
                    "type": "object",
                    "properties": {
                      "@type": {
                        "type": "string",
                        "x-order": 0
                      }
                    },
                    "additionalProperties": false
                  },
                  "x-order": 2
                }
              }
            }
          }
        }
      }
    },
    "/v1/management/alerting/Templates/Create": {
      "post": {
        "tags": [
          "Alerting"
        ],
        "summary": "CreateTemplate creates a new template.",
        "operationId": "CreateTemplate",
        "parameters": [
          {
            "name": "body",
            "in": "body",
            "required": true,
            "schema": {
              "type": "object",
              "properties": {
                "yaml": {
                  "description": "YAML (or JSON) template file content.",
                  "type": "string",
                  "x-order": 0
                }
              }
            }
          }
        ],
        "responses": {
          "200": {
            "description": "A successful response.",
            "schema": {
              "type": "object"
            }
          },
          "default": {
            "description": "An unexpected error response.",
            "schema": {
              "type": "object",
              "properties": {
                "code": {
                  "type": "integer",
                  "format": "int32",
                  "x-order": 0
                },
                "message": {
                  "type": "string",
                  "x-order": 1
                },
                "details": {
                  "type": "array",
                  "items": {
                    "type": "object",
                    "properties": {
                      "@type": {
                        "type": "string",
                        "x-order": 0
                      }
                    },
                    "additionalProperties": false
                  },
                  "x-order": 2
                }
              }
            }
          }
        }
      }
    },
    "/v1/management/alerting/Templates/Delete": {
      "post": {
        "tags": [
          "Alerting"
        ],
        "summary": "DeleteTemplate deletes existing, previously created via API.",
        "operationId": "DeleteTemplate",
        "parameters": [
          {
            "name": "body",
            "in": "body",
            "required": true,
            "schema": {
              "type": "object",
              "properties": {
                "name": {
                  "type": "string",
                  "x-order": 0
                }
              }
            }
          }
        ],
        "responses": {
          "200": {
            "description": "A successful response.",
            "schema": {
              "type": "object"
            }
          },
          "default": {
            "description": "An unexpected error response.",
            "schema": {
              "type": "object",
              "properties": {
                "code": {
                  "type": "integer",
                  "format": "int32",
                  "x-order": 0
                },
                "message": {
                  "type": "string",
                  "x-order": 1
                },
                "details": {
                  "type": "array",
                  "items": {
                    "type": "object",
                    "properties": {
                      "@type": {
                        "type": "string",
                        "x-order": 0
                      }
                    },
                    "additionalProperties": false
                  },
                  "x-order": 2
                }
              }
            }
          }
        }
      }
    },
    "/v1/management/alerting/Templates/List": {
      "post": {
        "tags": [
          "Alerting"
        ],
        "summary": "ListTemplates returns a list of all collected alert rule templates.",
        "operationId": "ListTemplates",
        "parameters": [
          {
            "name": "body",
            "in": "body",
            "required": true,
            "schema": {
              "type": "object",
              "properties": {
                "reload": {
                  "description": "If true, template files will be re-read from disk.",
                  "type": "boolean",
                  "x-order": 0
                },
                "page_params": {
                  "description": "PageParams represents page request parameters for pagination.",
                  "type": "object",
                  "properties": {
                    "page_size": {
                      "description": "Maximum number of results per page.",
                      "type": "integer",
                      "format": "int32",
                      "x-order": 0
                    },
                    "index": {
                      "description": "Index of the requested page, starts from 0.",
                      "type": "integer",
                      "format": "int32",
                      "x-order": 1
                    }
                  },
                  "x-order": 1
                }
              }
            }
          }
        ],
        "responses": {
          "200": {
            "description": "A successful response.",
            "schema": {
              "type": "object",
              "properties": {
                "templates": {
                  "type": "array",
                  "items": {
                    "description": "Template represents Alert Template that is used to create Alert Rule.",
                    "type": "object",
                    "properties": {
                      "name": {
                        "description": "Machine-readable name (ID).",
                        "type": "string",
                        "x-order": 0
                      },
                      "summary": {
                        "description": "Short human-readable summary.",
                        "type": "string",
                        "x-order": 1
                      },
                      "expr": {
                        "description": "PromQL query expression with templating parameters.",
                        "type": "string",
                        "x-order": 2
                      },
                      "params": {
                        "description": "Query parameters definitions.",
                        "type": "array",
                        "items": {
                          "description": "ParamDefinition represents a single query parameter.",
                          "type": "object",
                          "properties": {
                            "name": {
                              "description": "Machine-readable name (ID) that is used in expression.",
                              "type": "string",
                              "x-order": 0
                            },
                            "summary": {
                              "description": "Short human-readable parameter summary.",
                              "type": "string",
                              "x-order": 1
                            },
                            "unit": {
                              "description": "ParamUnit represents template parameter unit.\n\n - PARAM_UNIT_INVALID: Invalid, unknown or absent.\n - PERCENTAGE: %\n - SECONDS: s",
                              "type": "string",
                              "default": "PARAM_UNIT_INVALID",
                              "enum": [
                                "PARAM_UNIT_INVALID",
                                "PERCENTAGE",
                                "SECONDS"
                              ],
                              "x-order": 2
                            },
                            "type": {
                              "description": "ParamType represents template parameter type.",
                              "type": "string",
                              "default": "PARAM_TYPE_INVALID",
                              "enum": [
                                "PARAM_TYPE_INVALID",
                                "BOOL",
                                "FLOAT",
                                "STRING"
                              ],
                              "x-order": 3
                            },
                            "bool": {
                              "description": "BoolParamDefinition represents boolean parameter's default value.",
                              "type": "object",
                              "properties": {
                                "default": {
                                  "description": "BooleanFlag represent a command to set some boolean property to true,\nto false, or avoid changing that property.\n\n - DO_NOT_CHANGE: Do not change boolean property. Default value.\n - TRUE: True.\n - FALSE: False.",
                                  "type": "string",
                                  "default": "DO_NOT_CHANGE",
                                  "enum": [
                                    "DO_NOT_CHANGE",
                                    "TRUE",
                                    "FALSE"
                                  ],
                                  "x-order": 0
                                }
                              },
                              "x-order": 4
                            },
                            "float": {
                              "description": "FloatParamDefinition represents float parameter's default value and valid range.",
                              "type": "object",
                              "properties": {
                                "has_default": {
                                  "description": "True if default value is set.",
                                  "type": "boolean",
                                  "x-order": 0
                                },
                                "default": {
                                  "description": "Default value if has_default is true.",
                                  "type": "number",
                                  "format": "double",
                                  "x-order": 1
                                },
                                "has_min": {
                                  "description": "True if minimal valid value is set.",
                                  "type": "boolean",
                                  "x-order": 2
                                },
                                "min": {
                                  "description": "Minimal valid value (inclusive) if has_min is true.",
                                  "type": "number",
                                  "format": "double",
                                  "x-order": 3
                                },
                                "has_max": {
                                  "description": "True if maximal valid value is set.",
                                  "type": "boolean",
                                  "x-order": 4
                                },
                                "max": {
                                  "description": "Maximal valid value (inclusive) if has_max is true.",
                                  "type": "number",
                                  "format": "double",
                                  "x-order": 5
                                }
                              },
                              "x-order": 5
                            },
                            "string": {
                              "description": "StringParamDefinition represents string parameter's default value.",
                              "type": "object",
                              "properties": {
                                "has_default": {
                                  "description": "True if default value is set.",
                                  "type": "boolean",
                                  "x-order": 0
                                },
                                "default": {
                                  "description": "Default value if has_default is true.",
                                  "type": "string",
                                  "x-order": 1
                                }
                              },
                              "x-order": 6
                            }
                          }
                        },
                        "x-order": 3
                      },
                      "for": {
                        "description": "Default duration value.",
                        "type": "string",
                        "x-order": 4
                      },
                      "severity": {
                        "description": "Severity represents severity level of the check result or alert.",
                        "type": "string",
                        "default": "SEVERITY_INVALID",
                        "enum": [
                          "SEVERITY_INVALID",
                          "SEVERITY_EMERGENCY",
                          "SEVERITY_ALERT",
                          "SEVERITY_CRITICAL",
                          "SEVERITY_ERROR",
                          "SEVERITY_WARNING",
                          "SEVERITY_NOTICE",
                          "SEVERITY_INFO",
                          "SEVERITY_DEBUG"
                        ],
                        "x-order": 5
                      },
                      "labels": {
                        "description": "Labels.",
                        "type": "object",
                        "additionalProperties": {
                          "type": "string"
                        },
                        "x-order": 6
                      },
                      "annotations": {
                        "description": "Annotations.",
                        "type": "object",
                        "additionalProperties": {
                          "type": "string"
                        },
                        "x-order": 7
                      },
                      "source": {
                        "description": "TemplateSource defines template source.\n\n - BUILT_IN: Template that is shipped with PMM Server releases.\n - SAAS: Template that is downloaded from check.percona.com.\n - USER_FILE: Templated loaded from user-suplied file.\n - USER_API: Templated created via API.",
                        "type": "string",
                        "default": "TEMPLATE_SOURCE_INVALID",
                        "enum": [
                          "TEMPLATE_SOURCE_INVALID",
                          "BUILT_IN",
                          "SAAS",
                          "USER_FILE",
                          "USER_API"
                        ],
                        "x-order": 8
                      },
                      "created_at": {
                        "description": "Template creation time. Empty for built-in and SaaS templates.",
                        "type": "string",
                        "format": "date-time",
                        "x-order": 9
                      },
                      "yaml": {
                        "description": "YAML (or JSON) template file content. Empty for built-in and SaaS templates.",
                        "type": "string",
                        "x-order": 10
                      }
                    }
                  },
                  "x-order": 0
                },
                "totals": {
                  "description": "PageTotals represents total values for pagination.",
                  "type": "object",
                  "properties": {
                    "total_items": {
                      "description": "Total number of results.",
                      "type": "integer",
                      "format": "int32",
                      "x-order": 0
                    },
                    "total_pages": {
                      "description": "Total number of pages.",
                      "type": "integer",
                      "format": "int32",
                      "x-order": 1
                    }
                  },
                  "x-order": 1
                }
              }
            }
          },
          "default": {
            "description": "An unexpected error response.",
            "schema": {
              "type": "object",
              "properties": {
                "code": {
                  "type": "integer",
                  "format": "int32",
                  "x-order": 0
                },
                "message": {
                  "type": "string",
                  "x-order": 1
                },
                "details": {
                  "type": "array",
                  "items": {
                    "type": "object",
                    "properties": {
                      "@type": {
                        "type": "string",
                        "x-order": 0
                      }
                    },
                    "additionalProperties": false
                  },
                  "x-order": 2
                }
              }
            }
          }
        }
      }
    },
    "/v1/management/alerting/Templates/Update": {
      "post": {
        "tags": [
          "Alerting"
        ],
        "summary": "UpdateTemplate updates existing template, previously created via API.",
        "operationId": "UpdateTemplate",
        "parameters": [
          {
            "name": "body",
            "in": "body",
            "required": true,
            "schema": {
              "type": "object",
              "properties": {
                "name": {
                  "description": "Machine-readable name (ID).",
                  "type": "string",
                  "x-order": 0
                },
                "yaml": {
                  "description": "YAML (or JSON) template file content.",
                  "type": "string",
                  "x-order": 1
                }
              }
            }
          }
        ],
        "responses": {
          "200": {
            "description": "A successful response.",
            "schema": {
              "type": "object"
            }
          },
          "default": {
            "description": "An unexpected error response.",
            "schema": {
              "type": "object",
              "properties": {
                "code": {
                  "type": "integer",
                  "format": "int32",
                  "x-order": 0
                },
                "message": {
                  "type": "string",
                  "x-order": 1
                },
                "details": {
                  "type": "array",
                  "items": {
                    "type": "object",
                    "properties": {
                      "@type": {
                        "type": "string",
                        "x-order": 0
                      }
                    },
                    "additionalProperties": false
                  },
                  "x-order": 2
                }
              }
            }
          }
        }
      }
    },
    "/v1/management/azure/AzureDatabase/Add": {
      "post": {
        "tags": [
          "AzureDatabase"
        ],
        "summary": "AddAzureDatabase adds Azure Database instance.",
        "operationId": "AddAzureDatabase",
        "parameters": [
          {
            "name": "body",
            "in": "body",
            "required": true,
            "schema": {
              "type": "object",
              "properties": {
                "region": {
                  "description": "Azure database location.",
                  "type": "string",
                  "x-order": 0
                },
                "az": {
                  "description": "Azure database availability zone.",
                  "type": "string",
                  "x-order": 1
                },
                "instance_id": {
                  "description": "Azure database instance ID.",
                  "type": "string",
                  "x-order": 2
                },
                "node_model": {
                  "description": "Represents a purchasable Stock Keeping Unit (SKU) under a product.\nhttps://docs.microsoft.com/en-us/partner-center/develop/product-resources#sku.",
                  "type": "string",
                  "x-order": 3
                },
                "address": {
                  "description": "Address used to connect to it.",
                  "type": "string",
                  "x-order": 4
                },
                "port": {
                  "description": "Access port.",
                  "type": "integer",
                  "format": "int64",
                  "x-order": 5
                },
                "node_name": {
                  "description": "Unique across all Nodes user-defined name. Defaults to Azure Database instance ID.",
                  "type": "string",
                  "x-order": 6
                },
                "service_name": {
                  "description": "Unique across all Services user-defined name. Defaults to Azure Database instance ID.",
                  "type": "string",
                  "x-order": 7
                },
                "environment": {
                  "description": "Environment name.",
                  "type": "string",
                  "x-order": 8
                },
                "username": {
                  "description": "Username for scraping metrics.",
                  "type": "string",
                  "x-order": 9
                },
                "password": {
                  "description": "Password for scraping metrics.",
                  "type": "string",
                  "x-order": 10
                },
                "azure_client_id": {
                  "description": "Azure client ID.",
                  "type": "string",
                  "x-order": 11
                },
                "azure_client_secret": {
                  "description": "Azure client secret.",
                  "type": "string",
                  "x-order": 12
                },
                "azure_tenant_id": {
                  "description": "Azure tanant ID.",
                  "type": "string",
                  "x-order": 13
                },
                "azure_subscription_id": {
                  "description": "Azure subscription ID.",
                  "type": "string",
                  "x-order": 14
                },
                "azure_resource_group": {
                  "description": "Azure resource group.",
                  "type": "string",
                  "x-order": 15
                },
                "azure_database_exporter": {
                  "description": "If true, adds azure_database_exporter.",
                  "type": "boolean",
                  "x-order": 16
                },
                "qan": {
                  "description": "If true, adds qan-mysql-perfschema-agent or qan-postgresql-pgstatements-agent.",
                  "type": "boolean",
                  "x-order": 17
                },
                "custom_labels": {
                  "description": "Custom user-assigned labels for Node and Service.",
                  "type": "object",
                  "additionalProperties": {
                    "type": "string"
                  },
                  "x-order": 18
                },
                "skip_connection_check": {
                  "description": "Skip connection check.",
                  "type": "boolean",
                  "x-order": 19
                },
                "tls": {
                  "description": "Use TLS for database connections.",
                  "type": "boolean",
                  "x-order": 20
                },
                "tls_skip_verify": {
                  "description": "Skip TLS certificate and hostname validation.",
                  "type": "boolean",
                  "x-order": 21
                },
                "disable_query_examples": {
                  "description": "Disable query examples.",
                  "type": "boolean",
                  "x-order": 22
                },
                "tablestats_group_table_limit": {
                  "description": "Tablestats group collectors will be disabled if there are more than that number of tables.\nIf zero, server's default value is used.\nUse negative value to disable them.",
                  "type": "integer",
                  "format": "int32",
                  "x-order": 23
                },
                "type": {
                  "description": "DiscoverAzureDatabaseType describes supported Azure Database instance engines.\n\n - DISCOVER_AZURE_DATABASE_TYPE_MYSQL: MySQL type: microsoft.dbformysql or MariaDB type: microsoft.dbformariadb\n - DISCOVER_AZURE_DATABASE_TYPE_POSTGRESQL: PostgreSQL type: microsoft.dbformysql",
                  "type": "string",
                  "default": "DISCOVER_AZURE_DATABASE_TYPE_INVALID",
                  "enum": [
                    "DISCOVER_AZURE_DATABASE_TYPE_INVALID",
                    "DISCOVER_AZURE_DATABASE_TYPE_MYSQL",
                    "DISCOVER_AZURE_DATABASE_TYPE_POSTGRESQL"
                  ],
                  "x-order": 24
                }
              }
            }
          }
        ],
        "responses": {
          "200": {
            "description": "A successful response.",
            "schema": {
              "type": "object"
            }
          },
          "default": {
            "description": "An unexpected error response.",
            "schema": {
              "type": "object",
              "properties": {
                "error": {
                  "type": "string",
                  "x-order": 0
                },
                "code": {
                  "type": "integer",
                  "format": "int32",
                  "x-order": 1
                },
                "message": {
                  "type": "string",
                  "x-order": 2
                },
                "details": {
                  "type": "array",
                  "items": {
                    "type": "object",
                    "properties": {
                      "type_url": {
                        "type": "string",
                        "x-order": 0
                      },
                      "value": {
                        "type": "string",
                        "format": "byte",
                        "x-order": 1
                      }
                    }
                  },
                  "x-order": 3
                }
              }
            }
          }
        }
      }
    },
    "/v1/management/azure/AzureDatabase/Discover": {
      "post": {
        "tags": [
          "AzureDatabase"
        ],
        "summary": "DiscoverAzureDatabase discovers Azure Database for MySQL, MariaDB and PostgreSQL Server instances.",
        "operationId": "DiscoverAzureDatabase",
        "parameters": [
          {
            "name": "body",
            "in": "body",
            "required": true,
            "schema": {
              "description": "DiscoverAzureDatabaseRequest discover azure databases request.",
              "type": "object",
              "properties": {
                "azure_client_id": {
                  "description": "Azure client ID.",
                  "type": "string",
                  "x-order": 0
                },
                "azure_client_secret": {
                  "description": "Azure client secret.",
                  "type": "string",
                  "x-order": 1
                },
                "azure_tenant_id": {
                  "description": "Azure tanant ID.",
                  "type": "string",
                  "x-order": 2
                },
                "azure_subscription_id": {
                  "description": "Azure subscription ID.",
                  "type": "string",
                  "x-order": 3
                }
              }
            }
          }
        ],
        "responses": {
          "200": {
            "description": "A successful response.",
            "schema": {
              "description": "DiscoverAzureDatabaseResponse discover azure databases response.",
              "type": "object",
              "properties": {
                "azure_database_instance": {
                  "type": "array",
                  "items": {
                    "description": "DiscoverAzureDatabaseInstance models an unique Azure Database instance for the list of instances returned by Discovery.",
                    "type": "object",
                    "properties": {
                      "instance_id": {
                        "description": "Azure database instance ID.",
                        "type": "string",
                        "x-order": 0
                      },
                      "region": {
                        "description": "Azure database location.",
                        "type": "string",
                        "x-order": 1
                      },
                      "service_name": {
                        "description": "Azure database server name.",
                        "type": "string",
                        "x-order": 2
                      },
                      "username": {
                        "description": "Database username.",
                        "type": "string",
                        "x-order": 3
                      },
                      "address": {
                        "description": "Address used to connect to it.",
                        "type": "string",
                        "x-order": 4
                      },
                      "azure_resource_group": {
                        "description": "Azure Resource group.",
                        "type": "string",
                        "x-order": 5
                      },
                      "environment": {
                        "description": "Environment tag.",
                        "type": "string",
                        "x-order": 6
                      },
                      "type": {
                        "description": "DiscoverAzureDatabaseType describes supported Azure Database instance engines.\n\n - DISCOVER_AZURE_DATABASE_TYPE_MYSQL: MySQL type: microsoft.dbformysql or MariaDB type: microsoft.dbformariadb\n - DISCOVER_AZURE_DATABASE_TYPE_POSTGRESQL: PostgreSQL type: microsoft.dbformysql",
                        "type": "string",
                        "default": "DISCOVER_AZURE_DATABASE_TYPE_INVALID",
                        "enum": [
                          "DISCOVER_AZURE_DATABASE_TYPE_INVALID",
                          "DISCOVER_AZURE_DATABASE_TYPE_MYSQL",
                          "DISCOVER_AZURE_DATABASE_TYPE_POSTGRESQL"
                        ],
                        "x-order": 7
                      },
                      "az": {
                        "description": "Azure database availability zone.",
                        "type": "string",
                        "x-order": 8
                      },
                      "node_model": {
                        "description": "Represents a purchasable Stock Keeping Unit (SKU) under a product.\nhttps://docs.microsoft.com/en-us/partner-center/develop/product-resources#sku.",
                        "type": "string",
                        "x-order": 9
                      }
                    }
                  },
                  "x-order": 0
                }
              }
            }
          },
          "default": {
            "description": "An unexpected error response.",
            "schema": {
              "type": "object",
              "properties": {
                "error": {
                  "type": "string",
                  "x-order": 0
                },
                "code": {
                  "type": "integer",
                  "format": "int32",
                  "x-order": 1
                },
                "message": {
                  "type": "string",
                  "x-order": 2
                },
                "details": {
                  "type": "array",
                  "items": {
                    "type": "object",
                    "properties": {
                      "type_url": {
                        "type": "string",
                        "x-order": 0
                      },
                      "value": {
                        "type": "string",
                        "format": "byte",
                        "x-order": 1
                      }
                    }
                  },
                  "x-order": 3
                }
              }
            }
          }
        }
      }
    },
    "/v1/management/backup/Artifacts/Delete": {
      "post": {
        "tags": [
          "Artifacts"
        ],
        "summary": "DeleteArtifact deletes specified artifact.",
        "operationId": "DeleteArtifact",
        "parameters": [
          {
            "name": "body",
            "in": "body",
            "required": true,
            "schema": {
              "type": "object",
              "properties": {
                "artifact_id": {
                  "description": "Machine-readable artifact ID.",
                  "type": "string",
                  "x-order": 0
                },
                "remove_files": {
                  "description": "Removes all the backup files associated with artifact if flag is set.",
                  "type": "boolean",
                  "x-order": 1
                }
              }
            }
          }
        ],
        "responses": {
          "200": {
            "description": "A successful response.",
            "schema": {
              "type": "object"
            }
          },
          "default": {
            "description": "An unexpected error response.",
            "schema": {
              "type": "object",
              "properties": {
                "code": {
                  "type": "integer",
                  "format": "int32",
                  "x-order": 0
                },
                "message": {
                  "type": "string",
                  "x-order": 1
                },
                "details": {
                  "type": "array",
                  "items": {
                    "type": "object",
                    "properties": {
                      "@type": {
                        "type": "string",
                        "x-order": 0
                      }
                    },
                    "additionalProperties": false
                  },
                  "x-order": 2
                }
              }
            }
          }
        }
      }
    },
    "/v1/management/backup/Artifacts/List": {
      "post": {
        "tags": [
          "Artifacts"
        ],
        "summary": "ListArtifacts returns a list of all backup artifacts.",
        "operationId": "ListArtifacts",
        "parameters": [
          {
            "name": "body",
            "in": "body",
            "required": true,
            "schema": {
              "type": "object"
            }
          }
        ],
        "responses": {
          "200": {
            "description": "A successful response.",
            "schema": {
              "type": "object",
              "properties": {
                "artifacts": {
                  "type": "array",
                  "items": {
                    "description": "Artifact represents single backup artifact.",
                    "type": "object",
                    "properties": {
                      "artifact_id": {
                        "description": "Machine-readable artifact ID.",
                        "type": "string",
                        "x-order": 0
                      },
                      "name": {
                        "type": "string",
                        "title": "Artifact name",
                        "x-order": 1
                      },
                      "vendor": {
                        "description": "Database vendor e.g. PostgreSQL, MongoDB, MySQL.",
                        "type": "string",
                        "x-order": 2
                      },
                      "location_id": {
                        "description": "Machine-readable location ID.",
                        "type": "string",
                        "x-order": 3
                      },
                      "location_name": {
                        "description": "Location name.",
                        "type": "string",
                        "x-order": 4
                      },
                      "service_id": {
                        "description": "Machine-readable service ID.",
                        "type": "string",
                        "x-order": 5
                      },
                      "service_name": {
                        "description": "Service name.",
                        "type": "string",
                        "x-order": 6
                      },
                      "data_model": {
                        "description": "DataModel is a model used for performing a backup.",
                        "type": "string",
                        "default": "DATA_MODEL_INVALID",
                        "enum": [
                          "DATA_MODEL_INVALID",
                          "PHYSICAL",
                          "LOGICAL"
                        ],
                        "x-order": 7
                      },
                      "status": {
                        "description": "BackupStatus shows the current status of execution of backup.",
                        "type": "string",
                        "default": "BACKUP_STATUS_INVALID",
                        "enum": [
                          "BACKUP_STATUS_INVALID",
                          "BACKUP_STATUS_PENDING",
                          "BACKUP_STATUS_IN_PROGRESS",
                          "BACKUP_STATUS_PAUSED",
                          "BACKUP_STATUS_SUCCESS",
                          "BACKUP_STATUS_ERROR",
                          "BACKUP_STATUS_DELETING",
                          "BACKUP_STATUS_FAILED_TO_DELETE"
                        ],
                        "x-order": 8
                      },
                      "created_at": {
                        "description": "Artifact creation time.",
                        "type": "string",
                        "format": "date-time",
                        "x-order": 9
                      },
                      "mode": {
                        "description": "BackupMode specifies backup mode.",
                        "type": "string",
                        "default": "BACKUP_MODE_INVALID",
                        "enum": [
                          "BACKUP_MODE_INVALID",
                          "SNAPSHOT",
                          "INCREMENTAL",
                          "PITR"
                        ],
                        "x-order": 10
                      }
                    }
                  },
                  "x-order": 0
                }
              }
            }
          },
          "default": {
            "description": "An unexpected error response.",
            "schema": {
              "type": "object",
              "properties": {
                "code": {
                  "type": "integer",
                  "format": "int32",
                  "x-order": 0
                },
                "message": {
                  "type": "string",
                  "x-order": 1
                },
                "details": {
                  "type": "array",
                  "items": {
                    "type": "object",
                    "properties": {
                      "@type": {
                        "type": "string",
                        "x-order": 0
                      }
                    },
                    "additionalProperties": false
                  },
                  "x-order": 2
                }
              }
            }
          }
        }
      }
    },
    "/v1/management/backup/Backups/ChangeScheduled": {
      "post": {
        "tags": [
          "Backups"
        ],
        "summary": "ChangeScheduledBackup changes existing scheduled backup.",
        "operationId": "ChangeScheduledBackup",
        "parameters": [
          {
            "name": "body",
            "in": "body",
            "required": true,
            "schema": {
              "type": "object",
              "properties": {
                "scheduled_backup_id": {
                  "type": "string",
                  "x-order": 0
                },
                "enabled": {
                  "type": "boolean",
                  "x-order": 1
                },
                "cron_expression": {
                  "description": "How often backup should be run in cron format.",
                  "type": "string",
                  "x-order": 2
                },
                "start_time": {
                  "description": "First backup wouldn't happen before this time.",
                  "type": "string",
                  "format": "date-time",
                  "x-order": 3
                },
                "name": {
                  "description": "Name of backup.",
                  "type": "string",
                  "x-order": 4
                },
                "description": {
                  "description": "Human-readable description.",
                  "type": "string",
                  "x-order": 5
                },
                "retry_interval": {
                  "description": "Delay between each retry. Should have a suffix in JSON: 1s, 1m, 1h.",
                  "type": "string",
                  "x-order": 6
                },
                "retries": {
                  "description": "How many times to retry a failed backup before giving up.",
                  "type": "integer",
                  "format": "int64",
                  "x-order": 7
                },
                "retention": {
                  "description": "How many artifacts keep. 0 - unlimited.",
                  "type": "integer",
                  "format": "int64",
<<<<<<< HEAD
                  "x-order": 8
=======
                  "x-order": 9
                },
                "mode": {
                  "description": "BackupMode specifies backup mode.",
                  "type": "string",
                  "default": "BACKUP_MODE_INVALID",
                  "enum": [
                    "BACKUP_MODE_INVALID",
                    "SNAPSHOT",
                    "INCREMENTAL",
                    "PITR"
                  ],
                  "x-order": 10
                },
                "data_model": {
                  "description": "DataModel is a model used for performing a backup.",
                  "type": "string",
                  "default": "DATA_MODEL_INVALID",
                  "enum": [
                    "DATA_MODEL_INVALID",
                    "PHYSICAL",
                    "LOGICAL"
                  ],
                  "x-order": 11
>>>>>>> d7ad0f54
                }
              }
            }
          }
        ],
        "responses": {
          "200": {
            "description": "A successful response.",
            "schema": {
              "type": "object"
            }
          },
          "default": {
            "description": "An unexpected error response.",
            "schema": {
              "type": "object",
              "properties": {
                "code": {
                  "type": "integer",
                  "format": "int32",
                  "x-order": 0
                },
                "message": {
                  "type": "string",
                  "x-order": 1
                },
                "details": {
                  "type": "array",
                  "items": {
                    "type": "object",
                    "properties": {
                      "@type": {
                        "type": "string",
                        "x-order": 0
                      }
                    },
                    "additionalProperties": false
                  },
                  "x-order": 2
                }
              }
            }
          }
        }
      }
    },
    "/v1/management/backup/Backups/GetLogs": {
      "post": {
        "tags": [
          "Backups"
        ],
        "summary": "GetLogs returns logs for provided artifact.",
        "operationId": "GetLogsMixin3",
        "parameters": [
          {
            "name": "body",
            "in": "body",
            "required": true,
            "schema": {
              "type": "object",
              "properties": {
                "artifact_id": {
                  "type": "string",
                  "x-order": 0
                },
                "offset": {
                  "type": "integer",
                  "format": "int64",
                  "x-order": 1
                },
                "limit": {
                  "type": "integer",
                  "format": "int64",
<<<<<<< HEAD
                  "x-order": 2
=======
                  "x-order": 5
                },
                "data_model": {
                  "description": "DataModel is a model used for performing a backup.",
                  "type": "string",
                  "default": "DATA_MODEL_INVALID",
                  "enum": [
                    "DATA_MODEL_INVALID",
                    "PHYSICAL",
                    "LOGICAL"
                  ],
                  "x-order": 6
>>>>>>> d7ad0f54
                }
              }
            }
          }
        ],
        "responses": {
          "200": {
            "description": "A successful response.",
            "schema": {
              "type": "object",
              "properties": {
                "logs": {
                  "type": "array",
                  "items": {
                    "description": "LogChunk represent one chunk of logs.",
                    "type": "object",
                    "properties": {
                      "chunk_id": {
                        "type": "integer",
                        "format": "int64",
                        "x-order": 0
                      },
                      "data": {
                        "type": "string",
                        "x-order": 1
                      }
                    }
                  },
                  "x-order": 0
                },
                "end": {
                  "type": "boolean",
                  "x-order": 1
                }
              }
            }
          },
          "default": {
            "description": "An unexpected error response.",
            "schema": {
              "type": "object",
              "properties": {
                "code": {
                  "type": "integer",
                  "format": "int32",
                  "x-order": 0
                },
                "message": {
                  "type": "string",
                  "x-order": 1
                },
                "details": {
                  "type": "array",
                  "items": {
                    "type": "object",
                    "properties": {
                      "@type": {
                        "type": "string",
                        "x-order": 0
                      }
                    },
                    "additionalProperties": false
                  },
                  "x-order": 2
                }
              }
            }
          }
        }
      }
    },
    "/v1/management/backup/Backups/ListArtifactCompatibleServices": {
      "post": {
        "tags": [
          "Backups"
        ],
        "summary": "ListArtifactCompatibleServices lists compatible services for restoring a backup.",
        "operationId": "ListArtifactCompatibleServices",
        "parameters": [
          {
            "name": "body",
            "in": "body",
            "required": true,
            "schema": {
              "type": "object",
              "properties": {
                "artifact_id": {
                  "description": "Artifact id used to determine restore compatibility.",
                  "type": "string",
                  "x-order": 0
                }
              }
            }
          }
        ],
        "responses": {
          "200": {
            "description": "A successful response.",
            "schema": {
              "type": "object",
              "properties": {
                "mysql": {
                  "type": "array",
                  "items": {
                    "description": "MySQLService represents a generic MySQL instance.",
                    "type": "object",
                    "properties": {
                      "service_id": {
                        "description": "Unique randomly generated instance identifier.",
                        "type": "string",
                        "x-order": 0
                      },
                      "service_name": {
                        "description": "Unique across all Services user-defined name.",
                        "type": "string",
                        "x-order": 1
                      },
                      "node_id": {
                        "description": "Node identifier where this instance runs.",
                        "type": "string",
                        "x-order": 2
                      },
                      "address": {
                        "description": "Access address (DNS name or IP).\nAddress (and port) or socket is required.",
                        "type": "string",
                        "x-order": 3
                      },
                      "port": {
                        "description": "Access port.\nPort is required when the address present.",
                        "type": "integer",
                        "format": "int64",
                        "x-order": 4
                      },
                      "socket": {
                        "description": "Access unix socket.\nAddress (and port) or socket is required.",
                        "type": "string",
                        "x-order": 5
                      },
                      "environment": {
                        "description": "Environment name.",
                        "type": "string",
                        "x-order": 6
                      },
                      "cluster": {
                        "description": "Cluster name.",
                        "type": "string",
                        "x-order": 7
                      },
                      "replication_set": {
                        "description": "Replication set name.",
                        "type": "string",
                        "x-order": 8
                      },
                      "custom_labels": {
                        "description": "Custom user-assigned labels.",
                        "type": "object",
                        "additionalProperties": {
                          "type": "string"
                        },
                        "x-order": 9
                      }
                    }
                  },
                  "x-order": 0
                },
                "mongodb": {
                  "type": "array",
                  "items": {
                    "description": "MongoDBService represents a generic MongoDB instance.",
                    "type": "object",
                    "properties": {
                      "service_id": {
                        "description": "Unique randomly generated instance identifier.",
                        "type": "string",
                        "x-order": 0
                      },
                      "service_name": {
                        "description": "Unique across all Services user-defined name.",
                        "type": "string",
                        "x-order": 1
                      },
                      "node_id": {
                        "description": "Node identifier where this instance runs.",
                        "type": "string",
                        "x-order": 2
                      },
                      "address": {
                        "description": "Access address (DNS name or IP).\nAddress (and port) or socket is required.",
                        "type": "string",
                        "x-order": 3
                      },
                      "port": {
                        "description": "Access port.\nPort is required when the address present.",
                        "type": "integer",
                        "format": "int64",
                        "x-order": 4
                      },
                      "socket": {
                        "description": "Access unix socket.\nAddress (and port) or socket is required.",
                        "type": "string",
                        "x-order": 5
                      },
                      "environment": {
                        "description": "Environment name.",
                        "type": "string",
                        "x-order": 6
                      },
                      "cluster": {
                        "description": "Cluster name.",
                        "type": "string",
                        "x-order": 7
                      },
                      "replication_set": {
                        "description": "Replication set name.",
                        "type": "string",
                        "x-order": 8
                      },
                      "custom_labels": {
                        "description": "Custom user-assigned labels.",
                        "type": "object",
                        "additionalProperties": {
                          "type": "string"
                        },
                        "x-order": 9
                      }
                    }
                  },
                  "x-order": 1
                }
              }
            }
          },
          "default": {
            "description": "An unexpected error response.",
            "schema": {
              "type": "object",
              "properties": {
                "code": {
                  "type": "integer",
                  "format": "int32",
                  "x-order": 0
                },
                "message": {
                  "type": "string",
                  "x-order": 1
                },
                "details": {
                  "type": "array",
                  "items": {
                    "type": "object",
                    "properties": {
                      "@type": {
                        "type": "string",
                        "x-order": 0
                      }
                    },
                    "additionalProperties": false
                  },
                  "x-order": 2
                }
              }
            }
          }
        }
      }
    },
    "/v1/management/backup/Backups/ListScheduled": {
      "post": {
        "tags": [
          "Backups"
        ],
        "summary": "ListScheduledBackups returns all scheduled backups.",
        "operationId": "ListScheduledBackups",
        "parameters": [
          {
            "name": "body",
            "in": "body",
            "required": true,
            "schema": {
              "type": "object"
            }
          }
        ],
        "responses": {
          "200": {
            "description": "A successful response.",
            "schema": {
              "type": "object",
              "properties": {
                "scheduled_backups": {
                  "type": "array",
                  "items": {
                    "description": "ScheduledBackup represents scheduled task for backup.",
                    "type": "object",
                    "properties": {
                      "scheduled_backup_id": {
                        "description": "Machine-readable ID.",
                        "type": "string",
                        "x-order": 0
                      },
                      "service_id": {
                        "description": "Machine-readable service ID.",
                        "type": "string",
                        "x-order": 1
                      },
                      "service_name": {
                        "description": "Service name.",
                        "type": "string",
                        "x-order": 2
                      },
                      "location_id": {
                        "description": "Machine-readable location ID.",
                        "type": "string",
                        "x-order": 3
                      },
                      "location_name": {
                        "description": "Location name.",
                        "type": "string",
                        "x-order": 4
                      },
                      "cron_expression": {
                        "description": "How often backup will be run in cron format.",
                        "type": "string",
                        "x-order": 5
                      },
                      "start_time": {
                        "description": "First backup wouldn't happen before this time.",
                        "type": "string",
                        "format": "date-time",
                        "x-order": 6
                      },
                      "name": {
                        "description": "Artifact name.",
                        "type": "string",
                        "x-order": 7
                      },
                      "description": {
                        "description": "Description.",
                        "type": "string",
                        "x-order": 8
                      },
                      "retry_interval": {
                        "description": "Delay between each retry. Should have a suffix in JSON: 1s, 1m, 1h.",
                        "type": "string",
                        "x-order": 9
                      },
                      "retries": {
                        "description": "How many times to retry a failed backup before giving up.",
                        "type": "integer",
                        "format": "int64",
                        "x-order": 10
                      },
                      "enabled": {
                        "description": "If scheduling is enabled.",
                        "type": "boolean",
                        "x-order": 11
                      },
                      "data_model": {
                        "description": "DataModel is a model used for performing a backup.",
                        "type": "string",
                        "default": "DATA_MODEL_INVALID",
                        "enum": [
                          "DATA_MODEL_INVALID",
                          "PHYSICAL",
                          "LOGICAL"
                        ],
                        "x-order": 12
                      },
                      "vendor": {
                        "description": "Database vendor e.g. PostgreSQL, MongoDB, MySQL.",
                        "type": "string",
                        "x-order": 13
                      },
                      "last_run": {
                        "description": "Last run.",
                        "type": "string",
                        "format": "date-time",
                        "x-order": 14
                      },
                      "next_run": {
                        "description": "Next run.",
                        "type": "string",
                        "format": "date-time",
                        "x-order": 15
                      },
                      "retention": {
                        "description": "How many artifacts keep. 0 - unlimited.",
                        "type": "integer",
                        "format": "int64",
                        "x-order": 16
                      },
                      "mode": {
                        "description": "BackupMode specifies backup mode.",
                        "type": "string",
                        "default": "BACKUP_MODE_INVALID",
                        "enum": [
                          "BACKUP_MODE_INVALID",
                          "SNAPSHOT",
                          "INCREMENTAL",
                          "PITR"
                        ],
                        "x-order": 17
                      }
                    }
                  },
                  "x-order": 0
                }
              }
            }
          },
          "default": {
            "description": "An unexpected error response.",
            "schema": {
              "type": "object",
              "properties": {
                "code": {
                  "type": "integer",
                  "format": "int32",
                  "x-order": 0
                },
                "message": {
                  "type": "string",
                  "x-order": 1
                },
                "details": {
                  "type": "array",
                  "items": {
                    "type": "object",
                    "properties": {
                      "@type": {
                        "type": "string",
                        "x-order": 0
                      }
                    },
                    "additionalProperties": false
                  },
                  "x-order": 2
                }
              }
            }
          }
        }
      }
    },
    "/v1/management/backup/Backups/RemoveScheduled": {
      "post": {
        "tags": [
          "Backups"
        ],
        "summary": "RemoveScheduledBackup removes existing scheduled backup.",
        "operationId": "RemoveScheduledBackup",
        "parameters": [
          {
            "name": "body",
            "in": "body",
            "required": true,
            "schema": {
              "type": "object",
              "properties": {
                "scheduled_backup_id": {
                  "type": "string",
                  "x-order": 0
                }
              }
            }
          }
        ],
        "responses": {
          "200": {
            "description": "A successful response.",
            "schema": {
              "type": "object"
            }
          },
          "default": {
            "description": "An unexpected error response.",
            "schema": {
              "type": "object",
              "properties": {
                "code": {
                  "type": "integer",
                  "format": "int32",
                  "x-order": 0
                },
                "message": {
                  "type": "string",
                  "x-order": 1
                },
                "details": {
                  "type": "array",
                  "items": {
                    "type": "object",
                    "properties": {
                      "@type": {
                        "type": "string",
                        "x-order": 0
                      }
                    },
                    "additionalProperties": false
                  },
                  "x-order": 2
                }
              }
            }
          }
        }
      }
    },
    "/v1/management/backup/Backups/Restore": {
      "post": {
        "description": "Could return the Error message in the details containing specific ErrorCode indicating failure reason:\nERROR_CODE_XTRABACKUP_NOT_INSTALLED - xtrabackup is not installed on the service\nERROR_CODE_INVALID_XTRABACKUP - different versions of xtrabackup and xbcloud\nERROR_CODE_INCOMPATIBLE_XTRABACKUP - xtrabackup is not compatible with MySQL for taking a backup\nERROR_CODE_INCOMPATIBLE_TARGET_MYSQL - target MySQL version is not compatible with the artifact for performing a restore of the backup",
        "tags": [
          "Backups"
        ],
        "summary": "RestoreBackup requests the backup restore.",
        "operationId": "RestoreBackup",
        "parameters": [
          {
            "name": "body",
            "in": "body",
            "required": true,
            "schema": {
              "type": "object",
              "properties": {
                "service_id": {
                  "description": "Service identifier where backup should be restored.",
                  "type": "string",
                  "x-order": 0
                },
                "artifact_id": {
                  "description": "Artifact id to restore.",
                  "type": "string",
                  "x-order": 1
                }
              }
            }
          }
        ],
        "responses": {
          "200": {
            "description": "A successful response.",
            "schema": {
              "type": "object",
              "properties": {
                "restore_id": {
                  "description": "Unique restore identifier.",
                  "type": "string",
                  "x-order": 0
                }
              }
            }
          },
          "default": {
            "description": "An unexpected error response.",
            "schema": {
              "type": "object",
              "properties": {
                "code": {
                  "type": "integer",
                  "format": "int32",
                  "x-order": 0
                },
                "message": {
                  "type": "string",
                  "x-order": 1
                },
                "details": {
                  "type": "array",
                  "items": {
                    "type": "object",
                    "properties": {
                      "@type": {
                        "type": "string",
                        "x-order": 0
                      }
                    },
                    "additionalProperties": false
                  },
                  "x-order": 2
                }
              }
            }
          }
        }
      }
    },
    "/v1/management/backup/Backups/Schedule": {
      "post": {
        "tags": [
          "Backups"
        ],
        "summary": "ScheduleBackup schedules repeated backup.",
        "operationId": "ScheduleBackup",
        "parameters": [
          {
            "name": "body",
            "in": "body",
            "required": true,
            "schema": {
              "type": "object",
              "properties": {
                "service_id": {
                  "description": "Service identifier where backup should be performed.",
                  "type": "string",
                  "x-order": 0
                },
                "location_id": {
                  "description": "Machine-readable location ID.",
                  "type": "string",
                  "x-order": 1
                },
                "cron_expression": {
                  "description": "How often backup should be run in cron format.",
                  "type": "string",
                  "x-order": 2
                },
                "start_time": {
                  "description": "First backup wouldn't happen before this time.",
                  "type": "string",
                  "format": "date-time",
                  "x-order": 3
                },
                "name": {
                  "description": "Name of backup.",
                  "type": "string",
                  "x-order": 4
                },
                "description": {
                  "description": "Human-readable description.",
                  "type": "string",
                  "x-order": 5
                },
                "retry_interval": {
                  "description": "Delay between each retry. Should have a suffix in JSON: 1s, 1m, 1h.",
                  "type": "string",
                  "x-order": 6
                },
                "retries": {
                  "description": "How many times to retry a failed backup before giving up.",
                  "type": "integer",
                  "format": "int64",
                  "x-order": 7
                },
                "enabled": {
                  "description": "If scheduling is enabled.",
                  "type": "boolean",
                  "x-order": 8
                },
                "retention": {
                  "description": "How many artifacts keep. 0 - unlimited.",
                  "type": "integer",
                  "format": "int64",
                  "x-order": 9
                },
                "mode": {
                  "description": "BackupMode specifies backup mode.",
                  "type": "string",
                  "default": "BACKUP_MODE_INVALID",
                  "enum": [
                    "BACKUP_MODE_INVALID",
                    "SNAPSHOT",
                    "INCREMENTAL",
                    "PITR"
                  ],
                  "x-order": 10
                }
              }
            }
          }
        ],
        "responses": {
          "200": {
            "description": "A successful response.",
            "schema": {
              "type": "object",
              "properties": {
                "scheduled_backup_id": {
                  "type": "string",
                  "x-order": 0
                }
              }
            }
          },
          "default": {
            "description": "An unexpected error response.",
            "schema": {
              "type": "object",
              "properties": {
                "code": {
                  "type": "integer",
                  "format": "int32",
                  "x-order": 0
                },
                "message": {
                  "type": "string",
                  "x-order": 1
                },
                "details": {
                  "type": "array",
                  "items": {
                    "type": "object",
                    "properties": {
                      "@type": {
                        "type": "string",
                        "x-order": 0
                      }
                    },
                    "additionalProperties": false
                  },
                  "x-order": 2
                }
              }
            }
          }
        }
      }
    },
    "/v1/management/backup/Backups/Start": {
      "post": {
        "description": "Could return the Error message in the details containing specific ErrorCode indicating failure reason:\nERROR_CODE_XTRABACKUP_NOT_INSTALLED - xtrabackup is not installed on the service\nERROR_CODE_INVALID_XTRABACKUP - different versions of xtrabackup and xbcloud\nERROR_CODE_INCOMPATIBLE_XTRABACKUP - xtrabackup is not compatible with MySQL for taking a backup",
        "tags": [
          "Backups"
        ],
        "summary": "StartBackup request backup specified service to location.",
        "operationId": "StartBackup",
        "parameters": [
          {
            "name": "body",
            "in": "body",
            "required": true,
            "schema": {
              "type": "object",
              "properties": {
                "service_id": {
                  "description": "Service identifier.",
                  "type": "string",
                  "x-order": 0
                },
                "location_id": {
                  "description": "Machine-readable location ID.",
                  "type": "string",
                  "x-order": 1
                },
                "name": {
                  "description": "If empty then name is auto-generated.",
                  "type": "string",
                  "x-order": 2
                },
                "description": {
                  "description": "Human-readable description.",
                  "type": "string",
                  "x-order": 3
                },
                "retry_interval": {
                  "description": "Delay between each retry. Should have a suffix in JSON: 1s, 1m, 1h.",
                  "type": "string",
                  "x-order": 4
                },
                "retries": {
                  "description": "How many times to retry a failed backup before giving up.",
                  "type": "integer",
                  "format": "int64",
                  "x-order": 5
                }
              }
            }
          }
        ],
        "responses": {
          "200": {
            "description": "A successful response.",
            "schema": {
              "type": "object",
              "properties": {
                "artifact_id": {
                  "description": "Unique identifier.",
                  "type": "string",
                  "x-order": 0
                }
              }
            }
          },
          "default": {
            "description": "An unexpected error response.",
            "schema": {
              "type": "object",
              "properties": {
                "code": {
                  "type": "integer",
                  "format": "int32",
                  "x-order": 0
                },
                "message": {
                  "type": "string",
                  "x-order": 1
                },
                "details": {
                  "type": "array",
                  "items": {
                    "type": "object",
                    "properties": {
                      "@type": {
                        "type": "string",
                        "x-order": 0
                      }
                    },
                    "additionalProperties": false
                  },
                  "x-order": 2
                }
              }
            }
          }
        }
      }
    },
    "/v1/management/backup/Locations/Add": {
      "post": {
        "tags": [
          "Locations"
        ],
        "summary": "AddLocation adds backup location.",
        "operationId": "AddLocation",
        "parameters": [
          {
            "name": "body",
            "in": "body",
            "required": true,
            "schema": {
              "type": "object",
              "properties": {
                "name": {
                  "type": "string",
                  "title": "Location name",
                  "x-order": 0
                },
                "description": {
                  "type": "string",
                  "x-order": 1
                },
                "pmm_client_config": {
                  "description": "PMMClientLocationConfig represents file system config inside pmm-client.",
                  "type": "object",
                  "properties": {
                    "path": {
                      "type": "string",
                      "x-order": 0
                    }
                  },
                  "x-order": 2
                },
                "pmm_server_config": {
                  "description": "PMMServerLocationConfig represents file system config inside pmm-server.",
                  "type": "object",
                  "properties": {
                    "path": {
                      "type": "string",
                      "x-order": 0
                    }
                  },
                  "x-order": 3
                },
                "s3_config": {
                  "description": "S3LocationConfig represents S3 bucket configuration.",
                  "type": "object",
                  "properties": {
                    "endpoint": {
                      "type": "string",
                      "x-order": 0
                    },
                    "access_key": {
                      "type": "string",
                      "x-order": 1
                    },
                    "secret_key": {
                      "type": "string",
                      "x-order": 2
                    },
                    "bucket_name": {
                      "type": "string",
                      "x-order": 3
                    }
                  },
                  "x-order": 4
                }
              }
            }
          }
        ],
        "responses": {
          "200": {
            "description": "A successful response.",
            "schema": {
              "type": "object",
              "properties": {
                "location_id": {
                  "description": "Machine-readable ID.",
                  "type": "string",
                  "x-order": 0
                }
              }
            }
          },
          "default": {
            "description": "An unexpected error response.",
            "schema": {
              "type": "object",
              "properties": {
                "code": {
                  "type": "integer",
                  "format": "int32",
                  "x-order": 0
                },
                "message": {
                  "type": "string",
                  "x-order": 1
                },
                "details": {
                  "type": "array",
                  "items": {
                    "type": "object",
                    "properties": {
                      "@type": {
                        "type": "string",
                        "x-order": 0
                      }
                    },
                    "additionalProperties": false
                  },
                  "x-order": 2
                }
              }
            }
          }
        }
      }
    },
    "/v1/management/backup/Locations/Change": {
      "post": {
        "tags": [
          "Locations"
        ],
        "summary": "ChangeLocation changes backup location.",
        "operationId": "ChangeLocation",
        "parameters": [
          {
            "name": "body",
            "in": "body",
            "required": true,
            "schema": {
              "type": "object",
              "properties": {
                "location_id": {
                  "description": "Machine-readable ID.",
                  "type": "string",
                  "x-order": 0
                },
                "name": {
                  "type": "string",
                  "title": "Location name",
                  "x-order": 1
                },
                "description": {
                  "type": "string",
                  "x-order": 2
                },
                "pmm_client_config": {
                  "description": "PMMClientLocationConfig represents file system config inside pmm-client.",
                  "type": "object",
                  "properties": {
                    "path": {
                      "type": "string",
                      "x-order": 0
                    }
                  },
                  "x-order": 3
                },
                "pmm_server_config": {
                  "description": "PMMServerLocationConfig represents file system config inside pmm-server.",
                  "type": "object",
                  "properties": {
                    "path": {
                      "type": "string",
                      "x-order": 0
                    }
                  },
                  "x-order": 4
                },
                "s3_config": {
                  "description": "S3LocationConfig represents S3 bucket configuration.",
                  "type": "object",
                  "properties": {
                    "endpoint": {
                      "type": "string",
                      "x-order": 0
                    },
                    "access_key": {
                      "type": "string",
                      "x-order": 1
                    },
                    "secret_key": {
                      "type": "string",
                      "x-order": 2
                    },
                    "bucket_name": {
                      "type": "string",
                      "x-order": 3
                    }
                  },
                  "x-order": 5
                }
              }
            }
          }
        ],
        "responses": {
          "200": {
            "description": "A successful response.",
            "schema": {
              "type": "object"
            }
          },
          "default": {
            "description": "An unexpected error response.",
            "schema": {
              "type": "object",
              "properties": {
                "code": {
                  "type": "integer",
                  "format": "int32",
                  "x-order": 0
                },
                "message": {
                  "type": "string",
                  "x-order": 1
                },
                "details": {
                  "type": "array",
                  "items": {
                    "type": "object",
                    "properties": {
                      "@type": {
                        "type": "string",
                        "x-order": 0
                      }
                    },
                    "additionalProperties": false
                  },
                  "x-order": 2
                }
              }
            }
          }
        }
      }
    },
    "/v1/management/backup/Locations/List": {
      "post": {
        "tags": [
          "Locations"
        ],
        "summary": "ListLocations returns a list of all backup locations.",
        "operationId": "ListLocations",
        "parameters": [
          {
            "name": "body",
            "in": "body",
            "required": true,
            "schema": {
              "type": "object"
            }
          }
        ],
        "responses": {
          "200": {
            "description": "A successful response.",
            "schema": {
              "type": "object",
              "properties": {
                "locations": {
                  "type": "array",
                  "items": {
                    "description": "Location represents single Backup Location.",
                    "type": "object",
                    "properties": {
                      "location_id": {
                        "description": "Machine-readable ID.",
                        "type": "string",
                        "x-order": 0
                      },
                      "name": {
                        "type": "string",
                        "title": "Location name",
                        "x-order": 1
                      },
                      "description": {
                        "type": "string",
                        "title": "Short description",
                        "x-order": 2
                      },
                      "pmm_client_config": {
                        "description": "PMMClientLocationConfig represents file system config inside pmm-client.",
                        "type": "object",
                        "properties": {
                          "path": {
                            "type": "string",
                            "x-order": 0
                          }
                        },
                        "x-order": 3
                      },
                      "pmm_server_config": {
                        "description": "PMMServerLocationConfig represents file system config inside pmm-server.",
                        "type": "object",
                        "properties": {
                          "path": {
                            "type": "string",
                            "x-order": 0
                          }
                        },
                        "x-order": 4
                      },
                      "s3_config": {
                        "description": "S3LocationConfig represents S3 bucket configuration.",
                        "type": "object",
                        "properties": {
                          "endpoint": {
                            "type": "string",
                            "x-order": 0
                          },
                          "access_key": {
                            "type": "string",
                            "x-order": 1
                          },
                          "secret_key": {
                            "type": "string",
                            "x-order": 2
                          },
                          "bucket_name": {
                            "type": "string",
                            "x-order": 3
                          }
                        },
                        "x-order": 5
                      }
                    }
                  },
                  "x-order": 0
                }
              }
            }
          },
          "default": {
            "description": "An unexpected error response.",
            "schema": {
              "type": "object",
              "properties": {
                "code": {
                  "type": "integer",
                  "format": "int32",
                  "x-order": 0
                },
                "message": {
                  "type": "string",
                  "x-order": 1
                },
                "details": {
                  "type": "array",
                  "items": {
                    "type": "object",
                    "properties": {
                      "@type": {
                        "type": "string",
                        "x-order": 0
                      }
                    },
                    "additionalProperties": false
                  },
                  "x-order": 2
                }
              }
            }
          }
        }
      }
    },
    "/v1/management/backup/Locations/Remove": {
      "post": {
        "tags": [
          "Locations"
        ],
        "summary": "RemoveLocation removes existing backup location.",
        "operationId": "RemoveLocation",
        "parameters": [
          {
            "name": "body",
            "in": "body",
            "required": true,
            "schema": {
              "type": "object",
              "properties": {
                "location_id": {
                  "description": "Machine-readable ID.",
                  "type": "string",
                  "x-order": 0
                },
                "force": {
                  "type": "boolean",
                  "title": "Force mode",
                  "x-order": 1
                }
              }
            }
          }
        ],
        "responses": {
          "200": {
            "description": "A successful response.",
            "schema": {
              "type": "object"
            }
          },
          "default": {
            "description": "An unexpected error response.",
            "schema": {
              "type": "object",
              "properties": {
                "code": {
                  "type": "integer",
                  "format": "int32",
                  "x-order": 0
                },
                "message": {
                  "type": "string",
                  "x-order": 1
                },
                "details": {
                  "type": "array",
                  "items": {
                    "type": "object",
                    "properties": {
                      "@type": {
                        "type": "string",
                        "x-order": 0
                      }
                    },
                    "additionalProperties": false
                  },
                  "x-order": 2
                }
              }
            }
          }
        }
      }
    },
    "/v1/management/backup/Locations/TestConfig": {
      "post": {
        "tags": [
          "Locations"
        ],
        "summary": "TestLocationConfig tests backup location and credentials.",
        "operationId": "TestLocationConfig",
        "parameters": [
          {
            "name": "body",
            "in": "body",
            "required": true,
            "schema": {
              "type": "object",
              "properties": {
                "pmm_client_config": {
                  "description": "PMMClientLocationConfig represents file system config inside pmm-client.",
                  "type": "object",
                  "properties": {
                    "path": {
                      "type": "string",
                      "x-order": 0
                    }
                  },
                  "x-order": 0
                },
                "pmm_server_config": {
                  "description": "PMMServerLocationConfig represents file system config inside pmm-server.",
                  "type": "object",
                  "properties": {
                    "path": {
                      "type": "string",
                      "x-order": 0
                    }
                  },
                  "x-order": 1
                },
                "s3_config": {
                  "description": "S3LocationConfig represents S3 bucket configuration.",
                  "type": "object",
                  "properties": {
                    "endpoint": {
                      "type": "string",
                      "x-order": 0
                    },
                    "access_key": {
                      "type": "string",
                      "x-order": 1
                    },
                    "secret_key": {
                      "type": "string",
                      "x-order": 2
                    },
                    "bucket_name": {
                      "type": "string",
                      "x-order": 3
                    }
                  },
                  "x-order": 2
                }
              }
            }
          }
        ],
        "responses": {
          "200": {
            "description": "A successful response.",
            "schema": {
              "type": "object"
            }
          },
          "default": {
            "description": "An unexpected error response.",
            "schema": {
              "type": "object",
              "properties": {
                "code": {
                  "type": "integer",
                  "format": "int32",
                  "x-order": 0
                },
                "message": {
                  "type": "string",
                  "x-order": 1
                },
                "details": {
                  "type": "array",
                  "items": {
                    "type": "object",
                    "properties": {
                      "@type": {
                        "type": "string",
                        "x-order": 0
                      }
                    },
                    "additionalProperties": false
                  },
                  "x-order": 2
                }
              }
            }
          }
        }
      }
    },
    "/v1/management/backup/RestoreHistory/List": {
      "post": {
        "tags": [
          "RestoreHistory"
        ],
        "summary": "ListRestoreHistory returns a list of all backup restore history items.",
        "operationId": "ListRestoreHistory",
        "parameters": [
          {
            "name": "body",
            "in": "body",
            "required": true,
            "schema": {
              "type": "object"
            }
          }
        ],
        "responses": {
          "200": {
            "description": "A successful response.",
            "schema": {
              "type": "object",
              "properties": {
                "items": {
                  "type": "array",
                  "items": {
                    "description": "RestoreHistoryItem represents single backup restore item.",
                    "type": "object",
                    "properties": {
                      "restore_id": {
                        "description": "Machine-readable restore id.",
                        "type": "string",
                        "x-order": 0
                      },
                      "artifact_id": {
                        "description": "ID of the artifact used for restore.",
                        "type": "string",
                        "x-order": 1
                      },
                      "name": {
                        "description": "Artifact name used for restore.",
                        "type": "string",
                        "x-order": 2
                      },
                      "vendor": {
                        "description": "Database vendor e.g. PostgreSQL, MongoDB, MySQL.",
                        "type": "string",
                        "x-order": 3
                      },
                      "location_id": {
                        "description": "Machine-readable location ID.",
                        "type": "string",
                        "x-order": 4
                      },
                      "location_name": {
                        "description": "Location name.",
                        "type": "string",
                        "x-order": 5
                      },
                      "service_id": {
                        "description": "Machine-readable service ID.",
                        "type": "string",
                        "x-order": 6
                      },
                      "service_name": {
                        "description": "Service name.",
                        "type": "string",
                        "x-order": 7
                      },
                      "data_model": {
                        "description": "DataModel is a model used for performing a backup.",
                        "type": "string",
                        "default": "DATA_MODEL_INVALID",
                        "enum": [
                          "DATA_MODEL_INVALID",
                          "PHYSICAL",
                          "LOGICAL"
                        ],
                        "x-order": 8
                      },
                      "status": {
                        "description": "RestoreStatus shows the current status of execution of restore.",
                        "type": "string",
                        "default": "RESTORE_STATUS_INVALID",
                        "enum": [
                          "RESTORE_STATUS_INVALID",
                          "RESTORE_STATUS_IN_PROGRESS",
                          "RESTORE_STATUS_SUCCESS",
                          "RESTORE_STATUS_ERROR"
                        ],
                        "x-order": 9
                      },
                      "started_at": {
                        "description": "Restore start time.",
                        "type": "string",
                        "format": "date-time",
                        "x-order": 10
                      },
                      "finished_at": {
                        "description": "Restore finish time.",
                        "type": "string",
                        "format": "date-time",
                        "x-order": 11
                      }
                    }
                  },
                  "x-order": 0
                }
              }
            }
          },
          "default": {
            "description": "An unexpected error response.",
            "schema": {
              "type": "object",
              "properties": {
                "code": {
                  "type": "integer",
                  "format": "int32",
                  "x-order": 0
                },
                "message": {
                  "type": "string",
                  "x-order": 1
                },
                "details": {
                  "type": "array",
                  "items": {
                    "type": "object",
                    "properties": {
                      "@type": {
                        "type": "string",
                        "x-order": 0
                      }
                    },
                    "additionalProperties": false
                  },
                  "x-order": 2
                }
              }
            }
          }
        }
      }
    },
    "/v1/management/ia/Alerts/List": {
      "post": {
        "tags": [
          "Alerts"
        ],
        "summary": "ListAlerts returns a list of all Alerts.",
        "operationId": "ListAlerts",
        "parameters": [
          {
            "name": "body",
            "in": "body",
            "required": true,
            "schema": {
              "type": "object",
              "properties": {
                "page_params": {
                  "description": "PageParams represents page request parameters for pagination.",
                  "type": "object",
                  "properties": {
                    "page_size": {
                      "description": "Maximum number of results per page.",
                      "type": "integer",
                      "format": "int32",
                      "x-order": 0
                    },
                    "index": {
                      "description": "Index of the requested page, starts from 0.",
                      "type": "integer",
                      "format": "int32",
                      "x-order": 1
                    }
                  },
                  "x-order": 0
                }
              }
            }
          }
        ],
        "responses": {
          "200": {
            "description": "A successful response.",
            "schema": {
              "type": "object",
              "properties": {
                "alerts": {
                  "type": "array",
                  "items": {
                    "description": "Alert represents Alert.",
                    "type": "object",
                    "properties": {
                      "alert_id": {
                        "description": "ID.",
                        "type": "string",
                        "x-order": 0
                      },
                      "summary": {
                        "description": "Human-readable summary.",
                        "type": "string",
                        "x-order": 1
                      },
                      "severity": {
                        "description": "Severity represents severity level of the check result or alert.",
                        "type": "string",
                        "default": "SEVERITY_INVALID",
                        "enum": [
                          "SEVERITY_INVALID",
                          "SEVERITY_EMERGENCY",
                          "SEVERITY_ALERT",
                          "SEVERITY_CRITICAL",
                          "SEVERITY_ERROR",
                          "SEVERITY_WARNING",
                          "SEVERITY_NOTICE",
                          "SEVERITY_INFO",
                          "SEVERITY_DEBUG"
                        ],
                        "x-order": 2
                      },
                      "status": {
                        "description": "Status represents Alert Rule's and Alert's combined status.\n\n - CLEAR: No alert.\n - PENDING: Pending, but not triggering alert.\n - TRIGGERING: Triggering (firing) alert.\n - SILENCED: Silenced alert.",
                        "type": "string",
                        "default": "STATUS_INVALID",
                        "enum": [
                          "STATUS_INVALID",
                          "CLEAR",
                          "PENDING",
                          "TRIGGERING",
                          "SILENCED"
                        ],
                        "x-order": 3
                      },
                      "labels": {
                        "description": "Combined labels.",
                        "type": "object",
                        "additionalProperties": {
                          "type": "string"
                        },
                        "x-order": 4
                      },
                      "rule": {
                        "description": "Rule represents Alert Rule.",
                        "type": "object",
                        "properties": {
                          "rule_id": {
                            "description": "Rule ID.",
                            "type": "string",
                            "x-order": 0
                          },
                          "name": {
                            "description": "Rule name.",
                            "type": "string",
                            "x-order": 1
                          },
                          "summary": {
                            "description": "Rule human-readable summary.",
                            "type": "string",
                            "x-order": 2
                          },
                          "template_name": {
                            "description": "Template used for this rule.",
                            "type": "string",
                            "x-order": 3
                          },
                          "disabled": {
                            "description": "True if that rule is disabled.",
                            "type": "boolean",
                            "x-order": 4
                          },
                          "expr_template": {
                            "description": "Expression template.",
                            "type": "string",
                            "x-order": 5
                          },
                          "expr": {
                            "description": "Expression filled with parameters.",
                            "type": "string",
                            "x-order": 6
                          },
                          "params_definitions": {
                            "description": "Expression parameters definitions.",
                            "type": "array",
                            "items": {
                              "description": "ParamDefinition represents a single query parameter.",
                              "type": "object",
                              "properties": {
                                "name": {
                                  "description": "Machine-readable name (ID) that is used in expression.",
                                  "type": "string",
                                  "x-order": 0
                                },
                                "summary": {
                                  "description": "Short human-readable parameter summary.",
                                  "type": "string",
                                  "x-order": 1
                                },
                                "unit": {
                                  "description": "ParamUnit represents template parameter unit.\n\n - PARAM_UNIT_INVALID: Invalid, unknown or absent.\n - PERCENTAGE: %\n - SECONDS: s",
                                  "type": "string",
                                  "default": "PARAM_UNIT_INVALID",
                                  "enum": [
                                    "PARAM_UNIT_INVALID",
                                    "PERCENTAGE",
                                    "SECONDS"
                                  ],
                                  "x-order": 2
                                },
                                "type": {
                                  "description": "ParamType represents template parameter type.",
                                  "type": "string",
                                  "default": "PARAM_TYPE_INVALID",
                                  "enum": [
                                    "PARAM_TYPE_INVALID",
                                    "BOOL",
                                    "FLOAT",
                                    "STRING"
                                  ],
                                  "x-order": 3
                                },
                                "bool": {
                                  "description": "BoolParamDefinition represents boolean parameter's default value.",
                                  "type": "object",
                                  "properties": {
                                    "default": {
                                      "description": "BooleanFlag represent a command to set some boolean property to true,\nto false, or avoid changing that property.\n\n - DO_NOT_CHANGE: Do not change boolean property. Default value.\n - TRUE: True.\n - FALSE: False.",
                                      "type": "string",
                                      "default": "DO_NOT_CHANGE",
                                      "enum": [
                                        "DO_NOT_CHANGE",
                                        "TRUE",
                                        "FALSE"
                                      ],
                                      "x-order": 0
                                    }
                                  },
                                  "x-order": 4
                                },
                                "float": {
                                  "description": "FloatParamDefinition represents float parameter's default value and valid range.",
                                  "type": "object",
                                  "properties": {
                                    "has_default": {
                                      "description": "True if default value is set.",
                                      "type": "boolean",
                                      "x-order": 0
                                    },
                                    "default": {
                                      "description": "Default value if has_default is true.",
                                      "type": "number",
                                      "format": "double",
                                      "x-order": 1
                                    },
                                    "has_min": {
                                      "description": "True if minimal valid value is set.",
                                      "type": "boolean",
                                      "x-order": 2
                                    },
                                    "min": {
                                      "description": "Minimal valid value (inclusive) if has_min is true.",
                                      "type": "number",
                                      "format": "double",
                                      "x-order": 3
                                    },
                                    "has_max": {
                                      "description": "True if maximal valid value is set.",
                                      "type": "boolean",
                                      "x-order": 4
                                    },
                                    "max": {
                                      "description": "Maximal valid value (inclusive) if has_max is true.",
                                      "type": "number",
                                      "format": "double",
                                      "x-order": 5
                                    }
                                  },
                                  "x-order": 5
                                },
                                "string": {
                                  "description": "StringParamDefinition represents string parameter's default value.",
                                  "type": "object",
                                  "properties": {
                                    "has_default": {
                                      "description": "True if default value is set.",
                                      "type": "boolean",
                                      "x-order": 0
                                    },
                                    "default": {
                                      "description": "Default value if has_default is true.",
                                      "type": "string",
                                      "x-order": 1
                                    }
                                  },
                                  "x-order": 6
                                }
                              }
                            },
                            "x-order": 7
                          },
                          "params_values": {
                            "description": "Expression parameters values.",
                            "type": "array",
                            "items": {
                              "description": "ParamValue represents a single rule parameter value for List, Change and Update APIs.",
                              "type": "object",
                              "properties": {
                                "name": {
                                  "description": "Machine-readable name (ID) that is used in expression.",
                                  "type": "string",
                                  "x-order": 0
                                },
                                "type": {
                                  "description": "ParamType represents template parameter type.",
                                  "type": "string",
                                  "default": "PARAM_TYPE_INVALID",
                                  "enum": [
                                    "PARAM_TYPE_INVALID",
                                    "BOOL",
                                    "FLOAT",
                                    "STRING"
                                  ],
                                  "x-order": 1
                                },
                                "bool": {
                                  "description": "Bool value.",
                                  "type": "boolean",
                                  "x-order": 2
                                },
                                "float": {
                                  "description": "Float value.",
                                  "type": "number",
                                  "format": "double",
                                  "x-order": 3
                                },
                                "string": {
                                  "description": "String value.",
                                  "type": "string",
                                  "x-order": 4
                                }
                              }
                            },
                            "x-order": 8
                          },
                          "default_for": {
                            "description": "Default for duration.",
                            "type": "string",
                            "x-order": 9
                          },
                          "for": {
                            "description": "For duration.",
                            "type": "string",
                            "x-order": 10
                          },
                          "default_severity": {
                            "description": "Severity represents severity level of the check result or alert.",
                            "type": "string",
                            "default": "SEVERITY_INVALID",
                            "enum": [
                              "SEVERITY_INVALID",
                              "SEVERITY_EMERGENCY",
                              "SEVERITY_ALERT",
                              "SEVERITY_CRITICAL",
                              "SEVERITY_ERROR",
                              "SEVERITY_WARNING",
                              "SEVERITY_NOTICE",
                              "SEVERITY_INFO",
                              "SEVERITY_DEBUG"
                            ],
                            "x-order": 11
                          },
                          "severity": {
                            "description": "Severity represents severity level of the check result or alert.",
                            "type": "string",
                            "default": "SEVERITY_INVALID",
                            "enum": [
                              "SEVERITY_INVALID",
                              "SEVERITY_EMERGENCY",
                              "SEVERITY_ALERT",
                              "SEVERITY_CRITICAL",
                              "SEVERITY_ERROR",
                              "SEVERITY_WARNING",
                              "SEVERITY_NOTICE",
                              "SEVERITY_INFO",
                              "SEVERITY_DEBUG"
                            ],
                            "x-order": 12
                          },
                          "custom_labels": {
                            "description": "Custom labels.",
                            "type": "object",
                            "additionalProperties": {
                              "type": "string"
                            },
                            "x-order": 13
                          },
                          "labels": {
                            "description": "Labels.",
                            "type": "object",
                            "additionalProperties": {
                              "type": "string"
                            },
                            "x-order": 14
                          },
                          "annotations": {
                            "description": "Annotations.",
                            "type": "object",
                            "additionalProperties": {
                              "type": "string"
                            },
                            "x-order": 15
                          },
                          "filters": {
                            "description": "Filters.",
                            "type": "array",
                            "items": {
                              "description": "Filter repsents a single filter condition.",
                              "type": "object",
                              "properties": {
                                "type": {
                                  "description": "FilterType represents filter matching type.\n\n - EQUAL: =\n - REGEX: =~",
                                  "type": "string",
                                  "default": "FILTER_TYPE_INVALID",
                                  "enum": [
                                    "FILTER_TYPE_INVALID",
                                    "EQUAL",
                                    "REGEX"
                                  ],
                                  "x-order": 0
                                },
                                "key": {
                                  "type": "string",
                                  "x-order": 1
                                },
                                "value": {
                                  "type": "string",
                                  "x-order": 2
                                }
                              }
                            },
                            "x-order": 16
                          },
                          "channels": {
                            "description": "Channels.",
                            "type": "array",
                            "items": {
                              "description": "Channel represents a single Notification Channel.",
                              "type": "object",
                              "properties": {
                                "channel_id": {
                                  "description": "Machine-readable ID.",
                                  "type": "string",
                                  "x-order": 0
                                },
                                "summary": {
                                  "description": "Short human-readable summary.",
                                  "type": "string",
                                  "x-order": 1
                                },
                                "email_config": {
                                  "description": "EmailConfig represents email configuration.",
                                  "type": "object",
                                  "properties": {
                                    "send_resolved": {
                                      "type": "boolean",
                                      "x-order": 0
                                    },
                                    "to": {
                                      "type": "array",
                                      "items": {
                                        "type": "string"
                                      },
                                      "x-order": 1
                                    }
                                  },
                                  "x-order": 2
                                },
                                "pagerduty_config": {
                                  "description": "PagerDutyConfig represents PagerDuty configuration.",
                                  "type": "object",
                                  "properties": {
                                    "send_resolved": {
                                      "type": "boolean",
                                      "x-order": 0
                                    },
                                    "routing_key": {
                                      "description": "The PagerDuty key for \"Events API v2\" integration type. Exactly one key should be set.",
                                      "type": "string",
                                      "x-order": 1
                                    },
                                    "service_key": {
                                      "description": "The PagerDuty key for \"Prometheus\" integration type. Exactly one key should be set.",
                                      "type": "string",
                                      "x-order": 2
                                    }
                                  },
                                  "x-order": 3
                                },
                                "slack_config": {
                                  "description": "SlackConfig represents Slack configuration.",
                                  "type": "object",
                                  "properties": {
                                    "send_resolved": {
                                      "type": "boolean",
                                      "x-order": 0
                                    },
                                    "channel": {
                                      "type": "string",
                                      "x-order": 1
                                    }
                                  },
                                  "x-order": 4
                                },
                                "webhook_config": {
                                  "description": "WebhookConfig represents webhook configuration.",
                                  "type": "object",
                                  "properties": {
                                    "send_resolved": {
                                      "type": "boolean",
                                      "x-order": 0
                                    },
                                    "url": {
                                      "type": "string",
                                      "x-order": 1
                                    },
                                    "http_config": {
                                      "description": "HTTPConfig represents HTTP client configuration.",
                                      "type": "object",
                                      "properties": {
                                        "basic_auth": {
                                          "description": "BasicAuth represents basic HTTP auth configuration.",
                                          "type": "object",
                                          "properties": {
                                            "username": {
                                              "type": "string",
                                              "x-order": 0
                                            },
                                            "password": {
                                              "type": "string",
                                              "x-order": 1
                                            },
                                            "password_file": {
                                              "type": "string",
                                              "x-order": 2
                                            }
                                          },
                                          "x-order": 0
                                        },
                                        "bearer_token": {
                                          "type": "string",
                                          "x-order": 1
                                        },
                                        "bearer_token_file": {
                                          "type": "string",
                                          "x-order": 2
                                        },
                                        "tls_config": {
                                          "type": "object",
                                          "title": "TLSConfig represents TLS configuration for alertmanager\nhttps://prometheus.io/docs/alerting/latest/configuration/#tls_config",
                                          "properties": {
                                            "ca_file": {
                                              "description": "A path to the CA certificate file to validate the server certificate with.\nca_file and ca_file_content should not be set at the same time.",
                                              "type": "string",
                                              "x-order": 0
                                            },
                                            "cert_file": {
                                              "description": "A path to the certificate file for client cert authentication to the server.\ncert_file and cert_file_content should not be set at the same time.",
                                              "type": "string",
                                              "x-order": 1
                                            },
                                            "key_file": {
                                              "description": "A path to the key file for client cert authentication to the server.\nkey_file and key_file_content should not be set at the same time.",
                                              "type": "string",
                                              "x-order": 2
                                            },
                                            "server_name": {
                                              "description": "Name of the server.",
                                              "type": "string",
                                              "x-order": 3
                                            },
                                            "insecure_skip_verify": {
                                              "description": "Disable validation of the server certificate.",
                                              "type": "boolean",
                                              "x-order": 4
                                            },
                                            "ca_file_content": {
                                              "description": "CA certificate to validate the server certificate with.\nca_file and ca_file_content should not be set at the same time.",
                                              "type": "string",
                                              "x-order": 5
                                            },
                                            "cert_file_content": {
                                              "description": "A certificate for client cert authentication to the server.\ncert_file and cert_file_content should not be set at the same time.",
                                              "type": "string",
                                              "x-order": 6
                                            },
                                            "key_file_content": {
                                              "description": "A key for client cert authentication to the server.\nkey_file and key_file_content should not be set at the same time.",
                                              "type": "string",
                                              "x-order": 7
                                            }
                                          },
                                          "x-order": 3
                                        },
                                        "proxy_url": {
                                          "type": "string",
                                          "x-order": 4
                                        }
                                      },
                                      "x-order": 2
                                    },
                                    "max_alerts": {
                                      "type": "integer",
                                      "format": "int32",
                                      "x-order": 3
                                    }
                                  },
                                  "x-order": 5
                                },
                                "disabled": {
                                  "description": "True if that channel is disabled.",
                                  "type": "boolean",
                                  "x-order": 6
                                }
                              }
                            },
                            "x-order": 17
                          },
                          "created_at": {
                            "description": "Rule creation time.",
                            "type": "string",
                            "format": "date-time",
                            "x-order": 18
                          }
                        },
                        "x-order": 5
                      },
                      "created_at": {
                        "description": "Alert creation time.",
                        "type": "string",
                        "format": "date-time",
                        "x-order": 6
                      },
                      "updated_at": {
                        "description": "Alert last update time.",
                        "type": "string",
                        "format": "date-time",
                        "x-order": 7
                      }
                    }
                  },
                  "x-order": 0
                },
                "totals": {
                  "description": "PageTotals represents total values for pagination.",
                  "type": "object",
                  "properties": {
                    "total_items": {
                      "description": "Total number of results.",
                      "type": "integer",
                      "format": "int32",
                      "x-order": 0
                    },
                    "total_pages": {
                      "description": "Total number of pages.",
                      "type": "integer",
                      "format": "int32",
                      "x-order": 1
                    }
                  },
                  "x-order": 1
                }
              }
            }
          },
          "default": {
            "description": "An unexpected error response.",
            "schema": {
              "type": "object",
              "properties": {
                "code": {
                  "type": "integer",
                  "format": "int32",
                  "x-order": 0
                },
                "message": {
                  "type": "string",
                  "x-order": 1
                },
                "details": {
                  "type": "array",
                  "items": {
                    "type": "object",
                    "properties": {
                      "@type": {
                        "type": "string",
                        "x-order": 0
                      }
                    },
                    "additionalProperties": false
                  },
                  "x-order": 2
                }
              }
            }
          }
        }
      }
    },
    "/v1/management/ia/Alerts/Toggle": {
      "post": {
        "description": "Pass empty list to apply toggle action to all existing alerts",
        "tags": [
          "Alerts"
        ],
        "summary": "ToggleAlerts allows to switch alerts state between silenced and unsilenced.",
        "operationId": "ToggleAlerts",
        "parameters": [
          {
            "name": "body",
            "in": "body",
            "required": true,
            "schema": {
              "type": "object",
              "properties": {
                "alert_ids": {
                  "description": "List of alerts that silence state should be switched. If provided array is empty than all\nexisting alerts are switched.",
                  "type": "array",
                  "items": {
                    "type": "string"
                  },
                  "x-order": 0
                },
                "silenced": {
                  "description": "BooleanFlag represent a command to set some boolean property to true,\nto false, or avoid changing that property.\n\n - DO_NOT_CHANGE: Do not change boolean property. Default value.\n - TRUE: True.\n - FALSE: False.",
                  "type": "string",
                  "default": "DO_NOT_CHANGE",
                  "enum": [
                    "DO_NOT_CHANGE",
                    "TRUE",
                    "FALSE"
                  ],
                  "x-order": 1
                }
              }
            }
          }
        ],
        "responses": {
          "200": {
            "description": "A successful response.",
            "schema": {
              "type": "object"
            }
          },
          "default": {
            "description": "An unexpected error response.",
            "schema": {
              "type": "object",
              "properties": {
                "code": {
                  "type": "integer",
                  "format": "int32",
                  "x-order": 0
                },
                "message": {
                  "type": "string",
                  "x-order": 1
                },
                "details": {
                  "type": "array",
                  "items": {
                    "type": "object",
                    "properties": {
                      "@type": {
                        "type": "string",
                        "x-order": 0
                      }
                    },
                    "additionalProperties": false
                  },
                  "x-order": 2
                }
              }
            }
          }
        }
      }
    },
    "/v1/management/ia/Channels/Add": {
      "post": {
        "tags": [
          "Channels"
        ],
        "summary": "AddChannel adds notification channel.",
        "operationId": "AddChannel",
        "parameters": [
          {
            "name": "body",
            "in": "body",
            "required": true,
            "schema": {
              "type": "object",
              "properties": {
                "summary": {
                  "description": "Short human-readable summary.",
                  "type": "string",
                  "x-order": 0
                },
                "email_config": {
                  "description": "EmailConfig represents email configuration.",
                  "type": "object",
                  "properties": {
                    "send_resolved": {
                      "type": "boolean",
                      "x-order": 0
                    },
                    "to": {
                      "type": "array",
                      "items": {
                        "type": "string"
                      },
                      "x-order": 1
                    }
                  },
                  "x-order": 1
                },
                "pagerduty_config": {
                  "description": "PagerDutyConfig represents PagerDuty configuration.",
                  "type": "object",
                  "properties": {
                    "send_resolved": {
                      "type": "boolean",
                      "x-order": 0
                    },
                    "routing_key": {
                      "description": "The PagerDuty key for \"Events API v2\" integration type. Exactly one key should be set.",
                      "type": "string",
                      "x-order": 1
                    },
                    "service_key": {
                      "description": "The PagerDuty key for \"Prometheus\" integration type. Exactly one key should be set.",
                      "type": "string",
                      "x-order": 2
                    }
                  },
                  "x-order": 2
                },
                "slack_config": {
                  "description": "SlackConfig represents Slack configuration.",
                  "type": "object",
                  "properties": {
                    "send_resolved": {
                      "type": "boolean",
                      "x-order": 0
                    },
                    "channel": {
                      "type": "string",
                      "x-order": 1
                    }
                  },
                  "x-order": 3
                },
                "webhook_config": {
                  "description": "WebhookConfig represents webhook configuration.",
                  "type": "object",
                  "properties": {
                    "send_resolved": {
                      "type": "boolean",
                      "x-order": 0
                    },
                    "url": {
                      "type": "string",
                      "x-order": 1
                    },
                    "http_config": {
                      "description": "HTTPConfig represents HTTP client configuration.",
                      "type": "object",
                      "properties": {
                        "basic_auth": {
                          "description": "BasicAuth represents basic HTTP auth configuration.",
                          "type": "object",
                          "properties": {
                            "username": {
                              "type": "string",
                              "x-order": 0
                            },
                            "password": {
                              "type": "string",
                              "x-order": 1
                            },
                            "password_file": {
                              "type": "string",
                              "x-order": 2
                            }
                          },
                          "x-order": 0
                        },
                        "bearer_token": {
                          "type": "string",
                          "x-order": 1
                        },
                        "bearer_token_file": {
                          "type": "string",
                          "x-order": 2
                        },
                        "tls_config": {
                          "type": "object",
                          "title": "TLSConfig represents TLS configuration for alertmanager\nhttps://prometheus.io/docs/alerting/latest/configuration/#tls_config",
                          "properties": {
                            "ca_file": {
                              "description": "A path to the CA certificate file to validate the server certificate with.\nca_file and ca_file_content should not be set at the same time.",
                              "type": "string",
                              "x-order": 0
                            },
                            "cert_file": {
                              "description": "A path to the certificate file for client cert authentication to the server.\ncert_file and cert_file_content should not be set at the same time.",
                              "type": "string",
                              "x-order": 1
                            },
                            "key_file": {
                              "description": "A path to the key file for client cert authentication to the server.\nkey_file and key_file_content should not be set at the same time.",
                              "type": "string",
                              "x-order": 2
                            },
                            "server_name": {
                              "description": "Name of the server.",
                              "type": "string",
                              "x-order": 3
                            },
                            "insecure_skip_verify": {
                              "description": "Disable validation of the server certificate.",
                              "type": "boolean",
                              "x-order": 4
                            },
                            "ca_file_content": {
                              "description": "CA certificate to validate the server certificate with.\nca_file and ca_file_content should not be set at the same time.",
                              "type": "string",
                              "x-order": 5
                            },
                            "cert_file_content": {
                              "description": "A certificate for client cert authentication to the server.\ncert_file and cert_file_content should not be set at the same time.",
                              "type": "string",
                              "x-order": 6
                            },
                            "key_file_content": {
                              "description": "A key for client cert authentication to the server.\nkey_file and key_file_content should not be set at the same time.",
                              "type": "string",
                              "x-order": 7
                            }
                          },
                          "x-order": 3
                        },
                        "proxy_url": {
                          "type": "string",
                          "x-order": 4
                        }
                      },
                      "x-order": 2
                    },
                    "max_alerts": {
                      "type": "integer",
                      "format": "int32",
                      "x-order": 3
                    }
                  },
                  "x-order": 4
                },
                "disabled": {
                  "description": "New channel status.",
                  "type": "boolean",
                  "x-order": 5
                }
              }
            }
          }
        ],
        "responses": {
          "200": {
            "description": "A successful response.",
            "schema": {
              "type": "object",
              "properties": {
                "channel_id": {
                  "description": "Machine-readable ID.",
                  "type": "string",
                  "x-order": 0
                }
              }
            }
          },
          "default": {
            "description": "An unexpected error response.",
            "schema": {
              "type": "object",
              "properties": {
                "code": {
                  "type": "integer",
                  "format": "int32",
                  "x-order": 0
                },
                "message": {
                  "type": "string",
                  "x-order": 1
                },
                "details": {
                  "type": "array",
                  "items": {
                    "type": "object",
                    "properties": {
                      "@type": {
                        "type": "string",
                        "x-order": 0
                      }
                    },
                    "additionalProperties": false
                  },
                  "x-order": 2
                }
              }
            }
          }
        }
      }
    },
    "/v1/management/ia/Channels/Change": {
      "post": {
        "tags": [
          "Channels"
        ],
        "summary": "ChangeChannel changes notification channel.",
        "operationId": "ChangeChannel",
        "parameters": [
          {
            "name": "body",
            "in": "body",
            "required": true,
            "schema": {
              "type": "object",
              "properties": {
                "channel_id": {
                  "description": "Machine-readable ID.",
                  "type": "string",
                  "x-order": 0
                },
                "summary": {
                  "description": "Short human-readable summary. Empty value will not change it.",
                  "type": "string",
                  "x-order": 1
                },
                "email_config": {
                  "description": "EmailConfig represents email configuration.",
                  "type": "object",
                  "properties": {
                    "send_resolved": {
                      "type": "boolean",
                      "x-order": 0
                    },
                    "to": {
                      "type": "array",
                      "items": {
                        "type": "string"
                      },
                      "x-order": 1
                    }
                  },
                  "x-order": 2
                },
                "pagerduty_config": {
                  "description": "PagerDutyConfig represents PagerDuty configuration.",
                  "type": "object",
                  "properties": {
                    "send_resolved": {
                      "type": "boolean",
                      "x-order": 0
                    },
                    "routing_key": {
                      "description": "The PagerDuty key for \"Events API v2\" integration type. Exactly one key should be set.",
                      "type": "string",
                      "x-order": 1
                    },
                    "service_key": {
                      "description": "The PagerDuty key for \"Prometheus\" integration type. Exactly one key should be set.",
                      "type": "string",
                      "x-order": 2
                    }
                  },
                  "x-order": 3
                },
                "slack_config": {
                  "description": "SlackConfig represents Slack configuration.",
                  "type": "object",
                  "properties": {
                    "send_resolved": {
                      "type": "boolean",
                      "x-order": 0
                    },
                    "channel": {
                      "type": "string",
                      "x-order": 1
                    }
                  },
                  "x-order": 4
                },
                "webhook_config": {
                  "description": "WebhookConfig represents webhook configuration.",
                  "type": "object",
                  "properties": {
                    "send_resolved": {
                      "type": "boolean",
                      "x-order": 0
                    },
                    "url": {
                      "type": "string",
                      "x-order": 1
                    },
                    "http_config": {
                      "description": "HTTPConfig represents HTTP client configuration.",
                      "type": "object",
                      "properties": {
                        "basic_auth": {
                          "description": "BasicAuth represents basic HTTP auth configuration.",
                          "type": "object",
                          "properties": {
                            "username": {
                              "type": "string",
                              "x-order": 0
                            },
                            "password": {
                              "type": "string",
                              "x-order": 1
                            },
                            "password_file": {
                              "type": "string",
                              "x-order": 2
                            }
                          },
                          "x-order": 0
                        },
                        "bearer_token": {
                          "type": "string",
                          "x-order": 1
                        },
                        "bearer_token_file": {
                          "type": "string",
                          "x-order": 2
                        },
                        "tls_config": {
                          "type": "object",
                          "title": "TLSConfig represents TLS configuration for alertmanager\nhttps://prometheus.io/docs/alerting/latest/configuration/#tls_config",
                          "properties": {
                            "ca_file": {
                              "description": "A path to the CA certificate file to validate the server certificate with.\nca_file and ca_file_content should not be set at the same time.",
                              "type": "string",
                              "x-order": 0
                            },
                            "cert_file": {
                              "description": "A path to the certificate file for client cert authentication to the server.\ncert_file and cert_file_content should not be set at the same time.",
                              "type": "string",
                              "x-order": 1
                            },
                            "key_file": {
                              "description": "A path to the key file for client cert authentication to the server.\nkey_file and key_file_content should not be set at the same time.",
                              "type": "string",
                              "x-order": 2
                            },
                            "server_name": {
                              "description": "Name of the server.",
                              "type": "string",
                              "x-order": 3
                            },
                            "insecure_skip_verify": {
                              "description": "Disable validation of the server certificate.",
                              "type": "boolean",
                              "x-order": 4
                            },
                            "ca_file_content": {
                              "description": "CA certificate to validate the server certificate with.\nca_file and ca_file_content should not be set at the same time.",
                              "type": "string",
                              "x-order": 5
                            },
                            "cert_file_content": {
                              "description": "A certificate for client cert authentication to the server.\ncert_file and cert_file_content should not be set at the same time.",
                              "type": "string",
                              "x-order": 6
                            },
                            "key_file_content": {
                              "description": "A key for client cert authentication to the server.\nkey_file and key_file_content should not be set at the same time.",
                              "type": "string",
                              "x-order": 7
                            }
                          },
                          "x-order": 3
                        },
                        "proxy_url": {
                          "type": "string",
                          "x-order": 4
                        }
                      },
                      "x-order": 2
                    },
                    "max_alerts": {
                      "type": "integer",
                      "format": "int32",
                      "x-order": 3
                    }
                  },
                  "x-order": 5
                },
                "disabled": {
                  "description": "Enables or disables that channel. Should be set.",
                  "type": "boolean",
                  "x-order": 6
                }
              }
            }
          }
        ],
        "responses": {
          "200": {
            "description": "A successful response.",
            "schema": {
              "type": "object"
            }
          },
          "default": {
            "description": "An unexpected error response.",
            "schema": {
              "type": "object",
              "properties": {
                "code": {
                  "type": "integer",
                  "format": "int32",
                  "x-order": 0
                },
                "message": {
                  "type": "string",
                  "x-order": 1
                },
                "details": {
                  "type": "array",
                  "items": {
                    "type": "object",
                    "properties": {
                      "@type": {
                        "type": "string",
                        "x-order": 0
                      }
                    },
                    "additionalProperties": false
                  },
                  "x-order": 2
                }
              }
            }
          }
        }
      }
    },
    "/v1/management/ia/Channels/List": {
      "post": {
        "tags": [
          "Channels"
        ],
        "summary": "ListChannels returns a list of all notifation channels.",
        "operationId": "ListChannels",
        "parameters": [
          {
            "name": "body",
            "in": "body",
            "required": true,
            "schema": {
              "type": "object",
              "properties": {
                "page_params": {
                  "description": "PageParams represents page request parameters for pagination.",
                  "type": "object",
                  "properties": {
                    "page_size": {
                      "description": "Maximum number of results per page.",
                      "type": "integer",
                      "format": "int32",
                      "x-order": 0
                    },
                    "index": {
                      "description": "Index of the requested page, starts from 0.",
                      "type": "integer",
                      "format": "int32",
                      "x-order": 1
                    }
                  },
                  "x-order": 0
                }
              }
            }
          }
        ],
        "responses": {
          "200": {
            "description": "A successful response.",
            "schema": {
              "type": "object",
              "properties": {
                "channels": {
                  "type": "array",
                  "items": {
                    "description": "Channel represents a single Notification Channel.",
                    "type": "object",
                    "properties": {
                      "channel_id": {
                        "description": "Machine-readable ID.",
                        "type": "string",
                        "x-order": 0
                      },
                      "summary": {
                        "description": "Short human-readable summary.",
                        "type": "string",
                        "x-order": 1
                      },
                      "email_config": {
                        "description": "EmailConfig represents email configuration.",
                        "type": "object",
                        "properties": {
                          "send_resolved": {
                            "type": "boolean",
                            "x-order": 0
                          },
                          "to": {
                            "type": "array",
                            "items": {
                              "type": "string"
                            },
                            "x-order": 1
                          }
                        },
                        "x-order": 2
                      },
                      "pagerduty_config": {
                        "description": "PagerDutyConfig represents PagerDuty configuration.",
                        "type": "object",
                        "properties": {
                          "send_resolved": {
                            "type": "boolean",
                            "x-order": 0
                          },
                          "routing_key": {
                            "description": "The PagerDuty key for \"Events API v2\" integration type. Exactly one key should be set.",
                            "type": "string",
                            "x-order": 1
                          },
                          "service_key": {
                            "description": "The PagerDuty key for \"Prometheus\" integration type. Exactly one key should be set.",
                            "type": "string",
                            "x-order": 2
                          }
                        },
                        "x-order": 3
                      },
                      "slack_config": {
                        "description": "SlackConfig represents Slack configuration.",
                        "type": "object",
                        "properties": {
                          "send_resolved": {
                            "type": "boolean",
                            "x-order": 0
                          },
                          "channel": {
                            "type": "string",
                            "x-order": 1
                          }
                        },
                        "x-order": 4
                      },
                      "webhook_config": {
                        "description": "WebhookConfig represents webhook configuration.",
                        "type": "object",
                        "properties": {
                          "send_resolved": {
                            "type": "boolean",
                            "x-order": 0
                          },
                          "url": {
                            "type": "string",
                            "x-order": 1
                          },
                          "http_config": {
                            "description": "HTTPConfig represents HTTP client configuration.",
                            "type": "object",
                            "properties": {
                              "basic_auth": {
                                "description": "BasicAuth represents basic HTTP auth configuration.",
                                "type": "object",
                                "properties": {
                                  "username": {
                                    "type": "string",
                                    "x-order": 0
                                  },
                                  "password": {
                                    "type": "string",
                                    "x-order": 1
                                  },
                                  "password_file": {
                                    "type": "string",
                                    "x-order": 2
                                  }
                                },
                                "x-order": 0
                              },
                              "bearer_token": {
                                "type": "string",
                                "x-order": 1
                              },
                              "bearer_token_file": {
                                "type": "string",
                                "x-order": 2
                              },
                              "tls_config": {
                                "type": "object",
                                "title": "TLSConfig represents TLS configuration for alertmanager\nhttps://prometheus.io/docs/alerting/latest/configuration/#tls_config",
                                "properties": {
                                  "ca_file": {
                                    "description": "A path to the CA certificate file to validate the server certificate with.\nca_file and ca_file_content should not be set at the same time.",
                                    "type": "string",
                                    "x-order": 0
                                  },
                                  "cert_file": {
                                    "description": "A path to the certificate file for client cert authentication to the server.\ncert_file and cert_file_content should not be set at the same time.",
                                    "type": "string",
                                    "x-order": 1
                                  },
                                  "key_file": {
                                    "description": "A path to the key file for client cert authentication to the server.\nkey_file and key_file_content should not be set at the same time.",
                                    "type": "string",
                                    "x-order": 2
                                  },
                                  "server_name": {
                                    "description": "Name of the server.",
                                    "type": "string",
                                    "x-order": 3
                                  },
                                  "insecure_skip_verify": {
                                    "description": "Disable validation of the server certificate.",
                                    "type": "boolean",
                                    "x-order": 4
                                  },
                                  "ca_file_content": {
                                    "description": "CA certificate to validate the server certificate with.\nca_file and ca_file_content should not be set at the same time.",
                                    "type": "string",
                                    "x-order": 5
                                  },
                                  "cert_file_content": {
                                    "description": "A certificate for client cert authentication to the server.\ncert_file and cert_file_content should not be set at the same time.",
                                    "type": "string",
                                    "x-order": 6
                                  },
                                  "key_file_content": {
                                    "description": "A key for client cert authentication to the server.\nkey_file and key_file_content should not be set at the same time.",
                                    "type": "string",
                                    "x-order": 7
                                  }
                                },
                                "x-order": 3
                              },
                              "proxy_url": {
                                "type": "string",
                                "x-order": 4
                              }
                            },
                            "x-order": 2
                          },
                          "max_alerts": {
                            "type": "integer",
                            "format": "int32",
                            "x-order": 3
                          }
                        },
                        "x-order": 5
                      },
                      "disabled": {
                        "description": "True if that channel is disabled.",
                        "type": "boolean",
                        "x-order": 6
                      }
                    }
                  },
                  "x-order": 0
                },
                "totals": {
                  "description": "PageTotals represents total values for pagination.",
                  "type": "object",
                  "properties": {
                    "total_items": {
                      "description": "Total number of results.",
                      "type": "integer",
                      "format": "int32",
                      "x-order": 0
                    },
                    "total_pages": {
                      "description": "Total number of pages.",
                      "type": "integer",
                      "format": "int32",
                      "x-order": 1
                    }
                  },
                  "x-order": 1
                }
              }
            }
          },
          "default": {
            "description": "An unexpected error response.",
            "schema": {
              "type": "object",
              "properties": {
                "code": {
                  "type": "integer",
                  "format": "int32",
                  "x-order": 0
                },
                "message": {
                  "type": "string",
                  "x-order": 1
                },
                "details": {
                  "type": "array",
                  "items": {
                    "type": "object",
                    "properties": {
                      "@type": {
                        "type": "string",
                        "x-order": 0
                      }
                    },
                    "additionalProperties": false
                  },
                  "x-order": 2
                }
              }
            }
          }
        }
      }
    },
    "/v1/management/ia/Channels/Remove": {
      "post": {
        "tags": [
          "Channels"
        ],
        "summary": "RemoveChannel removes notification channel.",
        "operationId": "RemoveChannel",
        "parameters": [
          {
            "name": "body",
            "in": "body",
            "required": true,
            "schema": {
              "type": "object",
              "properties": {
                "channel_id": {
                  "type": "string",
                  "x-order": 0
                }
              }
            }
          }
        ],
        "responses": {
          "200": {
            "description": "A successful response.",
            "schema": {
              "type": "object"
            }
          },
          "default": {
            "description": "An unexpected error response.",
            "schema": {
              "type": "object",
              "properties": {
                "code": {
                  "type": "integer",
                  "format": "int32",
                  "x-order": 0
                },
                "message": {
                  "type": "string",
                  "x-order": 1
                },
                "details": {
                  "type": "array",
                  "items": {
                    "type": "object",
                    "properties": {
                      "@type": {
                        "type": "string",
                        "x-order": 0
                      }
                    },
                    "additionalProperties": false
                  },
                  "x-order": 2
                }
              }
            }
          }
        }
      }
    },
    "/v1/management/ia/Rules/Create": {
      "post": {
        "tags": [
          "Rules"
        ],
        "summary": "CreateAlertRule creates Alerting rule.",
        "operationId": "CreateAlertRule",
        "parameters": [
          {
            "name": "body",
            "in": "body",
            "required": true,
            "schema": {
              "type": "object",
              "properties": {
                "template_name": {
                  "description": "Template name. Can't be specified simultaneously with source_rule_id.",
                  "type": "string",
                  "x-order": 0
                },
                "source_rule_id": {
                  "description": "ID of the rule that will be used as source. Can't be specified simultaneously with template_name.",
                  "type": "string",
                  "x-order": 1
                },
                "name": {
                  "description": "Rule name.",
                  "type": "string",
                  "x-order": 2
                },
                "disabled": {
                  "description": "New rule status.",
                  "type": "boolean",
                  "x-order": 3
                },
                "params": {
                  "description": "Rule parameters. All template parameters should be set.",
                  "type": "array",
                  "items": {
                    "description": "ParamValue represents a single rule parameter value for List, Change and Update APIs.",
                    "type": "object",
                    "properties": {
                      "name": {
                        "description": "Machine-readable name (ID) that is used in expression.",
                        "type": "string",
                        "x-order": 0
                      },
                      "type": {
                        "description": "ParamType represents template parameter type.",
                        "type": "string",
                        "default": "PARAM_TYPE_INVALID",
                        "enum": [
                          "PARAM_TYPE_INVALID",
                          "BOOL",
                          "FLOAT",
                          "STRING"
                        ],
                        "x-order": 1
                      },
                      "bool": {
                        "description": "Bool value.",
                        "type": "boolean",
                        "x-order": 2
                      },
                      "float": {
                        "description": "Float value.",
                        "type": "number",
                        "format": "double",
                        "x-order": 3
                      },
                      "string": {
                        "description": "String value.",
                        "type": "string",
                        "x-order": 4
                      }
                    }
                  },
                  "x-order": 4
                },
                "for": {
                  "description": "Rule duration. Should be set.",
                  "type": "string",
                  "x-order": 5
                },
                "severity": {
                  "description": "Severity represents severity level of the check result or alert.",
                  "type": "string",
                  "default": "SEVERITY_INVALID",
                  "enum": [
                    "SEVERITY_INVALID",
                    "SEVERITY_EMERGENCY",
                    "SEVERITY_ALERT",
                    "SEVERITY_CRITICAL",
                    "SEVERITY_ERROR",
                    "SEVERITY_WARNING",
                    "SEVERITY_NOTICE",
                    "SEVERITY_INFO",
                    "SEVERITY_DEBUG"
                  ],
                  "x-order": 6
                },
                "custom_labels": {
                  "description": "All custom labels to add or remove (with empty values) to default labels from template.",
                  "type": "object",
                  "additionalProperties": {
                    "type": "string"
                  },
                  "x-order": 7
                },
                "filters": {
                  "description": "Filters. Should be set.",
                  "type": "array",
                  "items": {
                    "description": "Filter repsents a single filter condition.",
                    "type": "object",
                    "properties": {
                      "type": {
                        "description": "FilterType represents filter matching type.\n\n - EQUAL: =\n - REGEX: =~",
                        "type": "string",
                        "default": "FILTER_TYPE_INVALID",
                        "enum": [
                          "FILTER_TYPE_INVALID",
                          "EQUAL",
                          "REGEX"
                        ],
                        "x-order": 0
                      },
                      "key": {
                        "type": "string",
                        "x-order": 1
                      },
                      "value": {
                        "type": "string",
                        "x-order": 2
                      }
                    }
                  },
                  "x-order": 8
                },
                "channel_ids": {
                  "description": "Channels. Should be set.",
                  "type": "array",
                  "items": {
                    "type": "string"
                  },
                  "x-order": 9
                }
              }
            }
          }
        ],
        "responses": {
          "200": {
            "description": "A successful response.",
            "schema": {
              "type": "object",
              "properties": {
                "rule_id": {
                  "description": "Rule ID.",
                  "type": "string",
                  "x-order": 0
                }
              }
            }
          },
          "default": {
            "description": "An unexpected error response.",
            "schema": {
              "type": "object",
              "properties": {
                "code": {
                  "type": "integer",
                  "format": "int32",
                  "x-order": 0
                },
                "message": {
                  "type": "string",
                  "x-order": 1
                },
                "details": {
                  "type": "array",
                  "items": {
                    "type": "object",
                    "properties": {
                      "@type": {
                        "type": "string",
                        "x-order": 0
                      }
                    },
                    "additionalProperties": false
                  },
                  "x-order": 2
                }
              }
            }
          }
        }
      }
    },
    "/v1/management/ia/Rules/Delete": {
      "post": {
        "tags": [
          "Rules"
        ],
        "summary": "DeleteAlertRule deletes Alerting rule.",
        "operationId": "DeleteAlertRule",
        "parameters": [
          {
            "name": "body",
            "in": "body",
            "required": true,
            "schema": {
              "type": "object",
              "properties": {
                "rule_id": {
                  "description": "Rule ID.",
                  "type": "string",
                  "x-order": 0
                }
              }
            }
          }
        ],
        "responses": {
          "200": {
            "description": "A successful response.",
            "schema": {
              "type": "object"
            }
          },
          "default": {
            "description": "An unexpected error response.",
            "schema": {
              "type": "object",
              "properties": {
                "code": {
                  "type": "integer",
                  "format": "int32",
                  "x-order": 0
                },
                "message": {
                  "type": "string",
                  "x-order": 1
                },
                "details": {
                  "type": "array",
                  "items": {
                    "type": "object",
                    "properties": {
                      "@type": {
                        "type": "string",
                        "x-order": 0
                      }
                    },
                    "additionalProperties": false
                  },
                  "x-order": 2
                }
              }
            }
          }
        }
      }
    },
    "/v1/management/ia/Rules/List": {
      "post": {
        "tags": [
          "Rules"
        ],
        "summary": "ListAlertRules returns a list of all Alerting rules.",
        "operationId": "ListAlertRules",
        "parameters": [
          {
            "name": "body",
            "in": "body",
            "required": true,
            "schema": {
              "type": "object",
              "properties": {
                "page_params": {
                  "description": "PageParams represents page request parameters for pagination.",
                  "type": "object",
                  "properties": {
                    "page_size": {
                      "description": "Maximum number of results per page.",
                      "type": "integer",
                      "format": "int32",
                      "x-order": 0
                    },
                    "index": {
                      "description": "Index of the requested page, starts from 0.",
                      "type": "integer",
                      "format": "int32",
                      "x-order": 1
                    }
                  },
                  "x-order": 0
                }
              }
            }
          }
        ],
        "responses": {
          "200": {
            "description": "A successful response.",
            "schema": {
              "type": "object",
              "properties": {
                "rules": {
                  "type": "array",
                  "items": {
                    "description": "Rule represents Alert Rule.",
                    "type": "object",
                    "properties": {
                      "rule_id": {
                        "description": "Rule ID.",
                        "type": "string",
                        "x-order": 0
                      },
                      "name": {
                        "description": "Rule name.",
                        "type": "string",
                        "x-order": 1
                      },
                      "summary": {
                        "description": "Rule human-readable summary.",
                        "type": "string",
                        "x-order": 2
                      },
                      "template_name": {
                        "description": "Template used for this rule.",
                        "type": "string",
                        "x-order": 3
                      },
                      "disabled": {
                        "description": "True if that rule is disabled.",
                        "type": "boolean",
                        "x-order": 4
                      },
                      "expr_template": {
                        "description": "Expression template.",
                        "type": "string",
                        "x-order": 5
                      },
                      "expr": {
                        "description": "Expression filled with parameters.",
                        "type": "string",
                        "x-order": 6
                      },
                      "params_definitions": {
                        "description": "Expression parameters definitions.",
                        "type": "array",
                        "items": {
                          "description": "ParamDefinition represents a single query parameter.",
                          "type": "object",
                          "properties": {
                            "name": {
                              "description": "Machine-readable name (ID) that is used in expression.",
                              "type": "string",
                              "x-order": 0
                            },
                            "summary": {
                              "description": "Short human-readable parameter summary.",
                              "type": "string",
                              "x-order": 1
                            },
                            "unit": {
                              "description": "ParamUnit represents template parameter unit.\n\n - PARAM_UNIT_INVALID: Invalid, unknown or absent.\n - PERCENTAGE: %\n - SECONDS: s",
                              "type": "string",
                              "default": "PARAM_UNIT_INVALID",
                              "enum": [
                                "PARAM_UNIT_INVALID",
                                "PERCENTAGE",
                                "SECONDS"
                              ],
                              "x-order": 2
                            },
                            "type": {
                              "description": "ParamType represents template parameter type.",
                              "type": "string",
                              "default": "PARAM_TYPE_INVALID",
                              "enum": [
                                "PARAM_TYPE_INVALID",
                                "BOOL",
                                "FLOAT",
                                "STRING"
                              ],
                              "x-order": 3
                            },
                            "bool": {
                              "description": "BoolParamDefinition represents boolean parameter's default value.",
                              "type": "object",
                              "properties": {
                                "default": {
                                  "description": "BooleanFlag represent a command to set some boolean property to true,\nto false, or avoid changing that property.\n\n - DO_NOT_CHANGE: Do not change boolean property. Default value.\n - TRUE: True.\n - FALSE: False.",
                                  "type": "string",
                                  "default": "DO_NOT_CHANGE",
                                  "enum": [
                                    "DO_NOT_CHANGE",
                                    "TRUE",
                                    "FALSE"
                                  ],
                                  "x-order": 0
                                }
                              },
                              "x-order": 4
                            },
                            "float": {
                              "description": "FloatParamDefinition represents float parameter's default value and valid range.",
                              "type": "object",
                              "properties": {
                                "has_default": {
                                  "description": "True if default value is set.",
                                  "type": "boolean",
                                  "x-order": 0
                                },
                                "default": {
                                  "description": "Default value if has_default is true.",
                                  "type": "number",
                                  "format": "double",
                                  "x-order": 1
                                },
                                "has_min": {
                                  "description": "True if minimal valid value is set.",
                                  "type": "boolean",
                                  "x-order": 2
                                },
                                "min": {
                                  "description": "Minimal valid value (inclusive) if has_min is true.",
                                  "type": "number",
                                  "format": "double",
                                  "x-order": 3
                                },
                                "has_max": {
                                  "description": "True if maximal valid value is set.",
                                  "type": "boolean",
                                  "x-order": 4
                                },
                                "max": {
                                  "description": "Maximal valid value (inclusive) if has_max is true.",
                                  "type": "number",
                                  "format": "double",
                                  "x-order": 5
                                }
                              },
                              "x-order": 5
                            },
                            "string": {
                              "description": "StringParamDefinition represents string parameter's default value.",
                              "type": "object",
                              "properties": {
                                "has_default": {
                                  "description": "True if default value is set.",
                                  "type": "boolean",
                                  "x-order": 0
                                },
                                "default": {
                                  "description": "Default value if has_default is true.",
                                  "type": "string",
                                  "x-order": 1
                                }
                              },
                              "x-order": 6
                            }
                          }
                        },
                        "x-order": 7
                      },
                      "params_values": {
                        "description": "Expression parameters values.",
                        "type": "array",
                        "items": {
                          "description": "ParamValue represents a single rule parameter value for List, Change and Update APIs.",
                          "type": "object",
                          "properties": {
                            "name": {
                              "description": "Machine-readable name (ID) that is used in expression.",
                              "type": "string",
                              "x-order": 0
                            },
                            "type": {
                              "description": "ParamType represents template parameter type.",
                              "type": "string",
                              "default": "PARAM_TYPE_INVALID",
                              "enum": [
                                "PARAM_TYPE_INVALID",
                                "BOOL",
                                "FLOAT",
                                "STRING"
                              ],
                              "x-order": 1
                            },
                            "bool": {
                              "description": "Bool value.",
                              "type": "boolean",
                              "x-order": 2
                            },
                            "float": {
                              "description": "Float value.",
                              "type": "number",
                              "format": "double",
                              "x-order": 3
                            },
                            "string": {
                              "description": "String value.",
                              "type": "string",
                              "x-order": 4
                            }
                          }
                        },
                        "x-order": 8
                      },
                      "default_for": {
                        "description": "Default for duration.",
                        "type": "string",
                        "x-order": 9
                      },
                      "for": {
                        "description": "For duration.",
                        "type": "string",
                        "x-order": 10
                      },
                      "default_severity": {
                        "description": "Severity represents severity level of the check result or alert.",
                        "type": "string",
                        "default": "SEVERITY_INVALID",
                        "enum": [
                          "SEVERITY_INVALID",
                          "SEVERITY_EMERGENCY",
                          "SEVERITY_ALERT",
                          "SEVERITY_CRITICAL",
                          "SEVERITY_ERROR",
                          "SEVERITY_WARNING",
                          "SEVERITY_NOTICE",
                          "SEVERITY_INFO",
                          "SEVERITY_DEBUG"
                        ],
                        "x-order": 11
                      },
                      "severity": {
                        "description": "Severity represents severity level of the check result or alert.",
                        "type": "string",
                        "default": "SEVERITY_INVALID",
                        "enum": [
                          "SEVERITY_INVALID",
                          "SEVERITY_EMERGENCY",
                          "SEVERITY_ALERT",
                          "SEVERITY_CRITICAL",
                          "SEVERITY_ERROR",
                          "SEVERITY_WARNING",
                          "SEVERITY_NOTICE",
                          "SEVERITY_INFO",
                          "SEVERITY_DEBUG"
                        ],
                        "x-order": 12
                      },
                      "custom_labels": {
                        "description": "Custom labels.",
                        "type": "object",
                        "additionalProperties": {
                          "type": "string"
                        },
                        "x-order": 13
                      },
                      "labels": {
                        "description": "Labels.",
                        "type": "object",
                        "additionalProperties": {
                          "type": "string"
                        },
                        "x-order": 14
                      },
                      "annotations": {
                        "description": "Annotations.",
                        "type": "object",
                        "additionalProperties": {
                          "type": "string"
                        },
                        "x-order": 15
                      },
                      "filters": {
                        "description": "Filters.",
                        "type": "array",
                        "items": {
                          "description": "Filter repsents a single filter condition.",
                          "type": "object",
                          "properties": {
                            "type": {
                              "description": "FilterType represents filter matching type.\n\n - EQUAL: =\n - REGEX: =~",
                              "type": "string",
                              "default": "FILTER_TYPE_INVALID",
                              "enum": [
                                "FILTER_TYPE_INVALID",
                                "EQUAL",
                                "REGEX"
                              ],
                              "x-order": 0
                            },
                            "key": {
                              "type": "string",
                              "x-order": 1
                            },
                            "value": {
                              "type": "string",
                              "x-order": 2
                            }
                          }
                        },
                        "x-order": 16
                      },
                      "channels": {
                        "description": "Channels.",
                        "type": "array",
                        "items": {
                          "description": "Channel represents a single Notification Channel.",
                          "type": "object",
                          "properties": {
                            "channel_id": {
                              "description": "Machine-readable ID.",
                              "type": "string",
                              "x-order": 0
                            },
                            "summary": {
                              "description": "Short human-readable summary.",
                              "type": "string",
                              "x-order": 1
                            },
                            "email_config": {
                              "description": "EmailConfig represents email configuration.",
                              "type": "object",
                              "properties": {
                                "send_resolved": {
                                  "type": "boolean",
                                  "x-order": 0
                                },
                                "to": {
                                  "type": "array",
                                  "items": {
                                    "type": "string"
                                  },
                                  "x-order": 1
                                }
                              },
                              "x-order": 2
                            },
                            "pagerduty_config": {
                              "description": "PagerDutyConfig represents PagerDuty configuration.",
                              "type": "object",
                              "properties": {
                                "send_resolved": {
                                  "type": "boolean",
                                  "x-order": 0
                                },
                                "routing_key": {
                                  "description": "The PagerDuty key for \"Events API v2\" integration type. Exactly one key should be set.",
                                  "type": "string",
                                  "x-order": 1
                                },
                                "service_key": {
                                  "description": "The PagerDuty key for \"Prometheus\" integration type. Exactly one key should be set.",
                                  "type": "string",
                                  "x-order": 2
                                }
                              },
                              "x-order": 3
                            },
                            "slack_config": {
                              "description": "SlackConfig represents Slack configuration.",
                              "type": "object",
                              "properties": {
                                "send_resolved": {
                                  "type": "boolean",
                                  "x-order": 0
                                },
                                "channel": {
                                  "type": "string",
                                  "x-order": 1
                                }
                              },
                              "x-order": 4
                            },
                            "webhook_config": {
                              "description": "WebhookConfig represents webhook configuration.",
                              "type": "object",
                              "properties": {
                                "send_resolved": {
                                  "type": "boolean",
                                  "x-order": 0
                                },
                                "url": {
                                  "type": "string",
                                  "x-order": 1
                                },
                                "http_config": {
                                  "description": "HTTPConfig represents HTTP client configuration.",
                                  "type": "object",
                                  "properties": {
                                    "basic_auth": {
                                      "description": "BasicAuth represents basic HTTP auth configuration.",
                                      "type": "object",
                                      "properties": {
                                        "username": {
                                          "type": "string",
                                          "x-order": 0
                                        },
                                        "password": {
                                          "type": "string",
                                          "x-order": 1
                                        },
                                        "password_file": {
                                          "type": "string",
                                          "x-order": 2
                                        }
                                      },
                                      "x-order": 0
                                    },
                                    "bearer_token": {
                                      "type": "string",
                                      "x-order": 1
                                    },
                                    "bearer_token_file": {
                                      "type": "string",
                                      "x-order": 2
                                    },
                                    "tls_config": {
                                      "type": "object",
                                      "title": "TLSConfig represents TLS configuration for alertmanager\nhttps://prometheus.io/docs/alerting/latest/configuration/#tls_config",
                                      "properties": {
                                        "ca_file": {
                                          "description": "A path to the CA certificate file to validate the server certificate with.\nca_file and ca_file_content should not be set at the same time.",
                                          "type": "string",
                                          "x-order": 0
                                        },
                                        "cert_file": {
                                          "description": "A path to the certificate file for client cert authentication to the server.\ncert_file and cert_file_content should not be set at the same time.",
                                          "type": "string",
                                          "x-order": 1
                                        },
                                        "key_file": {
                                          "description": "A path to the key file for client cert authentication to the server.\nkey_file and key_file_content should not be set at the same time.",
                                          "type": "string",
                                          "x-order": 2
                                        },
                                        "server_name": {
                                          "description": "Name of the server.",
                                          "type": "string",
                                          "x-order": 3
                                        },
                                        "insecure_skip_verify": {
                                          "description": "Disable validation of the server certificate.",
                                          "type": "boolean",
                                          "x-order": 4
                                        },
                                        "ca_file_content": {
                                          "description": "CA certificate to validate the server certificate with.\nca_file and ca_file_content should not be set at the same time.",
                                          "type": "string",
                                          "x-order": 5
                                        },
                                        "cert_file_content": {
                                          "description": "A certificate for client cert authentication to the server.\ncert_file and cert_file_content should not be set at the same time.",
                                          "type": "string",
                                          "x-order": 6
                                        },
                                        "key_file_content": {
                                          "description": "A key for client cert authentication to the server.\nkey_file and key_file_content should not be set at the same time.",
                                          "type": "string",
                                          "x-order": 7
                                        }
                                      },
                                      "x-order": 3
                                    },
                                    "proxy_url": {
                                      "type": "string",
                                      "x-order": 4
                                    }
                                  },
                                  "x-order": 2
                                },
                                "max_alerts": {
                                  "type": "integer",
                                  "format": "int32",
                                  "x-order": 3
                                }
                              },
                              "x-order": 5
                            },
                            "disabled": {
                              "description": "True if that channel is disabled.",
                              "type": "boolean",
                              "x-order": 6
                            }
                          }
                        },
                        "x-order": 17
                      },
                      "created_at": {
                        "description": "Rule creation time.",
                        "type": "string",
                        "format": "date-time",
                        "x-order": 18
                      }
                    }
                  },
                  "x-order": 0
                },
                "totals": {
                  "description": "PageTotals represents total values for pagination.",
                  "type": "object",
                  "properties": {
                    "total_items": {
                      "description": "Total number of results.",
                      "type": "integer",
                      "format": "int32",
                      "x-order": 0
                    },
                    "total_pages": {
                      "description": "Total number of pages.",
                      "type": "integer",
                      "format": "int32",
                      "x-order": 1
                    }
                  },
                  "x-order": 1
                }
              }
            }
          },
          "default": {
            "description": "An unexpected error response.",
            "schema": {
              "type": "object",
              "properties": {
                "code": {
                  "type": "integer",
                  "format": "int32",
                  "x-order": 0
                },
                "message": {
                  "type": "string",
                  "x-order": 1
                },
                "details": {
                  "type": "array",
                  "items": {
                    "type": "object",
                    "properties": {
                      "@type": {
                        "type": "string",
                        "x-order": 0
                      }
                    },
                    "additionalProperties": false
                  },
                  "x-order": 2
                }
              }
            }
          }
        }
      }
    },
    "/v1/management/ia/Rules/Toggle": {
      "post": {
        "tags": [
          "Rules"
        ],
        "summary": "ToggleAlertRule allows to switch between disabled and enabled states of an Alert Rule.",
        "operationId": "ToggleAlertRule",
        "parameters": [
          {
            "name": "body",
            "in": "body",
            "required": true,
            "schema": {
              "type": "object",
              "properties": {
                "rule_id": {
                  "description": "Rule ID.",
                  "type": "string",
                  "x-order": 0
                },
                "disabled": {
                  "description": "BooleanFlag represent a command to set some boolean property to true,\nto false, or avoid changing that property.\n\n - DO_NOT_CHANGE: Do not change boolean property. Default value.\n - TRUE: True.\n - FALSE: False.",
                  "type": "string",
                  "default": "DO_NOT_CHANGE",
                  "enum": [
                    "DO_NOT_CHANGE",
                    "TRUE",
                    "FALSE"
                  ],
                  "x-order": 1
                }
              }
            }
          }
        ],
        "responses": {
          "200": {
            "description": "A successful response.",
            "schema": {
              "type": "object"
            }
          },
          "default": {
            "description": "An unexpected error response.",
            "schema": {
              "type": "object",
              "properties": {
                "code": {
                  "type": "integer",
                  "format": "int32",
                  "x-order": 0
                },
                "message": {
                  "type": "string",
                  "x-order": 1
                },
                "details": {
                  "type": "array",
                  "items": {
                    "type": "object",
                    "properties": {
                      "@type": {
                        "type": "string",
                        "x-order": 0
                      }
                    },
                    "additionalProperties": false
                  },
                  "x-order": 2
                }
              }
            }
          }
        }
      }
    },
    "/v1/management/ia/Rules/Update": {
      "post": {
        "tags": [
          "Rules"
        ],
        "summary": "UpdateAlertRule updates Alerting rule.",
        "operationId": "UpdateAlertRule",
        "parameters": [
          {
            "name": "body",
            "in": "body",
            "required": true,
            "schema": {
              "type": "object",
              "properties": {
                "rule_id": {
                  "description": "Rule ID.",
                  "type": "string",
                  "x-order": 0
                },
                "name": {
                  "description": "Rule name. Should be set.",
                  "type": "string",
                  "x-order": 1
                },
                "disabled": {
                  "description": "New rule status. Should be set.",
                  "type": "boolean",
                  "x-order": 2
                },
                "params": {
                  "description": "Rule parameters. All template parameters should be set.",
                  "type": "array",
                  "items": {
                    "description": "ParamValue represents a single rule parameter value for List, Change and Update APIs.",
                    "type": "object",
                    "properties": {
                      "name": {
                        "description": "Machine-readable name (ID) that is used in expression.",
                        "type": "string",
                        "x-order": 0
                      },
                      "type": {
                        "description": "ParamType represents template parameter type.",
                        "type": "string",
                        "default": "PARAM_TYPE_INVALID",
                        "enum": [
                          "PARAM_TYPE_INVALID",
                          "BOOL",
                          "FLOAT",
                          "STRING"
                        ],
                        "x-order": 1
                      },
                      "bool": {
                        "description": "Bool value.",
                        "type": "boolean",
                        "x-order": 2
                      },
                      "float": {
                        "description": "Float value.",
                        "type": "number",
                        "format": "double",
                        "x-order": 3
                      },
                      "string": {
                        "description": "String value.",
                        "type": "string",
                        "x-order": 4
                      }
                    }
                  },
                  "x-order": 3
                },
                "for": {
                  "description": "Rule duration. Should be set.",
                  "type": "string",
                  "x-order": 4
                },
                "severity": {
                  "description": "Severity represents severity level of the check result or alert.",
                  "type": "string",
                  "default": "SEVERITY_INVALID",
                  "enum": [
                    "SEVERITY_INVALID",
                    "SEVERITY_EMERGENCY",
                    "SEVERITY_ALERT",
                    "SEVERITY_CRITICAL",
                    "SEVERITY_ERROR",
                    "SEVERITY_WARNING",
                    "SEVERITY_NOTICE",
                    "SEVERITY_INFO",
                    "SEVERITY_DEBUG"
                  ],
                  "x-order": 5
                },
                "custom_labels": {
                  "description": "All custom labels to add or remove (with empty values) to default labels from template.",
                  "type": "object",
                  "additionalProperties": {
                    "type": "string"
                  },
                  "x-order": 6
                },
                "filters": {
                  "description": "Filters. Should be set.",
                  "type": "array",
                  "items": {
                    "description": "Filter repsents a single filter condition.",
                    "type": "object",
                    "properties": {
                      "type": {
                        "description": "FilterType represents filter matching type.\n\n - EQUAL: =\n - REGEX: =~",
                        "type": "string",
                        "default": "FILTER_TYPE_INVALID",
                        "enum": [
                          "FILTER_TYPE_INVALID",
                          "EQUAL",
                          "REGEX"
                        ],
                        "x-order": 0
                      },
                      "key": {
                        "type": "string",
                        "x-order": 1
                      },
                      "value": {
                        "type": "string",
                        "x-order": 2
                      }
                    }
                  },
                  "x-order": 7
                },
                "channel_ids": {
                  "description": "Channels. Should be set.",
                  "type": "array",
                  "items": {
                    "type": "string"
                  },
                  "x-order": 8
                }
              }
            }
          }
        ],
        "responses": {
          "200": {
            "description": "A successful response.",
            "schema": {
              "type": "object"
            }
          },
          "default": {
            "description": "An unexpected error response.",
            "schema": {
              "type": "object",
              "properties": {
                "code": {
                  "type": "integer",
                  "format": "int32",
                  "x-order": 0
                },
                "message": {
                  "type": "string",
                  "x-order": 1
                },
                "details": {
                  "type": "array",
                  "items": {
                    "type": "object",
                    "properties": {
                      "@type": {
                        "type": "string",
                        "x-order": 0
                      }
                    },
                    "additionalProperties": false
                  },
                  "x-order": 2
                }
              }
            }
          }
        }
      }
    }
  },
  "securityDefinitions": {
    "basicAuth": {
      "type": "basic"
    }
  },
  "security": [
    {
      "basicAuth": []
    }
  ],
  "tags": [
    {
      "name": "Components"
    },
    {
      "name": "DBClusters"
    },
    {
      "name": "Kubernetes"
    },
    {
      "name": "LogsAPI"
    },
    {
      "name": "PSMDBClusters"
    },
    {
      "name": "PXCClusters"
    },
    {
      "name": "Alerts"
    },
    {
      "name": "Channels"
    },
    {
      "name": "Rules"
    },
    {
      "name": "Alerting"
    },
    {
      "name": "Artifacts"
    },
    {
      "name": "Backups"
    },
    {
      "name": "Locations"
    },
    {
      "name": "RestoreHistory"
    },
    {
      "name": "Collector"
    },
    {
      "name": "Filters"
    },
    {
      "name": "MetricsNames"
    },
    {
      "name": "ObjectDetails"
    },
    {
      "name": "Profile"
    },
    {
      "name": "Platform"
    }
  ],
  "x-readme": {
    "samples-languages": [
      "curl",
      "go",
      "node",
      "python"
    ]
  }
}<|MERGE_RESOLUTION|>--- conflicted
+++ resolved
@@ -7438,34 +7438,7 @@
                   "description": "How many artifacts keep. 0 - unlimited.",
                   "type": "integer",
                   "format": "int64",
-<<<<<<< HEAD
                   "x-order": 8
-=======
-                  "x-order": 9
-                },
-                "mode": {
-                  "description": "BackupMode specifies backup mode.",
-                  "type": "string",
-                  "default": "BACKUP_MODE_INVALID",
-                  "enum": [
-                    "BACKUP_MODE_INVALID",
-                    "SNAPSHOT",
-                    "INCREMENTAL",
-                    "PITR"
-                  ],
-                  "x-order": 10
-                },
-                "data_model": {
-                  "description": "DataModel is a model used for performing a backup.",
-                  "type": "string",
-                  "default": "DATA_MODEL_INVALID",
-                  "enum": [
-                    "DATA_MODEL_INVALID",
-                    "PHYSICAL",
-                    "LOGICAL"
-                  ],
-                  "x-order": 11
->>>>>>> d7ad0f54
                 }
               }
             }
@@ -7539,22 +7512,7 @@
                 "limit": {
                   "type": "integer",
                   "format": "int64",
-<<<<<<< HEAD
                   "x-order": 2
-=======
-                  "x-order": 5
-                },
-                "data_model": {
-                  "description": "DataModel is a model used for performing a backup.",
-                  "type": "string",
-                  "default": "DATA_MODEL_INVALID",
-                  "enum": [
-                    "DATA_MODEL_INVALID",
-                    "PHYSICAL",
-                    "LOGICAL"
-                  ],
-                  "x-order": 6
->>>>>>> d7ad0f54
                 }
               }
             }
@@ -8220,6 +8178,17 @@
                     "PITR"
                   ],
                   "x-order": 10
+                },
+                "data_model": {
+                  "description": "DataModel is a model used for performing a backup.",
+                  "type": "string",
+                  "default": "DATA_MODEL_INVALID",
+                  "enum": [
+                    "DATA_MODEL_INVALID",
+                    "PHYSICAL",
+                    "LOGICAL"
+                  ],
+                  "x-order": 11
                 }
               }
             }
@@ -8318,6 +8287,17 @@
                   "type": "integer",
                   "format": "int64",
                   "x-order": 5
+                },
+                "data_model": {
+                  "description": "DataModel is a model used for performing a backup.",
+                  "type": "string",
+                  "default": "DATA_MODEL_INVALID",
+                  "enum": [
+                    "DATA_MODEL_INVALID",
+                    "PHYSICAL",
+                    "LOGICAL"
+                  ],
+                  "x-order": 6
                 }
               }
             }
