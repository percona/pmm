syntax = "proto3";

package inventory;

import "google/api/annotations.proto";
import "protoc-gen-openapiv2/options/annotations.proto";
import "validate/validate.proto";

option go_package = "api/inventorypb;inventorypb";

// ServiceType describes supported Service types.
enum ServiceType {
  SERVICE_TYPE_INVALID = 0;
  MYSQL_SERVICE = 1;
  MONGODB_SERVICE = 2;
  POSTGRESQL_SERVICE = 3;
  PROXYSQL_SERVICE = 4;
  HAPROXY_SERVICE = 5;
  EXTERNAL_SERVICE = 6;
}

// MySQLService represents a generic MySQL instance.
message MySQLService {
  // Unique randomly generated instance identifier.
  string service_id = 1;
  // Unique across all Services user-defined name.
  string service_name = 2;
  // Node identifier where this instance runs.
  string node_id = 3;
  // Access address (DNS name or IP).
  // Address (and port) or socket is required.
  string address = 4;
  // Access port.
  // Port is required when the address present.
  uint32 port = 5;
  // Access unix socket.
  // Address (and port) or socket is required.
  string socket = 6;
  // Environment name.
  string environment = 7;
  // Cluster name.
  string cluster = 8;
  // Replication set name.
  string replication_set = 9;
  // Custom user-assigned labels.
  map<string, string> custom_labels = 10;
  // MySQL version.
  string version = 11;
}

// MongoDBService represents a generic MongoDB instance.
message MongoDBService {
  // Unique randomly generated instance identifier.
  string service_id = 1;
  // Unique across all Services user-defined name.
  string service_name = 2;
  // Node identifier where this instance runs.
  string node_id = 3;
  // Access address (DNS name or IP).
  // Address (and port) or socket is required.
  string address = 4;
  // Access port.
  // Port is required when the address present.
  uint32 port = 5;
  // Access unix socket.
  // Address (and port) or socket is required.
  string socket = 6;
  // Environment name.
  string environment = 7;
  // Cluster name.
  string cluster = 8;
  // Replication set name.
  string replication_set = 9;
  // Custom user-assigned labels.
  map<string, string> custom_labels = 10;
  // MongoDB version.
  string version = 11;
}

// PostgreSQLService represents a generic PostgreSQL instance.
message PostgreSQLService {
  // Unique randomly generated instance identifier.
  string service_id = 1;
  // Unique across all Services user-defined name.
  string service_name = 2;
  // Database name.
  string database_name = 3;
  // Node identifier where this instance runs.
  string node_id = 4;
  // Access address (DNS name or IP).
  // Address (and port) or socket is required.
  string address = 5;
  // Access port.
  // Port is required when the address present.
  uint32 port = 6;
  // Access unix socket.
  // Address (and port) or socket is required.
  string socket = 7;
  // Environment name.
  string environment = 8;
  // Cluster name.
  string cluster = 9;
  // Replication set name.
  string replication_set = 10;
  // Custom user-assigned labels.
  map<string, string> custom_labels = 11;
  // PostgreSQL version.
  string version = 12;
  // Limit of databases for auto-discovery.
  int32 auto_discovery_limit = 13;
}

// ProxySQLService represents a generic ProxySQL instance.
message ProxySQLService {
  // Unique randomly generated instance identifier.
  string service_id = 1;
  // Unique across all Services user-defined name.
  string service_name = 2;
  // Node identifier where this instance runs.
  string node_id = 3;
  // Access address (DNS name or IP).
  // Address (and port) or socket is required.
  string address = 4;
  // Access port.
  // Port is required when the address present.
  uint32 port = 5;
  // Access unix socket.
  // Address (and port) or socket is required.
  string socket = 6;
  // Environment name.
  string environment = 7;
  // Cluster name.
  string cluster = 8;
  // Replication set name.
  string replication_set = 9;
  // Custom user-assigned labels.
  map<string, string> custom_labels = 10;
  // ProxySQL version.
  string version = 11;
}

// HAProxyService represents a generic HAProxy service instance.
message HAProxyService {
  // Unique randomly generated instance identifier.
  string service_id = 1;
  // Unique across all Services user-defined name.
  string service_name = 2;
  // Node identifier where this service instance runs.
  string node_id = 3;
  // Environment name.
  string environment = 4;
  // Cluster name.
  string cluster = 5;
  // Replication set name.
  string replication_set = 6;
  // Custom user-assigned labels.
  map<string, string> custom_labels = 7;
}

// ExternalService represents a generic External service instance.
message ExternalService {
  // Unique randomly generated instance identifier.
  string service_id = 1;
  // Unique across all Services user-defined name.
  string service_name = 2;
  // Node identifier where this service instance runs.
  string node_id = 3;
  // Environment name.
  string environment = 4;
  // Cluster name.
  string cluster = 5;
  // Replication set name.
  string replication_set = 6;
  // Custom user-assigned labels.
  map<string, string> custom_labels = 7;
  // Group name of external service.
  string group = 8;
}

// List

message ListServicesRequest {
  // Return only Services running on that Node.
  string node_id = 1;
  // Return only services filtered by service type.
  ServiceType service_type = 2;
  // Return only services in this external group.
  string external_group = 3;
}

message ListServicesResponse {
  repeated MySQLService mysql = 1;
  repeated MongoDBService mongodb = 2;
  repeated PostgreSQLService postgresql = 3;
  repeated ProxySQLService proxysql = 4;
  repeated HAProxyService haproxy = 5;
  repeated ExternalService external = 6;
}

message ListActiveServiceTypesRequest {}

message ListActiveServiceTypesResponse {
  repeated ServiceType service_types = 1;
}

// Get

message GetServiceRequest {
  // Unique randomly generated instance identifier.
  string service_id = 1 [(validate.rules).string.min_len = 1];
}

message GetServiceResponse {
  oneof service {
    MySQLService mysql = 1;
    MongoDBService mongodb = 2;
    PostgreSQLService postgresql = 3;
    ProxySQLService proxysql = 4;
    HAProxyService haproxy = 5;
    ExternalService external = 6;
  }
}

message AddServiceRequest {
  oneof service {
    AddMySQLServiceParams mysql = 1;
    AddMongoDBServiceParams mongodb = 2;
    AddPostgreSQLServiceParams postgresql = 3;
    AddProxySQLServiceParams proxysql = 4;
    AddHAProxyServiceParams haproxy = 5;
    AddExternalServiceParams external = 6;
  }
}

message AddServiceResponse {
  oneof service {
    MySQLService mysql = 1;
    MongoDBService mongodb = 2;
    PostgreSQLService postgresql = 3;
    ProxySQLService proxysql = 4;
    HAProxyService haproxy = 5;
    ExternalService external = 6;
  }
}

// Add MySQL

message AddMySQLServiceParams {
  // Unique across all Services user-defined name. Required.
  string service_name = 1 [(validate.rules).string.min_len = 1];
  // Node identifier where this instance runs. Required.
  string node_id = 2 [(validate.rules).string.min_len = 1];
  // Access address (DNS name or IP).
  // Address (and port) or socket is required.
  string address = 3;
  // Access port.
  // Port is required when the address present.
  uint32 port = 4;
  // Access unix socket.
  // Address (and port) or socket is required.
  string socket = 5;
  // Environment name.
  string environment = 6;
  // Cluster name.
  string cluster = 7;
  // Replication set name.
  string replication_set = 8;
  // Custom user-assigned labels.
  map<string, string> custom_labels = 9;
}

// Add MongoDB

message AddMongoDBServiceParams {
  // Unique across all Services user-defined name. Required.
  string service_name = 1 [(validate.rules).string.min_len = 1];
  // Node identifier where this instance runs. Required.
  string node_id = 2 [(validate.rules).string.min_len = 1];
  // Access address (DNS name or IP).
  // Address (and port) or socket is required.
  string address = 3;
  // Access port.
  // Port is required when the address present.
  uint32 port = 4;
  // Access unix socket.
  // Address (and port) or socket is required.
  string socket = 5;
  // Environment name.
  string environment = 6;
  // Cluster name.
  string cluster = 7;
  // Replication set name.
  string replication_set = 8;
  // Custom user-assigned labels.
  map<string, string> custom_labels = 9;
}

// Add PostgreSQL

message AddPostgreSQLServiceParams {
  // Unique across all Services user-defined name. Required.
  string service_name = 1 [(validate.rules).string.min_len = 1];
  // Node identifier where this instance runs. Required.
  string node_id = 2 [(validate.rules).string.min_len = 1];
  // Access address (DNS name or IP).
  // Address (and port) or socket is required.
  string address = 3;
  // Access port.
  // Port is required when the address present.
  uint32 port = 4;
  // Access unix socket.
  // Address (and port) or socket is required.
  string socket = 5;
  // Environment name.
  string environment = 6;
  // Cluster name.
  string cluster = 7;
  // Replication set name.
  string replication_set = 8;
  // Custom user-assigned labels.
<<<<<<< HEAD
  map<string, string> custom_labels = 9;
=======
  map<string, string> custom_labels = 8;
  // Limit of databases for auto-discovery.
  int32 auto_discovery_limit = 10;
}

message AddPostgreSQLServiceResponse {
  PostgreSQLService postgresql = 1;
>>>>>>> 834bfa88
}

// Add ProxySQL

message AddProxySQLServiceParams {
  // Unique across all Services user-defined name. Required.
  string service_name = 1 [(validate.rules).string.min_len = 1];
  // Node identifier where this instance runs. Required.
  string node_id = 2 [(validate.rules).string.min_len = 1];
  // Access address (DNS name or IP).
  // Address (and port) or socket is required.
  string address = 3;
  // Access port.
  // Port is required when the address present.
  uint32 port = 4;
  // Access unix socket.
  // Address (and port) or socket is required.
  string socket = 5;
  // Environment name.
  string environment = 6;
  // Cluster name.
  string cluster = 7;
  // Replication set name.
  string replication_set = 8;
  // Custom user-assigned labels.
  map<string, string> custom_labels = 9;
}

// Add HAProxy Service

message AddHAProxyServiceParams {
  // Unique across all Services user-defined name. Required.
  string service_name = 1 [(validate.rules).string.min_len = 1];
  // Node identifier where this instance runs. Required.
  string node_id = 2 [(validate.rules).string.min_len = 1];
  // Environment name.
  string environment = 3;
  // Cluster name.
  string cluster = 4;
  // Replication set name.
  string replication_set = 5;
  // Custom user-assigned labels.
  map<string, string> custom_labels = 6;
}

// Add External Service

message AddExternalServiceParams {
  // Unique across all Services user-defined name. Required.
  string service_name = 1 [(validate.rules).string.min_len = 1];
  // Node identifier where this instance runs. Required.
  string node_id = 2 [(validate.rules).string.min_len = 1];
  // Environment name.
  string environment = 3;
  // Cluster name.
  string cluster = 4;
  // Replication set name.
  string replication_set = 5;
  // Custom user-assigned labels.
  map<string, string> custom_labels = 6;
  // Group name of external service.
  string group = 7;
}

// Remove

message RemoveServiceRequest {
  // Unique randomly generated instance identifier. Required.
  string service_id = 1 [(validate.rules).string.min_len = 1];
  // Remove service with all dependencies.
  bool force = 2;
}

message RemoveServiceResponse {}

message AddCustomLabelsRequest {
  // Unique Service ID.
  string service_id = 1 [(validate.rules).string.min_len = 1];
  // Custom user-assigned labels to be added.
  map<string, string> custom_labels = 2;
}

message AddCustomLabelsResponse {}

message RemoveCustomLabelsRequest {
  // Unique Service ID.
  string service_id = 1 [(validate.rules).string.min_len = 1];
  // Custom user-assigned label keys to be removed.
  repeated string custom_label_keys = 2;
}

message RemoveCustomLabelsResponse {}

message ChangeServiceRequest {
  string service_id = 1 [(validate.rules).string.min_len = 1];
  optional string environment = 2;
  optional string cluster = 3;
  optional string replication_set = 4;
  optional string external_group = 5;
}

message ChangeServiceResponse {}

// Services service provides public methods for managing Services.
service Services {
  // ListServices returns a list of Services filtered by type.
  rpc ListServices(ListServicesRequest) returns (ListServicesResponse) {
    option (google.api.http) = {
      post: "/v1/inventory/Services/List"
      body: "*"
    };
    option (grpc.gateway.protoc_gen_openapiv2.options.openapiv2_operation) = {
      summary: "List Services"
      description: "Returns a list of Services filtered by type."
    };
  }
  // ListActiveServiceTypes returns a list of active Services.
  rpc ListActiveServiceTypes(ListActiveServiceTypesRequest) returns (ListActiveServiceTypesResponse) {
    option (google.api.http) = {
      post: "/v1/inventory/Services/ListTypes"
      body: "*"
    };
    option (grpc.gateway.protoc_gen_openapiv2.options.openapiv2_operation) = {
      summary: "List Active Service Types"
      description: "Returns a list of active Service types."
    };
  }
  // GetService returns a single Service by ID.
  rpc GetService(GetServiceRequest) returns (GetServiceResponse) {
    option (google.api.http) = {
      post: "/v1/inventory/Services/Get"
      body: "*"
    };
    option (grpc.gateway.protoc_gen_openapiv2.options.openapiv2_operation) = {
      summary: "Get a Service"
      description: "Returns a single Service by ID."
    };
  }

  // AddService adds any type of Service.
  rpc AddService(AddServiceRequest) returns (AddServiceResponse) {
    option (google.api.http) = {
      post: "/v1/inventory/Services/Add"
      body: "*"
    };
    option (grpc.gateway.protoc_gen_openapiv2.options.openapiv2_operation) = {
      summary: "Add a Service"
      description: "Adds a Service."
    };
  }

  // RemoveService removes a Service.
  rpc RemoveService(RemoveServiceRequest) returns (RemoveServiceResponse) {
    option (google.api.http) = {
      post: "/v1/inventory/Services/Remove"
      body: "*"
    };
    option (grpc.gateway.protoc_gen_openapiv2.options.openapiv2_operation) = {
      summary: "Remove Service"
      description: "Removes Service."
    };
  }
  // AddCustomLabels adds custom labels to a Service.
  rpc AddCustomLabels(AddCustomLabelsRequest) returns (AddCustomLabelsResponse) {
    option (google.api.http) = {
      post: "/v1/inventory/Services/CustomLabels/Add"
      body: "*"
    };
    option (grpc.gateway.protoc_gen_openapiv2.options.openapiv2_operation) = {
      summary: "Add/replace custom labels"
      description: "Adds or replaces (if the key exists) custom labels for a Service."
    };
  }
  // RemoveCustomLabels removes custom labels from a Service.
  rpc RemoveCustomLabels(RemoveCustomLabelsRequest) returns (RemoveCustomLabelsResponse) {
    option (google.api.http) = {
      post: "/v1/inventory/Services/CustomLabels/Remove"
      body: "*"
    };
    option (grpc.gateway.protoc_gen_openapiv2.options.openapiv2_operation) = {
      summary: "Remove custom labels"
      description: "Removes custom labels from a Service by key."
    };
  }
  // ChangeService allows changing configuration of a Service.
  rpc ChangeService(ChangeServiceRequest) returns (ChangeServiceResponse) {
    option (google.api.http) = {
      post: "/v1/inventory/Services/Change"
      body: "*"
    };
    option (grpc.gateway.protoc_gen_openapiv2.options.openapiv2_operation) = {
      summary: "Change service"
      description: "Changes service configuration. If a new cluster label is specified, it removes all backup/restore tasks scheduled for the related services. Fails if there are running backup/restore tasks."
    };
  }
}<|MERGE_RESOLUTION|>--- conflicted
+++ resolved
@@ -318,17 +318,9 @@
   // Replication set name.
   string replication_set = 8;
   // Custom user-assigned labels.
-<<<<<<< HEAD
   map<string, string> custom_labels = 9;
-=======
-  map<string, string> custom_labels = 8;
   // Limit of databases for auto-discovery.
   int32 auto_discovery_limit = 10;
-}
-
-message AddPostgreSQLServiceResponse {
-  PostgreSQLService postgresql = 1;
->>>>>>> 834bfa88
 }
 
 // Add ProxySQL
