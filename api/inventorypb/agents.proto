syntax = "proto3";

package inventory;

option go_package = "api/inventorypb;inventorypb";

import "protoc-gen-openapiv2/options/annotations.proto";
import "github.com/mwitkow/go-proto-validators/validator.proto";
import "google/api/annotations.proto";
import "inventorypb/agent_status.proto";
import "inventorypb/log_level.proto";

// AgentType describes supported Agent types.
enum AgentType {
  AGENT_TYPE_INVALID = 0;
  PMM_AGENT = 1;
  VM_AGENT = 14;
  NODE_EXPORTER = 2;
  MYSQLD_EXPORTER = 3;
  MONGODB_EXPORTER = 4;
  POSTGRES_EXPORTER = 5;
  PROXYSQL_EXPORTER = 6;
  QAN_MYSQL_PERFSCHEMA_AGENT = 7;
  QAN_MYSQL_SLOWLOG_AGENT = 8;
  QAN_MONGODB_PROFILER_AGENT = 9;
  QAN_POSTGRESQL_PGSTATEMENTS_AGENT = 10;
  QAN_POSTGRESQL_PGSTATMONITOR_AGENT = 13;
  RDS_EXPORTER = 11;
  EXTERNAL_EXPORTER = 12;
  AZURE_DATABASE_EXPORTER = 15;
}

// PMMAgent runs on Generic or Container Node.
message PMMAgent {
  // Unique randomly generated instance identifier.
  string agent_id = 1;
  // Node identifier where this instance runs.
  string runs_on_node_id = 2;
  // Custom user-assigned labels.
  map<string, string> custom_labels = 3;
  //
  // Status fields below.
  //

  // True if Agent is running and connected to pmm-managed.
  bool connected = 4;
  // Path to exec process.
  string process_exec_path = 5;
}

// VMAgent runs on Generic or Container Node alongside pmm-agent.
// It scrapes other exporter Agents that are configured with push_metrics_enabled
// and uses Prometheus remote write protocol to push metrics to PMM Server.
message VMAgent {
  // Unique randomly generated instance identifier.
  string agent_id = 1;
  // The pmm-agent identifier which runs this instance.
  string pmm_agent_id = 2;
  //
  // Status fields below.
  //

  // Actual Agent status.
  AgentStatus status = 5;
  // Path to exec process.
  string process_exec_path = 6;
}

// NodeExporter runs on Generic or Container Node and exposes its metrics.
message NodeExporter {
  // Unique randomly generated instance identifier.
  string agent_id = 1;
  // The pmm-agent identifier which runs this instance.
  string pmm_agent_id = 2;
  // Desired Agent status: enabled (false) or disabled (true).
  bool disabled = 3;
  // Custom user-assigned labels.
  map<string, string> custom_labels = 4;
  // True if exporter uses push metrics mode.
  bool push_metrics_enabled = 7;
  // List of disabled collector names.
  repeated string disabled_collectors = 8;
  //
  // Status fields below.
  //

  // Actual Agent status.
  AgentStatus status = 5;
  // Listen port for scraping metrics.
  uint32 listen_port = 6;
  // Path to exec process.
  string process_exec_path = 9;
}

// MySQLdExporter runs on Generic or Container Node and exposes MySQL Service metrics.
message MySQLdExporter {
  // Unique randomly generated instance identifier.
  string agent_id = 1;
  // The pmm-agent identifier which runs this instance.
  string pmm_agent_id = 2;
  // Desired Agent status: enabled (false) or disabled (true).
  bool disabled = 3;
  // Service identifier.
  string service_id = 4;
  // MySQL username for scraping metrics.
  string username = 5;
  // Use TLS for database connections.
  bool tls = 6;
  // Skip TLS certificate and hostname validation.
  bool tls_skip_verify = 7;
  // Certificate Authority certificate chain.
  string tls_ca = 15;
  // Client certificate.
  string tls_cert = 16;
  // Password for decrypting tls_cert.
  string tls_key = 17;
  // Tablestats group collectors are disabled if there are more than that number of tables.
  // 0 means tablestats group collectors are always enabled (no limit).
  // Negative value means tablestats group collectors are always disabled.
  int32 tablestats_group_table_limit = 11;
  // Custom user-assigned labels.
  map<string, string> custom_labels = 8;
  // True if exporter uses push metrics mode.
  bool push_metrics_enabled = 13;
  // List of disabled collector names.
  repeated string disabled_collectors = 14;
  //
  // Status fields below.
  //

  // Actual Agent status.
  AgentStatus status = 9;
  // Listen port for scraping metrics.
  uint32 listen_port = 10;
  // True if tablestats group collectors are currently disabled.
  bool tablestats_group_disabled = 12;
<<<<<<< HEAD

  LogLevel log_level = 18;
=======
  // Path to exec process.
  string process_exec_path = 18;
>>>>>>> a22155ab
}

// MongoDBExporter runs on Generic or Container Node and exposes MongoDB Service metrics.
message MongoDBExporter {
  // Unique randomly generated instance identifier.
  string agent_id = 1;
  // The pmm-agent identifier which runs this instance.
  string pmm_agent_id = 2;
  // Desired Agent status: enabled (false) or disabled (true).
  bool disabled = 3;
  // Service identifier.
  string service_id = 4;
  // MongoDB username for scraping metrics.
  string username = 5;
  // Use TLS for database connections.
  bool tls = 6;
  // Skip TLS certificate and hostname validation.
  bool tls_skip_verify = 7;
  // Custom user-assigned labels.
  map<string, string> custom_labels = 8;
  // True if exporter uses push metrics mode.
  bool push_metrics_enabled = 11;
  // List of disabled collector names.
  repeated string disabled_collectors = 12;
  //
  // Status fields below.
  //

  // Actual Agent status.
  AgentStatus status = 9;
  // Listen port for scraping metrics.
  uint32 listen_port = 10;
  // List of colletions to get stats from. Can use *
  repeated string stats_collections = 13;
  // Collections limit. Only get Databases and collection stats if the total number of collections in the server
  // is less than this value. 0: no limit
  int32 collections_limit = 14;
  // Enable All collectors.
  bool enable_all_collectors = 15;
<<<<<<< HEAD

  LogLevel log_level = 16;
=======
  // Path to exec process.
  string process_exec_path = 16;
>>>>>>> a22155ab
}

// PostgresExporter runs on Generic or Container Node and exposes PostgreSQL Service metrics.
message PostgresExporter {
  // Unique randomly generated instance identifier.
  string agent_id = 1;
  // The pmm-agent identifier which runs this instance.
  string pmm_agent_id = 2;
  // Desired Agent status: enabled (false) or disabled (true).
  bool disabled = 3;
  // Service identifier.
  string service_id = 4;
  // PostgreSQL username for scraping metrics.
  string username = 5;
  // Use TLS for database connections.
  bool tls = 6;
  // Skip TLS certificate and hostname validation. Uses sslmode=required instead of verify-full.
  bool tls_skip_verify = 7;
  // Custom user-assigned labels.
  map<string, string> custom_labels = 8;
  // True if exporter uses push metrics mode.
  bool push_metrics_enabled = 11;
  // List of disabled collector names.
  repeated string disabled_collectors = 12;
  // Actual Agent status.
  AgentStatus status = 9;
  // Listen port for scraping metrics.
  uint32 listen_port = 10;
<<<<<<< HEAD

  LogLevel log_level = 13;
=======
  // Path to exec process.
  string process_exec_path = 13;
>>>>>>> a22155ab
}

// ProxySQLExporter runs on Generic or Container Node and exposes ProxySQL Service metrics.
message ProxySQLExporter {
  // Unique randomly generated instance identifier.
  string agent_id = 1;
  // The pmm-agent identifier which runs this instance.
  string pmm_agent_id = 2;
  // Desired Agent status: enabled (false) or disabled (true).
  bool disabled = 3;
  // Service identifier.
  string service_id = 4;
  // ProxySQL username for scraping metrics.
  string username = 5;
  // Use TLS for database connections.
  bool tls = 6;
  // Skip TLS certificate and hostname validation.
  bool tls_skip_verify = 7;
  // Custom user-assigned labels.
  map<string, string> custom_labels = 8;
  // True if exporter uses push metrics mode.
  bool push_metrics_enabled = 11;
  // List of disabled collector names.
  repeated string disabled_collectors = 12;
  //
  // Status fields below.
  //

  // Actual Agent status.
  AgentStatus status = 9;
  // Listen port for scraping metrics.
  uint32 listen_port = 10;
<<<<<<< HEAD

  LogLevel log_level = 13;
=======
  // Path to exec process.
  string process_exec_path = 13;
>>>>>>> a22155ab
}

// QANMySQLPerfSchemaAgent runs within pmm-agent and sends MySQL Query Analytics data to the PMM Server.
message QANMySQLPerfSchemaAgent {
  // Unique randomly generated instance identifier.
  string agent_id = 1;
  // The pmm-agent identifier which runs this instance.
  string pmm_agent_id = 2;
  // Desired Agent status: enabled (false) or disabled (true).
  bool disabled = 3;
  // Service identifier.
  string service_id = 4;
  // MySQL username for getting performance data.
  string username = 5;
  // Use TLS for database connections.
  bool tls = 6;
  // Skip TLS certificate and hostname validation.
  bool tls_skip_verify = 7;
  // Certificate Authority certificate chain.
  string tls_ca = 11;
  // Client certificate.
  string tls_cert = 12;
  // Password for decrypting tls_cert.
  string tls_key = 13;
  // True if query examples are disabled.
  bool query_examples_disabled = 8;
  // Custom user-assigned labels.
  map<string, string> custom_labels = 9;
  //
  // Status fields below.
  //

  // Actual Agent status.
  AgentStatus status = 10;
  // Path to exec process.
  string process_exec_path = 14;
}

// QANMySQLSlowlogAgent runs within pmm-agent and sends MySQL Query Analytics data to the PMM Server.
message QANMySQLSlowlogAgent {
  // Unique randomly generated instance identifier.
  string agent_id = 1;
  // The pmm-agent identifier which runs this instance.
  string pmm_agent_id = 2;
  // Desired Agent status: enabled (false) or disabled (true).
  bool disabled = 3;
  // Service identifier.
  string service_id = 4;
  // MySQL username for getting performance data.
  string username = 5;
  // Use TLS for database connections.
  bool tls = 6;
  // Skip TLS certificate and hostname validation.
  bool tls_skip_verify = 7;
  // Certificate Authority certificate chain.
  string tls_ca = 12;
  // Client certificate.
  string tls_cert = 13;
  // Password for decrypting tls_cert.
  string tls_key = 14;
  // True if query examples are disabled.
  bool query_examples_disabled = 8;
  // Slowlog file is rotated at this size if > 0.
  int64 max_slowlog_file_size = 9;
  // Custom user-assigned labels.
  map<string, string> custom_labels = 10;
  //
  // Status fields below.
  //

  // Actual Agent status.
  AgentStatus status = 11;
  //  mod tidy
  string process_exec_path = 15;
}

// QANMongoDBProfilerAgent runs within pmm-agent and sends MongoDB Query Analytics data to the PMM Server.
message QANMongoDBProfilerAgent {
  // Unique randomly generated instance identifier.
  string agent_id = 1;
  // The pmm-agent identifier which runs this instance.
  string pmm_agent_id = 2;
  // Desired Agent status: enabled (false) or disabled (true).
  bool disabled = 3;
  // Service identifier.
  string service_id = 4;
  // MongoDB username for getting profiler data.
  string username = 5;
  // Use TLS for database connections.
  bool tls = 6;
  // Skip TLS certificate and hostname validation.
  bool tls_skip_verify = 7;
  // True if query examples are disabled.
  // bool query_examples_disabled = 8; TODO https://jira.percona.com/browse/PMM-4650

  // Custom user-assigned labels.
  map<string, string> custom_labels = 9;
  //
  // Status fields below.
  //

  // Actual Agent status.
  AgentStatus status = 10;
  // Path to exec process.
  string process_exec_path = 11;
}

// QANPostgreSQLPgStatementsAgent runs within pmm-agent and sends PostgreSQL Query Analytics data to the PMM Server.
message QANPostgreSQLPgStatementsAgent {
  // Unique randomly generated instance identifier.
  string agent_id = 1;
  // The pmm-agent identifier which runs this instance.
  string pmm_agent_id = 2;
  // Desired Agent status: enabled (false) or disabled (true).
  bool disabled = 3;
  // Service identifier.
  string service_id = 4;
  // PostgreSQL username for getting pg stat statements data.
  string username = 5;
  // Use TLS for database connections.
  bool tls = 6;
  // Skip TLS certificate and hostname validation.
  bool tls_skip_verify = 7;
  // Custom user-assigned labels.
  map<string, string> custom_labels = 8;
  //
  // Status fields below.
  //

  // Actual Agent status.
  AgentStatus status = 9;
  // Path to exec process.
  string process_exec_path = 10;
}

// QANPostgreSQLPgStatMonitorAgent runs within pmm-agent and sends PostgreSQL Query Analytics data to the PMM Server.
message QANPostgreSQLPgStatMonitorAgent {
  // Unique randomly generated instance identifier.
  string agent_id = 1;
  // The pmm-agent identifier which runs this instance.
  string pmm_agent_id = 2;
  // Desired Agent status: enabled (false) or disabled (true).
  bool disabled = 3;
  // Service identifier.
  string service_id = 4;
  // PostgreSQL username for getting pg stat monitor data.
  string username = 5;
  // Use TLS for database connections.
  bool tls = 6;
  // Skip TLS certificate and hostname validation.
  bool tls_skip_verify = 7;
  // True if query examples are disabled.
  bool query_examples_disabled = 8;
  // Custom user-assigned labels.
  map<string, string> custom_labels = 9;
  //
  // Status fields below.
  //

  // Actual Agent status.
  AgentStatus status = 10;
  // Path to exec process.
  string process_exec_path = 11;
}

// RDSExporter runs on Generic or Container Node and exposes RemoteRDS Node metrics.
message RDSExporter {
  // Unique randomly generated instance identifier.
  string agent_id = 1;
  // The pmm-agent identifier which runs this instance.
  string pmm_agent_id = 2;
  // Desired Agent status: enabled (false) or disabled (true).
  bool disabled = 3;
  // Node identifier.
  string node_id = 4;
  // AWS Access Key.
  string aws_access_key = 5;
  // Custom user-assigned labels.
  map<string, string> custom_labels = 6;
  //
  // Status fields below.
  //

  // Actual Agent status (the same for several configurations).
  AgentStatus status = 7;
  // Listen port for scraping metrics (the same for several configurations).
  uint32 listen_port = 8;
  //
  // Metric collections flags below.
  //

  // Basic metrics are disabled.
  bool basic_metrics_disabled = 9;
  // Enhanced metrics are disabled.
  bool enhanced_metrics_disabled = 10;
  // True if exporter uses push metrics mode.
  bool push_metrics_enabled = 11;
  // Path to exec process.
  string process_exec_path = 12;
}

// ExternalExporter runs on any Node type, including Remote Node.
message ExternalExporter {
  // Unique randomly generated instance identifier.
  string agent_id = 1;
  // Node identifier where this instance runs.
  string runs_on_node_id = 2;
  // If disabled, metrics from this exporter will not be collected.
  bool disabled = 3;
  // Service identifier.
  string service_id = 4;
  // HTTP basic auth username for collecting metrics.
  string username = 5;
  // Scheme to generate URI to exporter metrics endpoints.
  string scheme = 6;
  // Path under which metrics are exposed, used to generate URI.
  string metrics_path = 7;
  // Custom user-assigned labels.
  map<string, string> custom_labels = 10;
  // Listen port for scraping metrics.
  uint32 listen_port = 8;
  // True if exporter uses push metrics mode.
  bool push_metrics_enabled = 11;
  // Path to exec process.
  string process_exec_path = 12;
}

// AzureDatabaseExporter runs on Generic or Container Node and exposes RemoteAzure Node metrics.
message AzureDatabaseExporter {
  // Unique randomly generated instance identifier.
  string agent_id = 1;
  // The pmm-agent identifier which runs this instance.
  string pmm_agent_id = 2;
  // Desired Agent status: enabled (false) or disabled (true).
  bool disabled = 3;
  // Node identifier.
  string node_id = 4;
  // Azure database subscription ID.
  string azure_database_subscription_id = 5;
  // Azure database resource type (mysql, maria, postgres)
  string azure_database_resource_type = 6;
  // Custom user-assigned labels.
  map<string, string> custom_labels = 7;
  //
  // Status fields below.
  //

  // Actual Agent status (the same for several configurations).
  AgentStatus status = 8;
  // Listen port for scraping metrics (the same for several configurations).
  uint32 listen_port = 9;
  // True if the exporter operates in push metrics mode.
  bool push_metrics_enabled = 10;
  // Path to exec process.
  string process_exec_path = 11;
}

// ChangeCommonAgentParams contains parameters that can be changed for all Agents.
message ChangeCommonAgentParams {
  // Enable this Agent. Can't be used with disabled.
  bool enable = 1;
  // Disable this Agent. Can't be used with enabled.
  bool disable = 2;
  // Replace all custom user-assigned labels.
  map<string, string> custom_labels = 3;
  // Remove all custom user-assigned labels.
  bool remove_custom_labels = 4;
  // Enables push metrics with vmagent, can't be used with disable_push_metrics.
  // Can't be used with agent version lower then 2.12 and unsupported agents.
  bool enable_push_metrics = 5;
  // Disables push metrics, pmm-server starts to pull it, can't be used with enable_push_metrics.
  bool disable_push_metrics = 6;
}

// List

message ListAgentsRequest {
  // Return only Agents started by this pmm-agent.
  // Exactly one of these parameters should be present: pmm_agent_id, node_id, service_id.
  string pmm_agent_id = 1;
  // Return only Agents that provide insights for that Node.
  // Exactly one of these parameters should be present: pmm_agent_id, node_id, service_id.
  string node_id = 2;
  // Return only Agents that provide insights for that Service.
  // Exactly one of these parameters should be present: pmm_agent_id, node_id, service_id.
  string service_id = 3;
  // Do not use yet.
  // TODO https://jira.percona.com/browse/PMM-5112
  AgentType agent_type = 4;
}

message ListAgentsResponse {
  repeated PMMAgent pmm_agent = 1;
  repeated VMAgent vm_agent = 14;
  repeated NodeExporter node_exporter = 2;
  repeated MySQLdExporter mysqld_exporter = 3;
  repeated MongoDBExporter mongodb_exporter = 4;
  repeated PostgresExporter postgres_exporter = 5;
  repeated ProxySQLExporter proxysql_exporter = 6;
  repeated QANMySQLPerfSchemaAgent qan_mysql_perfschema_agent = 7;
  repeated QANMySQLSlowlogAgent qan_mysql_slowlog_agent = 8;
  repeated QANMongoDBProfilerAgent qan_mongodb_profiler_agent = 9;
  repeated QANPostgreSQLPgStatementsAgent qan_postgresql_pgstatements_agent = 10;
  repeated QANPostgreSQLPgStatMonitorAgent qan_postgresql_pgstatmonitor_agent = 13;
  repeated RDSExporter rds_exporter = 11;
  repeated ExternalExporter external_exporter = 12;
  repeated AzureDatabaseExporter azure_database_exporter = 15;
}

// Get

message GetAgentRequest {
  // Unique randomly generated instance identifier.
  string agent_id = 1 [
    (validator.field) = {
      string_not_empty: true
    }
  ];
}

message GetAgentResponse {
  oneof agent {
    PMMAgent pmm_agent = 1;
    VMAgent vmagent = 14;
    NodeExporter node_exporter = 2;
    MySQLdExporter mysqld_exporter = 3;
    MongoDBExporter mongodb_exporter = 4;
    PostgresExporter postgres_exporter = 5;
    ProxySQLExporter proxysql_exporter = 6;
    QANMySQLPerfSchemaAgent qan_mysql_perfschema_agent = 7;
    QANMySQLSlowlogAgent qan_mysql_slowlog_agent = 8;
    QANMongoDBProfilerAgent qan_mongodb_profiler_agent = 9;
    QANPostgreSQLPgStatementsAgent qan_postgresql_pgstatements_agent = 10;
    QANPostgreSQLPgStatMonitorAgent qan_postgresql_pgstatmonitor_agent = 13;
    RDSExporter rds_exporter = 11;
    ExternalExporter external_exporter = 12;
    AzureDatabaseExporter azure_database_exporter = 15;
  }
}

// Add PMMAgent

message AddPMMAgentRequest {
  // Node identifier where this instance runs.
  string runs_on_node_id = 1 [
    (validator.field) = {
      string_not_empty: true
    }
  ];
  // Custom user-assigned labels.
  map<string, string> custom_labels = 2;
}

message AddPMMAgentResponse {
  PMMAgent pmm_agent = 1;
}

// TODO Change PMMAgent?

// TODO Add VMAgent?

// TODO Change VMAgent?

// Add/Change NodeExporter

message AddNodeExporterRequest {
  // The pmm-agent identifier which runs this instance.
  string pmm_agent_id = 1 [
    (validator.field) = {
      string_not_empty: true
    }
  ];
  // Custom user-assigned labels.
  map<string, string> custom_labels = 2;
  // Enables push metrics mode for exporter.
  bool push_metrics = 3;
  // List of collector names to disable in this exporter.
  repeated string disable_collectors = 4;
}

message AddNodeExporterResponse {
  NodeExporter node_exporter = 1;
}

message ChangeNodeExporterRequest {
  string agent_id = 1 [
    (validator.field) = {
      string_not_empty: true
    }
  ];
  ChangeCommonAgentParams common = 2;
}

message ChangeNodeExporterResponse {
  NodeExporter node_exporter = 1;
}

// Add/Change MySQLdExporter

message AddMySQLdExporterRequest {
  // The pmm-agent identifier which runs this instance.
  string pmm_agent_id = 1 [
    (validator.field) = {
      string_not_empty: true
    }
  ];
  // Service identifier.
  string service_id = 2 [
    (validator.field) = {
      string_not_empty: true
    }
  ];
  // MySQL username for scraping metrics.
  string username = 3 [
    (validator.field) = {
      string_not_empty: true
    }
  ];
  // MySQL password for scraping metrics.
  string password = 4;
  // Use TLS for database connections.
  bool tls = 5;
  // Skip TLS certificate and hostname validation.
  bool tls_skip_verify = 6;
  // Certificate Authority certificate chain.
  string tls_ca = 12;
  // Client certificate.
  string tls_cert = 13;
  // Password for decrypting tls_cert.
  string tls_key = 14;
  // Tablestats group collectors will be disabled if there are more than that number of tables.
  // 0 means tablestats group collectors are always enabled (no limit).
  // Negative value means tablestats group collectors are always disabled.
  int32 tablestats_group_table_limit = 9;
  // Custom user-assigned labels.
  map<string, string> custom_labels = 7;
  // Skip connection check.
  bool skip_connection_check = 8;
  // Enables push metrics mode for exporter.
  bool push_metrics = 10;
  // List of collector names to disable in this exporter.
  repeated string disable_collectors = 11;
  // Custom password for exporter endpoint /metrics.
  string agent_password = 15;
}

message AddMySQLdExporterResponse {
  MySQLdExporter mysqld_exporter = 1;
  // Actual table count at the moment of adding.
  int32 table_count = 2;
}

message ChangeMySQLdExporterRequest {
  string agent_id = 1 [
    (validator.field) = {
      string_not_empty: true
    }
  ];
  ChangeCommonAgentParams common = 2;
}

message ChangeMySQLdExporterResponse {
  MySQLdExporter mysqld_exporter = 1;
}

// Add/Change MongoDBExporter

message AddMongoDBExporterRequest {
  // The pmm-agent identifier which runs this instance.
  string pmm_agent_id = 1 [
    (validator.field) = {
      string_not_empty: true
    }
  ];
  // Service identifier.
  string service_id = 2 [
    (validator.field) = {
      string_not_empty: true
    }
  ];
  // MongoDB username for scraping metrics.
  string username = 3;
  // MongoDB password for scraping metrics.
  string password = 4;
  // Use TLS for database connections.
  bool tls = 5;
  // Skip TLS certificate and hostname validation.
  bool tls_skip_verify = 6;
  // Client certificate and key.
  string tls_certificate_key = 10;
  // Password for decrypting tls_certificate_key.
  string tls_certificate_key_file_password = 11;
  // Certificate Authority certificate chain.
  string tls_ca = 12;
  // Custom user-assigned labels.
  map<string, string> custom_labels = 7;
  // Skip connection check.
  bool skip_connection_check = 8;
  // Enables push metrics mode for exporter.
  bool push_metrics = 9;
  // List of collector names to disable in this exporter.
  repeated string disable_collectors = 13;
  // Authentication mechanism.
  // See https://docs.mongodb.com/manual/reference/connection-string/#mongodb-urioption-urioption.authMechanism
  // for details.
  string authentication_mechanism = 14;
  // Authentication database.
  string authentication_database = 15;
  // Custom password for exporter endpoint /metrics.
  string agent_password = 16;
  // List of colletions to get stats from. Can use *
  repeated string stats_collections = 17;
  // Collections limit. Only get Databases and collection stats if the total number of collections in the server
  // is less than this value. 0: no limit
  int32 collections_limit = 18;
}

message AddMongoDBExporterResponse {
  MongoDBExporter mongodb_exporter = 1;
}

message ChangeMongoDBExporterRequest {
  string agent_id = 1 [
    (validator.field) = {
      string_not_empty: true
    }
  ];
  ChangeCommonAgentParams common = 2;
}

message ChangeMongoDBExporterResponse {
  MongoDBExporter mongodb_exporter = 1;
}

// Add/Change PostgresExporter

message AddPostgresExporterRequest {
  // The pmm-agent identifier which runs this instance.
  string pmm_agent_id = 1 [
    (validator.field) = {
      string_not_empty: true
    }
  ];
  // Service identifier.
  string service_id = 2 [
    (validator.field) = {
      string_not_empty: true
    }
  ];
  // PostgreSQL username for scraping metrics.
  string username = 3 [
    (validator.field) = {
      string_not_empty: true
    }
  ];
  // PostgreSQL password for scraping metrics.
  string password = 4;
  // Use TLS for database connections.
  bool tls = 5;
  // Skip TLS certificate and hostname validation. Uses sslmode=required instead of verify-full.
  bool tls_skip_verify = 6;
  // Custom user-assigned labels.
  map<string, string> custom_labels = 7;
  // Skip connection check.
  bool skip_connection_check = 8;
  // Enables push metrics mode for exporter.
  bool push_metrics = 9;
  // List of collector names to disable in this exporter.
  repeated string disable_collectors = 10;
  // TLS CA certificate.
  string tls_ca = 11;
  // TLS Certifcate.
  string tls_cert = 12;
  // TLS Certificate Key.
  string tls_key = 13;
  // Custom password for exporter endpoint /metrics.
  string agent_password = 14;
}

message AddPostgresExporterResponse {
  PostgresExporter postgres_exporter = 1;
}

message ChangePostgresExporterRequest {
  string agent_id = 1 [
    (validator.field) = {
      string_not_empty: true
    }
  ];
  ChangeCommonAgentParams common = 2;
}

message ChangePostgresExporterResponse {
  PostgresExporter postgres_exporter = 1;
}

// Add/Change ProxySQLExporter

message AddProxySQLExporterRequest {
  // The pmm-agent identifier which runs this instance.
  string pmm_agent_id = 1 [
    (validator.field) = {
      string_not_empty: true
    }
  ];
  // Service identifier.
  string service_id = 2 [
    (validator.field) = {
      string_not_empty: true
    }
  ];
  // ProxySQL username for scraping metrics.
  string username = 3 [
    (validator.field) = {
      string_not_empty: true
    }
  ];
  // ProxySQL password for scraping metrics.
  string password = 4;
  // Use TLS for database connections.
  bool tls = 5;
  // Skip TLS certificate and hostname validation.
  bool tls_skip_verify = 6;
  // Custom user-assigned labels.
  map<string, string> custom_labels = 7;
  // Skip connection check.
  bool skip_connection_check = 8;
  // Enables push metrics mode for exporter.
  bool push_metrics = 9;
  // List of collector names to disable in this exporter.
  repeated string disable_collectors = 10;
  // Custom password for exporter endpoint /metrics.
  string agent_password = 11;
}

message AddProxySQLExporterResponse {
  ProxySQLExporter proxysql_exporter = 1;
}

message ChangeProxySQLExporterRequest {
  string agent_id = 1 [
    (validator.field) = {
      string_not_empty: true
    }
  ];
  ChangeCommonAgentParams common = 2;
}

message ChangeProxySQLExporterResponse {
  ProxySQLExporter proxysql_exporter = 1;
}

// Add/Change QANMySQLPerfSchemaAgent

message AddQANMySQLPerfSchemaAgentRequest {
  // The pmm-agent identifier which runs this instance.
  string pmm_agent_id = 1 [
    (validator.field) = {
      string_not_empty: true
    }
  ];
  // Service identifier.
  string service_id = 2 [
    (validator.field) = {
      string_not_empty: true
    }
  ];
  // MySQL username for getting performance data.
  string username = 3 [
    (validator.field) = {
      string_not_empty: true
    }
  ];
  // MySQL password for getting performance data.
  string password = 4;
  // Use TLS for database connections.
  bool tls = 5;
  // Skip TLS certificate and hostname validation.
  bool tls_skip_verify = 6;
  // Certificate Authority certificate chain.
  string tls_ca = 10;
  // Client certificate.
  string tls_cert = 11;
  // Password for decrypting tls_cert.
  string tls_key = 12;
  // Disable query examples.
  bool disable_query_examples = 7;
  // Custom user-assigned labels.
  map<string, string> custom_labels = 8;
  // Skip connection check.
  bool skip_connection_check = 9;
}

message AddQANMySQLPerfSchemaAgentResponse {
  QANMySQLPerfSchemaAgent qan_mysql_perfschema_agent = 1;
}

message ChangeQANMySQLPerfSchemaAgentRequest {
  string agent_id = 1 [
    (validator.field) = {
      string_not_empty: true
    }
  ];
  ChangeCommonAgentParams common = 2;
}

message ChangeQANMySQLPerfSchemaAgentResponse {
  QANMySQLPerfSchemaAgent qan_mysql_perfschema_agent = 1;
}

// Add/Change QANMySQLSlowlogAgent

message AddQANMySQLSlowlogAgentRequest {
  // The pmm-agent identifier which runs this instance.
  string pmm_agent_id = 1 [
    (validator.field) = {
      string_not_empty: true
    }
  ];
  // Service identifier.
  string service_id = 2 [
    (validator.field) = {
      string_not_empty: true
    }
  ];
  // MySQL username for getting slowlog data.
  string username = 3 [
    (validator.field) = {
      string_not_empty: true
    }
  ];
  // MySQL password for getting slowlog data.
  string password = 4;
  // Use TLS for database connections.
  bool tls = 5;
  // Skip TLS certificate and hostname validation.
  bool tls_skip_verify = 6;
  // Certificate Authority certificate chain.
  string tls_ca = 11;
  // Client certificate.
  string tls_cert = 12;
  // Password for decrypting tls_cert.
  string tls_key = 13;
  // Disable query examples.
  bool disable_query_examples = 7;
  // Rotate slowlog file at this size if > 0.
  // Use zero or negative value to disable rotation.
  int64 max_slowlog_file_size = 8;
  // Custom user-assigned labels.
  map<string, string> custom_labels = 9;
  // Skip connection check.
  bool skip_connection_check = 10;
}

message AddQANMySQLSlowlogAgentResponse {
  QANMySQLSlowlogAgent qan_mysql_slowlog_agent = 1;
}

message ChangeQANMySQLSlowlogAgentRequest {
  string agent_id = 1 [
    (validator.field) = {
      string_not_empty: true
    }
  ];
  ChangeCommonAgentParams common = 2;
}

message ChangeQANMySQLSlowlogAgentResponse {
  QANMySQLSlowlogAgent qan_mysql_slowlog_agent = 1;
}

// Add/Change QANMongoDBProfilerAgent

message AddQANMongoDBProfilerAgentRequest {
  // The pmm-agent identifier which runs this instance.
  string pmm_agent_id = 1 [
    (validator.field) = {
      string_not_empty: true
    }
  ];
  // Service identifier.
  string service_id = 2 [
    (validator.field) = {
      string_not_empty: true
    }
  ];
  // MongoDB username for getting profile data.
  string username = 3;
  // MongoDB password for getting profile data.
  string password = 4;
  // Use TLS for database connections.
  bool tls = 5;
  // Skip TLS certificate and hostname validation.
  bool tls_skip_verify = 6;
  // Client certificate and key.
  string tls_certificate_key = 9;
  // Password for decrypting tls_certificate_key.
  string tls_certificate_key_file_password = 10;
  // Certificate Authority certificate chain.
  string tls_ca = 11;
  // Custom user-assigned labels.
  map<string, string> custom_labels = 7;
  // Skip connection check.
  bool skip_connection_check = 8;
  // Authentication mechanism.
  // See https://docs.mongodb.com/manual/reference/connection-string/#mongodb-urioption-urioption.authMechanism
  // for details.
  string authentication_mechanism = 12;
  // Authentication database.
  string authentication_database = 13;
}

message AddQANMongoDBProfilerAgentResponse {
  QANMongoDBProfilerAgent qan_mongodb_profiler_agent = 1;
}

message ChangeQANMongoDBProfilerAgentRequest {
  string agent_id = 1 [
    (validator.field) = {
      string_not_empty: true
    }
  ];
  ChangeCommonAgentParams common = 2;
}

message ChangeQANMongoDBProfilerAgentResponse {
  QANMongoDBProfilerAgent qan_mongodb_profiler_agent = 1;
}

// Add/Change QANPostgreSQLPgStatementsAgent

message AddQANPostgreSQLPgStatementsAgentRequest {
  // The pmm-agent identifier which runs this instance.
  string pmm_agent_id = 1 [
    (validator.field) = {
      string_not_empty: true
    }
  ];
  // Service identifier.
  string service_id = 2 [
    (validator.field) = {
      string_not_empty: true
    }
  ];
  // PostgreSQL username for getting pg stat statements data.
  string username = 3 [
    (validator.field) = {
      string_not_empty: true
    }
  ];
  // PostgreSQL password for getting pg stat statements data.
  string password = 4;
  // Use TLS for database connections.
  bool tls = 5;
  // Skip TLS certificate and hostname validation.
  bool tls_skip_verify = 6;
  // Custom user-assigned labels.
  map<string, string> custom_labels = 7;
  // Skip connection check.
  bool skip_connection_check = 8;
  // TLS CA certificate.
  string tls_ca = 9;
  // TLS Certifcate.
  string tls_cert = 10;
  // TLS Certificate Key.
  string tls_key = 11;
}

message AddQANPostgreSQLPgStatementsAgentResponse {
  QANPostgreSQLPgStatementsAgent qan_postgresql_pgstatements_agent = 1;
}

message ChangeQANPostgreSQLPgStatementsAgentRequest {
  string agent_id = 1 [
    (validator.field) = {
      string_not_empty: true
    }
  ];
  ChangeCommonAgentParams common = 2;
}

message ChangeQANPostgreSQLPgStatementsAgentResponse {
  QANPostgreSQLPgStatementsAgent qan_postgresql_pgstatements_agent = 1;
}

// Add/Change QANPostgreSQLPgStatMonitorAgent

message AddQANPostgreSQLPgStatMonitorAgentRequest {
  // The pmm-agent identifier which runs this instance.
  string pmm_agent_id = 1 [
    (validator.field) = {
      string_not_empty: true
    }
  ];
  // Service identifier.
  string service_id = 2 [
    (validator.field) = {
      string_not_empty: true
    }
  ];
  // PostgreSQL username for getting pg stat monitor data.
  string username = 3 [
    (validator.field) = {
      string_not_empty: true
    }
  ];
  // PostgreSQL password for getting pg stat monitor data.
  string password = 4;
  // Use TLS for database connections.
  bool tls = 5;
  // Skip TLS certificate and hostname validation.
  bool tls_skip_verify = 6;
  // Disable query examples.
  bool disable_query_examples = 7;
  // Custom user-assigned labels.
  map<string, string> custom_labels = 8;
  // Skip connection check.
  bool skip_connection_check = 9;
  // TLS CA certificate.
  string tls_ca = 10;
  // TLS Certifcate.
  string tls_cert = 11;
  // TLS Certificate Key.
  string tls_key = 12;
}

message AddQANPostgreSQLPgStatMonitorAgentResponse {
  QANPostgreSQLPgStatMonitorAgent qan_postgresql_pgstatmonitor_agent = 1;
}

message ChangeQANPostgreSQLPgStatMonitorAgentRequest {
  string agent_id = 1 [
    (validator.field) = {
      string_not_empty: true
    }
  ];
  ChangeCommonAgentParams common = 2;
}

message ChangeQANPostgreSQLPgStatMonitorAgentResponse {
  QANPostgreSQLPgStatMonitorAgent qan_postgresql_pgstatmonitor_agent = 1;
}

// Add/Change RDSExporter

message AddRDSExporterRequest {
  // The pmm-agent identifier which runs this instance.
  string pmm_agent_id = 1 [
    (validator.field) = {
      string_not_empty: true
    }
  ];
  // Node identifier.
  string node_id = 2 [
    (validator.field) = {
      string_not_empty: true
    }
  ];
  // AWS Access Key.
  string aws_access_key = 3;
  // AWS Secret Key.
  string aws_secret_key = 4;
  // Custom user-assigned labels.
  map<string, string> custom_labels = 5;
  // Skip connection check.
  bool skip_connection_check = 6;
  // Disable basic metrics.
  bool disable_basic_metrics = 7;
  // Disable enhanced metrics.
  bool disable_enhanced_metrics = 8;
  // Enables push metrics mode for exporter.
  bool push_metrics = 9;
}

message AddRDSExporterResponse {
  RDSExporter rds_exporter = 1;
}

message ChangeRDSExporterRequest {
  string agent_id = 1 [
    (validator.field) = {
      string_not_empty: true
    }
  ];
  ChangeCommonAgentParams common = 2;
}

message ChangeRDSExporterResponse {
  RDSExporter rds_exporter = 1;
}

// Add/Change ExternalExporter

message AddExternalExporterRequest {
  // The node identifier where this instance is run.
  string runs_on_node_id = 1 [
    (validator.field) = {
      string_not_empty: true
    }
  ];
  // Service identifier.
  string service_id = 2;
  // HTTP basic auth username for collecting metrics.
  string username = 3;
  // HTTP basic auth password for collecting metrics.
  string password = 4;
  // Scheme to generate URI to exporter metrics endpoints(default: http).
  string scheme = 6;
  // Path under which metrics are exposed, used to generate URI(default: /metrics).
  string metrics_path = 7;
  // Listen port for scraping metrics.
  uint32 listen_port = 8 [
    (validator.field) = {
      int_gt: 0
      int_lt: 65536
    }
  ];
  // Custom user-assigned labels.
  map<string, string> custom_labels = 10;
  // Enables push metrics mode for exporter.
  bool push_metrics = 11;
}

message AddExternalExporterResponse {
  ExternalExporter external_exporter = 1;
}

message ChangeExternalExporterRequest {
  string agent_id = 1 [
    (validator.field) = {
      string_not_empty: true
    }
  ];
  ChangeCommonAgentParams common = 2;
}

message ChangeExternalExporterResponse {
  ExternalExporter external_exporter = 1;
}

// Add/Change AzureDatabaseExporter

message AddAzureDatabaseExporterRequest {
  // The pmm-agent identifier which runs this instance.
  string pmm_agent_id = 1 [
    (validator.field) = {
      string_not_empty: true
    }
  ];
  // Node identifier.
  string node_id = 2 [
    (validator.field) = {
      string_not_empty: true
    }
  ];
  // Azure client ID
  string azure_client_id = 3;
  // Azure client secret
  string azure_client_secret = 4;
  // Azure tanant ID
  string azure_tenant_id = 5;
  // Azure subscription ID
  string azure_subscription_id = 6;
  // Azure resource group.
  string azure_resource_group = 11;
  // Azure resource type (mysql, maria, postgres)
  string azure_database_resource_type = 7 [
    (validator.field) = {
      string_not_empty: true
    }
  ];
  // Custom user-assigned labels.
  map<string, string> custom_labels = 8;
  // Skip connection check.
  bool skip_connection_check = 9;
  // Enables push metrics mode for exporter.
  bool push_metrics = 10;
}

message AddAzureDatabaseExporterResponse {
  AzureDatabaseExporter azure_database_exporter = 1;
}

message ChangeAzureDatabaseExporterRequest {
  string agent_id = 1 [
    (validator.field) = {
      string_not_empty: true
    }
  ];
  ChangeCommonAgentParams common = 2;
}

message ChangeAzureDatabaseExporterResponse {
  AzureDatabaseExporter azure_database_exporter = 1;
}

// Remove

message RemoveAgentRequest {
  string agent_id = 1 [
    (validator.field) = {
      string_not_empty: true
    }
  ];
  // Remove agent with all dependencies.
  bool force = 2;
}

message RemoveAgentResponse {}

// Agents service provides public methods for managing Agents.
service Agents {
  // ListAgents returns a list of all Agents.
  rpc ListAgents(ListAgentsRequest) returns (ListAgentsResponse) {
    option (google.api.http) = {
      post: "/v1/inventory/Agents/List"
      body: "*"
    };
    option (grpc.gateway.protoc_gen_openapiv2.options.openapiv2_operation) = {
      summary: "List Agents"
      description: "Returns a list of all Agents."
    };
  }
  // GetAgent returns a single Agent by ID.
  rpc GetAgent(GetAgentRequest) returns (GetAgentResponse) {
    option (google.api.http) = {
      post: "/v1/inventory/Agents/Get"
      body: "*"
    };
    option (grpc.gateway.protoc_gen_openapiv2.options.openapiv2_operation) = {
      summary: "Get Agent"
      description: "Returns a single Agent by ID."
    };
  }
  // AddPMMAgent adds pmm-agent Agent.
  rpc AddPMMAgent(AddPMMAgentRequest) returns (AddPMMAgentResponse) {
    option (google.api.http) = {
      post: "/v1/inventory/Agents/AddPMMAgent"
      body: "*"
    };
    option (grpc.gateway.protoc_gen_openapiv2.options.openapiv2_operation) = {
      summary: "Add PMM Agent"
      description: "Adds PMM Agent."
    };
  }
  // AddNodeExporter adds node_exporter Agent.
  rpc AddNodeExporter(AddNodeExporterRequest) returns (AddNodeExporterResponse) {
    option (google.api.http) = {
      post: "/v1/inventory/Agents/AddNodeExporter"
      body: "*"
    };
    option (grpc.gateway.protoc_gen_openapiv2.options.openapiv2_operation) = {
      summary: "Add Node Exporter"
      description: "Adds node_exporter Agent."
    };
  }
  // ChangeNodeExporter changes node_exporter Agent.
  rpc ChangeNodeExporter(ChangeNodeExporterRequest) returns (ChangeNodeExporterResponse) {
    option (google.api.http) = {
      post: "/v1/inventory/Agents/ChangeNodeExporter"
      body: "*"
    };
    option (grpc.gateway.protoc_gen_openapiv2.options.openapiv2_operation) = {
      summary: "Change Node Exporter"
      description: "Changes node_exporter Agent."
    };
  }
  // AddMySQLdExporter adds mysqld_exporter Agent.
  rpc AddMySQLdExporter(AddMySQLdExporterRequest) returns (AddMySQLdExporterResponse) {
    option (google.api.http) = {
      post: "/v1/inventory/Agents/AddMySQLdExporter"
      body: "*"
    };
    option (grpc.gateway.protoc_gen_openapiv2.options.openapiv2_operation) = {
      summary: "Add mysqld Exporter"
      description: "Adds mysqld_exporter Agent."
    };
  }
  // ChangeMySQLdExporter changes mysqld_exporter Agent.
  rpc ChangeMySQLdExporter(ChangeMySQLdExporterRequest) returns (ChangeMySQLdExporterResponse) {
    option (google.api.http) = {
      post: "/v1/inventory/Agents/ChangeMySQLdExporter"
      body: "*"
    };
    option (grpc.gateway.protoc_gen_openapiv2.options.openapiv2_operation) = {
      summary: "Change mysqld Exporter"
      description: "Changes mysqld_exporter Agent."
    };
  }
  // AddMongoDBExporter adds mongodb_exporter Agent.
  rpc AddMongoDBExporter(AddMongoDBExporterRequest) returns (AddMongoDBExporterResponse) {
    option (google.api.http) = {
      post: "/v1/inventory/Agents/AddMongoDBExporter"
      body: "*"
    };
    option (grpc.gateway.protoc_gen_openapiv2.options.openapiv2_operation) = {
      summary: "Add MongoDB Exporter"
      description: "Adds mongodb_exporter Agent."
    };
  }
  // ChangeMongoDBExporter changes mongodb_exporter Agent.
  rpc ChangeMongoDBExporter(ChangeMongoDBExporterRequest) returns (ChangeMongoDBExporterResponse) {
    option (google.api.http) = {
      post: "/v1/inventory/Agents/ChangeMongoDBExporter"
      body: "*"
    };
    option (grpc.gateway.protoc_gen_openapiv2.options.openapiv2_operation) = {
      summary: "Change MongoDB Exporter"
      description: "Changes mongodb_exporter Agent."
    };
  }
  // AddPostgresExporter adds postgres_exporter Agent.
  rpc AddPostgresExporter(AddPostgresExporterRequest) returns (AddPostgresExporterResponse) {
    option (google.api.http) = {
      post: "/v1/inventory/Agents/AddPostgresExporter"
      body: "*"
    };
    option (grpc.gateway.protoc_gen_openapiv2.options.openapiv2_operation) = {
      summary: "Add Postgres Exporter"
      description: "Adds postgres_exporter Agent."
    };
  }
  // ChangePostgresExporter changes postgres_exporter Agent.
  rpc ChangePostgresExporter(ChangePostgresExporterRequest) returns (ChangePostgresExporterResponse) {
    option (google.api.http) = {
      post: "/v1/inventory/Agents/ChangePostgresExporter"
      body: "*"
    };
    option (grpc.gateway.protoc_gen_openapiv2.options.openapiv2_operation) = {
      summary: "Change Postgres Exporter"
      description: "Changes postgres_exporter Agent."
    };
  }
  // AddProxySQLExporter adds proxysql_exporter Agent.
  rpc AddProxySQLExporter(AddProxySQLExporterRequest) returns (AddProxySQLExporterResponse) {
    option (google.api.http) = {
      post: "/v1/inventory/Agents/AddProxySQLExporter"
      body: "*"
    };
    option (grpc.gateway.protoc_gen_openapiv2.options.openapiv2_operation) = {
      summary: "Add ProxySQL Exporter"
      description: "Adds proxysql_exporter Agent."
    };
  }
  // ChangeProxySQLExporter changes proxysql_exporter Agent.
  rpc ChangeProxySQLExporter(ChangeProxySQLExporterRequest) returns (ChangeProxySQLExporterResponse) {
    option (google.api.http) = {
      post: "/v1/inventory/Agents/ChangeProxySQLExporter"
      body: "*"
    };
    option (grpc.gateway.protoc_gen_openapiv2.options.openapiv2_operation) = {
      summary: "Change ProxySQL Exporter"
      description: "Changes proxysql_exporter Agent."
    };
  }
  // AddQANMySQLPerfSchemaAgent adds QAN MySQL PerfSchema Agent.
  rpc AddQANMySQLPerfSchemaAgent(AddQANMySQLPerfSchemaAgentRequest) returns (AddQANMySQLPerfSchemaAgentResponse) {
    option (google.api.http) = {
      post: "/v1/inventory/Agents/AddQANMySQLPerfSchemaAgent"
      body: "*"
    };
    option (grpc.gateway.protoc_gen_openapiv2.options.openapiv2_operation) = {
      summary: "Add 'QAN MySQL PerfSchema' Agent"
      description: "Adds 'Query Analytics MySQL PerfSchema' Agent."
    };
  }
  // ChangeQANMySQLPerfSchemaAgent changes QAN MySQL PerfSchema Agent.
  rpc ChangeQANMySQLPerfSchemaAgent(ChangeQANMySQLPerfSchemaAgentRequest) returns (ChangeQANMySQLPerfSchemaAgentResponse) {
    option (google.api.http) = {
      post: "/v1/inventory/Agents/ChangeQANMySQLPerfSchemaAgent"
      body: "*"
    };
    option (grpc.gateway.protoc_gen_openapiv2.options.openapiv2_operation) = {
      summary: "Change 'QAN MySQL PerfSchema' Agent"
      description: "Changes 'Query Analytics MySQL PerfSchema' Agent."
    };
  }
  // AddQANMySQLSlowlogAgent adds QAN MySQL Slowlog Agent.
  rpc AddQANMySQLSlowlogAgent(AddQANMySQLSlowlogAgentRequest) returns (AddQANMySQLSlowlogAgentResponse) {
    option (google.api.http) = {
      post: "/v1/inventory/Agents/AddQANMySQLSlowlogAgent"
      body: "*"
    };
    option (grpc.gateway.protoc_gen_openapiv2.options.openapiv2_operation) = {
      summary: "Add 'QAN MySQL Slowlog' Agent"
      description: "Adds 'Query Analytics MySQL Slowlog' Agent."
    };
  }
  // ChangeQANMySQLSlowlogAgent changes QAN MySQL Slowlog Agent.
  rpc ChangeQANMySQLSlowlogAgent(ChangeQANMySQLSlowlogAgentRequest) returns (ChangeQANMySQLSlowlogAgentResponse) {
    option (google.api.http) = {
      post: "/v1/inventory/Agents/ChangeQANMySQLSlowlogAgent"
      body: "*"
    };
    option (grpc.gateway.protoc_gen_openapiv2.options.openapiv2_operation) = {
      summary: "Change 'QAN MySQL Slowlog' Agent"
      description: "Changes 'Query Analytics MySQL Slowlog' Agent."
    };
  }
  // AddQANMongoDBProfilerAgent adds QAN MongoDB Profiler Agent.
  rpc AddQANMongoDBProfilerAgent(AddQANMongoDBProfilerAgentRequest) returns (AddQANMongoDBProfilerAgentResponse) {
    option (google.api.http) = {
      post: "/v1/inventory/Agents/AddQANMongoDBProfilerAgent"
      body: "*"
    };
    option (grpc.gateway.protoc_gen_openapiv2.options.openapiv2_operation) = {
      summary: "Add 'QAN MongoDB Profiler' Agent"
      description: "Adds 'Query Analytics MongoDB Profiler' Agent."
    };
  }
  // ChangeQANMongoDBProfilerAgent changes QAN MongoDB Profiler Agent.
  rpc ChangeQANMongoDBProfilerAgent(ChangeQANMongoDBProfilerAgentRequest) returns (ChangeQANMongoDBProfilerAgentResponse) {
    option (google.api.http) = {
      post: "/v1/inventory/Agents/ChangeQANMongoDBProfilerAgent"
      body: "*"
    };
    option (grpc.gateway.protoc_gen_openapiv2.options.openapiv2_operation) = {
      summary: "Change 'QAN MongoDB Profiler' Agent"
      description: "Changes 'Query Analytics MongoDB Profiler' Agent."
    };
  }
  // AddQANPostgreSQLPgStatementsAgent adds QAN PostgreSQL PgStat Statements Agent.
  rpc AddQANPostgreSQLPgStatementsAgent(AddQANPostgreSQLPgStatementsAgentRequest) returns (AddQANPostgreSQLPgStatementsAgentResponse) {
    option (google.api.http) = {
      post: "/v1/inventory/Agents/AddQANPostgreSQLPgStatementsAgent"
      body: "*"
    };
    option (grpc.gateway.protoc_gen_openapiv2.options.openapiv2_operation) = {
      summary: "Add 'QAN PostgreSQL pg_stat_statements' Agent"
      description: "Adds 'Query Analytics PostgreSQL pg_stat_statements' Agent."
    };
  }
  // ChangeQANPostgreSQLPgStatementsAgent changes QAN PostgreSQL PgStat Statements Agent.
  rpc ChangeQANPostgreSQLPgStatementsAgent(ChangeQANPostgreSQLPgStatementsAgentRequest) returns (ChangeQANPostgreSQLPgStatementsAgentResponse) {
    option (google.api.http) = {
      post: "/v1/inventory/Agents/ChangeQANPostgreSQLPgStatementsAgent"
      body: "*"
    };
    option (grpc.gateway.protoc_gen_openapiv2.options.openapiv2_operation) = {
      summary: "Change 'QAN PostgreSQL pg_stat_statements' Agent"
      description: "Changes 'Query Analytics PostgreSQL pg_stat_statements' Agent."
    };
  }
  // AddQANPostgreSQLPgStatMonitorAgent adds QAN PostgreSQL PgStat Monitor Agent.
  rpc AddQANPostgreSQLPgStatMonitorAgent(AddQANPostgreSQLPgStatMonitorAgentRequest) returns (AddQANPostgreSQLPgStatMonitorAgentResponse) {
    option (google.api.http) = {
      post: "/v1/inventory/Agents/AddQANPostgreSQLPgStatMonitorAgent"
      body: "*"
    };
    option (grpc.gateway.protoc_gen_openapiv2.options.openapiv2_operation) = {
      summary: "Add 'QAN PostgreSQL pg_stat_monitor' Agent"
      description: "Adds 'Query Analytics PostgreSQL pg_stat_monitor' Agent."
    };
  }
  // ChangeQANPostgreSQLPgStatMonitorAgent changes QAN PostgreSQL PgStat Monitor Agent.
  rpc ChangeQANPostgreSQLPgStatMonitorAgent(ChangeQANPostgreSQLPgStatMonitorAgentRequest) returns (ChangeQANPostgreSQLPgStatMonitorAgentResponse) {
    option (google.api.http) = {
      post: "/v1/inventory/Agents/ChangeQANPostgreSQLPgStatMonitorAgent"
      body: "*"
    };
    option (grpc.gateway.protoc_gen_openapiv2.options.openapiv2_operation) = {
      summary: "Change 'QAN PostgreSQL pg_stat_monitor' Agent"
      description: "Changes 'Query Analytics PostgreSQL pg_stat_monitor' Agent."
    };
  }
  // AddRDSExporter adds rds_exporter Agent.
  rpc AddRDSExporter(AddRDSExporterRequest) returns (AddRDSExporterResponse) {
    option (google.api.http) = {
      post: "/v1/inventory/Agents/AddRDSExporter"
      body: "*"
    };
    option (grpc.gateway.protoc_gen_openapiv2.options.openapiv2_operation) = {
      summary: "Add RDS Exporter"
      description: "Adds rds_exporter Agent."
    };
  }
  // ChangeRDSExporter changes rds_exporter Agent.
  rpc ChangeRDSExporter(ChangeRDSExporterRequest) returns (ChangeRDSExporterResponse) {
    option (google.api.http) = {
      post: "/v1/inventory/Agents/ChangeRDSExporter"
      body: "*"
    };
    option (grpc.gateway.protoc_gen_openapiv2.options.openapiv2_operation) = {
      summary: "Change RDS Exporter"
      description: "Changes rds_exporter Agent."
    };
  }
  // AddExternalExporter adds external_exporter Agent.
  rpc AddExternalExporter(AddExternalExporterRequest) returns (AddExternalExporterResponse) {
    option (google.api.http) = {
      post: "/v1/inventory/Agents/AddExternalExporter"
      body: "*"
    };
    option (grpc.gateway.protoc_gen_openapiv2.options.openapiv2_operation) = {
      summary: "Add External Exporter"
      description: "Adds external_exporter Agent."
    };
  }
  // ChangeExternalExporter changes external_exporter Agent.
  rpc ChangeExternalExporter(ChangeExternalExporterRequest) returns (ChangeExternalExporterResponse) {
    option (google.api.http) = {
      post: "/v1/inventory/Agents/ChangeExternalExporter"
      body: "*"
    };
    option (grpc.gateway.protoc_gen_openapiv2.options.openapiv2_operation) = {
      summary: "Change External Exporter"
      description: "Changes external_exporter Agent."
    };
  }
  // AddAzureDatabaseExporter adds azure_database_exporter Agent.
  rpc AddAzureDatabaseExporter(AddAzureDatabaseExporterRequest) returns (AddAzureDatabaseExporterResponse) {
    option (google.api.http) = {
      post: "/v1/inventory/Agents/AddAzureDatabaseExporter"
      body: "*"
    };
    option (grpc.gateway.protoc_gen_openapiv2.options.openapiv2_operation) = {
      summary: "Add Azure Database Exporter"
      description: "Adds azure_database_exporter Agent."
    };
  }
  // ChangeAzureDatabaseExporter changes azure_database_exporter Agent.
  rpc ChangeAzureDatabaseExporter(ChangeAzureDatabaseExporterRequest) returns (ChangeAzureDatabaseExporterResponse) {
    option (google.api.http) = {
      post: "/v1/inventory/Agents/ChangeAzureDatabaseExporter"
      body: "*"
    };
    option (grpc.gateway.protoc_gen_openapiv2.options.openapiv2_operation) = {
      summary: "Change Azure Database Exporter"
      description: "Changes azure_database_exporter Agent."
    };
  }
  // RemoveAgent removes Agent.
  rpc RemoveAgent(RemoveAgentRequest) returns (RemoveAgentResponse) {
    option (google.api.http) = {
      post: "/v1/inventory/Agents/Remove"
      body: "*"
    };
    option (grpc.gateway.protoc_gen_openapiv2.options.openapiv2_operation) = {
      summary: "Remove Agent"
      description: "Removes Agent."
    };
  }
}<|MERGE_RESOLUTION|>--- conflicted
+++ resolved
@@ -134,13 +134,10 @@
   uint32 listen_port = 10;
   // True if tablestats group collectors are currently disabled.
   bool tablestats_group_disabled = 12;
-<<<<<<< HEAD
-
-  LogLevel log_level = 18;
-=======
   // Path to exec process.
   string process_exec_path = 18;
->>>>>>> a22155ab
+
+  LogLevel log_level = 19;
 }
 
 // MongoDBExporter runs on Generic or Container Node and exposes MongoDB Service metrics.
@@ -180,13 +177,10 @@
   int32 collections_limit = 14;
   // Enable All collectors.
   bool enable_all_collectors = 15;
-<<<<<<< HEAD
-
-  LogLevel log_level = 16;
-=======
   // Path to exec process.
   string process_exec_path = 16;
->>>>>>> a22155ab
+
+  LogLevel log_level = 17;
 }
 
 // PostgresExporter runs on Generic or Container Node and exposes PostgreSQL Service metrics.
@@ -215,13 +209,10 @@
   AgentStatus status = 9;
   // Listen port for scraping metrics.
   uint32 listen_port = 10;
-<<<<<<< HEAD
-
-  LogLevel log_level = 13;
-=======
   // Path to exec process.
   string process_exec_path = 13;
->>>>>>> a22155ab
+
+  LogLevel log_level = 14;
 }
 
 // ProxySQLExporter runs on Generic or Container Node and exposes ProxySQL Service metrics.
@@ -254,13 +245,10 @@
   AgentStatus status = 9;
   // Listen port for scraping metrics.
   uint32 listen_port = 10;
-<<<<<<< HEAD
-
-  LogLevel log_level = 13;
-=======
   // Path to exec process.
   string process_exec_path = 13;
->>>>>>> a22155ab
+
+  LogLevel log_level = 14;
 }
 
 // QANMySQLPerfSchemaAgent runs within pmm-agent and sends MySQL Query Analytics data to the PMM Server.
