--- conflicted
+++ resolved
@@ -224,13 +224,10 @@
   string process_exec_path = 13;
   // Log level for exporter.
   LogLevel log_level = 14;
-<<<<<<< HEAD
-  // Optionally expose the exporter process on all public interfaces
-  bool expose_exporter = 15;
-=======
   // Limit of databases for auto-discovery.
   int32 auto_discovery_limit = 15;
->>>>>>> 6c37873e
+  // Optionally expose the exporter process on all public interfaces
+  bool expose_exporter = 16;
 }
 
 // ProxySQLExporter runs on Generic or Container Node and exposes ProxySQL Service metrics.
@@ -851,13 +848,10 @@
   string agent_password = 14;
   // Log level for exporter.
   LogLevel log_level = 15;
-<<<<<<< HEAD
-  // Optionally expose the exporter process on all public interfaces
-  bool expose_exporter = 16;
-=======
   // Limit of databases for auto-discovery.
   int32 auto_discovery_limit = 16;
->>>>>>> 6c37873e
+  // Optionally expose the exporter process on all public interfaces
+  bool expose_exporter = 17;
 }
 
 message AddPostgresExporterResponse {
