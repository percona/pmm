--- conflicted
+++ resolved
@@ -171,12 +171,6 @@
 swagger:model AddHAProxyServiceDefaultBody
 */
 type AddHAProxyServiceDefaultBody struct {
-<<<<<<< HEAD
-=======
-	// error
-	Error string `json:"error,omitempty"`
->>>>>>> 81b12113
-
 	// code
 	Code int32 `json:"code,omitempty"`
 
@@ -280,18 +274,8 @@
 swagger:model AddHAProxyServiceDefaultBodyDetailsItems0
 */
 type AddHAProxyServiceDefaultBodyDetailsItems0 struct {
-<<<<<<< HEAD
-
 	// at type
 	AtType string `json:"@type,omitempty"`
-=======
-	// type url
-	TypeURL string `json:"type_url,omitempty"`
-
-	// value
-	// Format: byte
-	Value strfmt.Base64 `json:"value,omitempty"`
->>>>>>> 81b12113
 }
 
 // Validate validates this add HA proxy service default body details items0
