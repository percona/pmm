--- conflicted
+++ resolved
@@ -44,13 +44,8 @@
                   "format": "int64",
                   "x-order": 6
                 },
-<<<<<<< HEAD
-                "metric_path": {
-                  "description": "Path under which metrics are exposed, used to generate URI.",
-=======
                 "metrics_path": {
                   "description": "Path under which metrics are exposed, used to generate URI(default: /metrics).",
->>>>>>> c47d7551
                   "type": "string",
                   "x-order": 5
                 },
@@ -65,11 +60,7 @@
                   "x-order": 0
                 },
                 "scheme": {
-<<<<<<< HEAD
-                  "description": "Scheme to generate URI to exporter metrics endpoints.",
-=======
                   "description": "Scheme to generate URI to exporter metrics endpoints(default: http).",
->>>>>>> c47d7551
                   "type": "string",
                   "x-order": 4
                 },
@@ -122,13 +113,8 @@
                       "format": "int64",
                       "x-order": 8
                     },
-<<<<<<< HEAD
-                    "metric_path": {
-                      "description": "Path under which metrics are exposed, used to generate URI(default: /metrics).",
-=======
                     "metrics_path": {
                       "description": "Path under which metrics are exposed, used to generate URI.",
->>>>>>> c47d7551
                       "type": "string",
                       "x-order": 6
                     },
@@ -138,11 +124,7 @@
                       "x-order": 1
                     },
                     "scheme": {
-<<<<<<< HEAD
-                      "description": "Scheme to generate URI to exporter metrics endpoints(default: http).",
-=======
                       "description": "Scheme to generate URI to exporter metrics endpoints.",
->>>>>>> c47d7551
                       "type": "string",
                       "x-order": 5
                     },
@@ -2316,13 +2298,8 @@
                       "format": "int64",
                       "x-order": 8
                     },
-<<<<<<< HEAD
-                    "metric_path": {
-                      "description": "Path under which metrics are exposed, used to generate URI(default: /metrics).",
-=======
                     "metrics_path": {
                       "description": "Path under which metrics are exposed, used to generate URI.",
->>>>>>> c47d7551
                       "type": "string",
                       "x-order": 6
                     },
@@ -2332,11 +2309,7 @@
                       "x-order": 1
                     },
                     "scheme": {
-<<<<<<< HEAD
-                      "description": "Scheme to generate URI to exporter metrics endpoints(default: http).",
-=======
                       "description": "Scheme to generate URI to exporter metrics endpoints.",
->>>>>>> c47d7551
                       "type": "string",
                       "x-order": 5
                     },
@@ -4274,13 +4247,8 @@
                       "format": "int64",
                       "x-order": 8
                     },
-<<<<<<< HEAD
-                    "metric_path": {
-                      "description": "Path under which metrics are exposed, used to generate URI(default: /metrics).",
-=======
                     "metrics_path": {
                       "description": "Path under which metrics are exposed, used to generate URI.",
->>>>>>> c47d7551
                       "type": "string",
                       "x-order": 6
                     },
@@ -4290,11 +4258,7 @@
                       "x-order": 1
                     },
                     "scheme": {
-<<<<<<< HEAD
-                      "description": "Scheme to generate URI to exporter metrics endpoints(default: http).",
-=======
                       "description": "Scheme to generate URI to exporter metrics endpoints.",
->>>>>>> c47d7551
                       "type": "string",
                       "x-order": 5
                     },
@@ -5196,13 +5160,8 @@
                         "format": "int64",
                         "x-order": 8
                       },
-<<<<<<< HEAD
-                      "metric_path": {
-                        "description": "Path under which metrics are exposed, used to generate URI(default: /metrics).",
-=======
                       "metrics_path": {
                         "description": "Path under which metrics are exposed, used to generate URI.",
->>>>>>> c47d7551
                         "type": "string",
                         "x-order": 6
                       },
@@ -5212,11 +5171,7 @@
                         "x-order": 1
                       },
                       "scheme": {
-<<<<<<< HEAD
-                        "description": "Scheme to generate URI to exporter metrics endpoints(default: http).",
-=======
                         "description": "Scheme to generate URI to exporter metrics endpoints.",
->>>>>>> c47d7551
                         "type": "string",
                         "x-order": 5
                       },
