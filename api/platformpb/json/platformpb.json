--- conflicted
+++ resolved
@@ -448,7 +448,6 @@
         }
       }
     },
-<<<<<<< HEAD
     "/v1/Platform/ServerInfo": {
       "post": {
         "description": "ServerInfo returns PMM server ID and name.",
@@ -457,7 +456,75 @@
         ],
         "summary": "ServerInfo",
         "operationId": "ServerInfo",
-=======
+        "parameters": [
+          {
+            "name": "body",
+            "in": "body",
+            "required": true,
+            "schema": {
+              "type": "object"
+            }
+          }
+        ],
+        "responses": {
+          "200": {
+            "description": "A successful response.",
+            "schema": {
+              "type": "object",
+              "properties": {
+                "pmm_server_id": {
+                  "type": "string",
+                  "x-order": 1
+                },
+                "pmm_server_name": {
+                  "type": "string",
+                  "x-order": 0
+                }
+              }
+            }
+          },
+          "default": {
+            "description": "An unexpected error response.",
+            "schema": {
+              "type": "object",
+              "properties": {
+                "code": {
+                  "type": "integer",
+                  "format": "int32",
+                  "x-order": 1
+                },
+                "details": {
+                  "type": "array",
+                  "items": {
+                    "type": "object",
+                    "properties": {
+                      "type_url": {
+                        "type": "string",
+                        "x-order": 0
+                      },
+                      "value": {
+                        "type": "string",
+                        "format": "byte",
+                        "x-order": 1
+                      }
+                    }
+                  },
+                  "x-order": 3
+                },
+                "error": {
+                  "type": "string",
+                  "x-order": 0
+                },
+                "message": {
+                  "type": "string",
+                  "x-order": 2
+                }
+              }
+            }
+          }
+        }
+      }
+    },
     "/v1/Platform/UserStatus": {
       "post": {
         "description": "UserStatus returns a boolean indicating whether the current user is logged in with their Percona Account or not.",
@@ -466,7 +533,6 @@
         ],
         "summary": "UserStatus",
         "operationId": "UserStatus",
->>>>>>> dd57d622
         "parameters": [
           {
             "name": "body",
@@ -483,17 +549,8 @@
             "schema": {
               "type": "object",
               "properties": {
-<<<<<<< HEAD
-                "pmm_server_id": {
-                  "type": "string",
-                  "x-order": 1
-                },
-                "pmm_server_name": {
-                  "type": "string",
-=======
                 "is_platform_user": {
                   "type": "boolean",
->>>>>>> dd57d622
                   "x-order": 0
                 }
               }
