--- conflicted
+++ resolved
@@ -106,7 +106,6 @@
   Platform platform = 11;
 }
 
-<<<<<<< HEAD
 message GetContactInformationRequest {}
 
 message GetContactInformationResponse {
@@ -118,7 +117,8 @@
   CustomerSuccess customer_success = 1;
   // URL to open a new support ticket.
   string new_ticket_url = 2;
-=======
+}
+
 message ServerInfoRequest {}
 
 message ServerInfoResponse {
@@ -130,7 +130,6 @@
 
 message UserStatusResponse {
   bool is_platform_user = 1;
->>>>>>> b140f1ef
 }
 
 // Platform contains rpcs related to Percona Platform.
@@ -179,17 +178,17 @@
       description: "SearchOrganizationEntitlements fetches details of the entitlement's available to the Portal organization that the PMM server is connected to."
     };
   }
-<<<<<<< HEAD
   // GetContactInformation fetches the contact details of the customer success employee handling the Percona customer account from Percona Platform.
   rpc GetContactInformation(GetContactInformationRequest) returns (GetContactInformationResponse) {
     option (google.api.http) = {
       post: "/v1/Platform/GetContactInformation"
       body: "*"
     };
-    option (grpc.gateway.protoc_gen_swagger.options.openapiv2_operation) = {
+    option (grpc.gateway.protoc_gen_openapiv2.options.openapiv2_operation) = {
       summary: "GetContactInformation"
       description: "GetContactInformation fetches the contact details of the customer success employee handling the Percona customer account from Percona Platform."
-=======
+    };
+  }
   // ServerInfo returns PMM server ID and name.
   rpc ServerInfo(ServerInfoRequest) returns (ServerInfoResponse) {
     option (google.api.http) = {
@@ -211,7 +210,6 @@
     option (grpc.gateway.protoc_gen_openapiv2.options.openapiv2_operation) = {
       summary: "UserStatus"
       description: "UserStatus returns a boolean indicating whether the current user is logged in with their Percona Account or not."
->>>>>>> b140f1ef
     };
   }
 }