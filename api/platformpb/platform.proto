syntax = "proto3";

package platform;

option (grpc.gateway.protoc_gen_openapiv2.options.openapiv2_swagger) = {
  info: {
    title: "Platform API"
  }
};
option go_package = "api/platformpb;platformpb";

import "protoc-gen-openapiv2/options/annotations.proto";
import "github.com/mwitkow/go-proto-validators/validator.proto";
import "google/api/annotations.proto";
import "google/protobuf/timestamp.proto";
import "google/protobuf/wrappers.proto";

message ConnectRequest {
  // User defined human readable PMM Server Name.
  string server_name = 1 [
    (validator.field) = {
      string_not_empty: true
    }
  ];
  // Existing Percona Platform user's email.
  string email = 2 [deprecated = true];
  // Existing Percona Platform user's password.
  string password = 3 [deprecated = true];
  // Personal Access Token that the user obtains from Percona Portal.
  string personal_access_token = 4;
}

message ConnectResponse {}

message DisconnectRequest {}

message DisconnectResponse {}

message SearchOrganizationTicketsRequest {}

message SearchOrganizationTicketsResponse {
  // Support tickets belonging to the Percona Portal Organization.
  repeated OrganizationTicket tickets = 1;
}

// OrganizationTicket contains information about the support ticket.
message OrganizationTicket {
  // Ticket number.
  string number = 1;
  // Ticket short description.
  string short_description = 2;
  // Ticket priority.
  string priority = 3;
  // Ticket state.
  string state = 4;
  // Ticket creation time.
  google.protobuf.Timestamp create_time = 5;
  // Department.
  string department = 6;
  // Ticket requester.
  string requester = 7;
  // Task type.
  string task_type = 8;
  // Ticket url.
  string url = 9;
}

message SearchOrganizationEntitlementsRequest {}

message SearchOrganizationEntitlementsResponse {
  repeated OrganizationEntitlement entitlements = 1;
}

// OrganizationEntitlement contains information about Organization entitlement.
message OrganizationEntitlement {
  // Platform indicates platform specific entitlements.
  message Platform {
    // Flag indicates that security advisors are covered by this entitlement.
    google.protobuf.StringValue security_advisor = 1;
    // Flag indicates that config advisors are covered by this entitlement.
    google.protobuf.StringValue config_advisor = 2;
  }
  // Entitlement number.
  string number = 1;
  // Entitlement name.
  string name = 2;
  // Entitlement short summary.
  string summary = 3;
  // Entitlement tier.
  google.protobuf.StringValue tier = 4;
  // Total units covered by this entitlement.
  google.protobuf.StringValue total_units = 5;
  // Flag indicates that unlimited units are covered.
  google.protobuf.BoolValue unlimited_units = 6;
  // Support level covered by this entitlement.
  google.protobuf.StringValue support_level = 7;
  // Percona product families covered by this entitlement.
  repeated string software_families = 8;
  // Entitlement start data.
  // Note: only date is used here but not time.
  google.protobuf.Timestamp start_date = 9;
  // Entitlement end date.
  // Note: only date is used here but not time.
  google.protobuf.Timestamp end_date = 10;
  // Platform specific options covered by this entitlement.
  Platform platform = 11;
}

<<<<<<< HEAD
message ServerInfoRequest {}

message ServerInfoResponse {
  string pmm_server_name = 1;
  string pmm_server_id = 2;
=======
message UserStatusRequest {}

message UserStatusResponse {
  bool is_platform_user = 1;
>>>>>>> dd57d622
}

// Platform contains rpcs related to Percona Platform.
service Platform {
  // Connect a PMM server to the organization created on Percona Portal. That allows the user to sign in to the PMM server with their Percona Account.
  rpc Connect(ConnectRequest) returns (ConnectResponse) {
    option (google.api.http) = {
      post: "/v1/Platform/Connect"
      body: "*"
    };
    option (grpc.gateway.protoc_gen_openapiv2.options.openapiv2_operation) = {
      summary: "Connect"
      description: "Connect a PMM server to the organization created on Percona Portal. That allows the user to sign in to the PMM server with their Percona Account."
    };
  }
  // Disconnect a PMM server from the organization created on Percona Portal.
  rpc Disconnect(DisconnectRequest) returns (DisconnectResponse) {
    option (google.api.http) = {
      post: "/v1/Platform/Disconnect"
      body: "*"
    };
    option (grpc.gateway.protoc_gen_openapiv2.options.openapiv2_operation) = {
      summary: "Disconnect"
      description: "Disconnect a PMM server from the organization created on Percona Portal."
    };
  }
  // SearchOrganizationTickets searches support tickets belonging to the Percona Portal Organization that the PMM server is connected to.
  rpc SearchOrganizationTickets(SearchOrganizationTicketsRequest) returns (SearchOrganizationTicketsResponse) {
    option (google.api.http) = {
      post: "/v1/Platform/SearchOrganizationTickets"
      body: "*"
    };
    option (grpc.gateway.protoc_gen_openapiv2.options.openapiv2_operation) = {
      summary: "SearchOrganizationTickets"
      description: "SearchOrganizationTickets searches support tickets belonging to the Percona Portal Organization that the PMM server is connected to."
    };
  }
  // SearchOrganizationEntitlements fetches details of the entitlement's available to the Portal organization that the PMM server is connected to.
  rpc SearchOrganizationEntitlements(SearchOrganizationEntitlementsRequest) returns (SearchOrganizationEntitlementsResponse) {
    option (google.api.http) = {
      post: "/v1/Platform/SearchOrganizationEntitlements"
      body: "*"
    };
    option (grpc.gateway.protoc_gen_openapiv2.options.openapiv2_operation) = {
      summary: "SearchOrganizationEntitlements"
      description: "SearchOrganizationEntitlements fetches details of the entitlement's available to the Portal organization that the PMM server is connected to."
    };
  }
<<<<<<< HEAD
  // ServerInfo returns PMM server ID and name.
  rpc ServerInfo(ServerInfoRequest) returns (ServerInfoResponse) {
    option (google.api.http) = {
      post: "/v1/Platform/ServerInfo"
      body: "*"
    };
    option (grpc.gateway.protoc_gen_openapiv2.options.openapiv2_operation) = {
      summary: "ServerInfo"
      description: "ServerInfo returns PMM server ID and name."
    };
  }
}
=======
  // UserStatus returns a boolean indicating whether the current user is logged in with their Percona Account or not.
  rpc UserStatus(UserStatusRequest) returns (UserStatusResponse) {
    option (google.api.http) = {
      post: "/v1/Platform/UserStatus"
      body: "*"
    };
    option (grpc.gateway.protoc_gen_openapiv2.options.openapiv2_operation) = {
      summary: "UserStatus"
      description: "UserStatus returns a boolean indicating whether the current user is logged in with their Percona Account or not."
    };
  }
}
>>>>>>> dd57d622
<|MERGE_RESOLUTION|>--- conflicted
+++ resolved
@@ -106,18 +106,17 @@
   Platform platform = 11;
 }
 
-<<<<<<< HEAD
 message ServerInfoRequest {}
 
 message ServerInfoResponse {
   string pmm_server_name = 1;
   string pmm_server_id = 2;
-=======
+}
+
 message UserStatusRequest {}
 
 message UserStatusResponse {
   bool is_platform_user = 1;
->>>>>>> dd57d622
 }
 
 // Platform contains rpcs related to Percona Platform.
@@ -166,7 +165,6 @@
       description: "SearchOrganizationEntitlements fetches details of the entitlement's available to the Portal organization that the PMM server is connected to."
     };
   }
-<<<<<<< HEAD
   // ServerInfo returns PMM server ID and name.
   rpc ServerInfo(ServerInfoRequest) returns (ServerInfoResponse) {
     option (google.api.http) = {
@@ -178,8 +176,7 @@
       description: "ServerInfo returns PMM server ID and name."
     };
   }
-}
-=======
+
   // UserStatus returns a boolean indicating whether the current user is logged in with their Percona Account or not.
   rpc UserStatus(UserStatusRequest) returns (UserStatusResponse) {
     option (google.api.http) = {
@@ -191,5 +188,4 @@
       description: "UserStatus returns a boolean indicating whether the current user is logged in with their Percona Account or not."
     };
   }
-}
->>>>>>> dd57d622
+}