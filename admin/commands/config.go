// Copyright 2019 Percona LLC
//
// Licensed under the Apache License, Version 2.0 (the "License");
// you may not use this file except in compliance with the License.
// You may obtain a copy of the License at
//
//  http://www.apache.org/licenses/LICENSE-2.0
//
// Unless required by applicable law or agreed to in writing, software
// distributed under the License is distributed on an "AS IS" BASIS,
// WITHOUT WARRANTIES OR CONDITIONS OF ANY KIND, either express or implied.
// See the License for the specific language governing permissions and
// limitations under the License.

package commands

import (
	"fmt"
	"os/exec"
	"strings"

	"github.com/sirupsen/logrus"

	"github.com/percona/pmm/admin/cli/flags"
)

type configResult struct {
	Warning string `json:"warning"`
	Output  string `json:"output"`
}

func (res *configResult) Result() {}

func (res *configResult) String() string {
	s := res.Output
	if res.Warning != "" {
		s = res.Warning + "\n" + s
	}
	return s
}

<<<<<<< HEAD
// ConfigCommand is used by Kong for CLI flags and commands.
type ConfigCommand struct {
	NodeAddress       string   `arg:"" default:"${nodeIp}" help:"Node address (autodetected default: ${nodeIp})"`
	NodeType          string   `arg:"" enum:"generic,container" default:"${nodeTypeDefault}" help:"Node type, one of: generic, container (default: ${nodeTypeDefault})"`
	NodeName          string   `arg:"" default:"${hostname}" help:"Node name (autodetected default: ${hostname})"`
	NodeModel         string   `help:"Node model"`
	Region            string   `help:"Node region"`
	Az                string   `help:"Node availability zone"`
	AgentPassword     string   `help:"Custom password for /metrics endpoint"`
	Force             bool     `help:"Remove Node with that name with all dependent Services and Agents if one exist"`
	MetricsMode       string   `enum:"${metricsModesEnum}" default:"auto" help:"Metrics flow mode for agents node-exporter, can be push - agent will push metrics, pull - server scrape metrics from agent or auto - chosen by server."`
	DisableCollectors []string `help:"Comma-separated list of collector names to exclude from exporter"`
	CustomLabels      string   `help:"Custom user-assigned labels"`
	BasePath          string   `name:"paths-base" help:"Base path where all binaries, tools and collectors of PMM client are located"`
	LogLevel          string   `enum:"debug,info,warn,error,fatal" default:"warn" help:"Logging level"`
=======
type configCommand struct {
	NodeAddress string
	NodeType    string
	NodeName    string

	AgentPassword     string
	NodeModel         string
	Region            string
	Az                string
	MetricsMode       string
	DisableCollectors string
	CustomLabels      string
	BasePath          string
	ListenPort        uint32
	LogLevel          string

	LogLinesCount uint

	Force bool
>>>>>>> 42324104
}

func (cmd *ConfigCommand) args(globals *flags.GlobalFlags) (res []string, switchedToTLS bool) {
	port := globals.ServerURL.Port()
	if port == "" {
		port = "443"
	}
	if globals.ServerURL.Scheme == "http" {
		port = "443"
		switchedToTLS = true
		globals.SkipTLSCertificateCheck = true
	}
	res = append(res, fmt.Sprintf("--server-address=%s:%s", globals.ServerURL.Hostname(), port))

	if globals.ServerURL.User != nil {
		res = append(res, fmt.Sprintf("--server-username=%s", globals.ServerURL.User.Username()))
		password, ok := globals.ServerURL.User.Password()
		if ok {
			res = append(res, fmt.Sprintf("--server-password=%s", password))
		}
	}

	if globals.PMMAgentListenPort != 0 {
		res = append(res, fmt.Sprintf("--listen-port=%d", globals.PMMAgentListenPort))
	}

	if globals.SkipTLSCertificateCheck {
		res = append(res, "--server-insecure-tls")
	}

	if cmd.LogLevel != "" {
		res = append(res, fmt.Sprintf("--log-level=%s", cmd.LogLevel))
	}
	if globals.EnableDebug {
		res = append(res, "--debug")
	}
	if globals.EnableTrace {
		res = append(res, "--trace")
	}

	if cmd.LogLinesCount > 0 {
		res = append(res, fmt.Sprintf("--log-lines-count=%d", cmd.LogLinesCount))
	}

	res = append(res, "setup")
	if cmd.NodeModel != "" {
		res = append(res, fmt.Sprintf("--node-model=%s", cmd.NodeModel))
	}
	if cmd.Region != "" {
		res = append(res, fmt.Sprintf("--region=%s", cmd.Region))
	}
	if cmd.Az != "" {
		res = append(res, fmt.Sprintf("--az=%s", cmd.Az))
	}
	if cmd.Force {
		res = append(res, "--force")
	}

	if cmd.MetricsMode != "" {
		res = append(res, fmt.Sprintf("--metrics-mode=%s", cmd.MetricsMode))
	}

	if len(cmd.DisableCollectors) != 0 {
		res = append(res, fmt.Sprintf("--disable-collectors=%s", strings.Join(cmd.DisableCollectors, ",")))
	}

	if cmd.CustomLabels != "" {
		res = append(res, fmt.Sprintf("--custom-labels=%s", cmd.CustomLabels))
	}

	if cmd.BasePath != "" {
		res = append(res, fmt.Sprintf("--paths-base=%s", cmd.BasePath))
	}

	if cmd.AgentPassword != "" {
		res = append(res, fmt.Sprintf("--agent-password=%s", cmd.AgentPassword))
	}

	res = append(res, cmd.NodeAddress, cmd.NodeType, cmd.NodeName)

	return //nolint:nakedret
}

// RunCmd runs config command.
func (cmd *ConfigCommand) RunCmd(globals *flags.GlobalFlags) (Result, error) {
	args, switchedToTLS := cmd.args(globals)
	c := exec.Command("pmm-agent", args...) //nolint:gosec
	logrus.Debugf("Running: %s", strings.Join(c.Args, " "))
	b, err := c.Output() // hide pmm-agent's stderr logging
	res := &configResult{
		Output: strings.TrimSpace(string(b)),
	}
	if switchedToTLS {
		res.Warning = `Warning: PMM Server requires TLS communications with client.`
	}
	return res, err
<<<<<<< HEAD
=======
}

// register command
var (
	Config  configCommand
	ConfigC = kingpin.Command("config", "Configure local pmm-agent")
)

func init() {
	nodeinfo := nodeinfo.Get()
	if nodeinfo.PublicAddress == "" {
		ConfigC.Arg("node-address", "Node address").Required().StringVar(&Config.NodeAddress)
	} else {
		help := fmt.Sprintf("Node address (autodetected default: %s)", nodeinfo.PublicAddress)
		ConfigC.Arg("node-address", help).Default(nodeinfo.PublicAddress).StringVar(&Config.NodeAddress)
	}

	configNodeTypeKeys := []string{"generic", "container"} // "remote" Node can't be registered with that API
	nodeTypeDefault := "generic"
	if nodeinfo.Container {
		nodeTypeDefault = "container"
	}
	nodeTypeHelp := fmt.Sprintf("Node type, one of: %s (default: %s)", strings.Join(configNodeTypeKeys, ", "), nodeTypeDefault)
	ConfigC.Arg("node-type", nodeTypeHelp).Default(nodeTypeDefault).EnumVar(&Config.NodeType, configNodeTypeKeys...)

	hostname, _ := os.Hostname()
	nodeNameHelp := fmt.Sprintf("Node name (autodetected default: %s)", hostname)
	ConfigC.Arg("node-name", nodeNameHelp).Default(hostname).StringVar(&Config.NodeName)

	ConfigC.Flag("node-model", "Node model").StringVar(&Config.NodeModel)
	ConfigC.Flag("region", "Node region").StringVar(&Config.Region)
	ConfigC.Flag("az", "Node availability zone").StringVar(&Config.Az)

	ConfigC.Flag("agent-password", "Custom password for /metrics endpoint").StringVar(&Config.AgentPassword)
	ConfigC.Flag("force", "Remove Node with that name with all dependent Services and Agents if one exist").BoolVar(&Config.Force)
	ConfigC.Flag("metrics-mode", "Metrics flow mode for agents node-exporter, can be push - agent will push metrics,"+
		" pull - server scrape metrics from agent  or auto - chosen by server.").Default("auto").EnumVar(&Config.MetricsMode, "auto", "push", "pull")
	ConfigC.Flag("disable-collectors", "Comma-separated list of collector names to exclude from exporter").StringVar(&Config.DisableCollectors)
	ConfigC.Flag("custom-labels", "Custom user-assigned labels").StringVar(&Config.CustomLabels)
	ConfigC.Flag("paths-base", "Base path where all binaries, tools and collectors of PMM client are located").StringVar(&Config.BasePath)
	ConfigC.Flag("log-level", "Logging level").Default("warn").EnumVar(&Config.LogLevel, "debug", "info", "warn", "error", "fatal")
	ConfigC.Flag("log-lines-count", "Take and return N most recent log lines in logs.zip for each: server, every configured exporters and agents").Default("1024").UintVar(&Config.LogLinesCount)
>>>>>>> 42324104
}<|MERGE_RESOLUTION|>--- conflicted
+++ resolved
@@ -39,7 +39,6 @@
 	return s
 }
 
-<<<<<<< HEAD
 // ConfigCommand is used by Kong for CLI flags and commands.
 type ConfigCommand struct {
 	NodeAddress       string   `arg:"" default:"${nodeIp}" help:"Node address (autodetected default: ${nodeIp})"`
@@ -55,27 +54,7 @@
 	CustomLabels      string   `help:"Custom user-assigned labels"`
 	BasePath          string   `name:"paths-base" help:"Base path where all binaries, tools and collectors of PMM client are located"`
 	LogLevel          string   `enum:"debug,info,warn,error,fatal" default:"warn" help:"Logging level"`
-=======
-type configCommand struct {
-	NodeAddress string
-	NodeType    string
-	NodeName    string
-
-	AgentPassword     string
-	NodeModel         string
-	Region            string
-	Az                string
-	MetricsMode       string
-	DisableCollectors string
-	CustomLabels      string
-	BasePath          string
-	ListenPort        uint32
-	LogLevel          string
-
-	LogLinesCount uint
-
-	Force bool
->>>>>>> 42324104
+	LogLinesCount     uint     `help:"Take and return N most recent log lines in logs.zip for each: server, every configured exporters and agents" default:"1024"`
 }
 
 func (cmd *ConfigCommand) args(globals *flags.GlobalFlags) (res []string, switchedToTLS bool) {
@@ -172,49 +151,4 @@
 		res.Warning = `Warning: PMM Server requires TLS communications with client.`
 	}
 	return res, err
-<<<<<<< HEAD
-=======
-}
-
-// register command
-var (
-	Config  configCommand
-	ConfigC = kingpin.Command("config", "Configure local pmm-agent")
-)
-
-func init() {
-	nodeinfo := nodeinfo.Get()
-	if nodeinfo.PublicAddress == "" {
-		ConfigC.Arg("node-address", "Node address").Required().StringVar(&Config.NodeAddress)
-	} else {
-		help := fmt.Sprintf("Node address (autodetected default: %s)", nodeinfo.PublicAddress)
-		ConfigC.Arg("node-address", help).Default(nodeinfo.PublicAddress).StringVar(&Config.NodeAddress)
-	}
-
-	configNodeTypeKeys := []string{"generic", "container"} // "remote" Node can't be registered with that API
-	nodeTypeDefault := "generic"
-	if nodeinfo.Container {
-		nodeTypeDefault = "container"
-	}
-	nodeTypeHelp := fmt.Sprintf("Node type, one of: %s (default: %s)", strings.Join(configNodeTypeKeys, ", "), nodeTypeDefault)
-	ConfigC.Arg("node-type", nodeTypeHelp).Default(nodeTypeDefault).EnumVar(&Config.NodeType, configNodeTypeKeys...)
-
-	hostname, _ := os.Hostname()
-	nodeNameHelp := fmt.Sprintf("Node name (autodetected default: %s)", hostname)
-	ConfigC.Arg("node-name", nodeNameHelp).Default(hostname).StringVar(&Config.NodeName)
-
-	ConfigC.Flag("node-model", "Node model").StringVar(&Config.NodeModel)
-	ConfigC.Flag("region", "Node region").StringVar(&Config.Region)
-	ConfigC.Flag("az", "Node availability zone").StringVar(&Config.Az)
-
-	ConfigC.Flag("agent-password", "Custom password for /metrics endpoint").StringVar(&Config.AgentPassword)
-	ConfigC.Flag("force", "Remove Node with that name with all dependent Services and Agents if one exist").BoolVar(&Config.Force)
-	ConfigC.Flag("metrics-mode", "Metrics flow mode for agents node-exporter, can be push - agent will push metrics,"+
-		" pull - server scrape metrics from agent  or auto - chosen by server.").Default("auto").EnumVar(&Config.MetricsMode, "auto", "push", "pull")
-	ConfigC.Flag("disable-collectors", "Comma-separated list of collector names to exclude from exporter").StringVar(&Config.DisableCollectors)
-	ConfigC.Flag("custom-labels", "Custom user-assigned labels").StringVar(&Config.CustomLabels)
-	ConfigC.Flag("paths-base", "Base path where all binaries, tools and collectors of PMM client are located").StringVar(&Config.BasePath)
-	ConfigC.Flag("log-level", "Logging level").Default("warn").EnumVar(&Config.LogLevel, "debug", "info", "warn", "error", "fatal")
-	ConfigC.Flag("log-lines-count", "Take and return N most recent log lines in logs.zip for each: server, every configured exporters and agents").Default("1024").UintVar(&Config.LogLinesCount)
->>>>>>> 42324104
 }