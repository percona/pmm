--- conflicted
+++ resolved
@@ -55,6 +55,7 @@
 	DisableBasicMetrics    bool              `help:"Disable basic metrics"`
 	DisableEnhancedMetrics bool              `help:"Disable enhanced metrics"`
 	PushMetrics            bool              `help:"Enables push metrics model flow, it will be sent to the server by an agent"`
+	LogLevel               string            `enum:"debug,info,warn,error,fatal" default:"warn" help:"Service logging level"`
 }
 
 func (cmd *AddAgentRDSExporterCommand) RunCmd() (commands.Result, error) {
@@ -70,7 +71,7 @@
 			DisableBasicMetrics:    cmd.DisableBasicMetrics,
 			DisableEnhancedMetrics: cmd.DisableEnhancedMetrics,
 			PushMetrics:            cmd.PushMetrics,
-			LogLevel:               &addExporterLogLevel,
+			LogLevel:               &cmd.LogLevel,
 		},
 		Context: commands.Ctx,
 	}
@@ -82,27 +83,4 @@
 	return &addAgentRDSExporterResult{
 		Agent: resp.Payload.RDSExporter,
 	}, nil
-<<<<<<< HEAD
-=======
-}
-
-// register command
-var (
-	AddAgentRDSExporter  addAgentRDSExporterCommand
-	AddAgentRDSExporterC = addAgentC.Command("rds-exporter", "Add rds_exporter to inventory").Hide(hide)
-)
-
-func init() {
-	AddAgentRDSExporterC.Arg("pmm-agent-id", "The pmm-agent identifier which runs this instance").Required().StringVar(&AddAgentRDSExporter.PMMAgentID)
-	AddAgentRDSExporterC.Arg("node-id", "Node identifier").Required().StringVar(&AddAgentRDSExporter.NodeID)
-	AddAgentRDSExporterC.Flag("aws-access-key", "AWS Access Key ID").StringVar(&AddAgentRDSExporter.AWSAccessKey)
-	AddAgentRDSExporterC.Flag("aws-secret-key", "AWS Secret Access Key").StringVar(&AddAgentRDSExporter.AWSSecretKey)
-	AddAgentRDSExporterC.Flag("custom-labels", "Custom user-assigned labels").StringVar(&AddAgentRDSExporter.CustomLabels)
-	AddAgentRDSExporterC.Flag("skip-connection-check", "Skip connection check").BoolVar(&AddAgentRDSExporter.SkipConnectionCheck)
-	AddAgentRDSExporterC.Flag("disable-basic-metrics", "Disable basic metrics").BoolVar(&AddAgentRDSExporter.DisableBasicMetrics)
-	AddAgentRDSExporterC.Flag("disable-enhanced-metrics", "Disable enhanced metrics").BoolVar(&AddAgentRDSExporter.DisableEnhancedMetrics)
-	AddAgentRDSExporterC.Flag("push-metrics", "Enables push metrics model flow,"+
-		" it will be sent to the server by an agent").BoolVar(&AddAgentRDSExporter.PushMetrics)
-	addExporterGlobalFlags(AddAgentRDSExporterC)
->>>>>>> 4aa1c56c
 }