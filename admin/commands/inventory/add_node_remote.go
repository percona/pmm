// Copyright (C) 2023 Percona LLC
//
// Licensed under the Apache License, Version 2.0 (the "License");
// you may not use this file except in compliance with the License.
// You may obtain a copy of the License at
//
//  http://www.apache.org/licenses/LICENSE-2.0
//
// Unless required by applicable law or agreed to in writing, software
// distributed under the License is distributed on an "AS IS" BASIS,
// WITHOUT WARRANTIES OR CONDITIONS OF ANY KIND, either express or implied.
// See the License for the specific language governing permissions and
// limitations under the License.

package inventory

import (
	"github.com/percona/pmm/admin/commands"
	"github.com/percona/pmm/api/inventory/v1/json/client"
	nodes "github.com/percona/pmm/api/inventory/v1/json/client/nodes_service"
)

var addNodeRemoteResultT = commands.ParseTemplate(`
Remote Node added.
Node ID  : {{ .Node.NodeID }}
Node name: {{ .Node.NodeName }}

Address       : {{ .Node.Address }}
Custom labels : {{ .Node.CustomLabels }}

Region    : {{ .Node.Region }}
Az        : {{ .Node.Az }}
`)

type addNodeRemoteResult struct {
	Node *nodes.AddNodeOKBodyRemote `json:"remote"`
}

func (res *addNodeRemoteResult) Result() {}

func (res *addNodeRemoteResult) String() string {
	return commands.RenderTemplate(addNodeRemoteResultT, res)
}

// AddNodeRemoteCommand is used by Kong for CLI flags and commands.
type AddNodeRemoteCommand struct {
	NodeName     string            `arg:"" optional:"" name:"name" help:"Node name"`
	Address      string            `help:"Address"`
	CustomLabels map[string]string `mapsep:"," help:"Custom user-assigned labels"`
	Region       string            `help:"Node region"`
	Az           string            `help:"Node availability zone"`
}

func (cmd *AddNodeRemoteCommand) RunCmd() (commands.Result, error) {
	customLabels := commands.ParseCustomLabels(cmd.CustomLabels)
	params := &nodes.AddNodeParams{
		Body: nodes.AddNodeBody{
			Remote: &nodes.AddNodeParamsBodyRemote{
				NodeName:     cmd.NodeName,
				Address:      cmd.Address,
				CustomLabels: customLabels,

				Region: cmd.Region,
				Az:     cmd.Az,
			},
		},
		Context: commands.Ctx,
	}

<<<<<<< HEAD
	resp, err := client.Default.NodesService.AddRemoteNode(params)
=======
	resp, err := client.Default.Nodes.AddNode(params)
>>>>>>> 95043ea9
	if err != nil {
		return nil, err
	}
	return &addNodeRemoteResult{
		Node: resp.Payload.Remote,
	}, nil
}<|MERGE_RESOLUTION|>--- conflicted
+++ resolved
@@ -67,11 +67,7 @@
 		Context: commands.Ctx,
 	}
 
-<<<<<<< HEAD
-	resp, err := client.Default.NodesService.AddRemoteNode(params)
-=======
-	resp, err := client.Default.Nodes.AddNode(params)
->>>>>>> 95043ea9
+	resp, err := client.Default.NodesService.AddNode(params)
 	if err != nil {
 		return nil, err
 	}
