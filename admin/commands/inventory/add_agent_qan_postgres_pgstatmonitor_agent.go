// Copyright (C) 2023 Percona LLC
//
// Licensed under the Apache License, Version 2.0 (the "License");
// you may not use this file except in compliance with the License.
// You may obtain a copy of the License at
//
//  http://www.apache.org/licenses/LICENSE-2.0
//
// Unless required by applicable law or agreed to in writing, software
// distributed under the License is distributed on an "AS IS" BASIS,
// WITHOUT WARRANTIES OR CONDITIONS OF ANY KIND, either express or implied.
// See the License for the specific language governing permissions and
// limitations under the License.

package inventory

import (
	"github.com/percona/pmm/admin/commands"
	"github.com/percona/pmm/admin/pkg/flags"
	"github.com/percona/pmm/api/inventory/v1/json/client"
	agents "github.com/percona/pmm/api/inventory/v1/json/client/agents_service"
)

var addAgentQANPostgreSQLPgStatMonitorAgentResultT = commands.ParseTemplate(`
PostgreSQL QAN Pg Stat Monitor Agent added.
Agent ID             : {{ .Agent.AgentID }}
PMM-Agent ID         : {{ .Agent.PMMAgentID }}
Service ID           : {{ .Agent.ServiceID }}
Username             : {{ .Agent.Username }}
TLS enabled          : {{ .Agent.TLS }}
Skip TLS verification: {{ .Agent.TLSSkipVerify }}

Status               : {{ .Agent.Status }}
Disabled             : {{ .Agent.Disabled }}
Custom labels        : {{ .Agent.CustomLabels }}
Query examples       : {{ .Agent.QueryExamplesDisabled }}
`)

type addAgentQANPostgreSQLPgStatMonitorAgentResult struct {
	Agent *agents.AddAgentOKBodyQANPostgresqlPgstatmonitorAgent `json:"qan_postgresql_pgstatmonitor_agent"`
}

func (res *addAgentQANPostgreSQLPgStatMonitorAgentResult) Result() {}

func (res *addAgentQANPostgreSQLPgStatMonitorAgentResult) String() string {
	return commands.RenderTemplate(addAgentQANPostgreSQLPgStatMonitorAgentResultT, res)
}

// AddAgentQANPostgreSQLPgStatMonitorAgentCommand is used by Kong for CLI flags and commands.
type AddAgentQANPostgreSQLPgStatMonitorAgentCommand struct {
	PMMAgentID            string            `arg:"" help:"The pmm-agent identifier which runs this instance"`
	ServiceID             string            `arg:"" help:"Service identifier"`
	Username              string            `arg:"" optional:"" help:"PostgreSQL username for QAN agent"`
	Password              string            `help:"PostgreSQL password for QAN agent"`
	CustomLabels          map[string]string `mapsep:"," help:"Custom user-assigned labels"`
	SkipConnectionCheck   bool              `help:"Skip connection check"`
	MaxQueryLength        int32             `placeholder:"NUMBER" help:"Limit query length in QAN (default: server-defined; -1: no limit)"`
	QueryExamplesDisabled bool              `name:"disable-queryexamples" help:"Disable collection of query examples"`
	TLS                   bool              `help:"Use TLS to connect to the database"`
	TLSSkipVerify         bool              `help:"Skip TLS certificate verification"`
	TLSCAFile             string            `name:"tls-ca-file" help:"TLS CA certificate file"`
	TLSCertFile           string            `help:"TLS certificate file"`
	TLSKeyFile            string            `help:"TLS certificate key file"`

	flags.CommentsParsingFlags
	flags.LogLevelFatalFlags
}

// RunCmd runs the command for AddAgentQANPostgreSQLPgStatMonitorAgentCommand.
func (cmd *AddAgentQANPostgreSQLPgStatMonitorAgentCommand) RunCmd() (commands.Result, error) {
<<<<<<< HEAD
	customLabels := commands.ParseCustomLabels(&cmd.CustomLabels)
=======
	customLabels := commands.ParseKeyValuePair(cmd.CustomLabels)
>>>>>>> 6ce494cf

	var (
		err                    error
		tlsCa, tlsCert, tlsKey string
	)
	if cmd.TLS {
		tlsCa, err = commands.ReadFile(cmd.TLSCAFile)
		if err != nil {
			return nil, err
		}

		tlsCert, err = commands.ReadFile(cmd.TLSCertFile)
		if err != nil {
			return nil, err
		}

		tlsKey, err = commands.ReadFile(cmd.TLSKeyFile)
		if err != nil {
			return nil, err
		}
	}

	params := &agents.AddAgentParams{
		Body: agents.AddAgentBody{
			QANPostgresqlPgstatmonitorAgent: &agents.AddAgentParamsBodyQANPostgresqlPgstatmonitorAgent{
				PMMAgentID:             cmd.PMMAgentID,
				ServiceID:              cmd.ServiceID,
				Username:               cmd.Username,
				Password:               cmd.Password,
				CustomLabels:           *customLabels,
				SkipConnectionCheck:    cmd.SkipConnectionCheck,
				DisableCommentsParsing: !cmd.CommentsParsingFlags.CommentsParsingEnabled(),
				MaxQueryLength:         cmd.MaxQueryLength,
				DisableQueryExamples:   cmd.QueryExamplesDisabled,

				TLS:           cmd.TLS,
				TLSSkipVerify: cmd.TLSSkipVerify,
				TLSCa:         tlsCa,
				TLSCert:       tlsCert,
				TLSKey:        tlsKey,
				LogLevel:      cmd.LogLevelFatalFlags.LogLevel.EnumValue(),
			},
		},
		Context: commands.Ctx,
	}

	resp, err := client.Default.AgentsService.AddAgent(params)
	if err != nil {
		return nil, err
	}
	return &addAgentQANPostgreSQLPgStatMonitorAgentResult{
		Agent: resp.Payload.QANPostgresqlPgstatmonitorAgent,
	}, nil
}<|MERGE_RESOLUTION|>--- conflicted
+++ resolved
@@ -68,11 +68,7 @@
 
 // RunCmd runs the command for AddAgentQANPostgreSQLPgStatMonitorAgentCommand.
 func (cmd *AddAgentQANPostgreSQLPgStatMonitorAgentCommand) RunCmd() (commands.Result, error) {
-<<<<<<< HEAD
-	customLabels := commands.ParseCustomLabels(&cmd.CustomLabels)
-=======
-	customLabels := commands.ParseKeyValuePair(cmd.CustomLabels)
->>>>>>> 6ce494cf
+	customLabels := commands.ParseKeyValuePair(&cmd.CustomLabels)
 
 	var (
 		err                    error
