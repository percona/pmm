// Copyright 2019 Percona LLC
//
// Licensed under the Apache License, Version 2.0 (the "License");
// you may not use this file except in compliance with the License.
// You may obtain a copy of the License at
//
//  http://www.apache.org/licenses/LICENSE-2.0
//
// Unless required by applicable law or agreed to in writing, software
// distributed under the License is distributed on an "AS IS" BASIS,
// WITHOUT WARRANTIES OR CONDITIONS OF ANY KIND, either express or implied.
// See the License for the specific language governing permissions and
// limitations under the License.

package inventory

import (
	"github.com/percona/pmm/admin/commands"
	"github.com/percona/pmm/api/inventorypb/json/client"
	"github.com/percona/pmm/api/inventorypb/json/client/agents"
)

var addAgentQANMySQLPerfSchemaAgentResultT = commands.ParseTemplate(`
QAN MySQL perf schema agent added.
Agent ID              : {{ .Agent.AgentID }}
PMM-Agent ID          : {{ .Agent.PMMAgentID }}
Service ID            : {{ .Agent.ServiceID }}
Username              : {{ .Agent.Username }}
Query examples        : {{ .QueryExamples }}
TLS enabled           : {{ .Agent.TLS }}
Skip TLS verification : {{ .Agent.TLSSkipVerify }}

Status                : {{ .Agent.Status }}
Disabled              : {{ .Agent.Disabled }}
Custom labels         : {{ .Agent.CustomLabels }}
`)

type addAgentQANMySQLPerfSchemaAgentResult struct {
	Agent *agents.AddQANMySQLPerfSchemaAgentOKBodyQANMysqlPerfschemaAgent `json:"qan_mysql_perfschema_agent"`
}

func (res *addAgentQANMySQLPerfSchemaAgentResult) Result() {}

func (res *addAgentQANMySQLPerfSchemaAgentResult) String() string {
	return commands.RenderTemplate(addAgentQANMySQLPerfSchemaAgentResultT, res)
}

func (res *addAgentQANMySQLPerfSchemaAgentResult) QueryExamples() string {
	if res.Agent.QueryExamplesDisabled {
		return "disabled"
	}
	return "enabled"
}

// AddAgentQANMySQLPerfSchemaAgentCommand is used by Kong for CLI flags and commands.
type AddAgentQANMySQLPerfSchemaAgentCommand struct {
	PMMAgentID           string            `arg:"" help:"The pmm-agent identifier which runs this instance"`
	ServiceID            string            `arg:"" help:"Service identifier"`
	Username             string            `arg:"" optional:"" help:"MySQL username for scraping metrics"`
	Password             string            `help:"MySQL password for scraping metrics"`
	CustomLabels         map[string]string `help:"Custom user-assigned labels"`
	SkipConnectionCheck  bool              `help:"Skip connection check"`
	DisableQueryExamples bool              `name:"disable-queryexamples" help:"Disable collection of query examples"`
	TLS                  bool              `help:"Use TLS to connect to the database"`
	TLSSkipVerify        bool              `help:"Skip TLS certificates validation"`
	TLSCAFile            string            `name:"tls-ca" help:"Path to certificate authority certificate file"`
	TLSCertFile          string            `name:"tls-cert" help:"Path to client certificate file"`
	TLSKeyFile           string            `name:"tls-key" help:"Path to client key file"`
}

func (cmd *AddAgentQANMySQLPerfSchemaAgentCommand) RunCmd() (commands.Result, error) {
	customLabels := commands.ParseCustomLabels(cmd.CustomLabels)

	var (
		err                    error
		tlsCa, tlsCert, tlsKey string
	)
	if cmd.TLS {
		tlsCa, err = commands.ReadFile(cmd.TLSCAFile)
		if err != nil {
			return nil, err
		}

		tlsCert, err = commands.ReadFile(cmd.TLSCertFile)
		if err != nil {
			return nil, err
		}

		tlsKey, err = commands.ReadFile(cmd.TLSKeyFile)
		if err != nil {
			return nil, err
		}
	}

	params := &agents.AddQANMySQLPerfSchemaAgentParams{
		Body: agents.AddQANMySQLPerfSchemaAgentBody{
			PMMAgentID:           cmd.PMMAgentID,
			ServiceID:            cmd.ServiceID,
			Username:             cmd.Username,
			Password:             cmd.Password,
			CustomLabels:         customLabels,
			SkipConnectionCheck:  cmd.SkipConnectionCheck,
			DisableQueryExamples: cmd.DisableQueryExamples,
			TLS:                  cmd.TLS,
			TLSSkipVerify:        cmd.TLSSkipVerify,
			TLSCa:                tlsCa,
			TLSCert:              tlsCert,
			TLSKey:               tlsKey,
			LogLevel:             &addExporterLogLevel,
		},
		Context: commands.Ctx,
	}

	resp, err := client.Default.Agents.AddQANMySQLPerfSchemaAgent(params)
	if err != nil {
		return nil, err
	}
	return &addAgentQANMySQLPerfSchemaAgentResult{
		Agent: resp.Payload.QANMysqlPerfschemaAgent,
	}, nil
<<<<<<< HEAD
=======
}

// register command
var (
	AddAgentQANMySQLPerfSchemaAgent  addAgentQANMySQLPerfSchemaAgentCommand
	AddAgentQANMySQLPerfSchemaAgentC = addAgentC.Command("qan-mysql-perfschema-agent", "add QAN MySQL perf schema agent to inventory").Hide(hide)
)

func init() {
	AddAgentQANMySQLPerfSchemaAgentC.Arg("pmm-agent-id", "The pmm-agent identifier which runs this instance").Required().StringVar(&AddAgentQANMySQLPerfSchemaAgent.PMMAgentID)
	AddAgentQANMySQLPerfSchemaAgentC.Arg("service-id", "Service identifier").Required().StringVar(&AddAgentQANMySQLPerfSchemaAgent.ServiceID)
	AddAgentQANMySQLPerfSchemaAgentC.Arg("username", "MySQL username for scraping metrics").Default("root").StringVar(&AddAgentQANMySQLPerfSchemaAgent.Username)
	AddAgentQANMySQLPerfSchemaAgentC.Flag("password", "MySQL password for scraping metrics").StringVar(&AddAgentQANMySQLPerfSchemaAgent.Password)
	AddAgentQANMySQLPerfSchemaAgentC.Flag("custom-labels", "Custom user-assigned labels").StringVar(&AddAgentQANMySQLPerfSchemaAgent.CustomLabels)
	AddAgentQANMySQLPerfSchemaAgentC.Flag("skip-connection-check", "Skip connection check").BoolVar(&AddAgentQANMySQLPerfSchemaAgent.SkipConnectionCheck)
	AddAgentQANMySQLPerfSchemaAgentC.Flag("disable-queryexamples", "Disable collection of query examples").BoolVar(&AddAgentQANMySQLPerfSchemaAgent.DisableQueryExamples)
	AddAgentQANMySQLPerfSchemaAgentC.Flag("tls", "Use TLS to connect to the database").BoolVar(&AddAgentQANMySQLPerfSchemaAgent.TLS)
	AddAgentQANMySQLPerfSchemaAgentC.Flag("tls-skip-verify", "Skip TLS certificates validation").BoolVar(&AddAgentQANMySQLPerfSchemaAgent.TLSSkipVerify)
	AddAgentQANMySQLPerfSchemaAgentC.Flag("tls-ca", "Path to certificate authority certificate file").StringVar(&AddAgentQANMySQLPerfSchemaAgent.TLSCaFile)
	AddAgentQANMySQLPerfSchemaAgentC.Flag("tls-cert", "Path to client certificate file").StringVar(&AddAgentQANMySQLPerfSchemaAgent.TLSCertFile)
	AddAgentQANMySQLPerfSchemaAgentC.Flag("tls-key", "Path to client key file").StringVar(&AddAgentQANMySQLPerfSchemaAgent.TLSKeyFile)
	addExporterGlobalFlags(AddAgentQANMySQLPerfSchemaAgentC)
>>>>>>> 4aa1c56c
}<|MERGE_RESOLUTION|>--- conflicted
+++ resolved
@@ -66,6 +66,7 @@
 	TLSCAFile            string            `name:"tls-ca" help:"Path to certificate authority certificate file"`
 	TLSCertFile          string            `name:"tls-cert" help:"Path to client certificate file"`
 	TLSKeyFile           string            `name:"tls-key" help:"Path to client key file"`
+	LogLevel             string            `enum:"debug,info,warn,error,fatal" default:"warn" help:"Service logging level"`
 }
 
 func (cmd *AddAgentQANMySQLPerfSchemaAgentCommand) RunCmd() (commands.Result, error) {
@@ -106,7 +107,7 @@
 			TLSCa:                tlsCa,
 			TLSCert:              tlsCert,
 			TLSKey:               tlsKey,
-			LogLevel:             &addExporterLogLevel,
+			LogLevel:             &cmd.LogLevel,
 		},
 		Context: commands.Ctx,
 	}
@@ -118,29 +119,4 @@
 	return &addAgentQANMySQLPerfSchemaAgentResult{
 		Agent: resp.Payload.QANMysqlPerfschemaAgent,
 	}, nil
-<<<<<<< HEAD
-=======
-}
-
-// register command
-var (
-	AddAgentQANMySQLPerfSchemaAgent  addAgentQANMySQLPerfSchemaAgentCommand
-	AddAgentQANMySQLPerfSchemaAgentC = addAgentC.Command("qan-mysql-perfschema-agent", "add QAN MySQL perf schema agent to inventory").Hide(hide)
-)
-
-func init() {
-	AddAgentQANMySQLPerfSchemaAgentC.Arg("pmm-agent-id", "The pmm-agent identifier which runs this instance").Required().StringVar(&AddAgentQANMySQLPerfSchemaAgent.PMMAgentID)
-	AddAgentQANMySQLPerfSchemaAgentC.Arg("service-id", "Service identifier").Required().StringVar(&AddAgentQANMySQLPerfSchemaAgent.ServiceID)
-	AddAgentQANMySQLPerfSchemaAgentC.Arg("username", "MySQL username for scraping metrics").Default("root").StringVar(&AddAgentQANMySQLPerfSchemaAgent.Username)
-	AddAgentQANMySQLPerfSchemaAgentC.Flag("password", "MySQL password for scraping metrics").StringVar(&AddAgentQANMySQLPerfSchemaAgent.Password)
-	AddAgentQANMySQLPerfSchemaAgentC.Flag("custom-labels", "Custom user-assigned labels").StringVar(&AddAgentQANMySQLPerfSchemaAgent.CustomLabels)
-	AddAgentQANMySQLPerfSchemaAgentC.Flag("skip-connection-check", "Skip connection check").BoolVar(&AddAgentQANMySQLPerfSchemaAgent.SkipConnectionCheck)
-	AddAgentQANMySQLPerfSchemaAgentC.Flag("disable-queryexamples", "Disable collection of query examples").BoolVar(&AddAgentQANMySQLPerfSchemaAgent.DisableQueryExamples)
-	AddAgentQANMySQLPerfSchemaAgentC.Flag("tls", "Use TLS to connect to the database").BoolVar(&AddAgentQANMySQLPerfSchemaAgent.TLS)
-	AddAgentQANMySQLPerfSchemaAgentC.Flag("tls-skip-verify", "Skip TLS certificates validation").BoolVar(&AddAgentQANMySQLPerfSchemaAgent.TLSSkipVerify)
-	AddAgentQANMySQLPerfSchemaAgentC.Flag("tls-ca", "Path to certificate authority certificate file").StringVar(&AddAgentQANMySQLPerfSchemaAgent.TLSCaFile)
-	AddAgentQANMySQLPerfSchemaAgentC.Flag("tls-cert", "Path to client certificate file").StringVar(&AddAgentQANMySQLPerfSchemaAgent.TLSCertFile)
-	AddAgentQANMySQLPerfSchemaAgentC.Flag("tls-key", "Path to client key file").StringVar(&AddAgentQANMySQLPerfSchemaAgent.TLSKeyFile)
-	addExporterGlobalFlags(AddAgentQANMySQLPerfSchemaAgentC)
->>>>>>> 4aa1c56c
 }