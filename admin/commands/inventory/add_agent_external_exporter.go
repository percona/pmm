--- conflicted
+++ resolved
@@ -72,17 +72,6 @@
 	params := &agents.AddAgentParams{
 		Body: agents.AddAgentBody{
 			ExternalExporter: &agents.AddAgentParamsBodyExternalExporter{
-<<<<<<< HEAD
-				RunsOnNodeID: cmd.RunsOnNodeID,
-				ServiceID:    cmd.ServiceID,
-				Username:     cmd.Username,
-				Password:     cmd.Password,
-				Scheme:       cmd.Scheme,
-				MetricsPath:  cmd.MetricsPath,
-				ListenPort:   cmd.ListenPort,
-				CustomLabels: *customLabels,
-				PushMetrics:  cmd.PushMetrics,
-=======
 				RunsOnNodeID:  cmd.RunsOnNodeID,
 				ServiceID:     cmd.ServiceID,
 				Username:      cmd.Username,
@@ -90,10 +79,9 @@
 				Scheme:        cmd.Scheme,
 				MetricsPath:   cmd.MetricsPath,
 				ListenPort:    cmd.ListenPort,
-				CustomLabels:  customLabels,
+				CustomLabels:  *customLabels,
 				PushMetrics:   cmd.PushMetrics,
 				TLSSkipVerify: cmd.TLSSkipVerify,
->>>>>>> 4b55f43a
 			},
 		},
 		Context: commands.Ctx,
