--- conflicted
+++ resolved
@@ -77,7 +77,7 @@
 	TLSCAFile            string            `name:"tls-ca" help:"Path to certificate authority certificate file"`
 	TLSCertFile          string            `name:"tls-cert" help:"Path to client certificate file"`
 	TLSKeyFile           string            `name:"tls-key" help:"Path to client key file"`
-	LogLevel             string            `enum:"debug,info,warn,error,fatal" default:"warn" help:"Service logging level. One of: [debug, info, warn, error, fatal]"`
+	LogLevel             string            `enum:"debug,info,warn,error" default:"warn" help:"Service logging level. One of: [debug, info, warn, error]"`
 }
 
 func (cmd *AddAgentQANMySQLSlowlogAgentCommand) RunCmd() (commands.Result, error) {
@@ -131,31 +131,4 @@
 	return &addAgentQANMySQLSlowlogAgentResult{
 		Agent: resp.Payload.QANMysqlSlowlogAgent,
 	}, nil
-<<<<<<< HEAD
-=======
-}
-
-// register command
-var (
-	AddAgentQANMySQLSlowlogAgent  addAgentQANMySQLSlowlogAgentCommand
-	AddAgentQANMySQLSlowlogAgentC = addAgentC.Command("qan-mysql-slowlog-agent", "add QAN MySQL slowlog agent to inventory").Hide(hide)
-)
-
-func init() {
-	AddAgentQANMySQLSlowlogAgentC.Arg("pmm-agent-id", "The pmm-agent identifier which runs this instance").Required().StringVar(&AddAgentQANMySQLSlowlogAgent.PMMAgentID)
-	AddAgentQANMySQLSlowlogAgentC.Arg("service-id", "Service identifier").Required().StringVar(&AddAgentQANMySQLSlowlogAgent.ServiceID)
-	AddAgentQANMySQLSlowlogAgentC.Arg("username", "MySQL username for scraping metrics").Default("root").StringVar(&AddAgentQANMySQLSlowlogAgent.Username)
-	AddAgentQANMySQLSlowlogAgentC.Flag("password", "MySQL password for scraping metrics").StringVar(&AddAgentQANMySQLSlowlogAgent.Password)
-	AddAgentQANMySQLSlowlogAgentC.Flag("custom-labels", "Custom user-assigned labels").StringVar(&AddAgentQANMySQLSlowlogAgent.CustomLabels)
-	AddAgentQANMySQLSlowlogAgentC.Flag("skip-connection-check", "Skip connection check").BoolVar(&AddAgentQANMySQLSlowlogAgent.SkipConnectionCheck)
-	AddAgentQANMySQLSlowlogAgentC.Flag("disable-queryexamples", "Disable collection of query examples").BoolVar(&AddAgentQANMySQLSlowlogAgent.DisableQueryExamples)
-	AddAgentQANMySQLSlowlogAgentC.Flag("size-slow-logs", "Rotate slow log file at this size (default: 0; 0 or negative value disables rotation). Ex.: 1GiB").
-		BytesVar(&AddAgentQANMySQLSlowlogAgent.MaxSlowlogFileSize)
-	AddAgentQANMySQLSlowlogAgentC.Flag("tls", "Use TLS to connect to the database").BoolVar(&AddAgentQANMySQLSlowlogAgent.TLS)
-	AddAgentQANMySQLSlowlogAgentC.Flag("tls-skip-verify", "Skip TLS certificates validation").BoolVar(&AddAgentQANMySQLSlowlogAgent.TLSSkipVerify)
-	AddAgentQANMySQLSlowlogAgentC.Flag("tls-ca", "Path to certificate authority certificate file").StringVar(&AddAgentQANMySQLSlowlogAgent.TLSCaFile)
-	AddAgentQANMySQLSlowlogAgentC.Flag("tls-cert", "Path to client certificate file").StringVar(&AddAgentQANMySQLSlowlogAgent.TLSCertFile)
-	AddAgentQANMySQLSlowlogAgentC.Flag("tls-key", "Path to client key file").StringVar(&AddAgentQANMySQLSlowlogAgent.TLSKeyFile)
-	addExporterGlobalFlags(AddAgentQANMySQLSlowlogAgentC, false)
->>>>>>> e3e72f8d
 }