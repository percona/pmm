// Copyright (C) 2023 Percona LLC
//
// Licensed under the Apache License, Version 2.0 (the "License");
// you may not use this file except in compliance with the License.
// You may obtain a copy of the License at
//
//  http://www.apache.org/licenses/LICENSE-2.0
//
// Unless required by applicable law or agreed to in writing, software
// distributed under the License is distributed on an "AS IS" BASIS,
// WITHOUT WARRANTIES OR CONDITIONS OF ANY KIND, either express or implied.
// See the License for the specific language governing permissions and
// limitations under the License.

package inventory

import (
	"strconv"

	"github.com/alecthomas/units"

	"github.com/percona/pmm/admin/commands"
	"github.com/percona/pmm/admin/pkg/flags"
	"github.com/percona/pmm/api/inventory/v1/json/client"
	agents "github.com/percona/pmm/api/inventory/v1/json/client/agents_service"
)

var addAgentQANMySQLSlowlogAgentResultT = commands.ParseTemplate(`
QAN MySQL slowlog agent added.
Agent ID              : {{ .Agent.AgentID }}
PMM-Agent ID          : {{ .Agent.PMMAgentID }}
Service ID            : {{ .Agent.ServiceID }}
Username              : {{ .Agent.Username }}
Query examples        : {{ .QueryExamples }}
Slowlog rotation      : {{ .SlowlogRotation }}
TLS enabled           : {{ .Agent.TLS }}
Skip TLS verification : {{ .Agent.TLSSkipVerify }}

Status                : {{ .Agent.Status }}
Disabled              : {{ .Agent.Disabled }}
Custom labels         : {{ .Agent.CustomLabels }}
`)

type addAgentQANMySQLSlowlogAgentResult struct {
	Agent *agents.AddAgentOKBodyQANMysqlSlowlogAgent `json:"qan_mysql_slowlog_agent"`
}

func (res *addAgentQANMySQLSlowlogAgentResult) Result() {}

func (res *addAgentQANMySQLSlowlogAgentResult) String() string {
	return commands.RenderTemplate(addAgentQANMySQLSlowlogAgentResultT, res)
}

func (res *addAgentQANMySQLSlowlogAgentResult) QueryExamples() string {
	if res.Agent.QueryExamplesDisabled {
		return "disabled"
	}
	return "enabled"
}

func (res *addAgentQANMySQLSlowlogAgentResult) SlowlogRotation() string {
	// TODO units.ParseBase2Bytes, etc
	return res.Agent.MaxSlowlogFileSize
}

// AddAgentQANMySQLSlowlogAgentCommand is used by Kong for CLI flags and commands.
//
//nolint:lll
type AddAgentQANMySQLSlowlogAgentCommand struct {
	PMMAgentID           string            `arg:"" help:"The pmm-agent identifier which runs this instance"`
	ServiceID            string            `arg:"" help:"Service identifier"`
	Username             string            `arg:"" optional:"" help:"MySQL username for scraping metrics"`
	Password             string            `help:"MySQL password for scraping metrics"`
	CustomLabels         map[string]string `mapsep:"," help:"Custom user-assigned labels"`
	SkipConnectionCheck  bool              `help:"Skip connection check"`
	MaxQueryLength       int32             `placeholder:"NUMBER" help:"Limit query length in QAN (default: server-defined; -1: no limit)"`
	DisableQueryExamples bool              `name:"disable-queryexamples" help:"Disable collection of query examples"`
	MaxSlowlogFileSize   units.Base2Bytes  `name:"size-slow-logs" placeholder:"size" help:"Rotate slow log file at this size (default: 0; 0 or negative value disables rotation). Ex.: 1GiB"`
	TLS                  bool              `help:"Use TLS to connect to the database"`
	TLSSkipVerify        bool              `help:"Skip TLS certificate verification"`
	TLSCAFile            string            `name:"tls-ca" help:"Path to certificate authority certificate file"`
	TLSCertFile          string            `name:"tls-cert" help:"Path to client certificate file"`
	TLSKeyFile           string            `name:"tls-key" help:"Path to client key file"`

	flags.CommentsParsingFlags
	flags.LogLevelFatalFlags
}

// RunCmd executes the AddAgentQANMySQLSlowlogAgentCommand and returns the result.
func (cmd *AddAgentQANMySQLSlowlogAgentCommand) RunCmd() (commands.Result, error) {
<<<<<<< HEAD
	customLabels := commands.ParseCustomLabels(&cmd.CustomLabels)
=======
	customLabels := commands.ParseKeyValuePair(cmd.CustomLabels)
>>>>>>> 6ce494cf

	var (
		err                    error
		tlsCa, tlsCert, tlsKey string
	)
	if cmd.TLS {
		tlsCa, err = commands.ReadFile(cmd.TLSCAFile)
		if err != nil {
			return nil, err
		}

		tlsCert, err = commands.ReadFile(cmd.TLSCertFile)
		if err != nil {
			return nil, err
		}

		tlsKey, err = commands.ReadFile(cmd.TLSKeyFile)
		if err != nil {
			return nil, err
		}
	}

	params := &agents.AddAgentParams{
		Body: agents.AddAgentBody{
			QANMysqlSlowlogAgent: &agents.AddAgentParamsBodyQANMysqlSlowlogAgent{
				PMMAgentID:             cmd.PMMAgentID,
				ServiceID:              cmd.ServiceID,
				Username:               cmd.Username,
				Password:               cmd.Password,
				CustomLabels:           *customLabels,
				SkipConnectionCheck:    cmd.SkipConnectionCheck,
				DisableCommentsParsing: !cmd.CommentsParsingFlags.CommentsParsingEnabled(),
				MaxQueryLength:         cmd.MaxQueryLength,
				DisableQueryExamples:   cmd.DisableQueryExamples,
				MaxSlowlogFileSize:     strconv.FormatInt(int64(cmd.MaxSlowlogFileSize), 10),
				TLS:                    cmd.TLS,
				TLSSkipVerify:          cmd.TLSSkipVerify,
				TLSCa:                  tlsCa,
				TLSCert:                tlsCert,
				TLSKey:                 tlsKey,
				LogLevel:               cmd.LogLevelFatalFlags.LogLevel.EnumValue(),
			},
		},
		Context: commands.Ctx,
	}

	resp, err := client.Default.AgentsService.AddAgent(params)
	if err != nil {
		return nil, err
	}
	return &addAgentQANMySQLSlowlogAgentResult{
		Agent: resp.Payload.QANMysqlSlowlogAgent,
	}, nil
}<|MERGE_RESOLUTION|>--- conflicted
+++ resolved
@@ -88,11 +88,7 @@
 
 // RunCmd executes the AddAgentQANMySQLSlowlogAgentCommand and returns the result.
 func (cmd *AddAgentQANMySQLSlowlogAgentCommand) RunCmd() (commands.Result, error) {
-<<<<<<< HEAD
-	customLabels := commands.ParseCustomLabels(&cmd.CustomLabels)
-=======
-	customLabels := commands.ParseKeyValuePair(cmd.CustomLabels)
->>>>>>> 6ce494cf
+	customLabels := commands.ParseKeyValuePair(&cmd.CustomLabels)
 
 	var (
 		err                    error
