// Copyright 2019 Percona LLC
//
// Licensed under the Apache License, Version 2.0 (the "License");
// you may not use this file except in compliance with the License.
// You may obtain a copy of the License at
//
//  http://www.apache.org/licenses/LICENSE-2.0
//
// Unless required by applicable law or agreed to in writing, software
// distributed under the License is distributed on an "AS IS" BASIS,
// WITHOUT WARRANTIES OR CONDITIONS OF ANY KIND, either express or implied.
// See the License for the specific language governing permissions and
// limitations under the License.

package inventory

import (
	"github.com/percona/pmm/admin/commands"
	"github.com/percona/pmm/api/inventorypb/json/client"
	"github.com/percona/pmm/api/inventorypb/json/client/agents"
)

var addAgentPostgresExporterResultT = commands.ParseTemplate(`
Postgres Exporter added.
Agent ID              : {{ .Agent.AgentID }}
PMM-Agent ID          : {{ .Agent.PMMAgentID }}
Service ID            : {{ .Agent.ServiceID }}
Username              : {{ .Agent.Username }}
Listen port           : {{ .Agent.ListenPort }}
TLS enabled           : {{ .Agent.TLS }}
Skip TLS verification : {{ .Agent.TLSSkipVerify }}

Status                : {{ .Agent.Status }}
Disabled              : {{ .Agent.Disabled }}
Custom labels         : {{ .Agent.CustomLabels }}
`)

type addAgentPostgresExporterResult struct {
	Agent *agents.AddPostgresExporterOKBodyPostgresExporter `json:"postgres_exporter"`
}

func (res *addAgentPostgresExporterResult) Result() {}

func (res *addAgentPostgresExporterResult) String() string {
	return commands.RenderTemplate(addAgentPostgresExporterResultT, res)
}

// AddAgentPostgresExporterCommand is used by Kong for CLI flags and commands.
type AddAgentPostgresExporterCommand struct {
	PMMAgentID          string            `arg:"" help:"The pmm-agent identifier which runs this instance"`
	ServiceID           string            `arg:"" help:"Service identifier"`
	Username            string            `arg:"" optional:"" help:"PostgreSQL username for scraping metrics"`
	Password            string            `help:"PostgreSQL password for scraping metrics"`
	AgentPassword       string            `help:"Custom password for /metrics endpoint"`
	CustomLabels        map[string]string `help:"Custom user-assigned labels"`
	SkipConnectionCheck bool              `help:"Skip connection check"`
	PushMetrics         bool              `help:"Enables push metrics model flow, it will be sent to the server by an agent"`
	DisableCollectors   []string          `help:"Comma-separated list of collector names to exclude from exporter"`
	TLS                 bool              `help:"Use TLS to connect to the database"`
	TLSSkipVerify       bool              `help:"Skip TLS certificates validation"`
	TLSCAFile           string            `help:"TLS CA certificate file"`
	TLSCertFile         string            `help:"TLS certificate file"`
	TLSKeyFile          string            `help:"TLS certificate key file"`
}

func (cmd *AddAgentPostgresExporterCommand) RunCmd() (commands.Result, error) {
	customLabels := commands.ParseCustomLabels(cmd.CustomLabels)

	var (
		err                    error
		tlsCa, tlsCert, tlsKey string
	)
	if cmd.TLS {
		tlsCa, err = commands.ReadFile(cmd.TLSCAFile)
		if err != nil {
			return nil, err
		}

		tlsCert, err = commands.ReadFile(cmd.TLSCertFile)
		if err != nil {
			return nil, err
		}

		tlsKey, err = commands.ReadFile(cmd.TLSKeyFile)
		if err != nil {
			return nil, err
		}
	}

	params := &agents.AddPostgresExporterParams{
		Body: agents.AddPostgresExporterBody{
			PMMAgentID:          cmd.PMMAgentID,
			ServiceID:           cmd.ServiceID,
			Username:            cmd.Username,
			Password:            cmd.Password,
			AgentPassword:       cmd.AgentPassword,
			CustomLabels:        customLabels,
			SkipConnectionCheck: cmd.SkipConnectionCheck,
			PushMetrics:         cmd.PushMetrics,
			DisableCollectors:   commands.ParseDisableCollectors(cmd.DisableCollectors),

			TLS:           cmd.TLS,
			TLSSkipVerify: cmd.TLSSkipVerify,
			TLSCa:         tlsCa,
			TLSCert:       tlsCert,
			TLSKey:        tlsKey,
			LogLevel:      &addExporterLogLevel,
		},
		Context: commands.Ctx,
	}

	resp, err := client.Default.Agents.AddPostgresExporter(params)
	if err != nil {
		return nil, err
	}
	return &addAgentPostgresExporterResult{
		Agent: resp.Payload.PostgresExporter,
	}, nil
<<<<<<< HEAD
=======
}

// register command
var (
	AddAgentPostgresExporter  addAgentPostgresExporterCommand
	AddAgentPostgresExporterC = addAgentC.Command("postgres-exporter", "Add postgres_exporter to inventory").Hide(hide)
)

func init() {
	AddAgentPostgresExporterC.Arg("pmm-agent-id", "The pmm-agent identifier which runs this instance").Required().StringVar(&AddAgentPostgresExporter.PMMAgentID)
	AddAgentPostgresExporterC.Arg("service-id", "Service identifier").Required().StringVar(&AddAgentPostgresExporter.ServiceID)
	AddAgentPostgresExporterC.Arg("username", "PostgreSQL username for scraping metrics").Default("postgres").StringVar(&AddAgentPostgresExporter.Username)
	AddAgentPostgresExporterC.Flag("password", "PostgreSQL password for scraping metrics").StringVar(&AddAgentPostgresExporter.Password)
	AddAgentPostgresExporterC.Flag("agent-password", "Custom password for /metrics endpoint").StringVar(&AddAgentPostgresExporter.AgentPassword)
	AddAgentPostgresExporterC.Flag("custom-labels", "Custom user-assigned labels").StringVar(&AddAgentPostgresExporter.CustomLabels)
	AddAgentPostgresExporterC.Flag("skip-connection-check", "Skip connection check").BoolVar(&AddAgentPostgresExporter.SkipConnectionCheck)
	AddAgentPostgresExporterC.Flag("push-metrics", "Enables push metrics model flow,"+
		" it will be sent to the server by an agent").BoolVar(&AddAgentPostgresExporter.PushMetrics)
	AddAgentPostgresExporterC.Flag("disable-collectors",
		"Comma-separated list of collector names to exclude from exporter").StringVar(&AddAgentPostgresExporter.DisableCollectors)

	AddAgentPostgresExporterC.Flag("tls", "Use TLS to connect to the database").BoolVar(&AddAgentPostgresExporter.TLS)
	AddAgentPostgresExporterC.Flag("tls-skip-verify", "Skip TLS certificates validation").BoolVar(&AddAgentPostgresExporter.TLSSkipVerify)
	AddAgentPostgresExporterC.Flag("tls-ca-file", "TLS CA certificate file").StringVar(&AddAgentPostgresExporter.TLSCAFile)
	AddAgentPostgresExporterC.Flag("tls-cert-file", "TLS certificate file").StringVar(&AddAgentPostgresExporter.TLSCertFile)
	AddAgentPostgresExporterC.Flag("tls-key-file", "TLS certificate key file").StringVar(&AddAgentPostgresExporter.TLSKeyFile)
	addExporterGlobalFlags(AddAgentPostgresExporterC)
>>>>>>> 4aa1c56c
}<|MERGE_RESOLUTION|>--- conflicted
+++ resolved
@@ -61,6 +61,7 @@
 	TLSCAFile           string            `help:"TLS CA certificate file"`
 	TLSCertFile         string            `help:"TLS certificate file"`
 	TLSKeyFile          string            `help:"TLS certificate key file"`
+	LogLevel            string            `enum:"debug,info,warn,error,fatal" default:"warn" help:"Service logging level"`
 }
 
 func (cmd *AddAgentPostgresExporterCommand) RunCmd() (commands.Result, error) {
@@ -104,7 +105,7 @@
 			TLSCa:         tlsCa,
 			TLSCert:       tlsCert,
 			TLSKey:        tlsKey,
-			LogLevel:      &addExporterLogLevel,
+			LogLevel:      &cmd.LogLevel,
 		},
 		Context: commands.Ctx,
 	}
@@ -116,34 +117,4 @@
 	return &addAgentPostgresExporterResult{
 		Agent: resp.Payload.PostgresExporter,
 	}, nil
-<<<<<<< HEAD
-=======
-}
-
-// register command
-var (
-	AddAgentPostgresExporter  addAgentPostgresExporterCommand
-	AddAgentPostgresExporterC = addAgentC.Command("postgres-exporter", "Add postgres_exporter to inventory").Hide(hide)
-)
-
-func init() {
-	AddAgentPostgresExporterC.Arg("pmm-agent-id", "The pmm-agent identifier which runs this instance").Required().StringVar(&AddAgentPostgresExporter.PMMAgentID)
-	AddAgentPostgresExporterC.Arg("service-id", "Service identifier").Required().StringVar(&AddAgentPostgresExporter.ServiceID)
-	AddAgentPostgresExporterC.Arg("username", "PostgreSQL username for scraping metrics").Default("postgres").StringVar(&AddAgentPostgresExporter.Username)
-	AddAgentPostgresExporterC.Flag("password", "PostgreSQL password for scraping metrics").StringVar(&AddAgentPostgresExporter.Password)
-	AddAgentPostgresExporterC.Flag("agent-password", "Custom password for /metrics endpoint").StringVar(&AddAgentPostgresExporter.AgentPassword)
-	AddAgentPostgresExporterC.Flag("custom-labels", "Custom user-assigned labels").StringVar(&AddAgentPostgresExporter.CustomLabels)
-	AddAgentPostgresExporterC.Flag("skip-connection-check", "Skip connection check").BoolVar(&AddAgentPostgresExporter.SkipConnectionCheck)
-	AddAgentPostgresExporterC.Flag("push-metrics", "Enables push metrics model flow,"+
-		" it will be sent to the server by an agent").BoolVar(&AddAgentPostgresExporter.PushMetrics)
-	AddAgentPostgresExporterC.Flag("disable-collectors",
-		"Comma-separated list of collector names to exclude from exporter").StringVar(&AddAgentPostgresExporter.DisableCollectors)
-
-	AddAgentPostgresExporterC.Flag("tls", "Use TLS to connect to the database").BoolVar(&AddAgentPostgresExporter.TLS)
-	AddAgentPostgresExporterC.Flag("tls-skip-verify", "Skip TLS certificates validation").BoolVar(&AddAgentPostgresExporter.TLSSkipVerify)
-	AddAgentPostgresExporterC.Flag("tls-ca-file", "TLS CA certificate file").StringVar(&AddAgentPostgresExporter.TLSCAFile)
-	AddAgentPostgresExporterC.Flag("tls-cert-file", "TLS certificate file").StringVar(&AddAgentPostgresExporter.TLSCertFile)
-	AddAgentPostgresExporterC.Flag("tls-key-file", "TLS certificate key file").StringVar(&AddAgentPostgresExporter.TLSKeyFile)
-	addExporterGlobalFlags(AddAgentPostgresExporterC)
->>>>>>> 4aa1c56c
 }