// Copyright (C) 2023 Percona LLC
//
// Licensed under the Apache License, Version 2.0 (the "License");
// you may not use this file except in compliance with the License.
// You may obtain a copy of the License at
//
//  http://www.apache.org/licenses/LICENSE-2.0
//
// Unless required by applicable law or agreed to in writing, software
// distributed under the License is distributed on an "AS IS" BASIS,
// WITHOUT WARRANTIES OR CONDITIONS OF ANY KIND, either express or implied.
// See the License for the specific language governing permissions and
// limitations under the License.

package inventory

import (
	"github.com/percona/pmm/admin/commands"
	"github.com/percona/pmm/admin/pkg/flags"
	"github.com/percona/pmm/api/inventory/v1/json/client"
	agents "github.com/percona/pmm/api/inventory/v1/json/client/agents_service"
)

var addAgentPostgresExporterResultT = commands.ParseTemplate(`
Postgres Exporter added.
Agent ID              : {{ .Agent.AgentID }}
PMM-Agent ID          : {{ .Agent.PMMAgentID }}
Service ID            : {{ .Agent.ServiceID }}
Username              : {{ .Agent.Username }}
Listen port           : {{ .Agent.ListenPort }}
TLS enabled           : {{ .Agent.TLS }}
Skip TLS verification : {{ .Agent.TLSSkipVerify }}

Status                : {{ .Agent.Status }}
Disabled              : {{ .Agent.Disabled }}
Custom labels         : {{ .Agent.CustomLabels }}
`)

type addAgentPostgresExporterResult struct {
	Agent *agents.AddAgentOKBodyPostgresExporter `json:"postgres_exporter"`
}

func (res *addAgentPostgresExporterResult) Result() {}

func (res *addAgentPostgresExporterResult) String() string {
	return commands.RenderTemplate(addAgentPostgresExporterResultT, res)
}

// AddAgentPostgresExporterCommand is used by Kong for CLI flags and commands.
//
//nolint:lll
type AddAgentPostgresExporterCommand struct {
<<<<<<< HEAD
	PMMAgentID             string            `arg:"" help:"The pmm-agent identifier which runs this instance"`
	ServiceID              string            `arg:"" help:"Service identifier"`
	Username               string            `arg:"" optional:"" help:"PostgreSQL username for scraping metrics"`
	Password               string            `help:"PostgreSQL password for scraping metrics"`
	AgentPassword          string            `help:"Custom password for /metrics endpoint"`
	CustomLabels           map[string]string `mapsep:"," help:"Custom user-assigned labels"`
	SkipConnectionCheck    bool              `help:"Skip connection check"`
	PushMetrics            bool              `help:"Enables push metrics model flow, it will be sent to the server by an agent"`
	ExposeExporter         bool              `help:"Expose the address of the exporter publicly on 0.0.0.0"`
	DisableCollectors      []string          `help:"Comma-separated list of collector names to exclude from exporter"`
	TLS                    bool              `help:"Use TLS to connect to the database"`
	TLSSkipVerify          bool              `help:"Skip TLS certificates validation"`
	TLSCAFile              string            `help:"TLS CA certificate file"`
	TLSCertFile            string            `help:"TLS certificate file"`
	TLSKeyFile             string            `help:"TLS certificate key file"`
	AutoDiscoveryLimit     int32             `default:"0" placeholder:"NUMBER" help:"Auto-discovery will be disabled if there are more than that number of databases (default: server-defined, -1: always disabled)"`
	MaxExporterConnections int32             `default:"0" placeholder:"NUMBER" help:"Maximum number of connections that exporter can make to PostgreSQL instance (default: server-defined)"`
=======
	PMMAgentID          string            `arg:"" help:"The pmm-agent identifier which runs this instance"`
	ServiceID           string            `arg:"" help:"Service identifier"`
	Username            string            `arg:"" optional:"" help:"PostgreSQL username for scraping metrics"`
	Password            string            `help:"PostgreSQL password for scraping metrics"`
	AgentPassword       string            `help:"Custom password for /metrics endpoint"`
	CustomLabels        map[string]string `mapsep:"," help:"Custom user-assigned labels"`
	SkipConnectionCheck bool              `help:"Skip connection check"`
	PushMetrics         bool              `help:"Enables push metrics model flow, it will be sent to the server by an agent"`
	ExposeExporter      bool              `help:"Expose the address of the exporter publicly on 0.0.0.0"`
	DisableCollectors   []string          `help:"Comma-separated list of collector names to exclude from exporter"`
	TLS                 bool              `help:"Use TLS to connect to the database"`
	TLSSkipVerify       bool              `help:"Skip TLS certificate verification"`
	TLSCAFile           string            `help:"TLS CA certificate file"`
	TLSCertFile         string            `help:"TLS certificate file"`
	TLSKeyFile          string            `help:"TLS certificate key file"`
	AutoDiscoveryLimit  int32             `default:"0" placeholder:"NUMBER" help:"Auto-discovery will be disabled if there are more than that number of databases (default: server-defined, -1: always disabled)"`
>>>>>>> 4b55f43a

	flags.LogLevelNoFatalFlags
}

// RunCmd executes the AddAgentPostgresExporterCommand and returns the result.
func (cmd *AddAgentPostgresExporterCommand) RunCmd() (commands.Result, error) {
	customLabels := commands.ParseCustomLabels(&cmd.CustomLabels)

	var (
		err                    error
		tlsCa, tlsCert, tlsKey string
	)
	if cmd.TLS {
		tlsCa, err = commands.ReadFile(cmd.TLSCAFile)
		if err != nil {
			return nil, err
		}

		tlsCert, err = commands.ReadFile(cmd.TLSCertFile)
		if err != nil {
			return nil, err
		}

		tlsKey, err = commands.ReadFile(cmd.TLSKeyFile)
		if err != nil {
			return nil, err
		}
	}

	params := &agents.AddAgentParams{
		Body: agents.AddAgentBody{
			PostgresExporter: &agents.AddAgentParamsBodyPostgresExporter{
				PMMAgentID:             cmd.PMMAgentID,
				ServiceID:              cmd.ServiceID,
				Username:               cmd.Username,
				Password:               cmd.Password,
				AgentPassword:          cmd.AgentPassword,
				CustomLabels:           *customLabels,
				SkipConnectionCheck:    cmd.SkipConnectionCheck,
				PushMetrics:            cmd.PushMetrics,
				ExposeExporter:         cmd.ExposeExporter,
				DisableCollectors:      commands.ParseDisableCollectors(cmd.DisableCollectors),
				AutoDiscoveryLimit:     cmd.AutoDiscoveryLimit,
				MaxExporterConnections: cmd.MaxExporterConnections,

				TLS:           cmd.TLS,
				TLSSkipVerify: cmd.TLSSkipVerify,
				TLSCa:         tlsCa,
				TLSCert:       tlsCert,
				TLSKey:        tlsKey,
				LogLevel:      cmd.LogLevelNoFatalFlags.LogLevel.EnumValue(),
			},
		},
		Context: commands.Ctx,
	}

	resp, err := client.Default.AgentsService.AddAgent(params)
	if err != nil {
		return nil, err
	}
	return &addAgentPostgresExporterResult{
		Agent: resp.Payload.PostgresExporter,
	}, nil
}<|MERGE_RESOLUTION|>--- conflicted
+++ resolved
@@ -50,7 +50,6 @@
 //
 //nolint:lll
 type AddAgentPostgresExporterCommand struct {
-<<<<<<< HEAD
 	PMMAgentID             string            `arg:"" help:"The pmm-agent identifier which runs this instance"`
 	ServiceID              string            `arg:"" help:"Service identifier"`
 	Username               string            `arg:"" optional:"" help:"PostgreSQL username for scraping metrics"`
@@ -62,30 +61,12 @@
 	ExposeExporter         bool              `help:"Expose the address of the exporter publicly on 0.0.0.0"`
 	DisableCollectors      []string          `help:"Comma-separated list of collector names to exclude from exporter"`
 	TLS                    bool              `help:"Use TLS to connect to the database"`
-	TLSSkipVerify          bool              `help:"Skip TLS certificates validation"`
+	TLSSkipVerify          bool              `help:"Skip TLS certificate verification"`
 	TLSCAFile              string            `help:"TLS CA certificate file"`
 	TLSCertFile            string            `help:"TLS certificate file"`
 	TLSKeyFile             string            `help:"TLS certificate key file"`
 	AutoDiscoveryLimit     int32             `default:"0" placeholder:"NUMBER" help:"Auto-discovery will be disabled if there are more than that number of databases (default: server-defined, -1: always disabled)"`
 	MaxExporterConnections int32             `default:"0" placeholder:"NUMBER" help:"Maximum number of connections that exporter can make to PostgreSQL instance (default: server-defined)"`
-=======
-	PMMAgentID          string            `arg:"" help:"The pmm-agent identifier which runs this instance"`
-	ServiceID           string            `arg:"" help:"Service identifier"`
-	Username            string            `arg:"" optional:"" help:"PostgreSQL username for scraping metrics"`
-	Password            string            `help:"PostgreSQL password for scraping metrics"`
-	AgentPassword       string            `help:"Custom password for /metrics endpoint"`
-	CustomLabels        map[string]string `mapsep:"," help:"Custom user-assigned labels"`
-	SkipConnectionCheck bool              `help:"Skip connection check"`
-	PushMetrics         bool              `help:"Enables push metrics model flow, it will be sent to the server by an agent"`
-	ExposeExporter      bool              `help:"Expose the address of the exporter publicly on 0.0.0.0"`
-	DisableCollectors   []string          `help:"Comma-separated list of collector names to exclude from exporter"`
-	TLS                 bool              `help:"Use TLS to connect to the database"`
-	TLSSkipVerify       bool              `help:"Skip TLS certificate verification"`
-	TLSCAFile           string            `help:"TLS CA certificate file"`
-	TLSCertFile         string            `help:"TLS certificate file"`
-	TLSKeyFile          string            `help:"TLS certificate key file"`
-	AutoDiscoveryLimit  int32             `default:"0" placeholder:"NUMBER" help:"Auto-discovery will be disabled if there are more than that number of databases (default: server-defined, -1: always disabled)"`
->>>>>>> 4b55f43a
 
 	flags.LogLevelNoFatalFlags
 }
