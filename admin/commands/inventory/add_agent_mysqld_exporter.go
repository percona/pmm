// Copyright 2019 Percona LLC
//
// Licensed under the Apache License, Version 2.0 (the "License");
// you may not use this file except in compliance with the License.
// You may obtain a copy of the License at
//
//  http://www.apache.org/licenses/LICENSE-2.0
//
// Unless required by applicable law or agreed to in writing, software
// distributed under the License is distributed on an "AS IS" BASIS,
// WITHOUT WARRANTIES OR CONDITIONS OF ANY KIND, either express or implied.
// See the License for the specific language governing permissions and
// limitations under the License.

package inventory

import (
	"fmt"
	"strconv"

	"github.com/percona/pmm/admin/commands"
	"github.com/percona/pmm/api/inventorypb/json/client"
	"github.com/percona/pmm/api/inventorypb/json/client/agents"
)

var addAgentMysqldExporterResultT = commands.ParseTemplate(`
Mysqld Exporter added.
Agent ID              : {{ .Agent.AgentID }}
PMM-Agent ID          : {{ .Agent.PMMAgentID }}
Service ID            : {{ .Agent.ServiceID }}
Username              : {{ .Agent.Username }}
Listen port           : {{ .Agent.ListenPort }}
TLS enabled           : {{ .Agent.TLS }}
Skip TLS verification : {{ .Agent.TLSSkipVerify }}

Status                : {{ .Agent.Status }}
Disabled              : {{ .Agent.Disabled }}
Custom labels         : {{ .Agent.CustomLabels }}

Tablestat collectors  : {{ .TablestatStatus }}
`)

type addAgentMysqldExporterResult struct {
	Agent      *agents.AddMySQLdExporterOKBodyMysqldExporter `json:"mysqld_exporter"`
	TableCount int32                                         `json:"table_count,omitempty"`
}

func (res *addAgentMysqldExporterResult) Result() {}

func (res *addAgentMysqldExporterResult) String() string {
	return commands.RenderTemplate(addAgentMysqldExporterResultT, res)
}

func (res *addAgentMysqldExporterResult) TablestatStatus() string {
	if res.Agent == nil {
		return ""
	}

	s := "enabled"
	if res.Agent.TablestatsGroupDisabled {
		s = "disabled"
	}

	switch {
	case res.Agent.TablestatsGroupTableLimit == 0: // no limit
		s += " (the table count limit is not set)."
	case res.Agent.TablestatsGroupTableLimit < 0: // always disabled
		s += " (always)."
	default:
		count := "unknown"
		if res.TableCount > 0 {
			count = strconv.Itoa(int(res.TableCount))
		}

		s += fmt.Sprintf(" (the limit is %d, the actual table count is %s).", res.Agent.TablestatsGroupTableLimit, count)
	}

	return s
}

// AddAgentMysqldExporterCommand is used by Kong for CLI flags and commands.
type AddAgentMysqldExporterCommand struct {
	PMMAgentID                string            `arg:"" help:"The pmm-agent identifier which runs this instance"`
	ServiceID                 string            `arg:"" help:"Service identifier"`
	Username                  string            `arg:"" optional:"" help:"MySQL username for scraping metrics"`
	Password                  string            `help:"MySQL password for scraping metrics"`
	AgentPassword             string            `help:"Custom password for /metrics endpoint"`
	CustomLabels              map[string]string `help:"Custom user-assigned labels"`
	SkipConnectionCheck       bool              `help:"Skip connection check"`
	TLS                       bool              `help:"Use TLS to connect to the database"`
	TLSSkipVerify             bool              `help:"Skip TLS certificates validation"`
	TLSCAFile                 string            `name:"tls-ca" help:"Path to certificate authority certificate file"`
	TLSCertFile               string            `name:"tls-cert" help:"Path to client certificate file"`
	TLSKeyFile                string            `name:"tls-key" help:"Path to client key file"`
	TablestatsGroupTableLimit int32             `placeholder:"number" help:"Tablestats group collectors will be disabled if there are more than that number of tables (default: 0 - always enabled; negative value - always disabled)"`
	PushMetrics               bool              `help:"Enables push metrics model flow, it will be sent to the server by an agent"`
	DisableCollectors         []string          `help:"Comma-separated list of collector names to exclude from exporter"`
	LogLevel                  string            `enum:"debug,info,warn,error,fatal" default:"warn" help:"Service logging level. One of: [debug, info, warn, error, fatal]"`
}

func (cmd *AddAgentMysqldExporterCommand) RunCmd() (commands.Result, error) {
	customLabels := commands.ParseCustomLabels(cmd.CustomLabels)

	var (
		err                    error
		tlsCa, tlsCert, tlsKey string
	)
	if cmd.TLS {
		tlsCa, err = commands.ReadFile(cmd.TLSCAFile)
		if err != nil {
			return nil, err
		}

		tlsCert, err = commands.ReadFile(cmd.TLSCertFile)
		if err != nil {
			return nil, err
		}

		tlsKey, err = commands.ReadFile(cmd.TLSKeyFile)
		if err != nil {
			return nil, err
		}
	}

	params := &agents.AddMySQLdExporterParams{
		Body: agents.AddMySQLdExporterBody{
			PMMAgentID:                cmd.PMMAgentID,
			ServiceID:                 cmd.ServiceID,
			Username:                  cmd.Username,
			Password:                  cmd.Password,
			AgentPassword:             cmd.AgentPassword,
			CustomLabels:              customLabels,
			SkipConnectionCheck:       cmd.SkipConnectionCheck,
			TLS:                       cmd.TLS,
			TLSSkipVerify:             cmd.TLSSkipVerify,
			TLSCa:                     tlsCa,
			TLSCert:                   tlsCert,
			TLSKey:                    tlsKey,
			TablestatsGroupTableLimit: cmd.TablestatsGroupTableLimit,
			PushMetrics:               cmd.PushMetrics,
			DisableCollectors:         commands.ParseDisableCollectors(cmd.DisableCollectors),
			LogLevel:                  &cmd.LogLevel,
		},
		Context: commands.Ctx,
	}

	resp, err := client.Default.Agents.AddMySQLdExporter(params)
	if err != nil {
		return nil, err
	}
	return &addAgentMysqldExporterResult{
		Agent:      resp.Payload.MysqldExporter,
		TableCount: resp.Payload.TableCount,
	}, nil
<<<<<<< HEAD
=======
}

// register command
var (
	AddAgentMysqldExporter  addAgentMysqldExporterCommand
	AddAgentMysqldExporterC = addAgentC.Command("mysqld-exporter", "Add mysqld_exporter to inventory").Hide(hide)
)

func init() {
	AddAgentMysqldExporterC.Arg("pmm-agent-id", "The pmm-agent identifier which runs this instance").Required().StringVar(&AddAgentMysqldExporter.PMMAgentID)
	AddAgentMysqldExporterC.Arg("service-id", "Service identifier").Required().StringVar(&AddAgentMysqldExporter.ServiceID)
	AddAgentMysqldExporterC.Arg("username", "MySQL username for scraping metrics").Default("root").StringVar(&AddAgentMysqldExporter.Username)
	AddAgentMysqldExporterC.Flag("password", "MySQL password for scraping metrics").StringVar(&AddAgentMysqldExporter.Password)
	AddAgentMysqldExporterC.Flag("agent-password", "Custom password for /metrics endpoint").StringVar(&AddAgentMysqldExporter.AgentPassword)
	AddAgentMysqldExporterC.Flag("custom-labels", "Custom user-assigned labels").StringVar(&AddAgentMysqldExporter.CustomLabels)
	AddAgentMysqldExporterC.Flag("skip-connection-check", "Skip connection check").BoolVar(&AddAgentMysqldExporter.SkipConnectionCheck)
	AddAgentMysqldExporterC.Flag("tls", "Use TLS to connect to the database").BoolVar(&AddAgentMysqldExporter.TLS)
	AddAgentMysqldExporterC.Flag("tls-skip-verify", "Skip TLS certificates validation").BoolVar(&AddAgentMysqldExporter.TLSSkipVerify)
	AddAgentMysqldExporterC.Flag("tls-ca", "Path to certificate authority certificate file").StringVar(&AddAgentMysqldExporter.TLSCaFile)
	AddAgentMysqldExporterC.Flag("tls-cert", "Path to client certificate file").StringVar(&AddAgentMysqldExporter.TLSCertFile)
	AddAgentMysqldExporterC.Flag("tls-key", "Path to client key file").StringVar(&AddAgentMysqldExporter.TLSKeyFile)
	AddAgentMysqldExporterC.Flag("tablestats-group-table-limit",
		"Tablestats group collectors will be disabled if there are more than that number of tables (default: 0 - always enabled; negative value - always disabled)").
		Int32Var(&AddAgentMysqldExporter.TablestatsGroupTableLimit)
	AddAgentMysqldExporterC.Flag("push-metrics", "Enables push metrics model flow,"+
		" it will be sent to the server by an agent").BoolVar(&AddAgentMysqldExporter.PushMetrics)
	AddAgentMysqldExporterC.Flag("disable-collectors",
		"Comma-separated list of collector names to exclude from exporter").StringVar(&AddAgentMysqldExporter.DisableCollectors)
	addExporterGlobalFlags(AddAgentMysqldExporterC, false)
>>>>>>> e3e72f8d
}<|MERGE_RESOLUTION|>--- conflicted
+++ resolved
@@ -95,7 +95,7 @@
 	TablestatsGroupTableLimit int32             `placeholder:"number" help:"Tablestats group collectors will be disabled if there are more than that number of tables (default: 0 - always enabled; negative value - always disabled)"`
 	PushMetrics               bool              `help:"Enables push metrics model flow, it will be sent to the server by an agent"`
 	DisableCollectors         []string          `help:"Comma-separated list of collector names to exclude from exporter"`
-	LogLevel                  string            `enum:"debug,info,warn,error,fatal" default:"warn" help:"Service logging level. One of: [debug, info, warn, error, fatal]"`
+	LogLevel                  string            `enum:"debug,info,warn,error" default:"warn" help:"Service logging level. One of: [debug, info, warn, error]"`
 }
 
 func (cmd *AddAgentMysqldExporterCommand) RunCmd() (commands.Result, error) {
@@ -152,36 +152,4 @@
 		Agent:      resp.Payload.MysqldExporter,
 		TableCount: resp.Payload.TableCount,
 	}, nil
-<<<<<<< HEAD
-=======
-}
-
-// register command
-var (
-	AddAgentMysqldExporter  addAgentMysqldExporterCommand
-	AddAgentMysqldExporterC = addAgentC.Command("mysqld-exporter", "Add mysqld_exporter to inventory").Hide(hide)
-)
-
-func init() {
-	AddAgentMysqldExporterC.Arg("pmm-agent-id", "The pmm-agent identifier which runs this instance").Required().StringVar(&AddAgentMysqldExporter.PMMAgentID)
-	AddAgentMysqldExporterC.Arg("service-id", "Service identifier").Required().StringVar(&AddAgentMysqldExporter.ServiceID)
-	AddAgentMysqldExporterC.Arg("username", "MySQL username for scraping metrics").Default("root").StringVar(&AddAgentMysqldExporter.Username)
-	AddAgentMysqldExporterC.Flag("password", "MySQL password for scraping metrics").StringVar(&AddAgentMysqldExporter.Password)
-	AddAgentMysqldExporterC.Flag("agent-password", "Custom password for /metrics endpoint").StringVar(&AddAgentMysqldExporter.AgentPassword)
-	AddAgentMysqldExporterC.Flag("custom-labels", "Custom user-assigned labels").StringVar(&AddAgentMysqldExporter.CustomLabels)
-	AddAgentMysqldExporterC.Flag("skip-connection-check", "Skip connection check").BoolVar(&AddAgentMysqldExporter.SkipConnectionCheck)
-	AddAgentMysqldExporterC.Flag("tls", "Use TLS to connect to the database").BoolVar(&AddAgentMysqldExporter.TLS)
-	AddAgentMysqldExporterC.Flag("tls-skip-verify", "Skip TLS certificates validation").BoolVar(&AddAgentMysqldExporter.TLSSkipVerify)
-	AddAgentMysqldExporterC.Flag("tls-ca", "Path to certificate authority certificate file").StringVar(&AddAgentMysqldExporter.TLSCaFile)
-	AddAgentMysqldExporterC.Flag("tls-cert", "Path to client certificate file").StringVar(&AddAgentMysqldExporter.TLSCertFile)
-	AddAgentMysqldExporterC.Flag("tls-key", "Path to client key file").StringVar(&AddAgentMysqldExporter.TLSKeyFile)
-	AddAgentMysqldExporterC.Flag("tablestats-group-table-limit",
-		"Tablestats group collectors will be disabled if there are more than that number of tables (default: 0 - always enabled; negative value - always disabled)").
-		Int32Var(&AddAgentMysqldExporter.TablestatsGroupTableLimit)
-	AddAgentMysqldExporterC.Flag("push-metrics", "Enables push metrics model flow,"+
-		" it will be sent to the server by an agent").BoolVar(&AddAgentMysqldExporter.PushMetrics)
-	AddAgentMysqldExporterC.Flag("disable-collectors",
-		"Comma-separated list of collector names to exclude from exporter").StringVar(&AddAgentMysqldExporter.DisableCollectors)
-	addExporterGlobalFlags(AddAgentMysqldExporterC, false)
->>>>>>> e3e72f8d
 }