// Copyright (C) 2023 Percona LLC
//
// Licensed under the Apache License, Version 2.0 (the "License");
// you may not use this file except in compliance with the License.
// You may obtain a copy of the License at
//
//  http://www.apache.org/licenses/LICENSE-2.0
//
// Unless required by applicable law or agreed to in writing, software
// distributed under the License is distributed on an "AS IS" BASIS,
// WITHOUT WARRANTIES OR CONDITIONS OF ANY KIND, either express or implied.
// See the License for the specific language governing permissions and
// limitations under the License.

package inventory

import (
	"fmt"
	"strconv"

	"github.com/percona/pmm/admin/commands"
	"github.com/percona/pmm/admin/pkg/flags"
	"github.com/percona/pmm/api/inventory/v1/json/client"
	agents "github.com/percona/pmm/api/inventory/v1/json/client/agents_service"
)

var addAgentMysqldExporterResultT = commands.ParseTemplate(`
Mysqld Exporter added.
Agent ID              : {{ .Agent.AgentID }}
PMM-Agent ID          : {{ .Agent.PMMAgentID }}
Service ID            : {{ .Agent.ServiceID }}
Username              : {{ .Agent.Username }}
Listen port           : {{ .Agent.ListenPort }}
TLS enabled           : {{ .Agent.TLS }}
Skip TLS verification : {{ .Agent.TLSSkipVerify }}

Status                : {{ .Agent.Status }}
Disabled              : {{ .Agent.Disabled }}
Custom labels         : {{ .Agent.CustomLabels }}
Extra DSN params      : {{ .Agent.ExtraDsnParams }}

Tablestat collectors  : {{ .TablestatStatus }}
`)

type addAgentMysqldExporterResult struct {
	Agent      *agents.AddAgentOKBodyMysqldExporter `json:"mysqld_exporter"`
	TableCount int32                                `json:"table_count,omitempty"`
}

func (res *addAgentMysqldExporterResult) Result() {}

func (res *addAgentMysqldExporterResult) String() string {
	return commands.RenderTemplate(addAgentMysqldExporterResultT, res)
}

func (res *addAgentMysqldExporterResult) TablestatStatus() string {
	if res.Agent == nil {
		return ""
	}

	s := "enabled" //nolint:goconst
	if res.Agent.TablestatsGroupDisabled {
		s = "disabled" //nolint:goconst
	}

	switch {
	case res.Agent.TablestatsGroupTableLimit == 0: // server defined
		s += " (the table count limit is not set)."
	case res.Agent.TablestatsGroupTableLimit < 0: // always disabled
		s += " (always)."
	default:
		count := "unknown"
		if res.TableCount > 0 {
			count = strconv.Itoa(int(res.TableCount))
		}

		s += fmt.Sprintf(" (the limit is %d, the actual table count is %s).", res.Agent.TablestatsGroupTableLimit, count)
	}

	return s
}

// AddAgentMysqldExporterCommand is used by Kong for CLI flags and commands.
//
//nolint:lll
type AddAgentMysqldExporterCommand struct {
	PMMAgentID                string            `arg:"" help:"The pmm-agent identifier which runs this instance"`
	ServiceID                 string            `arg:"" help:"Service identifier"`
	Username                  string            `arg:"" optional:"" help:"MySQL username for scraping metrics"`
	Password                  string            `help:"MySQL password for scraping metrics"`
	AgentPassword             string            `help:"Custom password for /metrics endpoint"`
	CustomLabels              map[string]string `mapsep:"," help:"Custom user-assigned labels"`
	ExtraDSNParams            map[string]string `mapsep:"," help:"Extra parameters to be passed to the MySQL DSN, e.g. 'param1=value1,param2=value2'"`
	SkipConnectionCheck       bool              `help:"Skip connection check"`
	TLS                       bool              `help:"Use TLS to connect to the database"`
	TLSSkipVerify             bool              `help:"Skip TLS certificate verification"`
	TLSCAFile                 string            `name:"tls-ca" help:"Path to certificate authority certificate file"`
	TLSCertFile               string            `name:"tls-cert" help:"Path to client certificate file"`
	TLSKeyFile                string            `name:"tls-key" help:"Path to client key file"`
	TablestatsGroupTableLimit int32             `placeholder:"number" help:"Tablestats group collectors will be disabled if there are more than that number of tables (default: server-defined, -1: always disabled)"`
	PushMetrics               bool              `help:"Enables push metrics model flow, it will be sent to the server by an agent"`
	ExposeExporter            bool              `help:"Expose the address of the exporter publicly on 0.0.0.0"`
	DisableCollectors         []string          `help:"Comma-separated list of collector names to exclude from exporter"`

	flags.LogLevelNoFatalFlags
}

// RunCmd executes the AddAgentMysqldExporterCommand and returns the result.
func (cmd *AddAgentMysqldExporterCommand) RunCmd() (commands.Result, error) {
<<<<<<< HEAD
	customLabels := commands.ParseCustomLabels(&cmd.CustomLabels)

=======
	customLabels := commands.ParseKeyValuePair(cmd.CustomLabels)
	extraDSNParams := commands.ParseKeyValuePair(cmd.ExtraDSNParams)
>>>>>>> 6ce494cf
	var (
		err                    error
		tlsCa, tlsCert, tlsKey string
	)
	if cmd.TLS {
		tlsCa, err = commands.ReadFile(cmd.TLSCAFile)
		if err != nil {
			return nil, err
		}

		tlsCert, err = commands.ReadFile(cmd.TLSCertFile)
		if err != nil {
			return nil, err
		}

		tlsKey, err = commands.ReadFile(cmd.TLSKeyFile)
		if err != nil {
			return nil, err
		}
	}

	params := &agents.AddAgentParams{
		Body: agents.AddAgentBody{
			MysqldExporter: &agents.AddAgentParamsBodyMysqldExporter{
				PMMAgentID:                cmd.PMMAgentID,
				ServiceID:                 cmd.ServiceID,
				Username:                  cmd.Username,
				Password:                  cmd.Password,
				AgentPassword:             cmd.AgentPassword,
<<<<<<< HEAD
				CustomLabels:              *customLabels,
=======
				CustomLabels:              customLabels,
				ExtraDsnParams:            extraDSNParams,
>>>>>>> 6ce494cf
				SkipConnectionCheck:       cmd.SkipConnectionCheck,
				TLS:                       cmd.TLS,
				TLSSkipVerify:             cmd.TLSSkipVerify,
				TLSCa:                     tlsCa,
				TLSCert:                   tlsCert,
				TLSKey:                    tlsKey,
				TablestatsGroupTableLimit: cmd.TablestatsGroupTableLimit,
				PushMetrics:               cmd.PushMetrics,
				ExposeExporter:            cmd.ExposeExporter,
				DisableCollectors:         commands.ParseDisableCollectors(cmd.DisableCollectors),
				LogLevel:                  cmd.LogLevelNoFatalFlags.LogLevel.EnumValue(),
			},
		},
		Context: commands.Ctx,
	}

	resp, err := client.Default.AgentsService.AddAgent(params)
	if err != nil {
		return nil, err
	}
	return &addAgentMysqldExporterResult{
		Agent:      resp.Payload.MysqldExporter,
		TableCount: resp.Payload.MysqldExporter.TableCount,
	}, nil
}<|MERGE_RESOLUTION|>--- conflicted
+++ resolved
@@ -107,13 +107,8 @@
 
 // RunCmd executes the AddAgentMysqldExporterCommand and returns the result.
 func (cmd *AddAgentMysqldExporterCommand) RunCmd() (commands.Result, error) {
-<<<<<<< HEAD
-	customLabels := commands.ParseCustomLabels(&cmd.CustomLabels)
-
-=======
 	customLabels := commands.ParseKeyValuePair(cmd.CustomLabels)
 	extraDSNParams := commands.ParseKeyValuePair(cmd.ExtraDSNParams)
->>>>>>> 6ce494cf
 	var (
 		err                    error
 		tlsCa, tlsCert, tlsKey string
@@ -143,12 +138,8 @@
 				Username:                  cmd.Username,
 				Password:                  cmd.Password,
 				AgentPassword:             cmd.AgentPassword,
-<<<<<<< HEAD
 				CustomLabels:              *customLabels,
-=======
-				CustomLabels:              customLabels,
 				ExtraDsnParams:            extraDSNParams,
->>>>>>> 6ce494cf
 				SkipConnectionCheck:       cmd.SkipConnectionCheck,
 				TLS:                       cmd.TLS,
 				TLSSkipVerify:             cmd.TLSSkipVerify,
