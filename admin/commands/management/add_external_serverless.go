// Copyright 2019 Percona LLC
//
// Licensed under the Apache License, Version 2.0 (the "License");
// you may not use this file except in compliance with the License.
// You may obtain a copy of the License at
//
//  http://www.apache.org/licenses/LICENSE-2.0
//
// Unless required by applicable law or agreed to in writing, software
// distributed under the License is distributed on an "AS IS" BASIS,
// WITHOUT WARRANTIES OR CONDITIONS OF ANY KIND, either express or implied.
// See the License for the specific language governing permissions and
// limitations under the License.

package management

import (
	"fmt"
	"net"
	"net/url"
	"strconv"
	"strings"

	"github.com/AlekSi/pointer"
	"github.com/pkg/errors"

	"github.com/percona/pmm/admin/commands"
	"github.com/percona/pmm/api/managementpb/json/client"
	"github.com/percona/pmm/api/managementpb/json/client/external"
)

var addExternalServerlessResultT = commands.ParseTemplate(`
External Service added.
Service ID  : {{ .Service.ServiceID }}
Service name: {{ .Service.ServiceName }}
Group       : {{ .Service.Group }}
`)

type addExternalServerlessResult struct {
	Service *external.AddExternalOKBodyService `json:"service"`
}

func (res *addExternalServerlessResult) Result() {}

func (res *addExternalServerlessResult) String() string {
	return commands.RenderTemplate(addExternalServerlessResultT, res)
}

// AddExternalServerlessCommand is used by Kong for CLI flags and commands.
type AddExternalServerlessCommand struct {
	Name                string            `name:"external-name" help:"Service name"`
	URL                 string            `help:"Full URL to exporter metrics endpoints"`
	Scheme              string            `placeholder:"https" help:"Scheme to generate URI to exporter metrics endpoints"`
	Username            string            `help:"External username"`
	Password            string            `help:"External password"`
	CredentialsSource   string            `type:"existingfile" help:"Credentials provider"`
	Address             string            `placeholder:"1.2.3.4:9000" help:"External exporter address and port"`
	Host                string            `placeholder:"1.2.3.4" help:"External exporters hostname or IP address"`
	ListenPort          uint16            `placeholder:"9999" help:"Listen port of external exporter for scraping metrics"`
	MetricsPath         string            `placeholder:"/metrics" help:"Path under which metrics are exposed, used to generate URL"`
	Environment         string            `placeholder:"testing" help:"Environment name"`
	Cluster             string            `help:"Cluster name"`
	ReplicationSet      string            `placeholder:"rs1" help:"Replication set name"`
	CustomLabels        map[string]string `placeholder:"'app=myapp,region=s1'" help:"Custom user-assigned labels"`
	Group               string            `default:"${externalDefaultGroupExporter}" help:"Group name of external service (default: ${externalDefaultGroupExporter})"`
	MachineID           string            `help:"Node machine-id"`
	Distro              string            `help:"Node OS distribution"`
	ContainerID         string            `help:"Container ID"`
	ContainerName       string            `help:"Container name"`
	NodeModel           string            `help:"Node model"`
	Region              string            `help:"Node region"`
	Az                  string            `help:"Node availability zone"`
	SkipConnectionCheck bool              `help:"Skip exporter connection checks"`
}

// Help returns cli usage help.
func (cmd *AddExternalServerlessCommand) Help() string {
	return `Usage example:
sudo pmm-admin add external-serverless --url=http://1.2.3.4:9093/metrics

Also, individual parameters can be set instead of --url like:
sudo pmm-admin add external-serverless --scheme=http --host=1.2.3.4 --listen-port=9093 --metrics-path=/metrics --container-name=ddd --external-name=e125

Notice that some parameters are mandatory depending on the context. 
For example, if you specify --url, --schema and other related parameters are not mandatory but,
if you specify --host you must provide all other parameters needed to build the destination URL 
or even you can specify --address instead of host and port as individual parameters.
`
}

<<<<<<< HEAD
func (cmd *addExternalServerlessCommand) Run() (commands.Result, error) {
	customLabels, err := commands.ParseCustomLabels(cmd.CustomLabels)
	if err != nil {
		return nil, err
	}
=======
func (cmd *AddExternalServerlessCommand) GetCredentials() error {
	creds, err := commands.ReadFromSource(cmd.CredentialsSource)
	if err != nil {
		return fmt.Errorf("%w", err)
	}

	cmd.Password = creds.Password
	cmd.Username = creds.Username

	return nil
}

func (cmd *AddExternalServerlessCommand) RunCmd() (commands.Result, error) {
	customLabels := commands.ParseCustomLabels(cmd.CustomLabels)
>>>>>>> a9de6fc9

	scheme, metricsPath, address, port, err := cmd.processURLFlags()
	if err != nil {
		return nil, err
	}

	serviceName := cmd.Name
	if serviceName == "" {
		serviceName = fmt.Sprintf("%s-external", address)
	}

	if cmd.MetricsPath != "" && !strings.HasPrefix(cmd.MetricsPath, "/") {
		cmd.MetricsPath = fmt.Sprintf("/%s", cmd.MetricsPath)
	}

	params := &external.AddExternalParams{
		Body: external.AddExternalBody{
			AddNode: &external.AddExternalParamsBodyAddNode{
				NodeType:      pointer.ToString(external.AddExternalParamsBodyAddNodeNodeTypeREMOTENODE),
				NodeName:      serviceName,
				MachineID:     cmd.MachineID,
				Distro:        cmd.Distro,
				ContainerID:   cmd.ContainerID,
				ContainerName: cmd.ContainerName,
				NodeModel:     cmd.NodeModel,
				Region:        cmd.Region,
				Az:            cmd.Az,
				CustomLabels:  customLabels,
			},
			Address:             address,
			ServiceName:         serviceName,
			Username:            cmd.Username,
			Password:            cmd.Password,
			Scheme:              scheme,
			MetricsPath:         metricsPath,
			ListenPort:          int64(port),
			Environment:         cmd.Environment,
			Cluster:             cmd.Cluster,
			ReplicationSet:      cmd.ReplicationSet,
			CustomLabels:        customLabels,
			MetricsMode:         pointer.ToString(external.AddExternalBodyMetricsModePULL),
			Group:               cmd.Group,
			SkipConnectionCheck: cmd.SkipConnectionCheck,
			CredentialsSource:   cmd.CredentialsSource,
		},
		Context: commands.Ctx,
	}
	resp, err := client.Default.External.AddExternal(params)
	if err != nil {
		return nil, err
	}

	return &addExternalServerlessResult{
		Service: resp.Payload.Service,
	}, nil
}

func (cmd *AddExternalServerlessCommand) processURLFlags() (scheme, metricsPath, address string, port uint16, err error) {
	scheme = cmd.Scheme
	address = cmd.Host
	port = cmd.ListenPort
	metricsPath = cmd.MetricsPath

	switch {
	case cmd.URL != "":
		uri, err := url.Parse(cmd.URL)
		if err != nil {
			return "", "", "", 0, errors.Wrapf(err, "couldn't parse URL: %s", cmd.URL)
		}
		scheme = uri.Scheme
		address = uri.Hostname()
		portS := uri.Port()
		if portS != "" {
			portI, err := strconv.Atoi(portS)
			if err != nil {
				return "", "", "", 0, err
			}
			port = uint16(portI)
		}
		metricsPath = uri.Path
	case cmd.Address != "":
		host, portS, err := net.SplitHostPort(cmd.Address)
		if err != nil {
			return "", "", "", 0, err
		}
		address = host
		portI, err := strconv.Atoi(portS)
		if err != nil {
			return "", "", "", 0, err
		}
		port = uint16(portI)
	}

	return scheme, metricsPath, address, port, nil
<<<<<<< HEAD
}

const (
	serverlessHelp = `Add External Service on Remote node to monitoring.

Usage example:
sudo pmm-admin add external-serverless --url=http://1.2.3.4:9093/metrics

Also, individual parameters can be set instead of --url like:
sudo pmm-admin add external-serverless --scheme=http --host=1.2.3.4 --listen-port=9093 --metrics-path=/metrics --container-name=ddd --external-name=e125

Notice that some parameters are mandatory depending on the context. 
For example, if you specify --url, --schema and other related parameters are not mandatory but,
if you specify --host you must provide all other parameters needed to build the destination URL 
or even you can specify --address instead of host and port as individual parameters.
`
)

// register command.
var (
	AddExternalServerless  addExternalServerlessCommand
	AddExternalServerlessC = AddC.Command("external-serverless", serverlessHelp)
)

func init() {
	AddExternalServerlessC.Flag("external-name", "Service name").StringVar(&AddExternalServerless.Name)

	AddExternalServerlessC.Flag("url", "Full URL to exporter metrics endpoints").StringVar(&AddExternalServerless.URL)
	AddExternalServerlessC.Flag("scheme", "Scheme to generate URL to exporter metrics endpoints").
		PlaceHolder("https").StringVar(&AddExternalServerless.Scheme)

	AddExternalServerlessC.Flag("username", "External username").StringVar(&AddExternalServerless.Username)
	AddExternalServerlessC.Flag("password", "External password").StringVar(&AddExternalServerless.Password)
	AddExternalServerlessC.Flag("credentials-source", "Credentials provider").StringVar(&AddExternalServerless.CredentialsSource)

	AddExternalServerlessC.Flag("address", "External exporter address and port").
		PlaceHolder("1.2.3.4:9000").StringVar(&AddExternalServerless.Address)

	AddExternalServerlessC.Flag("host", "External exporters hostname or IP address").
		PlaceHolder("1.2.3.4").StringVar(&AddExternalServerless.Host)

	AddExternalServerlessC.Flag("listen-port", "Listen port of external exporter for scraping metrics.").
		PlaceHolder("9999").Uint16Var(&AddExternalServerless.ListenPort)

	AddExternalServerlessC.Flag("metrics-path", "Path under which metrics are exposed, used to generate URL.").
		PlaceHolder("/metrics").StringVar(&AddExternalServerless.MetricsPath)

	AddExternalServerlessC.Flag("environment", "Environment name").
		PlaceHolder("testing").StringVar(&AddExternalServerless.Environment)

	AddExternalServerlessC.Flag("cluster", "Cluster name").StringVar(&AddExternalServerless.Cluster)
	AddExternalServerlessC.Flag("replication-set", "Replication set name").
		PlaceHolder("rs1").StringVar(&AddExternalServerless.ReplicationSet)

	AddExternalServerlessC.Flag("custom-labels", "Custom user-assigned labels").
		PlaceHolder("'app=myapp,region=s1'").StringVar(&AddExternalServerless.CustomLabels)

	groupHelp := fmt.Sprintf("Group name of external service (default: %s)", defaultGroupExternalExporter)
	AddExternalServerlessC.Flag("group", groupHelp).Default(defaultGroupExternalExporter).StringVar(&AddExternalServerless.Group)

	AddExternalServerlessC.Flag("machine-id", "Node machine-id").StringVar(&AddExternalServerless.MachineID)
	AddExternalServerlessC.Flag("distro", "Node OS distribution").StringVar(&AddExternalServerless.Distro)
	AddExternalServerlessC.Flag("container-id", "Container ID").StringVar(&AddExternalServerless.ContainerID)
	AddExternalServerlessC.Flag("container-name", "Container name").StringVar(&AddExternalServerless.ContainerName)
	AddExternalServerlessC.Flag("node-model", "Node model").StringVar(&AddExternalServerless.NodeModel)
	AddExternalServerlessC.Flag("region", "Node region").StringVar(&AddExternalServerless.Region)
	AddExternalServerlessC.Flag("az", "Node availability zone").StringVar(&AddExternalServerless.Az)
	AddExternalServerlessC.Flag("skip-connection-check", "Skip exporter connection checks").BoolVar(&AddExternalServerless.SkipConnectionCheck)
=======
>>>>>>> a9de6fc9
}<|MERGE_RESOLUTION|>--- conflicted
+++ resolved
@@ -53,7 +53,7 @@
 	Scheme              string            `placeholder:"https" help:"Scheme to generate URI to exporter metrics endpoints"`
 	Username            string            `help:"External username"`
 	Password            string            `help:"External password"`
-	CredentialsSource   string            `type:"existingfile" help:"Credentials provider"`
+	CredentialsSource   string            `help:"Credentials provider"`
 	Address             string            `placeholder:"1.2.3.4:9000" help:"External exporter address and port"`
 	Host                string            `placeholder:"1.2.3.4" help:"External exporters hostname or IP address"`
 	ListenPort          uint16            `placeholder:"9999" help:"Listen port of external exporter for scraping metrics"`
@@ -88,28 +88,8 @@
 `
 }
 
-<<<<<<< HEAD
-func (cmd *addExternalServerlessCommand) Run() (commands.Result, error) {
-	customLabels, err := commands.ParseCustomLabels(cmd.CustomLabels)
-	if err != nil {
-		return nil, err
-	}
-=======
-func (cmd *AddExternalServerlessCommand) GetCredentials() error {
-	creds, err := commands.ReadFromSource(cmd.CredentialsSource)
-	if err != nil {
-		return fmt.Errorf("%w", err)
-	}
-
-	cmd.Password = creds.Password
-	cmd.Username = creds.Username
-
-	return nil
-}
-
 func (cmd *AddExternalServerlessCommand) RunCmd() (commands.Result, error) {
 	customLabels := commands.ParseCustomLabels(cmd.CustomLabels)
->>>>>>> a9de6fc9
 
 	scheme, metricsPath, address, port, err := cmd.processURLFlags()
 	if err != nil {
@@ -204,75 +184,4 @@
 	}
 
 	return scheme, metricsPath, address, port, nil
-<<<<<<< HEAD
-}
-
-const (
-	serverlessHelp = `Add External Service on Remote node to monitoring.
-
-Usage example:
-sudo pmm-admin add external-serverless --url=http://1.2.3.4:9093/metrics
-
-Also, individual parameters can be set instead of --url like:
-sudo pmm-admin add external-serverless --scheme=http --host=1.2.3.4 --listen-port=9093 --metrics-path=/metrics --container-name=ddd --external-name=e125
-
-Notice that some parameters are mandatory depending on the context. 
-For example, if you specify --url, --schema and other related parameters are not mandatory but,
-if you specify --host you must provide all other parameters needed to build the destination URL 
-or even you can specify --address instead of host and port as individual parameters.
-`
-)
-
-// register command.
-var (
-	AddExternalServerless  addExternalServerlessCommand
-	AddExternalServerlessC = AddC.Command("external-serverless", serverlessHelp)
-)
-
-func init() {
-	AddExternalServerlessC.Flag("external-name", "Service name").StringVar(&AddExternalServerless.Name)
-
-	AddExternalServerlessC.Flag("url", "Full URL to exporter metrics endpoints").StringVar(&AddExternalServerless.URL)
-	AddExternalServerlessC.Flag("scheme", "Scheme to generate URL to exporter metrics endpoints").
-		PlaceHolder("https").StringVar(&AddExternalServerless.Scheme)
-
-	AddExternalServerlessC.Flag("username", "External username").StringVar(&AddExternalServerless.Username)
-	AddExternalServerlessC.Flag("password", "External password").StringVar(&AddExternalServerless.Password)
-	AddExternalServerlessC.Flag("credentials-source", "Credentials provider").StringVar(&AddExternalServerless.CredentialsSource)
-
-	AddExternalServerlessC.Flag("address", "External exporter address and port").
-		PlaceHolder("1.2.3.4:9000").StringVar(&AddExternalServerless.Address)
-
-	AddExternalServerlessC.Flag("host", "External exporters hostname or IP address").
-		PlaceHolder("1.2.3.4").StringVar(&AddExternalServerless.Host)
-
-	AddExternalServerlessC.Flag("listen-port", "Listen port of external exporter for scraping metrics.").
-		PlaceHolder("9999").Uint16Var(&AddExternalServerless.ListenPort)
-
-	AddExternalServerlessC.Flag("metrics-path", "Path under which metrics are exposed, used to generate URL.").
-		PlaceHolder("/metrics").StringVar(&AddExternalServerless.MetricsPath)
-
-	AddExternalServerlessC.Flag("environment", "Environment name").
-		PlaceHolder("testing").StringVar(&AddExternalServerless.Environment)
-
-	AddExternalServerlessC.Flag("cluster", "Cluster name").StringVar(&AddExternalServerless.Cluster)
-	AddExternalServerlessC.Flag("replication-set", "Replication set name").
-		PlaceHolder("rs1").StringVar(&AddExternalServerless.ReplicationSet)
-
-	AddExternalServerlessC.Flag("custom-labels", "Custom user-assigned labels").
-		PlaceHolder("'app=myapp,region=s1'").StringVar(&AddExternalServerless.CustomLabels)
-
-	groupHelp := fmt.Sprintf("Group name of external service (default: %s)", defaultGroupExternalExporter)
-	AddExternalServerlessC.Flag("group", groupHelp).Default(defaultGroupExternalExporter).StringVar(&AddExternalServerless.Group)
-
-	AddExternalServerlessC.Flag("machine-id", "Node machine-id").StringVar(&AddExternalServerless.MachineID)
-	AddExternalServerlessC.Flag("distro", "Node OS distribution").StringVar(&AddExternalServerless.Distro)
-	AddExternalServerlessC.Flag("container-id", "Container ID").StringVar(&AddExternalServerless.ContainerID)
-	AddExternalServerlessC.Flag("container-name", "Container name").StringVar(&AddExternalServerless.ContainerName)
-	AddExternalServerlessC.Flag("node-model", "Node model").StringVar(&AddExternalServerless.NodeModel)
-	AddExternalServerlessC.Flag("region", "Node region").StringVar(&AddExternalServerless.Region)
-	AddExternalServerlessC.Flag("az", "Node availability zone").StringVar(&AddExternalServerless.Az)
-	AddExternalServerlessC.Flag("skip-connection-check", "Skip exporter connection checks").BoolVar(&AddExternalServerless.SkipConnectionCheck)
-=======
->>>>>>> a9de6fc9
 }