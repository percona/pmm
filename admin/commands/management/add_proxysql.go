--- conflicted
+++ resolved
@@ -102,11 +102,7 @@
 
 // RunCmd runs the command for AddProxySQLCommand.
 func (cmd *AddProxySQLCommand) RunCmd() (commands.Result, error) {
-<<<<<<< HEAD
-	customLabels := commands.ParseCustomLabels(&cmd.CustomLabels)
-=======
-	customLabels := commands.ParseKeyValuePair(cmd.CustomLabels)
->>>>>>> 6ce494cf
+	customLabels := commands.ParseKeyValuePair(&cmd.CustomLabels)
 
 	if cmd.PMMAgentID == "" || cmd.NodeID == "" {
 		status, err := agentlocal.GetStatus(agentlocal.DoNotRequestNetworkInfo)
