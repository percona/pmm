--- conflicted
+++ resolved
@@ -15,16 +15,9 @@
 package management
 
 import (
-<<<<<<< HEAD
-=======
-	"fmt"
-	"strings"
-
 	"github.com/pkg/errors"
-	"gopkg.in/alecthomas/kingpin.v2"
 
 	"github.com/percona/pmm/admin/agentlocal"
->>>>>>> 71882beb
 	"github.com/percona/pmm/admin/commands"
 	inventoryClient "github.com/percona/pmm/api/inventorypb/json/client"
 	"github.com/percona/pmm/api/inventorypb/json/client/services"
@@ -51,10 +44,7 @@
 	ServiceID   string `help:"Service ID"`
 }
 
-<<<<<<< HEAD
 func (cmd *RemoveCommand) RunCmd() (commands.Result, error) {
-=======
-func (cmd *removeMySQLCommand) Run() (commands.Result, error) {
 	if cmd.ServiceID == "" && cmd.ServiceName == "" {
 		// Automatic service lookup during removal
 		//
@@ -95,7 +85,6 @@
 		}
 	}
 
->>>>>>> 71882beb
 	params := &service.RemoveServiceParams{
 		Body: service.RemoveServiceBody{
 			ServiceID:   cmd.ServiceID,
