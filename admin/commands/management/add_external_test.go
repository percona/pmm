// Copyright (C) 2023 Percona LLC
//
// Licensed under the Apache License, Version 2.0 (the "License");
// you may not use this file except in compliance with the License.
// You may obtain a copy of the License at
//
//  http://www.apache.org/licenses/LICENSE-2.0
//
// Unless required by applicable law or agreed to in writing, software
// distributed under the License is distributed on an "AS IS" BASIS,
// WITHOUT WARRANTIES OR CONDITIONS OF ANY KIND, either express or implied.
// See the License for the specific language governing permissions and
// limitations under the License.

package management

import (
	"strings"
	"testing"

	"github.com/stretchr/testify/assert"

	mservice "github.com/percona/pmm/api/management/v1/json/client/management_service"
)

func TestAddExternal(t *testing.T) {
	t.Run("Basic", func(t *testing.T) {
		res := &addExternalResult{
<<<<<<< HEAD
			Service: &mservice.AddServiceOKBodyExternalService{
				ServiceID:   "/service_id/1",
=======
			Service: &mservice.AddExternalOKBodyService{
				ServiceID:   "1",
>>>>>>> 108972fb
				ServiceName: "myhost-redis",
				Group:       "redis",
			},
		}
		expected := strings.TrimSpace(`
External Service added.
Service ID  : 1
Service name: myhost-redis
Group       : redis
`)
		assert.Equal(t, expected, strings.TrimSpace(res.String()))
	})
}<|MERGE_RESOLUTION|>--- conflicted
+++ resolved
@@ -26,13 +26,8 @@
 func TestAddExternal(t *testing.T) {
 	t.Run("Basic", func(t *testing.T) {
 		res := &addExternalResult{
-<<<<<<< HEAD
 			Service: &mservice.AddServiceOKBodyExternalService{
-				ServiceID:   "/service_id/1",
-=======
-			Service: &mservice.AddExternalOKBodyService{
 				ServiceID:   "1",
->>>>>>> 108972fb
 				ServiceName: "myhost-redis",
 				Group:       "redis",
 			},
