// Copyright (C) 2023 Percona LLC
//
// Licensed under the Apache License, Version 2.0 (the "License");
// you may not use this file except in compliance with the License.
// You may obtain a copy of the License at
//
//  http://www.apache.org/licenses/LICENSE-2.0
//
// Unless required by applicable law or agreed to in writing, software
// distributed under the License is distributed on an "AS IS" BASIS,
// WITHOUT WARRANTIES OR CONDITIONS OF ANY KIND, either express or implied.
// See the License for the specific language governing permissions and
// limitations under the License.

package management

import (
	"fmt"

	"github.com/percona/pmm/admin/agentlocal"
	"github.com/percona/pmm/admin/commands"
	"github.com/percona/pmm/admin/pkg/flags"
	"github.com/percona/pmm/api/management/v1/json/client"
	mservice "github.com/percona/pmm/api/management/v1/json/client/management_service"
)

var addPostgreSQLResultT = commands.ParseTemplate(`
PostgreSQL Service added.
Service ID  : {{ .Service.ServiceID }}
Service name: {{ .Service.ServiceName }}
{{ if .Warning }}
Warning: {{ .Warning }}
{{- end -}}
`)

type addPostgreSQLResult struct {
	Service *mservice.AddServiceOKBodyPostgresqlService `json:"service"`
	Warning string                                      `json:"warning"`
}

func (res *addPostgreSQLResult) Result() {}

func (res *addPostgreSQLResult) String() string {
	return commands.RenderTemplate(addPostgreSQLResultT, res)
}

// AddPostgreSQLCommand is used by Kong for CLI flags and commands.
//
//nolint:lll
type AddPostgreSQLCommand struct {
	ServiceName       string `name:"name" arg:"" default:"${hostname}-postgresql" help:"Service name (autodetected default: ${hostname}-postgresql)"`
	Address           string `arg:"" optional:"" help:"PostgreSQL address and port (default: 127.0.0.1:5432)"`
	Socket            string `help:"Path to socket"`
	Username          string `default:"postgres" help:"PostgreSQL username"`
	Password          string `help:"PostgreSQL password"`
	Database          string `help:"PostgreSQL database"`
	AgentPassword     string `help:"Custom password for /metrics endpoint"`
	CredentialsSource string `type:"existingfile" help:"Credentials provider"`
	NodeID            string `help:"Node ID (default is autodetected)"`
	PMMAgentID        string `help:"The pmm-agent identifier which runs this instance (default is autodetected)"`
	// TODO add "auto"
	QuerySource            string            `default:"pgstatmonitor" help:"Source of SQL queries, one of: pgstatements, pgstatmonitor, none (default: pgstatmonitor)"`
	Environment            string            `help:"Environment name"`
	Cluster                string            `help:"Cluster name"`
	ReplicationSet         string            `help:"Replication set name"`
	CustomLabels           map[string]string `mapsep:"," help:"Custom user-assigned labels"`
	SkipConnectionCheck    bool              `help:"Skip connection check"`
	TLS                    bool              `help:"Use TLS to connect to the database"`
	TLSCAFile              string            `name:"tls-ca-file" help:"TLS CA certificate file"`
	TLSCertFile            string            `help:"TLS certificate file"`
	TLSKeyFile             string            `help:"TLS certificate key file"`
	TLSSkipVerify          bool              `help:"Skip TLS certificate verification"`
	MaxQueryLength         int32             `placeholder:"NUMBER" help:"Limit query length in QAN (default: server-defined; -1: no limit)"`
	DisableQueryExamples   bool              `name:"disable-queryexamples" help:"Disable collection of query examples"`
	DisableCollectors      []string          `help:"Comma-separated list of collector names to exclude from exporter"`
	ExposeExporter         bool              `name:"expose-exporter" help:"Optionally expose the address of the exporter publicly on 0.0.0.0"`
	AutoDiscoveryLimit     int32             `placeholder:"NUMBER" help:"Auto-discovery will be disabled if there are more than that number of databases (default: server-defined, -1: always disabled)"`
	MaxExporterConnections int32             `placeholder:"NUMBER" help:"Maximum number of connections to PostgreSQL instance that exporter can use (default: server-defined)"`

	AddCommonFlags
	flags.MetricsModeFlags
	flags.CommentsParsingFlags
	flags.LogLevelNoFatalFlags
}

// GetServiceName returns the service name for AddPostgreSQLCommand.
func (cmd *AddPostgreSQLCommand) GetServiceName() string {
	return cmd.ServiceName
}

// GetAddress returns the address for AddPostgreSQLCommand.
func (cmd *AddPostgreSQLCommand) GetAddress() string {
	return cmd.Address
}

// GetDefaultAddress returns the default address for AddPostgreSQLCommand.
func (cmd *AddPostgreSQLCommand) GetDefaultAddress() string {
	return "127.0.0.1:5432"
}

// GetSocket returns the socket for AddPostgreSQLCommand.
func (cmd *AddPostgreSQLCommand) GetSocket() string {
	return cmd.Socket
}

// GetCredentials returns the credentials for AddPostgreSQLCommand.
func (cmd *AddPostgreSQLCommand) GetCredentials() error {
	creds, err := commands.ReadFromSource(cmd.CredentialsSource)
	if err != nil {
		return fmt.Errorf("%w", err)
	}

	cmd.AgentPassword = creds.AgentPassword
	cmd.Password = creds.Password
	cmd.Username = creds.Username

	return nil
}

// RunCmd runs the command for AddPostgreSQLCommand.
func (cmd *AddPostgreSQLCommand) RunCmd() (commands.Result, error) {
<<<<<<< HEAD
	customLabels := commands.ParseCustomLabels(&cmd.CustomLabels)
=======
	customLabels := commands.ParseKeyValuePair(cmd.CustomLabels)
>>>>>>> 6ce494cf

	if cmd.PMMAgentID == "" || cmd.NodeID == "" {
		status, err := agentlocal.GetStatus(agentlocal.DoNotRequestNetworkInfo)
		if err != nil {
			return nil, err
		}
		if cmd.PMMAgentID == "" {
			cmd.PMMAgentID = status.AgentID
		}
		if cmd.NodeID == "" {
			cmd.NodeID = status.NodeID
		}
	}

	serviceName, socket, host, port, err := processGlobalAddFlagsWithSocket(cmd, cmd.AddCommonFlags)
	if err != nil {
		return nil, err
	}

	var usePgStatements bool

	var usePgStatMonitor bool

	switch cmd.QuerySource {
	case "pgstatements":
		usePgStatements = true
	case "pgstatmonitor":
		usePgStatMonitor = true
	case "none":
	}

	var tlsCa, tlsCert, tlsKey string
	if cmd.TLS {
		tlsCa, err = commands.ReadFile(cmd.TLSCAFile)
		if err != nil {
			return nil, err
		}

		tlsCert, err = commands.ReadFile(cmd.TLSCertFile)
		if err != nil {
			return nil, err
		}

		tlsKey, err = commands.ReadFile(cmd.TLSKeyFile)
		if err != nil {
			return nil, err
		}
	}

	if cmd.CredentialsSource != "" {
		if err := cmd.GetCredentials(); err != nil {
			return nil, fmt.Errorf("failed to retrieve credentials from %s: %w", cmd.CredentialsSource, err)
		}
	}

	params := &mservice.AddServiceParams{
		Body: mservice.AddServiceBody{
			Postgresql: &mservice.AddServiceParamsBodyPostgresql{
				NodeID:                 cmd.NodeID,
				ServiceName:            serviceName,
				Address:                host,
				Socket:                 socket,
				Port:                   int64(port),
				ExposeExporter:         cmd.ExposeExporter,
				Username:               cmd.Username,
				Password:               cmd.Password,
				Database:               cmd.Database,
				AgentPassword:          cmd.AgentPassword,
				SkipConnectionCheck:    cmd.SkipConnectionCheck,
				DisableCommentsParsing: !cmd.CommentsParsingFlags.CommentsParsingEnabled(),

				PMMAgentID:     cmd.PMMAgentID,
				Environment:    cmd.Environment,
				Cluster:        cmd.Cluster,
				ReplicationSet: cmd.ReplicationSet,
				CustomLabels:   *customLabels,

				QANPostgresqlPgstatementsAgent:  usePgStatements,
				QANPostgresqlPgstatmonitorAgent: usePgStatMonitor,

				TLS:           cmd.TLS,
				TLSCa:         tlsCa,
				TLSCert:       tlsCert,
				TLSKey:        tlsKey,
				TLSSkipVerify: cmd.TLSSkipVerify,

				MaxQueryLength:         cmd.MaxQueryLength,
				DisableQueryExamples:   cmd.DisableQueryExamples,
				MetricsMode:            cmd.MetricsModeFlags.MetricsMode.EnumValue(),
				DisableCollectors:      commands.ParseDisableCollectors(cmd.DisableCollectors),
				AutoDiscoveryLimit:     cmd.AutoDiscoveryLimit,
				MaxExporterConnections: cmd.MaxExporterConnections,
				LogLevel:               cmd.LogLevelNoFatalFlags.LogLevel.EnumValue(),
			},
		},
		Context: commands.Ctx,
	}
	resp, err := client.Default.ManagementService.AddService(params)
	if err != nil {
		return nil, err
	}

	return &addPostgreSQLResult{
		Service: resp.Payload.Postgresql.Service,
		Warning: resp.Payload.Postgresql.Warning,
	}, nil
}<|MERGE_RESOLUTION|>--- conflicted
+++ resolved
@@ -119,11 +119,7 @@
 
 // RunCmd runs the command for AddPostgreSQLCommand.
 func (cmd *AddPostgreSQLCommand) RunCmd() (commands.Result, error) {
-<<<<<<< HEAD
-	customLabels := commands.ParseCustomLabels(&cmd.CustomLabels)
-=======
-	customLabels := commands.ParseKeyValuePair(cmd.CustomLabels)
->>>>>>> 6ce494cf
+	customLabels := commands.ParseKeyValuePair(&cmd.CustomLabels)
 
 	if cmd.PMMAgentID == "" || cmd.NodeID == "" {
 		status, err := agentlocal.GetStatus(agentlocal.DoNotRequestNetworkInfo)
