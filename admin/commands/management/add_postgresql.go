--- conflicted
+++ resolved
@@ -73,11 +73,8 @@
 	DisableQueryExamples bool              `name:"disable-queryexamples" help:"Disable collection of query examples"`
 	MetricsMode          string            `enum:"${metricsModesEnum}" default:"auto" help:"Metrics flow mode, can be push - agent will push metrics, pull - server scrape metrics from agent or auto - chosen by server"`
 	DisableCollectors    []string          `help:"Comma-separated list of collector names to exclude from exporter"`
-<<<<<<< HEAD
 	ExposeExporter       bool              `name:"expose-exporter" help:"Optionally expose the address of the exporter publicly on 0.0.0.0"`
-=======
 	AutoDiscoveryLimit   int32             `default:"0" placeholder:"NUMBER" help:"Auto-discovery will be disabled if there are more than that number of databases (default: server-defined, -1: always disabled)"`
->>>>>>> 6c37873e
 
 	AddCommonFlags
 	AddLogLevelNoFatalFlags
