--- conflicted
+++ resolved
@@ -30,26 +30,19 @@
 	ProxySQL           AddProxySQLCommand           `cmd:"" name:"proxysql" help:"Add ProxySQL to monitoring"`
 }
 
-<<<<<<< HEAD
 // AddCommonFlags is used by Kong for CLI flags and commands.
 type AddCommonFlags struct {
 	AddServiceNameFlag string `name:"service-name" placeholder:"NAME" help:"Service name (overrides positional argument)"`
 	AddHostFlag        string `name:"host" placeholder:"HOST" help:"Service hostname or IP address (overrides positional argument)"`
 	AddPortFlag        uint16 `name:"port" placeholder:"PORT" help:"Service port number (overrides positional argument)"`
-	AddLogLevel        string `name:"log-level" enum:"debug,info,warn,error,fatal" default:"warn" help:"Service logging level. One of: [debug, info, warn, error, fatal]"`
-=======
-func addGlobalFlags(cmd *kingpin.CmdClause, supportLogLevelFatal bool) {
-	// Add command global flags
-	cmd.Flag("service-name", "Service name (overrides positional argument)").PlaceHolder("NAME").StringVar(&addServiceNameFlag)
-	cmd.Flag("host", "Service hostname or IP address (overrides positional argument)").StringVar(&addHostFlag)
-	cmd.Flag("port", "Service port number (overrides positional argument)").Uint16Var(&addPortFlag)
+}
 
-	if supportLogLevelFatal {
-		cmd.Flag("log-level", "Service logging level. One of: [debug, info, warn, error, fatal]").Default("warn").EnumVar(&addLogLevel, "debug", "info", "warn", "error", "fatal")
-	} else {
-		cmd.Flag("log-level", "Service logging level. One of: [debug, info, warn, error]").Default("warn").EnumVar(&addLogLevel, "debug", "info", "warn", "error")
-	}
->>>>>>> e3e72f8d
+type AddLogLevelFatalFlags struct {
+	AddLogLevel string `name:"log-level" enum:"debug,info,warn,error,fatal" default:"warn" help:"Service logging level. One of: [debug, info, warn, error, fatal]"`
+}
+
+type AddLogLevelNoFatalFlags struct {
+	AddLogLevel string `name:"log-level" enum:"debug,info,warn,error" default:"warn" help:"Service logging level. One of: [debug, info, warn, error]"`
 }
 
 type connectionGetter interface {
