// Copyright (C) 2023 Percona LLC
//
// Licensed under the Apache License, Version 2.0 (the "License");
// you may not use this file except in compliance with the License.
// You may obtain a copy of the License at
//
//  http://www.apache.org/licenses/LICENSE-2.0
//
// Unless required by applicable law or agreed to in writing, software
// distributed under the License is distributed on an "AS IS" BASIS,
// WITHOUT WARRANTIES OR CONDITIONS OF ANY KIND, either express or implied.
// See the License for the specific language governing permissions and
// limitations under the License.

package management

import (
	"fmt"
	"os"
	"strings"

	"github.com/percona/pmm/admin/agentlocal"
	"github.com/percona/pmm/admin/commands"
	"github.com/percona/pmm/admin/pkg/flags"
	"github.com/percona/pmm/api/management/v1/json/client"
	mservice "github.com/percona/pmm/api/management/v1/json/client/management_service"
)

const (
	// DefaultGroupExternalExporter defines default group name for external exporter.
	DefaultGroupExternalExporter = "external"
	// DefaultServiceNameSuffix defines default service suffix for external exporter.
	DefaultServiceNameSuffix = "-external"
)

var addExternalResultT = commands.ParseTemplate(`
External Service added.
Service ID  : {{ .Service.ServiceID }}
Service name: {{ .Service.ServiceName }}
Group       : {{ .Service.Group }}
`)

type addExternalResult struct {
	Service *mservice.AddServiceOKBodyExternalService `json:"service"`
}

func (res *addExternalResult) Result() {}

func (res *addExternalResult) String() string {
	return commands.RenderTemplate(addExternalResultT, res)
}

// AddExternalCommand is used by Kong for CLI flags and commands.
//
//nolint:lll
type AddExternalCommand struct {
	ServiceName         string            `default:"${hostname}${externalDefaultServiceName}" help:"Service name (autodetected default: ${hostname}${externalDefaultServiceName})"`
	RunsOnNodeID        string            `name:"agent-node-id" help:"Node ID where agent runs (default is autodetected)"`
	Username            string            `help:"External username"`
	Password            string            `help:"External password"`
	CredentialsSource   string            `type:"existingfile" help:"Credentials provider"`
	Scheme              string            `placeholder:"http or https" help:"Scheme to generate URI to exporter metrics endpoints"`
	MetricsPath         string            `placeholder:"/metrics" help:"Path under which metrics are exposed, used to generate URI"`
	ListenPort          uint16            `placeholder:"port" required:"" help:"Listen port of external exporter for scraping metrics. (Required)"`
	NodeID              string            `name:"service-node-id" help:"Node ID where service runs (default is autodetected)"`
	Environment         string            `placeholder:"prod" help:"Environment name like 'production' or 'qa'"`
	Cluster             string            `placeholder:"east-cluster" help:"Cluster name"`
	ReplicationSet      string            `placeholder:"rs1" help:"Replication set name"`
	CustomLabels        map[string]string `mapsep:"," help:"Custom user-assigned labels"`
	Group               string            `default:"${externalDefaultGroupExporter}" help:"Group name of external service (default: ${externalDefaultGroupExporter})"`
	SkipConnectionCheck bool              `help:"Skip exporter connection checks"`
	TLSSkipVerify       bool              `help:"Skip TLS certificate verification"`

	flags.MetricsModeFlags
}

// GetCredentials returns the credentials for AddExternalCommand.
func (cmd *AddExternalCommand) GetCredentials() error {
	creds, err := commands.ReadFromSource(cmd.CredentialsSource)
	if err != nil {
		return fmt.Errorf("%w", err)
	}

	cmd.Password = creds.Password
	cmd.Username = creds.Username

	return nil
}

// RunCmd runs the command for AddExternalCommand.
func (cmd *AddExternalCommand) RunCmd() (commands.Result, error) {
<<<<<<< HEAD
	customLabels := commands.ParseCustomLabels(&cmd.CustomLabels)
=======
	customLabels := commands.ParseKeyValuePair(cmd.CustomLabels)
>>>>>>> 6ce494cf

	if cmd.RunsOnNodeID == "" || cmd.NodeID == "" {
		status, err := agentlocal.GetStatus(agentlocal.DoNotRequestNetworkInfo)
		if err != nil {
			return nil, err
		}
		if cmd.RunsOnNodeID == "" {
			cmd.RunsOnNodeID = status.NodeID
		}
		if cmd.NodeID == "" {
			cmd.NodeID = status.NodeID
		}
	}

	hostname, _ := os.Hostname()
	defaultServiceName := hostname + DefaultServiceNameSuffix

	if cmd.Group != DefaultGroupExternalExporter && cmd.ServiceName == defaultServiceName {
		cmd.ServiceName = fmt.Sprintf("%s-%s", strings.TrimSuffix(cmd.ServiceName, DefaultServiceNameSuffix), cmd.Group)
	}

	if cmd.MetricsPath != "" && !strings.HasPrefix(cmd.MetricsPath, "/") {
		cmd.MetricsPath = fmt.Sprintf("/%s", cmd.MetricsPath)
	}

	if cmd.CredentialsSource != "" {
		if err := cmd.GetCredentials(); err != nil {
			return nil, fmt.Errorf("failed to retrieve credentials from %s: %w", cmd.CredentialsSource, err)
		}
	}

	params := &mservice.AddServiceParams{
		Body: mservice.AddServiceBody{
			External: &mservice.AddServiceParamsBodyExternal{
				RunsOnNodeID:        cmd.RunsOnNodeID,
				ServiceName:         cmd.ServiceName,
				Username:            cmd.Username,
				Password:            cmd.Password,
				Scheme:              cmd.Scheme,
				MetricsPath:         cmd.MetricsPath,
				ListenPort:          int64(cmd.ListenPort),
				NodeID:              cmd.NodeID,
				Environment:         cmd.Environment,
				Cluster:             cmd.Cluster,
				ReplicationSet:      cmd.ReplicationSet,
				CustomLabels:        *customLabels,
				MetricsMode:         cmd.MetricsModeFlags.MetricsMode.EnumValue(),
				Group:               cmd.Group,
				SkipConnectionCheck: cmd.SkipConnectionCheck,
				TLSSkipVerify:       cmd.TLSSkipVerify,
			},
		},
		Context: commands.Ctx,
	}
	resp, err := client.Default.ManagementService.AddService(params)
	if err != nil {
		return nil, err
	}

	return &addExternalResult{
		Service: resp.Payload.External.Service,
	}, nil
}<|MERGE_RESOLUTION|>--- conflicted
+++ resolved
@@ -89,11 +89,7 @@
 
 // RunCmd runs the command for AddExternalCommand.
 func (cmd *AddExternalCommand) RunCmd() (commands.Result, error) {
-<<<<<<< HEAD
-	customLabels := commands.ParseCustomLabels(&cmd.CustomLabels)
-=======
-	customLabels := commands.ParseKeyValuePair(cmd.CustomLabels)
->>>>>>> 6ce494cf
+	customLabels := commands.ParseKeyValuePair(&cmd.CustomLabels)
 
 	if cmd.RunsOnNodeID == "" || cmd.NodeID == "" {
 		status, err := agentlocal.GetStatus(agentlocal.DoNotRequestNetworkInfo)
