// Copyright 2019 Percona LLC
//
// Licensed under the Apache License, Version 2.0 (the "License");
// you may not use this file except in compliance with the License.
// You may obtain a copy of the License at
//
//  http://www.apache.org/licenses/LICENSE-2.0
//
// Unless required by applicable law or agreed to in writing, software
// distributed under the License is distributed on an "AS IS" BASIS,
// WITHOUT WARRANTIES OR CONDITIONS OF ANY KIND, either express or implied.
// See the License for the specific language governing permissions and
// limitations under the License.

package management

import (
	"fmt"
	"os"
	"strings"

	"github.com/AlekSi/pointer"

	"github.com/percona/pmm/admin/agentlocal"
	"github.com/percona/pmm/admin/commands"
	"github.com/percona/pmm/api/managementpb/json/client"
	"github.com/percona/pmm/api/managementpb/json/client/external"
)

const (
	// DefaultGroupExternalExporter defines default group name for external exporter.
	DefaultGroupExternalExporter = "external"
	// DefaultServiceNameSuffix defines default service suffix for external exporter.
	DefaultServiceNameSuffix = "-external"
)

var addExternalResultT = commands.ParseTemplate(`
External Service added.
Service ID  : {{ .Service.ServiceID }}
Service name: {{ .Service.ServiceName }}
Group       : {{ .Service.Group }}
`)

type addExternalResult struct {
	Service *external.AddExternalOKBodyService `json:"service"`
}

func (res *addExternalResult) Result() {}

func (res *addExternalResult) String() string {
	return commands.RenderTemplate(addExternalResultT, res)
}

// AddExternalCommand is used by Kong for CLI flags and commands.
type AddExternalCommand struct {
	ServiceName         string            `default:"${hostname}${externalDefaultServiceName}" help:"Service name (autodetected default: ${hostname}${externalDefaultServiceName})"`
	RunsOnNodeID        string            `name:"agent-node-id" help:"Node ID where agent runs (default is autodetected)"`
	Username            string            `help:"External username"`
	Password            string            `help:"External password"`
	CredentialsSource   string            `type:"existingfile" help:"Credentials provider"`
	Scheme              string            `placeholder:"http or https" help:"Scheme to generate URI to exporter metrics endpoints"`
	MetricsPath         string            `placeholder:"/metrics" help:"Path under which metrics are exposed, used to generate URI"`
	ListenPort          uint16            `placeholder:"port" required:"" help:"Listen port of external exporter for scraping metrics. (Required)"`
	NodeID              string            `name:"service-node-id" help:"Node ID where service runs (default is autodetected)"`
	Environment         string            `placeholder:"prod" help:"Environment name like 'production' or 'qa'"`
	Cluster             string            `placeholder:"east-cluster" help:"Cluster name"`
	ReplicationSet      string            `placeholder:"rs1" help:"Replication set name"`
	CustomLabels        map[string]string `help:"Custom user-assigned labels. Example: region=east,app=app1"`
	MetricsMode         string            `enum:"${metricsModesEnum}" default:"auto" help:"Metrics flow mode, can be push - agent will push metrics, pull - server scrape metrics from agent or auto - chosen by server"`
	Group               string            `default:"${externalDefaultGroupExporter}" help:"Group name of external service (default: ${externalDefaultGroupExporter})"`
	SkipConnectionCheck bool              `help:"Skip exporter connection checks"`
}

<<<<<<< HEAD
func (cmd *addExternalCommand) Run() (commands.Result, error) {
	customLabels, err := commands.ParseCustomLabels(cmd.CustomLabels)
	if err != nil {
		return nil, err
	}
=======
func (cmd *AddExternalCommand) GetCredentials() error {
	creds, err := commands.ReadFromSource(cmd.CredentialsSource)
	if err != nil {
		return fmt.Errorf("%w", err)
	}

	cmd.Password = creds.Password
	cmd.Username = creds.Username

	return nil
}

func (cmd *AddExternalCommand) RunCmd() (commands.Result, error) {
	customLabels := commands.ParseCustomLabels(cmd.CustomLabels)
>>>>>>> a9de6fc9

	if cmd.RunsOnNodeID == "" || cmd.NodeID == "" {
		status, err := agentlocal.GetStatus(agentlocal.DoNotRequestNetworkInfo)
		if err != nil {
			return nil, err
		}
		if cmd.RunsOnNodeID == "" {
			cmd.RunsOnNodeID = status.NodeID
		}
		if cmd.NodeID == "" {
			cmd.NodeID = status.NodeID
		}
	}

	hostname, _ := os.Hostname()
	defaultServiceName := hostname + DefaultServiceNameSuffix

	if cmd.Group != DefaultGroupExternalExporter && cmd.ServiceName == defaultServiceName {
		cmd.ServiceName = fmt.Sprintf("%s-%s", strings.TrimSuffix(cmd.ServiceName, DefaultServiceNameSuffix), cmd.Group)
	}

	if cmd.MetricsPath != "" && !strings.HasPrefix(cmd.MetricsPath, "/") {
		cmd.MetricsPath = fmt.Sprintf("/%s", cmd.MetricsPath)
	}

	params := &external.AddExternalParams{
		Body: external.AddExternalBody{
			RunsOnNodeID:        cmd.RunsOnNodeID,
			ServiceName:         cmd.ServiceName,
			Username:            cmd.Username,
			Password:            cmd.Password,
			Scheme:              cmd.Scheme,
			MetricsPath:         cmd.MetricsPath,
			ListenPort:          int64(cmd.ListenPort),
			NodeID:              cmd.NodeID,
			Environment:         cmd.Environment,
			Cluster:             cmd.Cluster,
			ReplicationSet:      cmd.ReplicationSet,
			CustomLabels:        customLabels,
			MetricsMode:         pointer.ToString(strings.ToUpper(cmd.MetricsMode)),
			Group:               cmd.Group,
			SkipConnectionCheck: cmd.SkipConnectionCheck,
			CredentialsSource:   cmd.CredentialsSource,
		},
		Context: commands.Ctx,
	}
	resp, err := client.Default.External.AddExternal(params)
	if err != nil {
		return nil, err
	}

	return &addExternalResult{
		Service: resp.Payload.Service,
	}, nil
<<<<<<< HEAD
}

// register command.
var (
	AddExternal  addExternalCommand
	AddExternalC = AddC.Command("external", "Add External source of data (like a custom exporter running on a port) to the monitoring")
)

func init() {
	hostname, _ := os.Hostname()
	defaultServiceName := hostname + defaultServiceNameSuffix
	serviceNameHelp := fmt.Sprintf("Service name (autodetected default: %s)", defaultServiceName)
	AddExternalC.Flag("service-name", serviceNameHelp).Default(defaultServiceName).StringVar(&AddExternal.ServiceName)

	AddExternalC.Flag("agent-node-id", "Node ID where agent runs (default is autodetected)").StringVar(&AddExternal.RunsOnNodeID)

	AddExternalC.Flag("username", "External username").StringVar(&AddExternal.Username)
	AddExternalC.Flag("password", "External password").StringVar(&AddExternal.Password)
	AddExternalC.Flag("credentials-source", "Credentials provider").StringVar(&AddExternal.CredentialsSource)

	AddExternalC.Flag("scheme", "Scheme to generate URI to exporter metrics endpoints").
		PlaceHolder("http or https").StringVar(&AddExternal.Scheme)
	AddExternalC.Flag("metrics-path", "Path under which metrics are exposed, used to generate URI.").
		PlaceHolder("/metrics").StringVar(&AddExternal.MetricsPath)
	AddExternalC.Flag("listen-port", "Listen port of external exporter for scraping metrics. (Required)").Required().Uint16Var(&AddExternal.ListenPort)

	AddExternalC.Flag("service-node-id", "Node ID where service runs (default is autodetected)").StringVar(&AddExternal.NodeID)
	AddExternalC.Flag("environment", "Environment name like 'production' or 'qa'").
		PlaceHolder("prod").StringVar(&AddExternal.Environment)
	AddExternalC.Flag("cluster", "Cluster name").PlaceHolder("east-cluster").StringVar(&AddExternal.Cluster)
	AddExternalC.Flag("replication-set", "Replication set name").
		PlaceHolder("rs1").StringVar(&AddExternal.ReplicationSet)
	AddExternalC.Flag("custom-labels", "Custom user-assigned labels. Example: region=east,app=app1").StringVar(&AddExternal.CustomLabels)
	AddExternalC.Flag("metrics-mode", "Metrics flow mode, can be push - agent will push metrics,"+
		" pull - server scrape metrics from agent  or auto - chosen by server.").
		Default("auto").
		EnumVar(&AddExternal.MetricsMode, metricsModes...)

	groupHelp := fmt.Sprintf("Group name of external service (default: %s)", defaultGroupExternalExporter)
	AddExternalC.Flag("group", groupHelp).Default(defaultGroupExternalExporter).StringVar(&AddExternal.Group)
	AddExternalC.Flag("skip-connection-check", "Skip exporter connection checks").BoolVar(&AddExternal.SkipConnectionCheck)
=======
>>>>>>> a9de6fc9
}<|MERGE_RESOLUTION|>--- conflicted
+++ resolved
@@ -57,7 +57,7 @@
 	RunsOnNodeID        string            `name:"agent-node-id" help:"Node ID where agent runs (default is autodetected)"`
 	Username            string            `help:"External username"`
 	Password            string            `help:"External password"`
-	CredentialsSource   string            `type:"existingfile" help:"Credentials provider"`
+	CredentialsSource   string            `help:"Credentials provider"`
 	Scheme              string            `placeholder:"http or https" help:"Scheme to generate URI to exporter metrics endpoints"`
 	MetricsPath         string            `placeholder:"/metrics" help:"Path under which metrics are exposed, used to generate URI"`
 	ListenPort          uint16            `placeholder:"port" required:"" help:"Listen port of external exporter for scraping metrics. (Required)"`
@@ -71,28 +71,8 @@
 	SkipConnectionCheck bool              `help:"Skip exporter connection checks"`
 }
 
-<<<<<<< HEAD
-func (cmd *addExternalCommand) Run() (commands.Result, error) {
-	customLabels, err := commands.ParseCustomLabels(cmd.CustomLabels)
-	if err != nil {
-		return nil, err
-	}
-=======
-func (cmd *AddExternalCommand) GetCredentials() error {
-	creds, err := commands.ReadFromSource(cmd.CredentialsSource)
-	if err != nil {
-		return fmt.Errorf("%w", err)
-	}
-
-	cmd.Password = creds.Password
-	cmd.Username = creds.Username
-
-	return nil
-}
-
 func (cmd *AddExternalCommand) RunCmd() (commands.Result, error) {
 	customLabels := commands.ParseCustomLabels(cmd.CustomLabels)
->>>>>>> a9de6fc9
 
 	if cmd.RunsOnNodeID == "" || cmd.NodeID == "" {
 		status, err := agentlocal.GetStatus(agentlocal.DoNotRequestNetworkInfo)
@@ -147,48 +127,4 @@
 	return &addExternalResult{
 		Service: resp.Payload.Service,
 	}, nil
-<<<<<<< HEAD
-}
-
-// register command.
-var (
-	AddExternal  addExternalCommand
-	AddExternalC = AddC.Command("external", "Add External source of data (like a custom exporter running on a port) to the monitoring")
-)
-
-func init() {
-	hostname, _ := os.Hostname()
-	defaultServiceName := hostname + defaultServiceNameSuffix
-	serviceNameHelp := fmt.Sprintf("Service name (autodetected default: %s)", defaultServiceName)
-	AddExternalC.Flag("service-name", serviceNameHelp).Default(defaultServiceName).StringVar(&AddExternal.ServiceName)
-
-	AddExternalC.Flag("agent-node-id", "Node ID where agent runs (default is autodetected)").StringVar(&AddExternal.RunsOnNodeID)
-
-	AddExternalC.Flag("username", "External username").StringVar(&AddExternal.Username)
-	AddExternalC.Flag("password", "External password").StringVar(&AddExternal.Password)
-	AddExternalC.Flag("credentials-source", "Credentials provider").StringVar(&AddExternal.CredentialsSource)
-
-	AddExternalC.Flag("scheme", "Scheme to generate URI to exporter metrics endpoints").
-		PlaceHolder("http or https").StringVar(&AddExternal.Scheme)
-	AddExternalC.Flag("metrics-path", "Path under which metrics are exposed, used to generate URI.").
-		PlaceHolder("/metrics").StringVar(&AddExternal.MetricsPath)
-	AddExternalC.Flag("listen-port", "Listen port of external exporter for scraping metrics. (Required)").Required().Uint16Var(&AddExternal.ListenPort)
-
-	AddExternalC.Flag("service-node-id", "Node ID where service runs (default is autodetected)").StringVar(&AddExternal.NodeID)
-	AddExternalC.Flag("environment", "Environment name like 'production' or 'qa'").
-		PlaceHolder("prod").StringVar(&AddExternal.Environment)
-	AddExternalC.Flag("cluster", "Cluster name").PlaceHolder("east-cluster").StringVar(&AddExternal.Cluster)
-	AddExternalC.Flag("replication-set", "Replication set name").
-		PlaceHolder("rs1").StringVar(&AddExternal.ReplicationSet)
-	AddExternalC.Flag("custom-labels", "Custom user-assigned labels. Example: region=east,app=app1").StringVar(&AddExternal.CustomLabels)
-	AddExternalC.Flag("metrics-mode", "Metrics flow mode, can be push - agent will push metrics,"+
-		" pull - server scrape metrics from agent  or auto - chosen by server.").
-		Default("auto").
-		EnumVar(&AddExternal.MetricsMode, metricsModes...)
-
-	groupHelp := fmt.Sprintf("Group name of external service (default: %s)", defaultGroupExternalExporter)
-	AddExternalC.Flag("group", groupHelp).Default(defaultGroupExternalExporter).StringVar(&AddExternal.Group)
-	AddExternalC.Flag("skip-connection-check", "Skip exporter connection checks").BoolVar(&AddExternal.SkipConnectionCheck)
-=======
->>>>>>> a9de6fc9
 }