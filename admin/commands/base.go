// Copyright (C) 2023 Percona LLC
//
// Licensed under the Apache License, Version 2.0 (the "License");
// you may not use this file except in compliance with the License.
// You may obtain a copy of the License at
//
//  http://www.apache.org/licenses/LICENSE-2.0
//
// Unless required by applicable law or agreed to in writing, software
// distributed under the License is distributed on an "AS IS" BASIS,
// WITHOUT WARRANTIES OR CONDITIONS OF ANY KIND, either express or implied.
// See the License for the specific language governing permissions and
// limitations under the License.

// Package commands provides base commands and helpers.
package commands

import (
	"bytes"
	"context"
	"encoding/json"
	"fmt"
	"os"
	"path/filepath"
	"reflect"
	"regexp"
	"sort"
	"strings"
	"text/template"

	"github.com/pkg/errors"
	"github.com/sirupsen/logrus"
)

var (
	// Ctx is a shared context for all requests.
	Ctx = context.Background()
	// CLICtx is context used for commands ran with context.
	CLICtx context.Context

	errExecutionNotImplemented = errors.New("execution is not supported")

	// SetupClientsEnabled defines if clients shall be setup during bootstrapping.
	SetupClientsEnabled = true
)

// Result is a common interface for all command results.
//
// In addition to methods of this interface, result is expected to work with json.Marshal.
type Result interface {
	Result()
	fmt.Stringer
}

// Command is a common interface for all commands.
//
// Command should:
//   - use logrus.Trace/Debug functions for debug logging;
//   - return result on success;
//   - return error on failure.
//
// Command should not:
//   - return both result and error;
//   - exit with logrus.Fatal, os.Exit, etc;
//   - use logrus.Print, logrus.Info and higher levels except:
//   - summary command (for progress output).
type Command interface {
	RunCmd() (Result, error)
}

// CommandWithContext is a new interface for commands.
//
// TODO remove Command above, rename CommandWithContext to Command.
type CommandWithContext interface {
	// TODO rename to Run
	RunWithContext(ctx context.Context) (Result, error)
}

// Credentials provides access to an external provider so that
// the username, password, or agent password can be managed
// externally, e.g. HashiCorp Vault, Ansible Vault, etc.
type Credentials struct {
	AgentPassword string `json:"agentpassword"`
	Password      string `json:"password"`
	Username      string `json:"username"`
}

// ReadFromSource parses a JSON file src and return
// a Credentials pointer containing the data.
func ReadFromSource(src string) (*Credentials, error) {
	creds := Credentials{"", "", ""}

	f, err := os.Lstat(src)
	if err != nil {
		return nil, fmt.Errorf("%w", err)
	}

	if f.Mode()&0o111 != 0 {
		return nil, fmt.Errorf("%w: %s", errExecutionNotImplemented, src)
	}

	// Read the file
	content, err := ReadFile(src)
	if err != nil {
		return nil, fmt.Errorf("%w", err)
	}

	if err := json.Unmarshal([]byte(content), &creds); err != nil {
		return nil, fmt.Errorf("%w", err)
	}

	return &creds, nil
}

// ErrorResponse defines the interface for error responses.
type ErrorResponse interface {
	error
	Code() int
}

// Error represents an error with additional information.
type Error struct {
	Code  int    `json:"code"`
	Error string `json:"error"`
}

// GetError converts an ErrorResponse to an Error.
func GetError(err ErrorResponse) Error {
	v := reflect.ValueOf(err)
	p := v.Elem().FieldByName("Payload")
	e := p.Elem().FieldByName("Message")
	return Error{
		Code:  err.Code(),
		Error: e.String(),
	}
}

// ParseTemplate parses the input text into a template.Template.
func ParseTemplate(text string) *template.Template {
	funcMap := template.FuncMap{
		"formatLogLevel":     FormatLogLevel,
		"formatCustomLabels": FormatCustomLabels,
	}
	t := template.New("").Funcs(funcMap).Option("missingkey=error")
	return template.Must(t.Parse(strings.TrimSpace(text)))
}

// RenderTemplate renders given template with given data and returns result as string.
func RenderTemplate(t *template.Template, data interface{}) string {
	var buf bytes.Buffer
	if err := t.Execute(&buf, data); err != nil {
		logrus.Panicf("Failed to render response.\n%s.\nTemplate data: %#v.\nPlease report this bug.", err, data)
	}

	return strings.TrimSpace(buf.String()) + "\n"
}

var customLabelRE = regexp.MustCompile(`^([a-zA-Z_][a-zA-Z0-9_]*)=([^='", ]+)$`) //nolint:unused,varcheck

<<<<<<< HEAD
// ParseCustomLabels trims spaces in --custom-labels flag value.
func ParseCustomLabels(labels *map[string]string) *map[string]string {
	if labels == nil {
		return nil
	}

=======
// ParseKeyValuePair parses values in key-value pair flags (e.g --custom-labels and --extra-dsn-params).
func ParseKeyValuePair(labels map[string]string) map[string]string {
>>>>>>> 6ce494cf
	result := make(map[string]string)
	for k, v := range *labels {
		v = strings.TrimSpace(v)
		if v == "" {
			continue
		}

		result[k] = v
	}

	return &result
}

// ParseDisableCollectors parses --disable-collectors flag value.
func ParseDisableCollectors(collectors []string) []string {
	var disableCollectors []string

	if len(collectors) != 0 {
		for _, v := range collectors {
			disableCollector := strings.TrimSpace(v)
			if disableCollector == "" {
				continue
			}

			disableCollectors = append(disableCollectors, disableCollector)
		}
	}

	return disableCollectors
}

// ReadFile reads file from filepath if filepath is not empty.
func ReadFile(filePath string) (string, error) {
	if filePath == "" {
		return "", nil
	}

	content, err := os.ReadFile(filepath.Clean(filePath))
	if err != nil {
		return "", errors.Wrapf(err, "cannot load file in path %q", filePath)
	}

	return string(content), nil
}

// FormatLogLevel formats log level for display by removing LOG_LEVEL_ prefix and converting to lowercase.
func FormatLogLevel(logLevel string) string {
	if logLevel == "" {
		return ""
	}
	logLevel = strings.TrimPrefix(logLevel, "LOG_LEVEL_")
	return strings.ToLower(logLevel)
}

// FormatCustomLabels formats custom labels for display in a user-friendly way.
func FormatCustomLabels(labels interface{}) string {
	if labels == nil {
		return "(none)"
	}

	if labelMap, ok := labels.(map[string]string); ok {
		if len(labelMap) == 0 {
			return "(none)"
		}
		var pairs []string
		for key, value := range labelMap {
			pairs = append(pairs, fmt.Sprintf("%s=%s", key, value))
		}
		sort.Strings(pairs)
		return strings.Join(pairs, ", ")
	}

	return fmt.Sprintf("%v", labels)
}

// UsageTemplate is default kingping's usage template with tweaks:
// * FormatAllCommands is a copy of FormatCommands that ignores hidden flag;
// * subcommands are shown with FormatAllCommands.
var UsageTemplate = `{{define "FormatCommand"}}\
{{if .FlagSummary}} {{.FlagSummary}}{{end}}\
{{range .Args}} {{if not .Required}}[{{end}}<{{.Name}}>{{if .Value|IsCumulative}}...{{end}}{{if not .Required}}]{{end}}{{end}}\
{{end}}\

{{define "FormatCommands"}}\
{{range .FlattenedCommands}}\
{{if not .Hidden}}\
  {{.FullCommand}}{{if .Default}}*{{end}}{{template "FormatCommand" .}}
{{.Help|Wrap 4}}
{{end}}\
{{end}}\
{{end}}\

{{define "FormatAllCommands"}}\
{{range .FlattenedCommands}}\
{{if true}}\
  {{.FullCommand}}{{if .Default}}*{{end}}{{template "FormatCommand" .}}
{{.Help|Wrap 4}}
{{end}}\
{{end}}\
{{end}}\

{{define "FormatUsage"}}\
{{template "FormatCommand" .}}{{if .Commands}} <command> [<args> ...]{{end}}
{{if .Help}}
{{.Help|Wrap 0}}\
{{end}}\

{{end}}\

{{if .Context.SelectedCommand}}\
usage: {{.App.Name}} {{.Context.SelectedCommand}}{{template "FormatUsage" .Context.SelectedCommand}}
{{else}}\
usage: {{.App.Name}}{{template "FormatUsage" .App}}
{{end}}\
{{if .Context.Flags}}\
Flags:
{{.Context.Flags|FlagsToTwoColumns|FormatTwoColumns}}
{{end}}\
{{if .Context.Args}}\
Positional arguments:
{{.Context.Args|ArgsToTwoColumns|FormatTwoColumns}}
{{end}}\
{{if .Context.SelectedCommand}}\
{{if len .Context.SelectedCommand.Commands}}\
Subcommands:
{{template "FormatAllCommands" .Context.SelectedCommand}}
{{end}}\
{{else if .App.Commands}}\
Commands:
{{template "FormatCommands" .App}}
{{end}}\
`<|MERGE_RESOLUTION|>--- conflicted
+++ resolved
@@ -157,17 +157,11 @@
 
 var customLabelRE = regexp.MustCompile(`^([a-zA-Z_][a-zA-Z0-9_]*)=([^='", ]+)$`) //nolint:unused,varcheck
 
-<<<<<<< HEAD
-// ParseCustomLabels trims spaces in --custom-labels flag value.
-func ParseCustomLabels(labels *map[string]string) *map[string]string {
+// ParseKeyValuePair parses values in key-value pair flags (e.g --custom-labels and --extra-dsn-params).
+func ParseKeyValuePair(labels *map[string]string) *map[string]string {
 	if labels == nil {
 		return nil
 	}
-
-=======
-// ParseKeyValuePair parses values in key-value pair flags (e.g --custom-labels and --extra-dsn-params).
-func ParseKeyValuePair(labels map[string]string) map[string]string {
->>>>>>> 6ce494cf
 	result := make(map[string]string)
 	for k, v := range *labels {
 		v = strings.TrimSpace(v)
