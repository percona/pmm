--- conflicted
+++ resolved
@@ -27,10 +27,7 @@
 	"github.com/docker/docker/api/types/filters"
 	"github.com/docker/docker/api/types/volume"
 	"github.com/docker/docker/client"
-<<<<<<< HEAD
-=======
 	"github.com/docker/docker/pkg/stdcopy"
->>>>>>> bbebf3e3
 	"github.com/pkg/errors"
 	"github.com/sirupsen/logrus"
 
@@ -202,28 +199,6 @@
 	}
 
 	return &volume, nil
-<<<<<<< HEAD
-=======
-}
-
-// ContainerInspect returns information about a container.
-func (b *Base) ContainerInspect(ctx context.Context, containerID string) (types.ContainerJSON, error) {
-	return b.Cli.ContainerInspect(ctx, containerID)
-}
-
-// ContainerStop stops a container.
-func (b *Base) ContainerStop(ctx context.Context, containerID string, timeout *time.Duration) error {
-	return b.Cli.ContainerStop(ctx, containerID, timeout)
-}
-
-// ContainerUpdate updates container configuration.
-func (b *Base) ContainerUpdate(ctx context.Context, containerID string, updateConfig container.UpdateConfig) (container.ContainerUpdateOKBody, error) {
-	return b.Cli.ContainerUpdate(ctx, containerID, updateConfig)
-}
-
-// ContainerWait waits until a container is in a specific state.
-func (b *Base) ContainerWait(ctx context.Context, containerID string, condition container.WaitCondition) (<-chan container.ContainerWaitOKBody, <-chan error) {
-	return b.Cli.ContainerWait(ctx, containerID, condition)
 }
 
 // ContainerExecPrintOutput runs a command in a container and prints output to stdout/stderr.
@@ -273,5 +248,4 @@
 	}
 
 	return iresp.ExitCode, nil
->>>>>>> bbebf3e3
 }