--- conflicted
+++ resolved
@@ -98,76 +98,8 @@
 		Body:    body,
 		Context: pmmapitests.Context,
 	}
-<<<<<<< HEAD
-	res, err := client.Default.ServicesService.AddMySQLService(params)
-	assert.NoError(t, err)
-	require.NotNil(t, res)
-	return res.Payload
-}
-
-func addMongoDBService(t pmmapitests.TestingT, body services.AddMongoDBServiceBody) *services.AddMongoDBServiceOKBody {
-	t.Helper()
-
-	params := &services.AddMongoDBServiceParams{
-		Body:    body,
-		Context: pmmapitests.Context,
-	}
-	res, err := client.Default.ServicesService.AddMongoDBService(params)
-	assert.NoError(t, err)
-	require.NotNil(t, res)
-	return res.Payload
-}
-
-func addPostgreSQLService(t pmmapitests.TestingT, body services.AddPostgreSQLServiceBody) *services.AddPostgreSQLServiceOKBody {
-	t.Helper()
-
-	params := &services.AddPostgreSQLServiceParams{
-		Body:    body,
-		Context: pmmapitests.Context,
-	}
-	res, err := client.Default.ServicesService.AddPostgreSQLService(params)
-	assert.NoError(t, err)
-	require.NotNil(t, res)
-	return res.Payload
-}
-
-func addProxySQLService(t pmmapitests.TestingT, body services.AddProxySQLServiceBody) *services.AddProxySQLServiceOKBody {
-	t.Helper()
-
-	params := &services.AddProxySQLServiceParams{
-		Body:    body,
-		Context: pmmapitests.Context,
-	}
-	res, err := client.Default.ServicesService.AddProxySQLService(params)
-	assert.NoError(t, err)
-	require.NotNil(t, res)
-	return res.Payload
-}
-
-func addExternalService(t pmmapitests.TestingT, body services.AddExternalServiceBody) *services.AddExternalServiceOKBody {
-	t.Helper()
-
-	params := &services.AddExternalServiceParams{
-		Body:    body,
-		Context: pmmapitests.Context,
-	}
-	res, err := client.Default.ServicesService.AddExternalService(params)
-	assert.NoError(t, err)
-	require.NotNil(t, res)
-	return res.Payload
-}
-
-func addHAProxyService(t pmmapitests.TestingT, body services.AddHAProxyServiceBody) *services.AddHAProxyServiceOKBody {
-	t.Helper()
-
-	params := &services.AddHAProxyServiceParams{
-		Body:    body,
-		Context: pmmapitests.Context,
-	}
-	res, err := client.Default.ServicesService.AddHAProxyService(params)
-=======
-	res, err := client.Default.Services.AddService(params)
->>>>>>> d2215459
+
+	res, err := client.Default.ServicesService.AddService(params)
 	assert.NoError(t, err)
 	require.NotNil(t, res)
 	return res.Payload
