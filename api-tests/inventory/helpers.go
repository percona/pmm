// Copyright (C) 2023 Percona LLC
//
// This program is free software: you can redistribute it and/or modify
// it under the terms of the GNU Affero General Public License as published by
// the Free Software Foundation, either version 3 of the License, or
// (at your option) any later version.
//
// This program is distributed in the hope that it will be useful,
// but WITHOUT ANY WARRANTY; without even the implied warranty of
// MERCHANTABILITY or FITNESS FOR A PARTICULAR PURPOSE. See the
// GNU Affero General Public License for more details.
//
// You should have received a copy of the GNU Affero General Public License
// along with this program. If not, see <https://www.gnu.org/licenses/>.

// Package inventory contains inventory API tests.
package inventory

import (
	"github.com/stretchr/testify/assert"
	"github.com/stretchr/testify/require"

	pmmapitests "github.com/percona/pmm/api-tests"
	"github.com/percona/pmm/api/inventory/v1/json/client"
	agents "github.com/percona/pmm/api/inventory/v1/json/client/agents_service"
	nodes "github.com/percona/pmm/api/inventory/v1/json/client/nodes_service"
	services "github.com/percona/pmm/api/inventory/v1/json/client/services_service"
)

func addRemoteRDSNode(t pmmapitests.TestingT, nodeName string) *nodes.AddNodeOKBody {
	t.Helper()

	params := &nodes.AddNodeParams{
		Body: nodes.AddNodeBody{
			RemoteRDS: &nodes.AddNodeParamsBodyRemoteRDS{
				NodeName: nodeName,
				Address:  "some-address",
				Region:   "region",
			},
		},
		Context: pmmapitests.Context,
	}
<<<<<<< HEAD
	res, err := client.Default.NodesService.AddRemoteRDSNode(params)
=======
	res, err := client.Default.Nodes.AddNode(params)
>>>>>>> 95043ea9
	assert.NoError(t, err)
	require.NotNil(t, res)

	return res.Payload
}

func addRDSExporter(t pmmapitests.TestingT, body agents.AddRDSExporterBody) *agents.AddRDSExporterOKBody {
	t.Helper()

	res, err := client.Default.AgentsService.AddRDSExporter(&agents.AddRDSExporterParams{
		Body:    body,
		Context: pmmapitests.Context,
	})
	assert.NoError(t, err)
	require.NotNil(t, res)

	return res.Payload
}

func addRemoteAzureDatabaseNode(t pmmapitests.TestingT, nodeName string) *nodes.AddNodeOKBody {
	t.Helper()

	params := &nodes.AddNodeParams{
		Body: nodes.AddNodeBody{
			RemoteAzure: &nodes.AddNodeParamsBodyRemoteAzure{
				NodeName: nodeName,
				Address:  "some-address",
				Region:   "region",
			},
		},
		Context: pmmapitests.Context,
	}
<<<<<<< HEAD
	res, err := client.Default.NodesService.AddRemoteAzureDatabaseNode(params)
=======
	res, err := client.Default.Nodes.AddNode(params)
>>>>>>> 95043ea9
	assert.NoError(t, err)
	require.NotNil(t, res)

	return res.Payload
}

func addAzureDatabaseExporter(t pmmapitests.TestingT, body agents.AddAzureDatabaseExporterBody) *agents.AddAzureDatabaseExporterOKBody {
	t.Helper()

	res, err := client.Default.AgentsService.AddAzureDatabaseExporter(&agents.AddAzureDatabaseExporterParams{
		Body:    body,
		Context: pmmapitests.Context,
	})
	assert.NoError(t, err)
	require.NotNil(t, res)

	return res.Payload
}

func addService(t pmmapitests.TestingT, body services.AddServiceBody) *services.AddServiceOKBody {
	t.Helper()

	params := &services.AddServiceParams{
		Body:    body,
		Context: pmmapitests.Context,
	}

	res, err := client.Default.ServicesService.AddService(params)
	assert.NoError(t, err)
	require.NotNil(t, res)
	return res.Payload
}

func addNodeExporter(t pmmapitests.TestingT, pmmAgentID string, customLabels map[string]string) *agents.AddNodeExporterOK {
	res, err := client.Default.AgentsService.AddNodeExporter(&agents.AddNodeExporterParams{
		Body: agents.AddNodeExporterBody{
			PMMAgentID:   pmmAgentID,
			CustomLabels: customLabels,
		},
		Context: pmmapitests.Context,
	})
	assert.NoError(t, err)
	require.NotNil(t, res)
	require.NotNil(t, res.Payload.NodeExporter)
	require.Equal(t, pmmAgentID, res.Payload.NodeExporter.PMMAgentID)
	return res
}

func addMySQLdExporter(t pmmapitests.TestingT, body agents.AddMySQLdExporterBody) *agents.AddMySQLdExporterOKBody {
	t.Helper()

	res, err := client.Default.AgentsService.AddMySQLdExporter(&agents.AddMySQLdExporterParams{
		Body:    body,
		Context: pmmapitests.Context,
	})
	assert.NoError(t, err)
	require.NotNil(t, res)
	return res.Payload
}

func addMongoDBExporter(t pmmapitests.TestingT, body agents.AddMongoDBExporterBody) *agents.AddMongoDBExporterOKBody {
	t.Helper()

	res, err := client.Default.AgentsService.AddMongoDBExporter(&agents.AddMongoDBExporterParams{
		Body:    body,
		Context: pmmapitests.Context,
	})
	assert.NoError(t, err)
	require.NotNil(t, res)
	return res.Payload
}

func addPostgresExporter(t pmmapitests.TestingT, body agents.AddPostgresExporterBody) *agents.AddPostgresExporterOKBody {
	t.Helper()

	res, err := client.Default.AgentsService.AddPostgresExporter(&agents.AddPostgresExporterParams{
		Body:    body,
		Context: pmmapitests.Context,
	})
	assert.NoError(t, err)
	require.NotNil(t, res)
	return res.Payload
}

func addProxySQLExporter(t pmmapitests.TestingT, body agents.AddProxySQLExporterBody) *agents.AddProxySQLExporterOKBody {
	t.Helper()

	res, err := client.Default.AgentsService.AddProxySQLExporter(&agents.AddProxySQLExporterParams{
		Body:    body,
		Context: pmmapitests.Context,
	})
	assert.NoError(t, err)
	require.NotNil(t, res)
	return res.Payload
}

func addExternalExporter(t pmmapitests.TestingT, body agents.AddExternalExporterBody) *agents.AddExternalExporterOKBody {
	t.Helper()

	res, err := client.Default.AgentsService.AddExternalExporter(&agents.AddExternalExporterParams{
		Body:    body,
		Context: pmmapitests.Context,
	})
	assert.NoError(t, err)
	require.NotNil(t, res)
	return res.Payload
}

func assertPostgreSQLServiceExists(t pmmapitests.TestingT, res *services.ListServicesOK, serviceID string) bool { //nolint:unparam
	t.Helper()

	return assert.Conditionf(t, func() bool {
		for _, v := range res.Payload.Postgresql {
			if v.ServiceID == serviceID {
				return true
			}
		}
		return false
	}, "There should be PostgreSQL service with id `%s`", serviceID)
}

func assertMySQLServiceExists(t pmmapitests.TestingT, res *services.ListServicesOK, serviceID string) bool { //nolint:unparam
	t.Helper()

	return assert.Conditionf(t, func() bool {
		for _, v := range res.Payload.Mysql {
			if v.ServiceID == serviceID {
				return true
			}
		}
		return false
	}, "There should be MySQL service with id `%s`", serviceID)
}

func assertMySQLServiceNotExist(t pmmapitests.TestingT, res *services.ListServicesOK, serviceID string) bool { //nolint:unparam
	t.Helper()

	return assert.Conditionf(t, func() bool {
		for _, v := range res.Payload.Mysql {
			if v.ServiceID == serviceID {
				return false
			}
		}
		return true
	}, "There should not be MySQL service with id `%s`", serviceID)
}

func assertExternalServiceExists(t pmmapitests.TestingT, res *services.ListServicesOK, serviceID string) bool { //nolint:unparam
	t.Helper()

	return assert.Conditionf(t, func() bool {
		for _, v := range res.Payload.External {
			if v.ServiceID == serviceID {
				return true
			}
		}
		return false
	}, "There should be External service with id `%s`", serviceID)
}

func assertExternalServiceNotExist(t pmmapitests.TestingT, res *services.ListServicesOK, serviceID string) bool {
	t.Helper()

	return assert.Conditionf(t, func() bool {
		for _, v := range res.Payload.External {
			if v.ServiceID == serviceID {
				return false
			}
		}
		return true
	}, "There should not be External service with id `%s`", serviceID)
}

func assertHAProxyServiceExists(t pmmapitests.TestingT, res *services.ListServicesOK, serviceID string) bool { //nolint:unparam
	t.Helper()

	return assert.Conditionf(t, func() bool {
		for _, v := range res.Payload.Haproxy {
			if v.ServiceID == serviceID {
				return true
			}
		}
		return false
	}, "There should be HAProxy service with id `%s`", serviceID)
}

func assertHAProxyServiceNotExist(t pmmapitests.TestingT, res *services.ListServicesOK, serviceID string) bool {
	t.Helper()

	return assert.Conditionf(t, func() bool {
		for _, v := range res.Payload.Haproxy {
			if v.ServiceID == serviceID {
				return false
			}
		}
		return true
	}, "There should not be HAProxy service with id `%s`", serviceID)
}

func assertMySQLExporterExists(t pmmapitests.TestingT, res *agents.ListAgentsOK, mySqldExporterID string) bool { //nolint:unparam
	return assert.Conditionf(t, func() bool {
		for _, v := range res.Payload.MysqldExporter {
			if v.AgentID == mySqldExporterID {
				return true
			}
		}
		return false
	}, "There should be MySQL agent with id `%s`", mySqldExporterID)
}

func assertMySQLExporterNotExists(t pmmapitests.TestingT, res *agents.ListAgentsOK, mySqldExporterID string) bool {
	return assert.Conditionf(t, func() bool {
		for _, v := range res.Payload.MysqldExporter {
			if v.AgentID == mySqldExporterID {
				return false
			}
		}
		return true
	}, "There should not be MySQL agent with id `%s`", mySqldExporterID)
}

func assertPMMAgentExists(t pmmapitests.TestingT, res *agents.ListAgentsOK, pmmAgentID string) bool {
	return assert.Conditionf(t, func() bool {
		for _, v := range res.Payload.PMMAgent {
			if v.AgentID == pmmAgentID {
				return true
			}
		}
		return false
	}, "There should be PMM-agent with id `%s`", pmmAgentID)
}

func assertPMMAgentNotExists(t pmmapitests.TestingT, res *agents.ListAgentsOK, pmmAgentID string) bool { //nolint:unparam
	return assert.Conditionf(t, func() bool {
		for _, v := range res.Payload.PMMAgent {
			if v.AgentID == pmmAgentID {
				return false
			}
		}
		return true
	}, "There should not be PMM-agent with id `%s`", pmmAgentID)
}

func assertNodeExporterExists(t pmmapitests.TestingT, res *agents.ListAgentsOK, nodeExporterID string) bool { //nolint:unparam
	return assert.Conditionf(t, func() bool {
		for _, v := range res.Payload.NodeExporter {
			if v.AgentID == nodeExporterID {
				return true
			}
		}
		return false
	}, "There should be Node exporter with id `%s`", nodeExporterID)
}

func assertNodeExporterNotExists(t pmmapitests.TestingT, res *agents.ListAgentsOK, nodeExporterID string) bool { //nolint:unparam
	return assert.Conditionf(t, func() bool {
		for _, v := range res.Payload.NodeExporter {
			if v.AgentID == nodeExporterID {
				return false
			}
		}
		return true
	}, "There should not be Node exporter with id `%s`", nodeExporterID)
}<|MERGE_RESOLUTION|>--- conflicted
+++ resolved
@@ -40,11 +40,7 @@
 		},
 		Context: pmmapitests.Context,
 	}
-<<<<<<< HEAD
-	res, err := client.Default.NodesService.AddRemoteRDSNode(params)
-=======
-	res, err := client.Default.Nodes.AddNode(params)
->>>>>>> 95043ea9
+	res, err := client.Default.NodesService.AddNode(params)
 	assert.NoError(t, err)
 	require.NotNil(t, res)
 
@@ -77,11 +73,7 @@
 		},
 		Context: pmmapitests.Context,
 	}
-<<<<<<< HEAD
-	res, err := client.Default.NodesService.AddRemoteAzureDatabaseNode(params)
-=======
-	res, err := client.Default.Nodes.AddNode(params)
->>>>>>> 95043ea9
+	res, err := client.Default.NodesService.AddNode(params)
 	assert.NoError(t, err)
 	require.NotNil(t, res)
 
