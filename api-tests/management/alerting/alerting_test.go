--- conflicted
+++ resolved
@@ -39,15 +39,459 @@
 	"github.com/percona/pmm/managed/services/grafana"
 )
 
-<<<<<<< HEAD
 // Note: Even though the Alerting service checks for alerting enabled or disabled before returning results
 // we don't enable or disable Alerting explicit in our tests since it is enabled by default through
 // DISABLE_ALERTING env var.
 func TestAlertingAPI(t *testing.T) {
-=======
-// Note: Even though the IA services check for alerting enabled or disabled before returning results
-// we don't enable or disable IA explicit in our tests since it is enabled by default through
-// ENABLE_ALERTING env var.
+	t.Parallel()
+	client := alertingClient.Default.Alerting
+
+	t.Run("templates", func(t *testing.T) {
+		t.Parallel()
+
+		templateData, err := os.ReadFile("../../testdata/alerting/template.yaml")
+		require.NoError(t, err)
+
+		invalidTemplateData, err := os.ReadFile("../../testdata/alerting/invalid-template.yaml")
+		require.NoError(t, err)
+
+		t.Run("add", func(t *testing.T) {
+			t.Parallel()
+
+			name := uuid.New().String()
+			expr := uuid.New().String()
+			alertTemplates, yml := formatTemplateYaml(t, fmt.Sprintf(string(templateData), name, expr, "%", "s"))
+			_, err := client.CreateTemplate(&alerting.CreateTemplateParams{
+				Body: alerting.CreateTemplateBody{
+					Yaml: yml,
+				},
+				Context: pmmapitests.Context,
+			})
+			require.NoError(t, err)
+			defer deleteTemplate(t, client, name)
+
+			resp, err := client.ListTemplates(&alerting.ListTemplatesParams{
+				Body: alerting.ListTemplatesBody{
+					Reload: true,
+				},
+				Context: pmmapitests.Context,
+			})
+			require.NoError(t, err)
+
+			assertTemplate(t, alertTemplates[0], resp.Payload.Templates)
+		})
+
+		t.Run("add duplicate", func(t *testing.T) {
+			t.Parallel()
+
+			name := uuid.New().String()
+			yaml := fmt.Sprintf(string(templateData), name, uuid.New().String(), "s", "%")
+			_, err := client.CreateTemplate(&alerting.CreateTemplateParams{
+				Body: alerting.CreateTemplateBody{
+					Yaml: yaml,
+				},
+				Context: pmmapitests.Context,
+			})
+			require.NoError(t, err)
+			defer deleteTemplate(t, client, name)
+
+			_, err = client.CreateTemplate(&alerting.CreateTemplateParams{
+				Body: alerting.CreateTemplateBody{
+					Yaml: yaml,
+				},
+				Context: pmmapitests.Context,
+			})
+			pmmapitests.AssertAPIErrorf(t, err, 409, codes.AlreadyExists, fmt.Sprintf("Template with name \"%s\" already exists.", name))
+		})
+
+		t.Run("invalid yaml", func(t *testing.T) {
+			t.Parallel()
+
+			_, err := client.CreateTemplate(&alerting.CreateTemplateParams{
+				Body: alerting.CreateTemplateBody{
+					Yaml: "not a yaml",
+				},
+				Context: pmmapitests.Context,
+			})
+			pmmapitests.AssertAPIErrorf(t, err, 400, codes.InvalidArgument, "Failed to parse rule template.")
+		})
+
+		t.Run("invalid template", func(t *testing.T) {
+			t.Parallel()
+
+			_, err := client.CreateTemplate(&alerting.CreateTemplateParams{
+				Body: alerting.CreateTemplateBody{
+					Yaml: fmt.Sprintf(string(invalidTemplateData), uuid.New().String(), uuid.New().String()),
+				},
+				Context: pmmapitests.Context,
+			})
+
+			pmmapitests.AssertAPIErrorf(t, err, 400, codes.InvalidArgument, "Failed to parse rule template.")
+		})
+
+		t.Run("change", func(t *testing.T) {
+			t.Parallel()
+
+			t.Run("normal", func(t *testing.T) {
+				t.Parallel()
+
+				name := uuid.New().String()
+				expr := uuid.New().String()
+				_, err := client.CreateTemplate(&alerting.CreateTemplateParams{
+					Body: alerting.CreateTemplateBody{
+						Yaml: fmt.Sprintf(string(templateData), name, expr, "s", "%"),
+					},
+					Context: pmmapitests.Context,
+				})
+				require.NoError(t, err)
+				defer deleteTemplate(t, client, name)
+
+				newExpr := uuid.New().String()
+				alertTemplates, yml := formatTemplateYaml(t, fmt.Sprintf(string(templateData), name, newExpr, "s", "%"))
+				_, err = client.UpdateTemplate(&alerting.UpdateTemplateParams{
+					Body: alerting.UpdateTemplateBody{
+						Name: name,
+						Yaml: yml,
+					},
+					Context: pmmapitests.Context,
+				})
+				require.NoError(t, err)
+
+				resp, err := client.ListTemplates(&alerting.ListTemplatesParams{
+					Body: alerting.ListTemplatesBody{
+						Reload: true,
+					},
+					Context: pmmapitests.Context,
+				})
+				require.NoError(t, err)
+
+				assertTemplate(t, alertTemplates[0], resp.Payload.Templates)
+			})
+
+			t.Run("unknown template", func(t *testing.T) {
+				t.Parallel()
+
+				name := uuid.New().String()
+				_, err := client.UpdateTemplate(&alerting.UpdateTemplateParams{
+					Body: alerting.UpdateTemplateBody{
+						Name: name,
+						Yaml: fmt.Sprintf(string(templateData), name, uuid.New().String(), "s", "%"),
+					},
+					Context: pmmapitests.Context,
+				})
+				pmmapitests.AssertAPIErrorf(t, err, 404, codes.NotFound, fmt.Sprintf("Template with name \"%s\" not found.", name))
+			})
+
+			t.Run("invalid yaml", func(t *testing.T) {
+				t.Parallel()
+
+				name := uuid.New().String()
+				_, err := client.CreateTemplate(&alerting.CreateTemplateParams{
+					Body: alerting.CreateTemplateBody{
+						Yaml: fmt.Sprintf(string(templateData), name, uuid.New().String(), "s", "%"),
+					},
+					Context: pmmapitests.Context,
+				})
+				require.NoError(t, err)
+				defer deleteTemplate(t, client, name)
+
+				_, err = client.UpdateTemplate(&alerting.UpdateTemplateParams{
+					Body: alerting.UpdateTemplateBody{
+						Name: name,
+						Yaml: "not a yaml",
+					},
+					Context: pmmapitests.Context,
+				})
+				pmmapitests.AssertAPIErrorf(t, err, 400, codes.InvalidArgument, "Failed to parse rule template.")
+			})
+
+			t.Run("invalid template", func(t *testing.T) {
+				t.Parallel()
+
+				name := uuid.New().String()
+				_, err := client.CreateTemplate(&alerting.CreateTemplateParams{
+					Body: alerting.CreateTemplateBody{
+						Yaml: fmt.Sprintf(string(templateData), name, uuid.New().String(), "s", "%"),
+					},
+					Context: pmmapitests.Context,
+				})
+				require.NoError(t, err)
+				defer deleteTemplate(t, client, name)
+
+				_, err = client.UpdateTemplate(&alerting.UpdateTemplateParams{
+					Body: alerting.UpdateTemplateBody{
+						Name: name,
+						Yaml: fmt.Sprintf(string(invalidTemplateData), name, uuid.New().String()),
+					},
+					Context: pmmapitests.Context,
+				})
+				pmmapitests.AssertAPIErrorf(t, err, 400, codes.InvalidArgument, "Failed to parse rule template.")
+			})
+		})
+
+		t.Run("delete", func(t *testing.T) {
+			t.Parallel()
+
+			t.Run("normal", func(t *testing.T) {
+				t.Parallel()
+
+				name := uuid.New().String()
+				_, err := client.CreateTemplate(&alerting.CreateTemplateParams{
+					Body: alerting.CreateTemplateBody{
+						Yaml: fmt.Sprintf(string(templateData), name, uuid.New().String(), "s", "%"),
+					},
+					Context: pmmapitests.Context,
+				})
+				require.NoError(t, err)
+
+				_, err = client.DeleteTemplate(&alerting.DeleteTemplateParams{
+					Body: alerting.DeleteTemplateBody{
+						Name: name,
+					},
+					Context: pmmapitests.Context,
+				})
+				require.NoError(t, err)
+
+				resp, err := client.ListTemplates(&alerting.ListTemplatesParams{
+					Body: alerting.ListTemplatesBody{
+						Reload: true,
+					},
+					Context: pmmapitests.Context,
+				})
+				require.NoError(t, err)
+
+				for _, template := range resp.Payload.Templates {
+					assert.NotEqual(t, name, template.Name)
+				}
+			})
+
+			t.Run("unknown template", func(t *testing.T) {
+				t.Parallel()
+
+				name := uuid.New().String()
+				_, err := client.DeleteTemplate(&alerting.DeleteTemplateParams{
+					Body: alerting.DeleteTemplateBody{
+						Name: name,
+					},
+					Context: pmmapitests.Context,
+				})
+				pmmapitests.AssertAPIErrorf(t, err, 404, codes.NotFound, fmt.Sprintf("Template with name \"%s\" not found.", name))
+			})
+		})
+
+		t.Run("list", func(t *testing.T) {
+			t.Run("without pagination", func(t *testing.T) {
+				name := uuid.New().String()
+				expr := uuid.New().String()
+				alertTemplates, yml := formatTemplateYaml(t, fmt.Sprintf(string(templateData), name, expr, "%", "s"))
+				_, err := client.CreateTemplate(&alerting.CreateTemplateParams{
+					Body: alerting.CreateTemplateBody{
+						Yaml: yml,
+					},
+					Context: pmmapitests.Context,
+				})
+				require.NoError(t, err)
+				defer deleteTemplate(t, client, name)
+
+				resp, err := client.ListTemplates(&alerting.ListTemplatesParams{
+					Body: alerting.ListTemplatesBody{
+						Reload: true,
+					},
+					Context: pmmapitests.Context,
+				})
+				require.NoError(t, err)
+
+				assertTemplate(t, alertTemplates[0], resp.Payload.Templates)
+			})
+
+			t.Run("with pagination", func(t *testing.T) {
+				const templatesCount = 5
+
+				templateNames := make(map[string]struct{})
+
+				for i := 0; i < templatesCount; i++ {
+					name := uuid.New().String()
+					expr := uuid.New().String()
+					_, yml := formatTemplateYaml(t, fmt.Sprintf(string(templateData), name, expr, "%", "s"))
+					_, err := client.CreateTemplate(&alerting.CreateTemplateParams{
+						Body: alerting.CreateTemplateBody{
+							Yaml: yml,
+						},
+						Context: pmmapitests.Context,
+					})
+					require.NoError(t, err)
+
+					templateNames[name] = struct{}{}
+				}
+				defer func() {
+					for name := range templateNames {
+						deleteTemplate(t, client, name)
+					}
+				}()
+
+				// list rules, so they are all on the first page
+				body := alerting.ListTemplatesBody{
+					PageParams: &alerting.ListTemplatesParamsBodyPageParams{
+						PageSize: 30,
+						Index:    0,
+					},
+				}
+				listAllTemplates, err := client.ListTemplates(&alerting.ListTemplatesParams{
+					Body:    body,
+					Context: pmmapitests.Context,
+				})
+				require.NoError(t, err)
+
+				assert.GreaterOrEqual(t, len(listAllTemplates.Payload.Templates), templatesCount)
+				assert.Equal(t, int32(len(listAllTemplates.Payload.Templates)), listAllTemplates.Payload.Totals.TotalItems)
+				assert.Equal(t, int32(1), listAllTemplates.Payload.Totals.TotalPages)
+
+				assertFindTemplate := func(list []*alerting.ListTemplatesOKBodyTemplatesItems0, name string) func() bool {
+					return func() bool {
+						for _, tmpl := range list {
+							if tmpl.Name == name {
+								return true
+							}
+						}
+						return false
+					}
+				}
+
+				for name := range templateNames {
+					assert.Conditionf(t, assertFindTemplate(listAllTemplates.Payload.Templates, name), "template %s not found", name)
+				}
+
+				// paginate page over page with page size 1 and check the order - it should be the same as in listAllTemplates.
+				// last iteration checks that there is no elements for not existing page.
+				for pageIndex := 0; pageIndex <= len(listAllTemplates.Payload.Templates); pageIndex++ {
+					body := alerting.ListTemplatesBody{
+						PageParams: &alerting.ListTemplatesParamsBodyPageParams{
+							PageSize: 1,
+							Index:    int32(pageIndex),
+						},
+					}
+					listOneTemplate, err := client.ListTemplates(&alerting.ListTemplatesParams{
+						Body: body, Context: pmmapitests.Context,
+					})
+					require.NoError(t, err)
+
+					assert.Equal(t, listAllTemplates.Payload.Totals.TotalItems, listOneTemplate.Payload.Totals.TotalItems)
+					assert.GreaterOrEqual(t, listOneTemplate.Payload.Totals.TotalPages, int32(templatesCount))
+
+					if pageIndex != len(listAllTemplates.Payload.Templates) {
+						require.Len(t, listOneTemplate.Payload.Templates, 1)
+						assert.Equal(t, listAllTemplates.Payload.Templates[pageIndex].Name, listOneTemplate.Payload.Templates[0].Name)
+					} else {
+						assert.Len(t, listOneTemplate.Payload.Templates, 0)
+					}
+				}
+			})
+		})
+	})
+
+	t.Run("rules", func(t *testing.T) {
+		t.Parallel()
+		client := alertingClient.Default.Alerting
+
+		// Create grafana folder for test alert rules
+		grafanaClient := grafana.NewClient("127.0.0.1:3000")
+		ctx := metadata.NewIncomingContext(context.Background(), metadata.New(map[string]string{"Authorization": "Basic " + base64.StdEncoding.EncodeToString([]byte("admin:admin"))}))
+		folder, err := grafanaClient.CreateFolder(ctx, "test-folder-"+uuid.NewString())
+		require.NoError(t, err)
+
+		t.Cleanup(func() {
+			assert.NoError(t, grafanaClient.DeleteFolder(ctx, folder.UID, true))
+		})
+
+		dummyFilter := &alerting.CreateRuleParamsBodyFiltersItems0{
+			Type:   pointer.ToString("MATCH"),
+			Label:  "threshold",
+			Regexp: "12",
+		}
+
+		templateName := createTemplate(t)
+		t.Cleanup(func() {
+			deleteTemplate(t, alertingClient.Default.Alerting, templateName)
+		})
+
+		t.Run("add", func(t *testing.T) {
+			t.Parallel()
+
+			t.Run("normal from template", func(t *testing.T) {
+				t.Parallel()
+
+				params := createAlertRuleParams(templateName, folder.UID, dummyFilter)
+				_, err := client.CreateRule(params)
+				require.NoError(t, err)
+			})
+
+			t.Run("builtin_template", func(t *testing.T) {
+				t.Parallel()
+
+				params := createAlertRuleParams("pmm_mongodb_restarted", folder.UID, dummyFilter)
+				params.Body.Params = []*alerting.CreateRuleParamsBodyParamsItems0{{
+					Name:  "threshold",
+					Type:  pointer.ToString("FLOAT"),
+					Float: 3.14,
+				}}
+				_, err := client.CreateRule(params)
+				require.NoError(t, err)
+			})
+
+			t.Run("use default value for parameter", func(t *testing.T) {
+				t.Parallel()
+
+				params := createAlertRuleParams(templateName, folder.UID, dummyFilter)
+				_, err := client.CreateRule(params)
+				require.NoError(t, err)
+			})
+
+			t.Run("unknown template", func(t *testing.T) {
+				t.Parallel()
+
+				templateName := uuid.New().String()
+				params := createAlertRuleParams(templateName, folder.UID, dummyFilter)
+				_, err := client.CreateRule(params)
+				pmmapitests.AssertAPIErrorf(t, err, 404, codes.NotFound, "Unknown template %s.", templateName)
+			})
+
+			t.Run("wrong parameter", func(t *testing.T) {
+				t.Parallel()
+
+				params := createAlertRuleParams(templateName, folder.UID, dummyFilter)
+				params.Body.Params = append(
+					params.Body.Params,
+					&alerting.CreateRuleParamsBodyParamsItems0{
+						Name:  "unknown parameter",
+						Type:  pointer.ToString("FLOAT"),
+						Float: 12,
+					})
+				_, err := client.CreateRule(params)
+				pmmapitests.AssertAPIErrorf(t, err, 400, codes.InvalidArgument, "Expression requires 2 parameters, but got 3.")
+			})
+
+			t.Run("wrong parameter type", func(t *testing.T) {
+				t.Parallel()
+
+				params := createAlertRuleParams(templateName, folder.UID, dummyFilter)
+				params.Body.Params = []*alerting.CreateRuleParamsBodyParamsItems0{
+					{
+						Name: "param1",
+						Type: pointer.ToString("BOOL"),
+						Bool: true,
+					}, {
+						Name:  "param2",
+						Type:  pointer.ToString("FLOAT"),
+						Float: 12,
+					},
+				}
+				_, err := client.CreateRule(params)
+				pmmapitests.AssertAPIErrorf(t, err, 400, codes.InvalidArgument, "Parameter param1 has type bool instead of float.")
+			})
+		})
+	})
+}
+
 func assertTemplate(t *testing.T, expectedTemplate alert.Template, listTemplates []*alerting.ListTemplatesOKBodyTemplatesItems0) {
 	t.Helper()
 	convertParamUnit := func(u string) alert.Unit {
@@ -133,28 +577,22 @@
 }
 
 func TestTemplatesAPI(t *testing.T) {
->>>>>>> bbb794fa
 	t.Parallel()
 	client := alertingClient.Default.Alerting
 
-	t.Run("templates", func(t *testing.T) {
-		t.Parallel()
-
-<<<<<<< HEAD
-		templateData, err := os.ReadFile("../../testdata/alerting/template.yaml")
-		require.NoError(t, err)
-=======
+	templateData, err := os.ReadFile("../../testdata/ia/template.yaml")
+	require.NoError(t, err)
+
 	multipleTemplatesData, err := os.ReadFile("../../testdata/ia/multiple-templates.yaml")
 	require.NoError(t, err)
 
 	invalidTemplateData, err := os.ReadFile("../../testdata/ia/invalid-template.yaml")
 	require.NoError(t, err)
->>>>>>> bbb794fa
-
-		invalidTemplateData, err := os.ReadFile("../../testdata/alerting/invalid-template.yaml")
-		require.NoError(t, err)
-
-		t.Run("add", func(t *testing.T) {
+
+	t.Run("add", func(t *testing.T) {
+		t.Parallel()
+
+		t.Run("normal", func(t *testing.T) {
 			t.Parallel()
 
 			name := uuid.New().String()
@@ -180,9 +618,6 @@
 			assertTemplate(t, alertTemplates[0], resp.Payload.Templates)
 		})
 
-<<<<<<< HEAD
-		t.Run("add duplicate", func(t *testing.T) {
-=======
 		t.Run("multiple templates at once", func(t *testing.T) {
 			t.Parallel()
 
@@ -213,7 +648,6 @@
 		})
 
 		t.Run("duplicate", func(t *testing.T) {
->>>>>>> bbb794fa
 			t.Parallel()
 
 			name := uuid.New().String()
@@ -260,162 +694,192 @@
 
 			pmmapitests.AssertAPIErrorf(t, err, 400, codes.InvalidArgument, "Failed to parse rule template")
 		})
-
-		t.Run("change", func(t *testing.T) {
-			t.Parallel()
-
-			t.Run("normal", func(t *testing.T) {
-				t.Parallel()
-
+	})
+
+	t.Run("change", func(t *testing.T) {
+		t.Parallel()
+
+		t.Run("normal", func(t *testing.T) {
+			t.Parallel()
+
+			name := uuid.New().String()
+			expr := uuid.New().String()
+			_, err := client.CreateTemplate(&alerting.CreateTemplateParams{
+				Body: alerting.CreateTemplateBody{
+					Yaml: fmt.Sprintf(string(templateData), name, expr, "s", "%"),
+				},
+				Context: pmmapitests.Context,
+			})
+			require.NoError(t, err)
+			defer deleteTemplate(t, client, name)
+
+			newExpr := uuid.New().String()
+			alertTemplates, yml := formatTemplateYaml(t, fmt.Sprintf(string(templateData), name, newExpr, "s", "%"))
+			_, err = client.UpdateTemplate(&alerting.UpdateTemplateParams{
+				Body: alerting.UpdateTemplateBody{
+					Name: name,
+					Yaml: yml,
+				},
+				Context: pmmapitests.Context,
+			})
+			require.NoError(t, err)
+
+			resp, err := client.ListTemplates(&alerting.ListTemplatesParams{
+				Body: alerting.ListTemplatesBody{
+					Reload: true,
+				},
+				Context: pmmapitests.Context,
+			})
+			require.NoError(t, err)
+
+			assertTemplate(t, alertTemplates[0], resp.Payload.Templates)
+		})
+
+		t.Run("unknown template", func(t *testing.T) {
+			t.Parallel()
+
+			name := uuid.New().String()
+			_, err := client.UpdateTemplate(&alerting.UpdateTemplateParams{
+				Body: alerting.UpdateTemplateBody{
+					Name: name,
+					Yaml: fmt.Sprintf(string(templateData), name, uuid.New().String(), "s", "%"),
+				},
+				Context: pmmapitests.Context,
+			})
+			pmmapitests.AssertAPIErrorf(t, err, 404, codes.NotFound, fmt.Sprintf("Template with name \"%s\" not found.", name))
+		})
+
+		t.Run("invalid yaml", func(t *testing.T) {
+			t.Parallel()
+
+			name := uuid.New().String()
+			_, err := client.CreateTemplate(&alerting.CreateTemplateParams{
+				Body: alerting.CreateTemplateBody{
+					Yaml: fmt.Sprintf(string(templateData), name, uuid.New().String(), "s", "%"),
+				},
+				Context: pmmapitests.Context,
+			})
+			require.NoError(t, err)
+			defer deleteTemplate(t, client, name)
+
+			_, err = client.UpdateTemplate(&alerting.UpdateTemplateParams{
+				Body: alerting.UpdateTemplateBody{
+					Name: name,
+					Yaml: "not a yaml",
+				},
+				Context: pmmapitests.Context,
+			})
+			pmmapitests.AssertAPIErrorf(t, err, 400, codes.InvalidArgument, "Failed to parse rule template.")
+		})
+
+		t.Run("invalid template", func(t *testing.T) {
+			t.Parallel()
+
+			name := uuid.New().String()
+			_, err := client.CreateTemplate(&alerting.CreateTemplateParams{
+				Body: alerting.CreateTemplateBody{
+					Yaml: fmt.Sprintf(string(templateData), name, uuid.New().String(), "s", "%"),
+				},
+				Context: pmmapitests.Context,
+			})
+			require.NoError(t, err)
+			defer deleteTemplate(t, client, name)
+
+			_, err = client.UpdateTemplate(&alerting.UpdateTemplateParams{
+				Body: alerting.UpdateTemplateBody{
+					Name: name,
+					Yaml: fmt.Sprintf(string(invalidTemplateData), name, uuid.New().String()),
+				},
+				Context: pmmapitests.Context,
+			})
+			pmmapitests.AssertAPIErrorf(t, err, 400, codes.InvalidArgument, "Failed to parse rule template.")
+		})
+	})
+
+	t.Run("delete", func(t *testing.T) {
+		t.Parallel()
+
+		t.Run("normal", func(t *testing.T) {
+			t.Parallel()
+
+			name := uuid.New().String()
+			_, err := client.CreateTemplate(&alerting.CreateTemplateParams{
+				Body: alerting.CreateTemplateBody{
+					Yaml: fmt.Sprintf(string(templateData), name, uuid.New().String(), "s", "%"),
+				},
+				Context: pmmapitests.Context,
+			})
+			require.NoError(t, err)
+
+			_, err = client.DeleteTemplate(&alerting.DeleteTemplateParams{
+				Body: alerting.DeleteTemplateBody{
+					Name: name,
+				},
+				Context: pmmapitests.Context,
+			})
+			require.NoError(t, err)
+
+			resp, err := client.ListTemplates(&alerting.ListTemplatesParams{
+				Body: alerting.ListTemplatesBody{
+					Reload: true,
+				},
+				Context: pmmapitests.Context,
+			})
+			require.NoError(t, err)
+
+			for _, template := range resp.Payload.Templates {
+				assert.NotEqual(t, name, template.Name)
+			}
+		})
+
+		t.Run("unknown template", func(t *testing.T) {
+			t.Parallel()
+
+			name := uuid.New().String()
+			_, err := client.DeleteTemplate(&alerting.DeleteTemplateParams{
+				Body: alerting.DeleteTemplateBody{
+					Name: name,
+				},
+				Context: pmmapitests.Context,
+			})
+			pmmapitests.AssertAPIErrorf(t, err, 404, codes.NotFound, fmt.Sprintf("Template with name \"%s\" not found.", name))
+		})
+	})
+
+	t.Run("list", func(t *testing.T) {
+		t.Run("without pagination", func(t *testing.T) {
+			name := uuid.New().String()
+			expr := uuid.New().String()
+			alertTemplates, yml := formatTemplateYaml(t, fmt.Sprintf(string(templateData), name, expr, "%", "s"))
+			_, err := client.CreateTemplate(&alerting.CreateTemplateParams{
+				Body: alerting.CreateTemplateBody{
+					Yaml: yml,
+				},
+				Context: pmmapitests.Context,
+			})
+			require.NoError(t, err)
+			defer deleteTemplate(t, client, name)
+
+			resp, err := client.ListTemplates(&alerting.ListTemplatesParams{
+				Body: alerting.ListTemplatesBody{
+					Reload: true,
+				},
+				Context: pmmapitests.Context,
+			})
+			require.NoError(t, err)
+
+			assertTemplate(t, alertTemplates[0], resp.Payload.Templates)
+		})
+
+		t.Run("with pagination", func(t *testing.T) {
+			const templatesCount = 5
+
+			templateNames := make(map[string]struct{})
+
+			for i := 0; i < templatesCount; i++ {
 				name := uuid.New().String()
 				expr := uuid.New().String()
-				_, err := client.CreateTemplate(&alerting.CreateTemplateParams{
-					Body: alerting.CreateTemplateBody{
-						Yaml: fmt.Sprintf(string(templateData), name, expr, "s", "%"),
-					},
-					Context: pmmapitests.Context,
-				})
-				require.NoError(t, err)
-				defer deleteTemplate(t, client, name)
-
-				newExpr := uuid.New().String()
-				alertTemplates, yml := formatTemplateYaml(t, fmt.Sprintf(string(templateData), name, newExpr, "s", "%"))
-				_, err = client.UpdateTemplate(&alerting.UpdateTemplateParams{
-					Body: alerting.UpdateTemplateBody{
-						Name: name,
-						Yaml: yml,
-					},
-					Context: pmmapitests.Context,
-				})
-				require.NoError(t, err)
-
-				resp, err := client.ListTemplates(&alerting.ListTemplatesParams{
-					Body: alerting.ListTemplatesBody{
-						Reload: true,
-					},
-					Context: pmmapitests.Context,
-				})
-				require.NoError(t, err)
-
-				assertTemplate(t, alertTemplates[0], resp.Payload.Templates)
-			})
-
-			t.Run("unknown template", func(t *testing.T) {
-				t.Parallel()
-
-				name := uuid.New().String()
-				_, err := client.UpdateTemplate(&alerting.UpdateTemplateParams{
-					Body: alerting.UpdateTemplateBody{
-						Name: name,
-						Yaml: fmt.Sprintf(string(templateData), name, uuid.New().String(), "s", "%"),
-					},
-					Context: pmmapitests.Context,
-				})
-				pmmapitests.AssertAPIErrorf(t, err, 404, codes.NotFound, fmt.Sprintf("Template with name \"%s\" not found.", name))
-			})
-
-			t.Run("invalid yaml", func(t *testing.T) {
-				t.Parallel()
-
-				name := uuid.New().String()
-				_, err := client.CreateTemplate(&alerting.CreateTemplateParams{
-					Body: alerting.CreateTemplateBody{
-						Yaml: fmt.Sprintf(string(templateData), name, uuid.New().String(), "s", "%"),
-					},
-					Context: pmmapitests.Context,
-				})
-				require.NoError(t, err)
-				defer deleteTemplate(t, client, name)
-
-				_, err = client.UpdateTemplate(&alerting.UpdateTemplateParams{
-					Body: alerting.UpdateTemplateBody{
-						Name: name,
-						Yaml: "not a yaml",
-					},
-					Context: pmmapitests.Context,
-				})
-				pmmapitests.AssertAPIErrorf(t, err, 400, codes.InvalidArgument, "Failed to parse rule template.")
-			})
-
-			t.Run("invalid template", func(t *testing.T) {
-				t.Parallel()
-
-				name := uuid.New().String()
-				_, err := client.CreateTemplate(&alerting.CreateTemplateParams{
-					Body: alerting.CreateTemplateBody{
-						Yaml: fmt.Sprintf(string(templateData), name, uuid.New().String(), "s", "%"),
-					},
-					Context: pmmapitests.Context,
-				})
-				require.NoError(t, err)
-				defer deleteTemplate(t, client, name)
-
-				_, err = client.UpdateTemplate(&alerting.UpdateTemplateParams{
-					Body: alerting.UpdateTemplateBody{
-						Name: name,
-						Yaml: fmt.Sprintf(string(invalidTemplateData), name, uuid.New().String()),
-					},
-					Context: pmmapitests.Context,
-				})
-				pmmapitests.AssertAPIErrorf(t, err, 400, codes.InvalidArgument, "Failed to parse rule template.")
-			})
-		})
-
-		t.Run("delete", func(t *testing.T) {
-			t.Parallel()
-
-			t.Run("normal", func(t *testing.T) {
-				t.Parallel()
-
-				name := uuid.New().String()
-				_, err := client.CreateTemplate(&alerting.CreateTemplateParams{
-					Body: alerting.CreateTemplateBody{
-						Yaml: fmt.Sprintf(string(templateData), name, uuid.New().String(), "s", "%"),
-					},
-					Context: pmmapitests.Context,
-				})
-				require.NoError(t, err)
-
-				_, err = client.DeleteTemplate(&alerting.DeleteTemplateParams{
-					Body: alerting.DeleteTemplateBody{
-						Name: name,
-					},
-					Context: pmmapitests.Context,
-				})
-				require.NoError(t, err)
-
-				resp, err := client.ListTemplates(&alerting.ListTemplatesParams{
-					Body: alerting.ListTemplatesBody{
-						Reload: true,
-					},
-					Context: pmmapitests.Context,
-				})
-				require.NoError(t, err)
-
-				for _, template := range resp.Payload.Templates {
-					assert.NotEqual(t, name, template.Name)
-				}
-			})
-
-			t.Run("unknown template", func(t *testing.T) {
-				t.Parallel()
-
-				name := uuid.New().String()
-				_, err := client.DeleteTemplate(&alerting.DeleteTemplateParams{
-					Body: alerting.DeleteTemplateBody{
-						Name: name,
-					},
-					Context: pmmapitests.Context,
-				})
-				pmmapitests.AssertAPIErrorf(t, err, 404, codes.NotFound, fmt.Sprintf("Template with name \"%s\" not found.", name))
-			})
-		})
-
-		t.Run("list", func(t *testing.T) {
-			t.Run("without pagination", func(t *testing.T) {
-				name := uuid.New().String()
-				expr := uuid.New().String()
-				alertTemplates, yml := formatTemplateYaml(t, fmt.Sprintf(string(templateData), name, expr, "%", "s"))
+				_, yml := formatTemplateYaml(t, fmt.Sprintf(string(templateData), name, expr, "%", "s"))
 				_, err := client.CreateTemplate(&alerting.CreateTemplateParams{
 					Body: alerting.CreateTemplateBody{
 						Yaml: yml,
@@ -423,285 +887,73 @@
 					Context: pmmapitests.Context,
 				})
 				require.NoError(t, err)
-				defer deleteTemplate(t, client, name)
-
-				resp, err := client.ListTemplates(&alerting.ListTemplatesParams{
-					Body: alerting.ListTemplatesBody{
-						Reload: true,
-					},
-					Context: pmmapitests.Context,
-				})
-				require.NoError(t, err)
-
-				assertTemplate(t, alertTemplates[0], resp.Payload.Templates)
-			})
-
-			t.Run("with pagination", func(t *testing.T) {
-				const templatesCount = 5
-
-				templateNames := make(map[string]struct{})
-
-				for i := 0; i < templatesCount; i++ {
-					name := uuid.New().String()
-					expr := uuid.New().String()
-					_, yml := formatTemplateYaml(t, fmt.Sprintf(string(templateData), name, expr, "%", "s"))
-					_, err := client.CreateTemplate(&alerting.CreateTemplateParams{
-						Body: alerting.CreateTemplateBody{
-							Yaml: yml,
-						},
-						Context: pmmapitests.Context,
-					})
-					require.NoError(t, err)
-
-					templateNames[name] = struct{}{}
+
+				templateNames[name] = struct{}{}
+			}
+			defer func() {
+				for name := range templateNames {
+					deleteTemplate(t, client, name)
 				}
-				defer func() {
-					for name := range templateNames {
-						deleteTemplate(t, client, name)
+			}()
+
+			// list rules, so they are all on the first page
+			body := alerting.ListTemplatesBody{
+				PageParams: &alerting.ListTemplatesParamsBodyPageParams{
+					PageSize: 30,
+					Index:    0,
+				},
+			}
+			listAllTemplates, err := client.ListTemplates(&alerting.ListTemplatesParams{
+				Body:    body,
+				Context: pmmapitests.Context,
+			})
+			require.NoError(t, err)
+
+			assert.GreaterOrEqual(t, len(listAllTemplates.Payload.Templates), templatesCount)
+			assert.Equal(t, int32(len(listAllTemplates.Payload.Templates)), listAllTemplates.Payload.Totals.TotalItems)
+			assert.Equal(t, int32(1), listAllTemplates.Payload.Totals.TotalPages)
+
+			assertFindTemplate := func(list []*alerting.ListTemplatesOKBodyTemplatesItems0, name string) func() bool {
+				return func() bool {
+					for _, tmpl := range list {
+						if tmpl.Name == name {
+							return true
+						}
 					}
-				}()
-
-				// list rules, so they are all on the first page
+					return false
+				}
+			}
+
+			for name := range templateNames {
+				assert.Conditionf(t, assertFindTemplate(listAllTemplates.Payload.Templates, name), "template %s not found", name)
+			}
+
+			// paginate page over page with page size 1 and check the order - it should be the same as in listAllTemplates.
+			// last iteration checks that there is no elements for not existing page.
+			for pageIndex := 0; pageIndex <= len(listAllTemplates.Payload.Templates); pageIndex++ {
 				body := alerting.ListTemplatesBody{
 					PageParams: &alerting.ListTemplatesParamsBodyPageParams{
-						PageSize: 30,
-						Index:    0,
+						PageSize: 1,
+						Index:    int32(pageIndex),
 					},
 				}
-				listAllTemplates, err := client.ListTemplates(&alerting.ListTemplatesParams{
-					Body:    body,
-					Context: pmmapitests.Context,
-				})
-				require.NoError(t, err)
-
-				assert.GreaterOrEqual(t, len(listAllTemplates.Payload.Templates), templatesCount)
-				assert.Equal(t, int32(len(listAllTemplates.Payload.Templates)), listAllTemplates.Payload.Totals.TotalItems)
-				assert.Equal(t, int32(1), listAllTemplates.Payload.Totals.TotalPages)
-
-				assertFindTemplate := func(list []*alerting.ListTemplatesOKBodyTemplatesItems0, name string) func() bool {
-					return func() bool {
-						for _, tmpl := range list {
-							if tmpl.Name == name {
-								return true
-							}
-						}
-						return false
-					}
+				listOneTemplate, err := client.ListTemplates(&alerting.ListTemplatesParams{
+					Body: body, Context: pmmapitests.Context,
+				})
+				require.NoError(t, err)
+
+				assert.Equal(t, listAllTemplates.Payload.Totals.TotalItems, listOneTemplate.Payload.Totals.TotalItems)
+				assert.GreaterOrEqual(t, listOneTemplate.Payload.Totals.TotalPages, int32(templatesCount))
+
+				if pageIndex != len(listAllTemplates.Payload.Templates) {
+					require.Len(t, listOneTemplate.Payload.Templates, 1)
+					assert.Equal(t, listAllTemplates.Payload.Templates[pageIndex].Name, listOneTemplate.Payload.Templates[0].Name)
+				} else {
+					assert.Len(t, listOneTemplate.Payload.Templates, 0)
 				}
-
-				for name := range templateNames {
-					assert.Conditionf(t, assertFindTemplate(listAllTemplates.Payload.Templates, name), "template %s not found", name)
-				}
-
-				// paginate page over page with page size 1 and check the order - it should be the same as in listAllTemplates.
-				// last iteration checks that there is no elements for not existing page.
-				for pageIndex := 0; pageIndex <= len(listAllTemplates.Payload.Templates); pageIndex++ {
-					body := alerting.ListTemplatesBody{
-						PageParams: &alerting.ListTemplatesParamsBodyPageParams{
-							PageSize: 1,
-							Index:    int32(pageIndex),
-						},
-					}
-					listOneTemplate, err := client.ListTemplates(&alerting.ListTemplatesParams{
-						Body: body, Context: pmmapitests.Context,
-					})
-					require.NoError(t, err)
-
-					assert.Equal(t, listAllTemplates.Payload.Totals.TotalItems, listOneTemplate.Payload.Totals.TotalItems)
-					assert.GreaterOrEqual(t, listOneTemplate.Payload.Totals.TotalPages, int32(templatesCount))
-
-					if pageIndex != len(listAllTemplates.Payload.Templates) {
-						require.Len(t, listOneTemplate.Payload.Templates, 1)
-						assert.Equal(t, listAllTemplates.Payload.Templates[pageIndex].Name, listOneTemplate.Payload.Templates[0].Name)
-					} else {
-						assert.Len(t, listOneTemplate.Payload.Templates, 0)
-					}
-				}
-			})
+			}
 		})
 	})
-
-	t.Run("rules", func(t *testing.T) {
-		t.Parallel()
-		client := alertingClient.Default.Alerting
-
-		// Create grafana folder for test alert rules
-		grafanaClient := grafana.NewClient("127.0.0.1:3000")
-		ctx := metadata.NewIncomingContext(context.Background(), metadata.New(map[string]string{"Authorization": "Basic " + base64.StdEncoding.EncodeToString([]byte("admin:admin"))}))
-		folder, err := grafanaClient.CreateFolder(ctx, "test-folder-"+uuid.NewString())
-		require.NoError(t, err)
-
-		t.Cleanup(func() {
-			assert.NoError(t, grafanaClient.DeleteFolder(ctx, folder.UID, true))
-		})
-
-		dummyFilter := &alerting.CreateRuleParamsBodyFiltersItems0{
-			Type:   pointer.ToString("MATCH"),
-			Label:  "threshold",
-			Regexp: "12",
-		}
-
-		templateName := createTemplate(t)
-		t.Cleanup(func() {
-			deleteTemplate(t, alertingClient.Default.Alerting, templateName)
-		})
-
-		t.Run("add", func(t *testing.T) {
-			t.Parallel()
-
-			t.Run("normal from template", func(t *testing.T) {
-				t.Parallel()
-
-				params := createAlertRuleParams(templateName, folder.UID, dummyFilter)
-				_, err := client.CreateRule(params)
-				require.NoError(t, err)
-			})
-
-			t.Run("builtin_template", func(t *testing.T) {
-				t.Parallel()
-
-				params := createAlertRuleParams("pmm_mongodb_restarted", folder.UID, dummyFilter)
-				params.Body.Params = []*alerting.CreateRuleParamsBodyParamsItems0{{
-					Name:  "threshold",
-					Type:  pointer.ToString("FLOAT"),
-					Float: 3.14,
-				}}
-				_, err := client.CreateRule(params)
-				require.NoError(t, err)
-			})
-
-			t.Run("use default value for parameter", func(t *testing.T) {
-				t.Parallel()
-
-				params := createAlertRuleParams(templateName, folder.UID, dummyFilter)
-				_, err := client.CreateRule(params)
-				require.NoError(t, err)
-			})
-
-			t.Run("unknown template", func(t *testing.T) {
-				t.Parallel()
-
-				templateName := uuid.New().String()
-				params := createAlertRuleParams(templateName, folder.UID, dummyFilter)
-				_, err := client.CreateRule(params)
-				pmmapitests.AssertAPIErrorf(t, err, 404, codes.NotFound, "Unknown template %s.", templateName)
-			})
-
-			t.Run("wrong parameter", func(t *testing.T) {
-				t.Parallel()
-
-				params := createAlertRuleParams(templateName, folder.UID, dummyFilter)
-				params.Body.Params = append(
-					params.Body.Params,
-					&alerting.CreateRuleParamsBodyParamsItems0{
-						Name:  "unknown parameter",
-						Type:  pointer.ToString("FLOAT"),
-						Float: 12,
-					})
-				_, err := client.CreateRule(params)
-				pmmapitests.AssertAPIErrorf(t, err, 400, codes.InvalidArgument, "Expression requires 2 parameters, but got 3.")
-			})
-
-			t.Run("wrong parameter type", func(t *testing.T) {
-				t.Parallel()
-
-				params := createAlertRuleParams(templateName, folder.UID, dummyFilter)
-				params.Body.Params = []*alerting.CreateRuleParamsBodyParamsItems0{
-					{
-						Name: "param1",
-						Type: pointer.ToString("BOOL"),
-						Bool: true,
-					}, {
-						Name:  "param2",
-						Type:  pointer.ToString("FLOAT"),
-						Float: 12,
-					},
-				}
-				_, err := client.CreateRule(params)
-				pmmapitests.AssertAPIErrorf(t, err, 400, codes.InvalidArgument, "Parameter param1 has type bool instead of float.")
-			})
-		})
-	})
-}
-
-func assertTemplate(t *testing.T, expectedTemplate alert.Template, listTemplates []*alerting.ListTemplatesOKBodyTemplatesItems0) {
-	t.Helper()
-	convertParamUnit := func(u string) alert.Unit {
-		switch u {
-		case alerting.ListTemplatesOKBodyTemplatesItems0ParamsItems0UnitPERCENTAGE:
-			return alert.Percentage
-		case alerting.ListTemplatesOKBodyTemplatesItems0ParamsItems0UnitSECONDS:
-			return alert.Seconds
-		}
-		return "INVALID"
-	}
-	convertParamType := func(u string) alert.Type {
-		switch u {
-		case alerting.ListTemplatesOKBodyTemplatesItems0ParamsItems0TypeFLOAT:
-			return alert.Float
-		case alerting.ListTemplatesOKBodyTemplatesItems0ParamsItems0TypeSTRING:
-			return alert.String
-		case alerting.ListTemplatesOKBodyTemplatesItems0ParamsItems0TypeBOOL:
-			return alert.Bool
-		}
-		return "INVALID"
-	}
-	var tmpl *alerting.ListTemplatesOKBodyTemplatesItems0
-	for _, listTmpl := range listTemplates {
-		if listTmpl.Name == expectedTemplate.Name {
-			tmpl = listTmpl
-			break
-		}
-	}
-	require.NotNilf(t, tmpl, "template %s not found", expectedTemplate.Name)
-	// IDE doesn't recognize that require stops execution
-	if tmpl == nil {
-		return
-	}
-	assert.Equal(t, expectedTemplate.Expr, tmpl.Expr)
-	assert.Equal(t, expectedTemplate.Summary, tmpl.Summary)
-	assert.Equal(t, "USER_API", *tmpl.Source)
-	assert.Equal(t, "SEVERITY_WARNING", *tmpl.Severity)
-
-	forDuration := fmt.Sprintf("%.0fs", time.Duration(expectedTemplate.For).Seconds())
-	assert.Equal(t, forDuration, tmpl.For)
-
-	require.Len(t, tmpl.Params, len(expectedTemplate.Params))
-	for i, expectedParam := range expectedTemplate.Params {
-		param := tmpl.Params[i]
-		assert.Equal(t, expectedParam.Name, param.Name)
-		assert.Equal(t, expectedParam.Summary, param.Summary)
-		assert.Equal(t, expectedParam.Type, convertParamType(*param.Type))
-		assert.Equal(t, expectedParam.Unit, convertParamUnit(*param.Unit))
-		switch expectedParam.Type {
-		case alert.Float:
-			if expectedParam.Value != nil {
-				require.NotNil(t, param.Float)
-				value, err := expectedParam.GetValueForFloat()
-				require.NoError(t, err)
-				assert.True(t, param.Float.HasDefault)
-				assert.Equal(t, value, param.Float.Default)
-			}
-
-			if len(expectedParam.Range) != 0 {
-				min, max, err := expectedParam.GetRangeForFloat()
-				require.NoError(t, err)
-				assert.True(t, param.Float.HasMax)
-				assert.True(t, param.Float.HasMin)
-				assert.Equal(t, min, param.Float.Min)
-				assert.Equal(t, max, param.Float.Max)
-			}
-
-			assert.Nil(t, param.Bool)
-			assert.Nil(t, param.String)
-		default:
-		}
-	}
-
-	assert.Equal(t, expectedTemplate.Labels, tmpl.Labels)
-	assert.Equal(t, expectedTemplate.Annotations, tmpl.Annotations)
-
-	assert.NotEmpty(t, tmpl.CreatedAt)
 }
 
 func deleteTemplate(t *testing.T, client alerting.ClientService, name string) {
