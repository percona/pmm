--- conflicted
+++ resolved
@@ -44,13 +44,7 @@
 // DISABLE_ALERTING env var.
 func TestRulesAPI(t *testing.T) {
 	t.Parallel()
-<<<<<<< HEAD
-
-	t.Parallel()
 	client := alertingClient.Default.AlertingService
-=======
-	client := alertingClient.Default.Alerting
->>>>>>> d2215459
 
 	// Create grafana folder for test alert rules
 	grafanaClient := grafana.NewClient("127.0.0.1:3000")
