// Copyright (C) 2023 Percona LLC
//
// This program is free software: you can redistribute it and/or modify
// it under the terms of the GNU Affero General Public License as published by
// the Free Software Foundation, either version 3 of the License, or
// (at your option) any later version.
//
// This program is distributed in the hope that it will be useful,
// but WITHOUT ANY WARRANTY; without even the implied warranty of
// MERCHANTABILITY or FITNESS FOR A PARTICULAR PURPOSE. See the
// GNU Affero General Public License for more details.
//
// You should have received a copy of the GNU Affero General Public License
// along with this program. If not, see <https://www.gnu.org/licenses/>.

package management

import (
	"testing"

	"github.com/stretchr/testify/assert"
	"github.com/stretchr/testify/require"
	"google.golang.org/grpc/codes"

	pmmapitests "github.com/percona/pmm/api-tests"
	inventoryClient "github.com/percona/pmm/api/inventory/v1/json/client"
	nodes "github.com/percona/pmm/api/inventory/v1/json/client/nodes_service"
	services "github.com/percona/pmm/api/inventory/v1/json/client/services_service"
	"github.com/percona/pmm/api/management/v1/json/client"
	annotation "github.com/percona/pmm/api/management/v1/json/client/annotation_service"
)

func TestAddAnnotation(t *testing.T) {
	t.Run("Add Basic Annotation", func(t *testing.T) {
		params := &annotation.AddAnnotationParams{
			Body: annotation.AddAnnotationBody{
				Text: "Annotation Text",
				Tags: []string{"tag1", "tag2"},
			},
			Context: pmmapitests.Context,
		}
		_, err := client.Default.AnnotationService.AddAnnotation(params)
		require.NoError(t, err)
	})

	t.Run("Add Empty Annotation", func(t *testing.T) {
		params := &annotation.AddAnnotationParams{
			Body: annotation.AddAnnotationBody{
				Text: "",
				Tags: []string{},
			},
			Context: pmmapitests.Context,
		}
		_, err := client.Default.AnnotationService.AddAnnotation(params)
		pmmapitests.AssertAPIErrorf(t, err, 400, codes.InvalidArgument, "invalid AddAnnotationRequest.Text: value length must be at least 1 runes")
	})

	t.Run("Non-existing service", func(t *testing.T) {
		params := &annotation.AddAnnotationParams{
			Body: annotation.AddAnnotationBody{
				Text:         "Some text",
				ServiceNames: []string{"no-service"},
			},
			Context: pmmapitests.Context,
		}
		_, err := client.Default.AnnotationService.AddAnnotation(params)
		pmmapitests.AssertAPIErrorf(t, err, 404, codes.NotFound, `Service with name "no-service" not found.`)
	})

	t.Run("Non-existing node", func(t *testing.T) {
		params := &annotation.AddAnnotationParams{
			Body: annotation.AddAnnotationBody{
				Text:     "Some text",
				NodeName: "no-node",
			},
			Context: pmmapitests.Context,
		}
		_, err := client.Default.AnnotationService.AddAnnotation(params)
		pmmapitests.AssertAPIErrorf(t, err, 404, codes.NotFound, `Node with name "no-node" not found.`)
	})

	t.Run("Existing service", func(t *testing.T) {
		nodeName := pmmapitests.TestString(t, "annotation-node")
		paramsNode := &nodes.AddGenericNodeParams{
			Body: nodes.AddGenericNodeBody{
				NodeName: nodeName,
				Address:  "10.0.0.1",
			},
			Context: pmmapitests.Context,
		}
		resNode, err := inventoryClient.Default.NodesService.AddGenericNode(paramsNode)
		assert.NoError(t, err)
		genericNodeID := resNode.Payload.Generic.NodeID
		defer pmmapitests.RemoveNodes(t, genericNodeID)

		serviceName := pmmapitests.TestString(t, "annotation-service")
		paramsService := &services.AddServiceParams{
			Body: services.AddServiceBody{
				Mysql: &services.AddServiceParamsBodyMysql{
					NodeID:      genericNodeID,
					Address:     "localhost",
					Port:        3306,
					ServiceName: serviceName,
				},
			},
			Context: pmmapitests.Context,
		}
<<<<<<< HEAD
		resService, err := inventoryClient.Default.ServicesService.AddMySQLService(paramsService)
=======
		resService, err := inventoryClient.Default.Services.AddService(paramsService)
>>>>>>> d2215459
		assert.NoError(t, err)
		require.NotNil(t, resService)
		serviceID := resService.Payload.Mysql.ServiceID
		defer pmmapitests.RemoveServices(t, serviceID)

		paramsAdd := &annotation.AddAnnotationParams{
			Body: annotation.AddAnnotationBody{
				Text:         "Some text",
				ServiceNames: []string{serviceName},
			},
			Context: pmmapitests.Context,
		}
		_, err = client.Default.AnnotationService.AddAnnotation(paramsAdd)
		require.NoError(t, err)
	})

	t.Run("Existing node", func(t *testing.T) {
		nodeName := pmmapitests.TestString(t, "annotation-node")
		params := &nodes.AddGenericNodeParams{
			Body: nodes.AddGenericNodeBody{
				NodeName: nodeName,
				Address:  "10.0.0.1",
			},
			Context: pmmapitests.Context,
		}
		res, err := inventoryClient.Default.NodesService.AddGenericNode(params)
		assert.NoError(t, err)
		defer pmmapitests.RemoveNodes(t, res.Payload.Generic.NodeID)

		paramsAdd := &annotation.AddAnnotationParams{
			Body: annotation.AddAnnotationBody{
				Text:     "Some text",
				NodeName: nodeName,
			},
			Context: pmmapitests.Context,
		}
		_, err = client.Default.AnnotationService.AddAnnotation(paramsAdd)
		require.NoError(t, err)
	})
}<|MERGE_RESOLUTION|>--- conflicted
+++ resolved
@@ -105,11 +105,8 @@
 			},
 			Context: pmmapitests.Context,
 		}
-<<<<<<< HEAD
-		resService, err := inventoryClient.Default.ServicesService.AddMySQLService(paramsService)
-=======
-		resService, err := inventoryClient.Default.Services.AddService(paramsService)
->>>>>>> d2215459
+
+		resService, err := inventoryClient.Default.ServicesService.AddService(paramsService)
 		assert.NoError(t, err)
 		require.NotNil(t, resService)
 		serviceID := resService.Payload.Mysql.ServiceID
