// Copyright (C) 2023 Percona LLC
//
// This program is free software: you can redistribute it and/or modify
// it under the terms of the GNU Affero General Public License as published by
// the Free Software Foundation, either version 3 of the License, or
// (at your option) any later version.
//
// This program is distributed in the hope that it will be useful,
// but WITHOUT ANY WARRANTY; without even the implied warranty of
// MERCHANTABILITY or FITNESS FOR A PARTICULAR PURPOSE. See the
// GNU Affero General Public License for more details.
//
// You should have received a copy of the GNU Affero General Public License
// along with this program. If not, see <https://www.gnu.org/licenses/>.

package server

import (
	"bytes"
	"encoding/json"
	"io"
	"net/http"
	"net/http/httputil"
	"net/url"
	"testing"

	"github.com/stretchr/testify/assert"
	"github.com/stretchr/testify/require"
	"google.golang.org/grpc/codes"

	pmmapitests "github.com/percona/pmm/api-tests"
	serverClient "github.com/percona/pmm/api/serverpb/json/client"
	"github.com/percona/pmm/api/serverpb/json/client/server"
)

func TestSettings(t *testing.T) {
	t.Run("GetSettings", func(t *testing.T) {
		res, err := serverClient.Default.Server.GetSettings(nil)
		require.NoError(t, err)
		assert.True(t, res.Payload.Settings.TelemetryEnabled)
		assert.True(t, res.Payload.Settings.SttEnabled)
		expected := &server.GetSettingsOKBodySettingsMetricsResolutions{
			Hr: "5s",
			Mr: "10s",
			Lr: "60s",
		}
		assert.Equal(t, expected, res.Payload.Settings.MetricsResolutions)
		expectedSTTCheckIntervals := &server.GetSettingsOKBodySettingsSttCheckIntervals{
			FrequentInterval: "14400s",
			StandardInterval: "86400s",
			RareInterval:     "280800s",
		}
		assert.Equal(t, expectedSTTCheckIntervals, res.Payload.Settings.SttCheckIntervals)
		assert.Equal(t, "2592000s", res.Payload.Settings.DataRetention)
		assert.Equal(t, []string{"aws"}, res.Payload.Settings.AWSPartitions)
		assert.False(t, res.Payload.Settings.UpdatesDisabled)
		assert.True(t, res.Payload.Settings.AlertingEnabled)

		t.Run("ChangeSettings", func(t *testing.T) {
			defer restoreSettingsDefaults(t)

			t.Run("Updates", func(t *testing.T) {
				t.Run("DisableAndEnableUpdatesSettingsUpdate", func(t *testing.T) {
					defer restoreSettingsDefaults(t)
					res, err := serverClient.Default.Server.ChangeSettings(&server.ChangeSettingsParams{
						Body: server.ChangeSettingsBody{
							DisableUpdates: true,
						},
						Context: pmmapitests.Context,
					})
					require.NoError(t, err)
					assert.True(t, res.Payload.Settings.UpdatesDisabled)

					resg, err := serverClient.Default.Server.GetSettings(nil)
					require.NoError(t, err)
					assert.True(t, resg.Payload.Settings.UpdatesDisabled)

					res, err = serverClient.Default.Server.ChangeSettings(&server.ChangeSettingsParams{
						Body: server.ChangeSettingsBody{
							EnableUpdates: true,
						},
						Context: pmmapitests.Context,
					})
					require.NoError(t, err)
					assert.False(t, res.Payload.Settings.UpdatesDisabled)

					resg, err = serverClient.Default.Server.GetSettings(nil)
					require.NoError(t, err)
					assert.False(t, resg.Payload.Settings.UpdatesDisabled)
				})

				t.Run("InvalidBothEnableAndDisableUpdates", func(t *testing.T) {
					defer restoreSettingsDefaults(t)

					res, err := serverClient.Default.Server.ChangeSettings(&server.ChangeSettingsParams{
						Body: server.ChangeSettingsBody{
							EnableUpdates:  true,
							DisableUpdates: true,
						},
						Context: pmmapitests.Context,
					})
					pmmapitests.AssertAPIErrorf(t, err, 400, codes.InvalidArgument,
						`Invalid argument: both enable_updates and disable_updates are present.`)
					assert.Empty(t, res)
				})
			})

			t.Run("ValidAlertingSettingsUpdate", func(t *testing.T) {
				defer restoreSettingsDefaults(t)

				res, err := serverClient.Default.Server.ChangeSettings(&server.ChangeSettingsParams{
					Body: server.ChangeSettingsBody{
						DisableAlerting: true,
					},
					Context: pmmapitests.Context,
				})
				require.NoError(t, err)
				assert.False(t, res.Payload.Settings.AlertingEnabled)
			})

			t.Run("InvalidBothEnableAndDisableAdvisors", func(t *testing.T) {
				defer restoreSettingsDefaults(t)

				res, err := serverClient.Default.Server.ChangeSettings(&server.ChangeSettingsParams{
					Body: server.ChangeSettingsBody{
						EnableStt:  true,
						DisableStt: true,
					},
					Context: pmmapitests.Context,
				})
				pmmapitests.AssertAPIErrorf(t, err, 400, codes.InvalidArgument,
					`Invalid argument: both enable_stt and disable_stt are present.`)
				assert.Empty(t, res)
			})

			t.Run("EnableAdviorsAndEnableTelemetry", func(t *testing.T) {
				defer restoreSettingsDefaults(t)

				res, err := serverClient.Default.Server.ChangeSettings(&server.ChangeSettingsParams{
					Body: server.ChangeSettingsBody{
						EnableStt:       true,
						EnableTelemetry: true,
					},
					Context: pmmapitests.Context,
				})
				require.NoError(t, err)
				assert.True(t, res.Payload.Settings.SttEnabled)
				assert.True(t, res.Payload.Settings.TelemetryEnabled)

				resg, err := serverClient.Default.Server.GetSettings(nil)
				require.NoError(t, err)
				assert.True(t, resg.Payload.Settings.TelemetryEnabled)
				assert.True(t, resg.Payload.Settings.SttEnabled)
			})

			t.Run("EnableAdvisorsAndDisableTelemetry", func(t *testing.T) {
				defer restoreSettingsDefaults(t)

				res, err := serverClient.Default.Server.ChangeSettings(&server.ChangeSettingsParams{
					Body: server.ChangeSettingsBody{
						EnableStt:        true,
						DisableTelemetry: true,
					},
					Context: pmmapitests.Context,
				})
				require.NoError(t, err)
				assert.True(t, res.Payload.Settings.SttEnabled)
				assert.False(t, res.Payload.Settings.TelemetryEnabled)
			})

			t.Run("DisableAdvisorsAndEnableTelemetry", func(t *testing.T) {
				defer restoreSettingsDefaults(t)

				res, err := serverClient.Default.Server.ChangeSettings(&server.ChangeSettingsParams{
					Body: server.ChangeSettingsBody{
						DisableStt:      true,
						EnableTelemetry: true,
					},
					Context: pmmapitests.Context,
				})
				require.NoError(t, err)
				assert.False(t, res.Payload.Settings.SttEnabled)
				assert.True(t, res.Payload.Settings.TelemetryEnabled)

				resg, err := serverClient.Default.Server.GetSettings(nil)
				require.NoError(t, err)
				assert.True(t, resg.Payload.Settings.TelemetryEnabled)
				assert.False(t, resg.Payload.Settings.SttEnabled)
			})

			t.Run("DisableAdvisorsAndDisableTelemetry", func(t *testing.T) {
				defer restoreSettingsDefaults(t)

				res, err := serverClient.Default.Server.ChangeSettings(&server.ChangeSettingsParams{
					Body: server.ChangeSettingsBody{
						DisableStt:       true,
						DisableTelemetry: true,
					},
					Context: pmmapitests.Context,
				})
				require.NoError(t, err)
				assert.False(t, res.Payload.Settings.SttEnabled)
				assert.False(t, res.Payload.Settings.TelemetryEnabled)

				resg, err := serverClient.Default.Server.GetSettings(nil)
				require.NoError(t, err)
				assert.False(t, resg.Payload.Settings.TelemetryEnabled)
				assert.False(t, resg.Payload.Settings.SttEnabled)
			})

			t.Run("EnableAdvisorsWhileTelemetryEnabled", func(t *testing.T) {
				defer restoreSettingsDefaults(t)

				// Ensure Telemetry is enabled
				res, err := serverClient.Default.Server.ChangeSettings(&server.ChangeSettingsParams{
					Body: server.ChangeSettingsBody{
						EnableTelemetry: true,
					},
					Context: pmmapitests.Context,
				})
				require.NoError(t, err)
				assert.True(t, res.Payload.Settings.TelemetryEnabled)

				res, err = serverClient.Default.Server.ChangeSettings(&server.ChangeSettingsParams{
					Body: server.ChangeSettingsBody{
						EnableStt: true,
					},
					Context: pmmapitests.Context,
				})
				require.NoError(t, err)
				assert.True(t, res.Payload.Settings.SttEnabled)

				resg, err := serverClient.Default.Server.GetSettings(nil)
				require.NoError(t, err)
				assert.True(t, resg.Payload.Settings.TelemetryEnabled)
				assert.True(t, resg.Payload.Settings.SttEnabled)
			})

			t.Run("DisableAdvisorsWhileItIsDisabled", func(t *testing.T) {
				defer restoreSettingsDefaults(t)

				res, err := serverClient.Default.Server.ChangeSettings(&server.ChangeSettingsParams{
					Body: server.ChangeSettingsBody{
						DisableStt: true,
					},
					Context: pmmapitests.Context,
				})
				require.NoError(t, err)
				assert.False(t, res.Payload.Settings.SttEnabled)

				resg, err := serverClient.Default.Server.GetSettings(nil)
				require.NoError(t, err)
				assert.True(t, resg.Payload.Settings.TelemetryEnabled)
				assert.False(t, resg.Payload.Settings.SttEnabled)
			})

			t.Run("AdvisorsEnabledState", func(t *testing.T) {
				defer restoreSettingsDefaults(t)

				res, err := serverClient.Default.Server.ChangeSettings(&server.ChangeSettingsParams{
					Body: server.ChangeSettingsBody{
						EnableStt: true,
					},
					Context: pmmapitests.Context,
				})

				require.NoError(t, err)
				assert.True(t, res.Payload.Settings.SttEnabled)

				resg, err := serverClient.Default.Server.GetSettings(nil)
				require.NoError(t, err)
				assert.True(t, resg.Payload.Settings.TelemetryEnabled)
				assert.True(t, resg.Payload.Settings.SttEnabled)

				t.Run("EnableAdvisorsWhileItIsEnabled", func(t *testing.T) {
					res, err := serverClient.Default.Server.ChangeSettings(&server.ChangeSettingsParams{
						Body: server.ChangeSettingsBody{
							EnableStt: true,
						},
						Context: pmmapitests.Context,
					})
					require.NoError(t, err)
					assert.True(t, res.Payload.Settings.SttEnabled)

					resg, err := serverClient.Default.Server.GetSettings(nil)
					require.NoError(t, err)
					assert.True(t, resg.Payload.Settings.TelemetryEnabled)
					assert.True(t, resg.Payload.Settings.SttEnabled)
				})

				t.Run("DisableTelemetryWhileAdvisorsEnabled", func(t *testing.T) {
					res, err := serverClient.Default.Server.ChangeSettings(&server.ChangeSettingsParams{
						Body: server.ChangeSettingsBody{
							DisableTelemetry: true,
						},
						Context: pmmapitests.Context,
					})
					require.NoError(t, err)
					assert.True(t, res.Payload.Settings.SttEnabled)
					assert.False(t, res.Payload.Settings.TelemetryEnabled)
				})
			})

			t.Run("TelemetryDisabledState", func(t *testing.T) {
				defer restoreSettingsDefaults(t)

				res, err := serverClient.Default.Server.ChangeSettings(&server.ChangeSettingsParams{
					Body: server.ChangeSettingsBody{
						DisableTelemetry: true,
					},
					Context: pmmapitests.Context,
				})

				require.NoError(t, err)
				assert.False(t, res.Payload.Settings.TelemetryEnabled)

				resg, err := serverClient.Default.Server.GetSettings(nil)
				require.NoError(t, err)
				assert.False(t, resg.Payload.Settings.TelemetryEnabled)
				assert.True(t, resg.Payload.Settings.SttEnabled)

				t.Run("EnableAdvisorsWhileTelemetryDisabled", func(t *testing.T) {
					defer restoreSettingsDefaults(t)

					res, err := serverClient.Default.Server.ChangeSettings(&server.ChangeSettingsParams{
						Body: server.ChangeSettingsBody{
							EnableStt: true,
						},
						Context: pmmapitests.Context,
					})
					require.NoError(t, err)
					assert.True(t, res.Payload.Settings.SttEnabled)
					assert.False(t, res.Payload.Settings.TelemetryEnabled)

					resg, err := serverClient.Default.Server.GetSettings(nil)
					require.NoError(t, err)
					assert.True(t, resg.Payload.Settings.SttEnabled)
					assert.False(t, resg.Payload.Settings.TelemetryEnabled)
				})

				t.Run("EnableTelemetryWhileItIsDisabled", func(t *testing.T) {
					defer restoreSettingsDefaults(t)

					res, err := serverClient.Default.Server.ChangeSettings(&server.ChangeSettingsParams{
						Body: server.ChangeSettingsBody{
							EnableTelemetry: true,
						},
						Context: pmmapitests.Context,
					})
					require.NoError(t, err)
					assert.True(t, res.Payload.Settings.TelemetryEnabled)

					resg, err := serverClient.Default.Server.GetSettings(nil)
					require.NoError(t, err)
					assert.True(t, resg.Payload.Settings.TelemetryEnabled)
					assert.True(t, resg.Payload.Settings.SttEnabled)
				})
			})

			t.Run("InvalidBothEnableAndDisableTelemetry", func(t *testing.T) {
				defer restoreSettingsDefaults(t)

				res, err := serverClient.Default.Server.ChangeSettings(&server.ChangeSettingsParams{
					Body: server.ChangeSettingsBody{
						EnableTelemetry:  true,
						DisableTelemetry: true,
					},
					Context: pmmapitests.Context,
				})
				pmmapitests.AssertAPIErrorf(t, err, 400, codes.InvalidArgument,
					`Invalid argument: both enable_telemetry and disable_telemetry are present.`)
				assert.Empty(t, res)
			})

			t.Run("InvalidPartition", func(t *testing.T) {
				defer restoreSettingsDefaults(t)

				res, err := serverClient.Default.Server.ChangeSettings(&server.ChangeSettingsParams{
					Body: server.ChangeSettingsBody{
						AWSPartitions: []string{"aws-123"},
					},
					Context: pmmapitests.Context,
				})
				pmmapitests.AssertAPIErrorf(t, err, 400, codes.InvalidArgument,
					`Invalid argument: aws_partitions: partition "aws-123" is invalid.`)
				assert.Empty(t, res)
			})

			t.Run("TooManyPartitions", func(t *testing.T) {
				defer restoreSettingsDefaults(t)

				res, err := serverClient.Default.Server.ChangeSettings(&server.ChangeSettingsParams{
					Body: server.ChangeSettingsBody{
						// We're expecting that 10 elements will be more than number of default partitions, which currently equals 6.
						AWSPartitions: []string{"aws", "aws", "aws", "aws", "aws", "aws", "aws", "aws", "aws", "aws"},
					},
					Context: pmmapitests.Context,
				})
				pmmapitests.AssertAPIErrorf(t, err, 400, codes.InvalidArgument,
					`Invalid argument: aws_partitions: list is too long.`)
				assert.Empty(t, res)
			})

			t.Run("HRInvalid", func(t *testing.T) {
				defer restoreSettingsDefaults(t)

				res, err := serverClient.Default.Server.ChangeSettings(&server.ChangeSettingsParams{
					Body: server.ChangeSettingsBody{
						MetricsResolutions: &server.ChangeSettingsParamsBodyMetricsResolutions{
							Hr: "1",
						},
					},
					Context: pmmapitests.Context,
				})
				pmmapitests.AssertAPIErrorf(t, err, 400, codes.InvalidArgument,
					`invalid google.protobuf.Duration value "1"`)
				assert.Empty(t, res)
			})

			t.Run("HRTooSmall", func(t *testing.T) {
				defer restoreSettingsDefaults(t)

				res, err := serverClient.Default.Server.ChangeSettings(&server.ChangeSettingsParams{
					Body: server.ChangeSettingsBody{
						MetricsResolutions: &server.ChangeSettingsParamsBodyMetricsResolutions{
							Hr: "0.5s",
						},
					},
					Context: pmmapitests.Context,
				})
				pmmapitests.AssertAPIErrorf(t, err, 400, codes.InvalidArgument,
					`Invalid argument: hr: minimal resolution is 1s.`)
				assert.Empty(t, res)
			})

			t.Run("HRFractional", func(t *testing.T) {
				defer restoreSettingsDefaults(t)

				res, err := serverClient.Default.Server.ChangeSettings(&server.ChangeSettingsParams{
					Body: server.ChangeSettingsBody{
						MetricsResolutions: &server.ChangeSettingsParamsBodyMetricsResolutions{
							Hr: "1.5s",
						},
					},
					Context: pmmapitests.Context,
				})
				pmmapitests.AssertAPIErrorf(t, err, 400, codes.InvalidArgument,
					`Invalid argument: hr: should be a natural number of seconds.`)
				assert.Empty(t, res)
			})

			t.Run("AdvisorsCheckIntervalInvalid", func(t *testing.T) {
				defer restoreSettingsDefaults(t)

				res, err := serverClient.Default.Server.ChangeSettings(&server.ChangeSettingsParams{
					Body: server.ChangeSettingsBody{
						SttCheckIntervals: &server.ChangeSettingsParamsBodySttCheckIntervals{
							FrequentInterval: "1",
						},
					},
					Context: pmmapitests.Context,
				})
				pmmapitests.AssertAPIErrorf(t, err, 400, codes.InvalidArgument,
					`invalid google.protobuf.Duration value "1"`)
				assert.Empty(t, res)
			})

<<<<<<< HEAD
			t.Run("AdvisorsCheckIntervalTooSmall", func(t *testing.T) {
=======
			t.Run("SetPMMPublicAddressWithoutScheme", func(t *testing.T) {
				defer restoreSettingsDefaults(t)
				publicAddress := "192.168.0.42:8443"
				res, err := serverClient.Default.Server.ChangeSettings(&server.ChangeSettingsParams{
					Body: server.ChangeSettingsBody{
						PMMPublicAddress: publicAddress,
					},
					Context: pmmapitests.Context,
				})
				require.NoError(t, err)
				assert.Equal(t, publicAddress, res.Payload.Settings.PMMPublicAddress)
			})

			t.Run("STTCheckIntervalTooSmall", func(t *testing.T) {
>>>>>>> 805419a8
				defer restoreSettingsDefaults(t)

				res, err := serverClient.Default.Server.ChangeSettings(&server.ChangeSettingsParams{
					Body: server.ChangeSettingsBody{
						SttCheckIntervals: &server.ChangeSettingsParamsBodySttCheckIntervals{
							StandardInterval: "0.9s",
						},
					},
					Context: pmmapitests.Context,
				})
				pmmapitests.AssertAPIErrorf(t, err, 400, codes.InvalidArgument,
					`Invalid argument: standard_interval: minimal resolution is 1s.`)
				assert.Empty(t, res)
			})

			t.Run("AdviorsCheckIntervalFractional", func(t *testing.T) {
				defer restoreSettingsDefaults(t)

				res, err := serverClient.Default.Server.ChangeSettings(&server.ChangeSettingsParams{
					Body: server.ChangeSettingsBody{
						SttCheckIntervals: &server.ChangeSettingsParamsBodySttCheckIntervals{
							RareInterval: "1.5s",
						},
					},
					Context: pmmapitests.Context,
				})
				pmmapitests.AssertAPIErrorf(t, err, 400, codes.InvalidArgument,
					`Invalid argument: rare_interval: should be a natural number of seconds.`)
				assert.Empty(t, res)
			})

			t.Run("DataRetentionInvalid", func(t *testing.T) {
				defer restoreSettingsDefaults(t)

				res, err := serverClient.Default.Server.ChangeSettings(&server.ChangeSettingsParams{
					Body: server.ChangeSettingsBody{
						DataRetention: "1",
					},
					Context: pmmapitests.Context,
				})
				pmmapitests.AssertAPIErrorf(t, err, 400, codes.InvalidArgument,
					`invalid google.protobuf.Duration value "1"`)
				assert.Empty(t, res)
			})

			t.Run("DataRetentionInvalidToSmall", func(t *testing.T) {
				defer restoreSettingsDefaults(t)

				res, err := serverClient.Default.Server.ChangeSettings(&server.ChangeSettingsParams{
					Body: server.ChangeSettingsBody{
						DataRetention: "10s",
					},
					Context: pmmapitests.Context,
				})
				pmmapitests.AssertAPIErrorf(t, err, 400, codes.InvalidArgument,
					`Invalid argument: data_retention: minimal resolution is 24h.`)
				assert.Empty(t, res)
			})

			t.Run("DataRetentionFractional", func(t *testing.T) {
				defer restoreSettingsDefaults(t)

				res, err := serverClient.Default.Server.ChangeSettings(&server.ChangeSettingsParams{
					Body: server.ChangeSettingsBody{
						DataRetention: "36h",
					},
					Context: pmmapitests.Context,
				})
				pmmapitests.AssertAPIErrorf(t, err, 400, codes.InvalidArgument,
					`invalid google.protobuf.Duration value "36h"`)
				assert.Empty(t, res)
			})

			t.Run("InvalidSSHKey", func(t *testing.T) {
				defer restoreSettingsDefaults(t)

				res, err := serverClient.Default.Server.ChangeSettings(&server.ChangeSettingsParams{
					Body: server.ChangeSettingsBody{
						SSHKey: "some-invalid-ssh-key",
					},
					Context: pmmapitests.Context,
				})
				pmmapitests.AssertAPIErrorf(t, err, 400, codes.InvalidArgument, `Invalid SSH key.`)
				assert.Empty(t, res)
			})

			t.Run("ChangeSSHKey", func(t *testing.T) {
				defer restoreSettingsDefaults(t)

				sshKey := "ssh-rsa AAAAB3NzaC1yc2EAAAADAQABAAABAQClY/8sz3w03vA2bY6mBFgUzrvb2FIoHw8ZjUXGGClJzJg5HC" +
					"3jW1m5df7TOIkx0bt6Da2UOhuCvS4o27IT1aiHXVFydppp6ghQRB6saiiW2TKlQ7B+mXatwVaOIkO381kEjgijAs0LJn" +
					"NRGpqQW0ZEAxVMz4a8puaZmVNicYSVYs4kV3QZsHuqn7jHbxs5NGAO+uRRSjcuPXregsyd87RAUHkGmNrwNFln/XddMz" +
					"dGMwqZOuZWuxIXBqSrSX927XGHAJlUaOmLz5etZXHzfAY1Zxfu39r66Sx95bpm3JBmc/Ewfr8T2WL0cqynkpH+3QQBCj" +
					"weTHzBE+lpXHdR2se1 qsandbox"
				res, err := serverClient.Default.Server.ChangeSettings(&server.ChangeSettingsParams{
					Body: server.ChangeSettingsBody{
						SSHKey: sshKey,
					},
					Context: pmmapitests.Context,
				})
				require.NoError(t, err)
				assert.Empty(t, res)
			})

			t.Run("OK", func(t *testing.T) {
				defer restoreSettingsDefaults(t)

				res, err := serverClient.Default.Server.ChangeSettings(&server.ChangeSettingsParams{
					Body: server.ChangeSettingsBody{
						DisableTelemetry: true,
						MetricsResolutions: &server.ChangeSettingsParamsBodyMetricsResolutions{
							Hr: "2s",
							Mr: "15s",
							Lr: "120s", // 2 minutes
						},
						DataRetention: "864000s",                           // 240 hours
						AWSPartitions: []string{"aws-cn", "aws", "aws-cn"}, // duplicates are ok
					},
					Context: pmmapitests.Context,
				})
				require.NoError(t, err)
				assert.False(t, res.Payload.Settings.TelemetryEnabled)
				expected := &server.ChangeSettingsOKBodySettingsMetricsResolutions{
					Hr: "2s",
					Mr: "15s",
					Lr: "120s",
				}
				assert.Equal(t, expected, res.Payload.Settings.MetricsResolutions)
				assert.Equal(t, []string{"aws", "aws-cn"}, res.Payload.Settings.AWSPartitions)

				getRes, err := serverClient.Default.Server.GetSettings(nil)
				require.NoError(t, err)
				assert.False(t, getRes.Payload.Settings.TelemetryEnabled)
				getExpected := &server.GetSettingsOKBodySettingsMetricsResolutions{
					Hr: "2s",
					Mr: "15s",
					Lr: "120s",
				}
				assert.Equal(t, getExpected, getRes.Payload.Settings.MetricsResolutions)
				assert.Equal(t, "864000s", res.Payload.Settings.DataRetention)
				assert.Equal(t, []string{"aws", "aws-cn"}, res.Payload.Settings.AWSPartitions)

				t.Run("DefaultsAreNotRestored", func(t *testing.T) {
					defer restoreSettingsDefaults(t)

					res, err := serverClient.Default.Server.ChangeSettings(&server.ChangeSettingsParams{
						Body:    server.ChangeSettingsBody{},
						Context: pmmapitests.Context,
					})
					require.NoError(t, err)
					assert.False(t, res.Payload.Settings.TelemetryEnabled)
					expected := &server.ChangeSettingsOKBodySettingsMetricsResolutions{
						Hr: "2s",
						Mr: "15s",
						Lr: "120s",
					}
					assert.Equal(t, expected, res.Payload.Settings.MetricsResolutions)
					assert.Equal(t, []string{"aws", "aws-cn"}, res.Payload.Settings.AWSPartitions)

					// Check if the values were persisted
					getRes, err := serverClient.Default.Server.GetSettings(nil)
					require.NoError(t, err)
					assert.False(t, getRes.Payload.Settings.TelemetryEnabled)
					getExpected := &server.GetSettingsOKBodySettingsMetricsResolutions{
						Hr: "2s",
						Mr: "15s",
						Lr: "120s",
					}
					assert.Equal(t, getExpected, getRes.Payload.Settings.MetricsResolutions)
					assert.Equal(t, "864000s", res.Payload.Settings.DataRetention)
					assert.Equal(t, []string{"aws", "aws-cn"}, res.Payload.Settings.AWSPartitions)
				})
			})

			t.Run("AdvisorCheckIntervalsValid", func(t *testing.T) {
				defer restoreSettingsDefaults(t)

				res, err := serverClient.Default.Server.ChangeSettings(&server.ChangeSettingsParams{
					Body: server.ChangeSettingsBody{
						SttCheckIntervals: &server.ChangeSettingsParamsBodySttCheckIntervals{
							RareInterval:     "28800s", // 8 hours
							StandardInterval: "1800s",  // 30 minutes
							FrequentInterval: "20s",
						},
					},
					Context: pmmapitests.Context,
				})
				require.NoError(t, err)
				expected := &server.ChangeSettingsOKBodySettingsSttCheckIntervals{
					RareInterval:     "28800s",
					StandardInterval: "1800s",
					FrequentInterval: "20s",
				}
				assert.Equal(t, expected, res.Payload.Settings.SttCheckIntervals)

				getRes, err := serverClient.Default.Server.GetSettings(nil)
				require.NoError(t, err)
				getExpected := &server.GetSettingsOKBodySettingsSttCheckIntervals{
					RareInterval:     "28800s",
					StandardInterval: "1800s",
					FrequentInterval: "20s",
				}
				assert.Equal(t, getExpected, getRes.Payload.Settings.SttCheckIntervals)

				t.Run("DefaultsAreNotRestored", func(t *testing.T) {
					defer restoreSettingsDefaults(t)

					res, err := serverClient.Default.Server.ChangeSettings(&server.ChangeSettingsParams{
						Body:    server.ChangeSettingsBody{},
						Context: pmmapitests.Context,
					})
					require.NoError(t, err)
					expected := &server.ChangeSettingsOKBodySettingsSttCheckIntervals{
						RareInterval:     "28800s",
						StandardInterval: "1800s",
						FrequentInterval: "20s",
					}
					assert.Equal(t, expected, res.Payload.Settings.SttCheckIntervals)

					// Check if the values were persisted
					getRes, err := serverClient.Default.Server.GetSettings(nil)
					require.NoError(t, err)
					getExpected := &server.GetSettingsOKBodySettingsSttCheckIntervals{
						RareInterval:     "28800s",
						StandardInterval: "1800s",
						FrequentInterval: "20s",
					}
					assert.Equal(t, getExpected, getRes.Payload.Settings.SttCheckIntervals)
				})
			})

			t.Run("grpc-gateway", func(t *testing.T) {
				// Test with pure JSON without swagger for tracking grpc-gateway behavior:
				// https://github.com/grpc-ecosystem/grpc-gateway/issues/400

				// do not use generated types as they can do extra work in generated methods
				type params struct {
					Settings struct {
						MetricsResolutions struct {
							LR string `json:"lr"`
						} `json:"metrics_resolutions"`
					} `json:"settings"`
				}
				changeURI := pmmapitests.BaseURL.ResolveReference(&url.URL{
					Path: "v1/Settings/Change",
				})
				getURI := pmmapitests.BaseURL.ResolveReference(&url.URL{
					Path: "v1/Settings/Get",
				})

				for change, get := range map[string]string{
					"59s": "59s",
					"60s": "60s",
					"61s": "61s",
					"61":  "", // no suffix => error
					"2m":  "", // m suffix => error
					"1h":  "", // h suffix => error
					"1d":  "", // d suffix => error
					"1w":  "", // w suffix => error
				} {
					change, get := change, get
					t.Run(change, func(t *testing.T) {
						defer restoreSettingsDefaults(t)

						var p params
						p.Settings.MetricsResolutions.LR = change
						b, err := json.Marshal(p.Settings)
						require.NoError(t, err)
						req, err := http.NewRequestWithContext(pmmapitests.Context, http.MethodPost, changeURI.String(), bytes.NewReader(b))
						require.NoError(t, err)
						if pmmapitests.Debug {
							b, err = httputil.DumpRequestOut(req, true)
							require.NoError(t, err)
							t.Logf("Request:\n%s", b)
						}

						resp, err := http.DefaultClient.Do(req)
						require.NoError(t, err)
						if pmmapitests.Debug {
							b, err = httputil.DumpResponse(resp, true)
							require.NoError(t, err)
							t.Logf("Response:\n%s", b)
						}
						b, err = io.ReadAll(resp.Body)
						assert.NoError(t, err)
						resp.Body.Close() //nolint:errcheck

						if get == "" {
							assert.Equal(t, 400, resp.StatusCode, "response:\n%s", b)
							return
						}
						assert.Equal(t, 200, resp.StatusCode, "response:\n%s", b)

						p.Settings.MetricsResolutions.LR = ""
						err = json.Unmarshal(b, &p)
						require.NoError(t, err)
						assert.Equal(t, get, p.Settings.MetricsResolutions.LR, "Change")

						req, err = http.NewRequestWithContext(pmmapitests.Context, http.MethodPost, getURI.String(), nil)
						require.NoError(t, err)
						if pmmapitests.Debug {
							b, err = httputil.DumpRequestOut(req, true)
							require.NoError(t, err)
							t.Logf("Request:\n%s", b)
						}

						resp, err = http.DefaultClient.Do(req)
						require.NoError(t, err)
						if pmmapitests.Debug {
							b, err = httputil.DumpResponse(resp, true)
							require.NoError(t, err)
							t.Logf("Response:\n%s", b)
						}
						b, err = io.ReadAll(resp.Body)
						assert.NoError(t, err)
						resp.Body.Close() //nolint:errcheck
						assert.Equal(t, 200, resp.StatusCode, "response:\n%s", b)

						p.Settings.MetricsResolutions.LR = ""
						err = json.Unmarshal(b, &p)
						require.NoError(t, err)
						assert.Equal(t, get, p.Settings.MetricsResolutions.LR, "Get")
					})
				}
			})
		})
	})
}<|MERGE_RESOLUTION|>--- conflicted
+++ resolved
@@ -465,24 +465,20 @@
 				assert.Empty(t, res)
 			})
 
-<<<<<<< HEAD
+			t.Run("SetPMMPublicAddressWithoutScheme", func(t *testing.T) {
+				defer restoreSettingsDefaults(t)
+				publicAddress := "192.168.0.42:8443"
+				res, err := serverClient.Default.Server.ChangeSettings(&server.ChangeSettingsParams{
+					Body: server.ChangeSettingsBody{
+						PMMPublicAddress: publicAddress,
+					},
+					Context: pmmapitests.Context,
+				})
+				require.NoError(t, err)
+				assert.Equal(t, publicAddress, res.Payload.Settings.PMMPublicAddress)
+			})
+
 			t.Run("AdvisorsCheckIntervalTooSmall", func(t *testing.T) {
-=======
-			t.Run("SetPMMPublicAddressWithoutScheme", func(t *testing.T) {
-				defer restoreSettingsDefaults(t)
-				publicAddress := "192.168.0.42:8443"
-				res, err := serverClient.Default.Server.ChangeSettings(&server.ChangeSettingsParams{
-					Body: server.ChangeSettingsBody{
-						PMMPublicAddress: publicAddress,
-					},
-					Context: pmmapitests.Context,
-				})
-				require.NoError(t, err)
-				assert.Equal(t, publicAddress, res.Payload.Settings.PMMPublicAddress)
-			})
-
-			t.Run("STTCheckIntervalTooSmall", func(t *testing.T) {
->>>>>>> 805419a8
 				defer restoreSettingsDefaults(t)
 
 				res, err := serverClient.Default.Server.ChangeSettings(&server.ChangeSettingsParams{
