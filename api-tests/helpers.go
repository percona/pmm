// Copyright (C) 2023 Percona LLC
//
// This program is free software: you can redistribute it and/or modify
// it under the terms of the GNU Affero General Public License as published by
// the Free Software Foundation, either version 3 of the License, or
// (at your option) any later version.
//
// This program is distributed in the hope that it will be useful,
// but WITHOUT ANY WARRANTY; without even the implied warranty of
// MERCHANTABILITY or FITNESS FOR A PARTICULAR PURPOSE. See the
// GNU Affero General Public License for more details.
//
// You should have received a copy of the GNU Affero General Public License
// along with this program. If not, see <https://www.gnu.org/licenses/>.

package apitests

import (
	"context"
	"crypto/rand"
	"fmt"
	"math"
	"math/big"
	"reflect"
	"testing"

	"github.com/stretchr/testify/assert"
	"github.com/stretchr/testify/require"
	"google.golang.org/grpc/codes"

<<<<<<< HEAD
	"github.com/percona/pmm/api/inventory/v1/json/client"
	agents "github.com/percona/pmm/api/inventory/v1/json/client/agents_service"
	nodes "github.com/percona/pmm/api/inventory/v1/json/client/nodes_service"
	services "github.com/percona/pmm/api/inventory/v1/json/client/services_service"
=======
	inventoryClient "github.com/percona/pmm/api/inventorypb/json/client"
	"github.com/percona/pmm/api/inventorypb/json/client/agents"
	"github.com/percona/pmm/api/inventorypb/json/client/nodes"
	"github.com/percona/pmm/api/inventorypb/json/client/services"
	"github.com/percona/pmm/api/managementpb/json/client"
	"github.com/percona/pmm/api/managementpb/json/client/node"
>>>>>>> 09211717
)

// ErrorResponse represents the response structure for error scenarios.
type ErrorResponse interface {
	Code() int
}

// TestingT contains minimal subset of *testing.T that we use that is also should be implemented by *expectedFailureTestingT.
type TestingT interface {
	Helper()
	Name() string
	Errorf(format string, args ...interface{})
	FailNow()
}

// TestString returns semi-random string that can be used as a test data.
func TestString(t TestingT, name string) string {
	t.Helper()

	// Without proper seed parallel tests can generate same "random" number.
	n, err := rand.Int(rand.Reader, big.NewInt(math.MaxInt32))
	require.NoError(t, err)

	return fmt.Sprintf("pmm-api-tests/%s/%s/%s/%d", Hostname, t.Name(), name, n)
}

// AssertAPIErrorf check that actual API error equals expected.
func AssertAPIErrorf(t TestingT, actual error, httpStatus int, grpcCode codes.Code, format string, a ...interface{}) {
	t.Helper()

	require.Error(t, actual)

	require.Implementsf(t, (*ErrorResponse)(nil), actual, "Wrong response type. Expected %T, got %T.\nError message: %v", (*ErrorResponse)(nil), actual, actual)

	assert.Equal(t, httpStatus, actual.(ErrorResponse).Code()) //nolint:forcetypeassert,errorlint

	// Have to use reflect because there are a lot of types with the same structure and different names.
	payload := reflect.ValueOf(actual).Elem().FieldByName("Payload")
	require.True(t, payload.IsValid(), "Wrong response structure. There is no field Payload.")

	codeField := payload.Elem().FieldByName("Code")
	require.True(t, codeField.IsValid(), "Wrong response structure. There is no field Code in Payload.")
	assert.Equal(t, int64(grpcCode), codeField.Int(), "gRPC status codes are not equal")

	errorField := payload.Elem().FieldByName("Message")
	require.True(t, errorField.IsValid(), "Wrong response structure. There is no field Message in Payload.")
	if len(a) != 0 {
		format = fmt.Sprintf(format, a...)
	}
	// We use "assert.Contains" because some error messages include info that changes easily
	// (e.g. the line number in the proto file).
	assert.Contains(t, errorField.String(), format)
}

// ExpectFailure sets up expectations for a test case to fail.
func ExpectFailure(t *testing.T, link string) *expectedFailureTestingT { //nolint:revive
	t.Helper()
	return &expectedFailureTestingT{
		t:    t,
		link: link,
	}
}

// expectedFailureTestingT expects that test will fail.
// If the test fails - we skip it,
// if it doesn't - we call Fail.
type expectedFailureTestingT struct {
	t      *testing.T
	errors []string
	failed bool
	link   string
}

func (tt *expectedFailureTestingT) Helper()      { tt.t.Helper() }
func (tt *expectedFailureTestingT) Name() string { return tt.t.Name() }

func (tt *expectedFailureTestingT) Errorf(format string, args ...interface{}) {
	tt.errors = append(tt.errors, fmt.Sprintf(format, args...))
	tt.failed = true
}

func (tt *expectedFailureTestingT) FailNow() {
	tt.failed = true

	// We have to set unexported testing.T.finished = true to make everything work,
	// but we can't call tt.t.FailNow() as it calls Fail().
	tt.t.SkipNow()
}

func (tt *expectedFailureTestingT) Check() {
	tt.t.Helper()

	if tt.failed {
		for _, v := range tt.errors {
			tt.t.Log(v)
		}
		tt.t.Skipf("Expected failure: %s", tt.link)
		return
	}

	tt.t.Fatalf("%s expected to fail, but didn't: %s", tt.Name(), tt.link)
}

// UnregisterNodes unregister specified nodes.
func UnregisterNodes(t TestingT, nodeIDs ...string) {
	t.Helper()

	for _, nodeID := range nodeIDs {
		params := &node.UnregisterNodeParams{
			Body: node.UnregisterNodeBody{
				NodeID: nodeID,
			},
			Context: context.Background(),
		}

		res, err := client.Default.Node.UnregisterNode(params)
		require.NoError(t, err)
		assert.NotNil(t, res)
		assert.NotNil(t, res.Payload)
		assert.Empty(t, res.Payload.Warning)
	}
}

// RemoveNodes removes specified nodes.
func RemoveNodes(t TestingT, nodeIDs ...string) {
	t.Helper()

	for _, nodeID := range nodeIDs {
		params := &nodes.RemoveNodeParams{
			Body: nodes.RemoveNodeBody{
				NodeID: nodeID,
			},
			Context: context.Background(),
		}
<<<<<<< HEAD
		res, err := client.Default.NodesService.RemoveNode(params)
=======
		res, err := inventoryClient.Default.Nodes.RemoveNode(params)
>>>>>>> 09211717
		assert.NoError(t, err)
		assert.NotNil(t, res)
	}
}

// RemoveServices removes specified services.
func RemoveServices(t TestingT, serviceIDs ...string) {
	t.Helper()

	for _, serviceID := range serviceIDs {
		params := &services.RemoveServiceParams{
			Body: services.RemoveServiceBody{
				ServiceID: serviceID,
				Force:     true,
			},
			Context: context.Background(),
		}
<<<<<<< HEAD
		res, err := client.Default.ServicesService.RemoveService(params)
=======
		res, err := inventoryClient.Default.Services.RemoveService(params)
>>>>>>> 09211717
		assert.NoError(t, err)
		assert.NotNil(t, res)
	}
}

// RemoveAgents removes specified agents.
func RemoveAgents(t TestingT, agentIDs ...string) {
	t.Helper()

	for _, agentID := range agentIDs {
		params := &agents.RemoveAgentParams{
			Body: agents.RemoveAgentBody{
				AgentID: agentID,
			},
			Context: context.Background(),
		}
<<<<<<< HEAD
		res, err := client.Default.AgentsService.RemoveAgent(params)
=======
		res, err := inventoryClient.Default.Agents.RemoveAgent(params)
>>>>>>> 09211717
		assert.NoError(t, err)
		assert.NotNil(t, res)
	}
}

// AddGenericNode adds a generic node.
func AddGenericNode(t TestingT, nodeName string) *nodes.AddNodeOKBodyGeneric {
	t.Helper()

	params := &nodes.AddNodeParams{
		Body: nodes.AddNodeBody{
			Generic: &nodes.AddNodeParamsBodyGeneric{
				NodeName: nodeName,
				Address:  "10.10.10.10",
			},
		},
		Context: Context,
	}
<<<<<<< HEAD
	res, err := client.Default.NodesService.AddNode(params)
=======
	res, err := inventoryClient.Default.Nodes.AddGenericNode(params)
>>>>>>> 09211717
	assert.NoError(t, err)
	require.NotNil(t, res)
	require.NotNil(t, res.Payload)
	require.NotNil(t, res.Payload.Generic)
	return res.Payload.Generic
}

// AddRemoteNode adds a remote node.
func AddRemoteNode(t TestingT, nodeName string) *nodes.AddNodeOKBody {
	t.Helper()

	params := &nodes.AddNodeParams{
		Body: nodes.AddNodeBody{
			Remote: &nodes.AddNodeParamsBodyRemote{
				NodeName: nodeName,
				Address:  "10.10.10.10",
			},
		},
		Context: Context,
	}
<<<<<<< HEAD
	res, err := client.Default.NodesService.AddNode(params)
=======
	res, err := inventoryClient.Default.Nodes.AddRemoteNode(params)
>>>>>>> 09211717
	assert.NoError(t, err)
	require.NotNil(t, res)
	return res.Payload
}

// AddNode adds a node.
func AddNode(t TestingT, nodeBody *nodes.AddNodeBody) *nodes.AddNodeOKBody {
	t.Helper()

	params := &nodes.AddNodeParams{
		Body:    *nodeBody,
		Context: Context,
	}

<<<<<<< HEAD
	res, err := client.Default.NodesService.AddNode(params)
=======
	res, err := inventoryClient.Default.Nodes.AddNode(params)
>>>>>>> 09211717
	assert.NoError(t, err)
	require.NotNil(t, res)

	return res.Payload
}

// AddPMMAgent adds a PMM agent.
func AddPMMAgent(t TestingT, nodeID string) *agents.AddAgentOKBody {
	t.Helper()

<<<<<<< HEAD
	res, err := client.Default.AgentsService.AddAgent(&agents.AddAgentParams{
		Body: agents.AddAgentBody{
			PMMAgent: &agents.AddAgentParamsBodyPMMAgent{
				RunsOnNodeID: nodeID,
			},
=======
	res, err := inventoryClient.Default.Agents.AddPMMAgent(&agents.AddPMMAgentParams{
		Body: agents.AddPMMAgentBody{
			RunsOnNodeID: nodeID,
>>>>>>> 09211717
		},
		Context: Context,
	})
	assert.NoError(t, err)
	require.NotNil(t, res)
	return res.Payload
}

// check interfaces.
var (
	_ assert.TestingT  = (*expectedFailureTestingT)(nil)
	_ require.TestingT = (*expectedFailureTestingT)(nil)
	_ TestingT         = (*expectedFailureTestingT)(nil)
)<|MERGE_RESOLUTION|>--- conflicted
+++ resolved
@@ -28,19 +28,12 @@
 	"github.com/stretchr/testify/require"
 	"google.golang.org/grpc/codes"
 
-<<<<<<< HEAD
 	"github.com/percona/pmm/api/inventory/v1/json/client"
 	agents "github.com/percona/pmm/api/inventory/v1/json/client/agents_service"
 	nodes "github.com/percona/pmm/api/inventory/v1/json/client/nodes_service"
 	services "github.com/percona/pmm/api/inventory/v1/json/client/services_service"
-=======
-	inventoryClient "github.com/percona/pmm/api/inventorypb/json/client"
-	"github.com/percona/pmm/api/inventorypb/json/client/agents"
-	"github.com/percona/pmm/api/inventorypb/json/client/nodes"
-	"github.com/percona/pmm/api/inventorypb/json/client/services"
-	"github.com/percona/pmm/api/managementpb/json/client"
-	"github.com/percona/pmm/api/managementpb/json/client/node"
->>>>>>> 09211717
+	managementClient "github.com/percona/pmm/api/management/v1/json/client"
+	mservice "github.com/percona/pmm/api/management/v1/json/client/management_service"
 )
 
 // ErrorResponse represents the response structure for error scenarios.
@@ -149,14 +142,14 @@
 	t.Helper()
 
 	for _, nodeID := range nodeIDs {
-		params := &node.UnregisterNodeParams{
-			Body: node.UnregisterNodeBody{
+		params := &mservice.UnregisterNodeParams{
+			Body: mservice.UnregisterNodeBody{
 				NodeID: nodeID,
 			},
 			Context: context.Background(),
 		}
 
-		res, err := client.Default.Node.UnregisterNode(params)
+		res, err := managementClient.Default.ManagementService.UnregisterNode(params)
 		require.NoError(t, err)
 		assert.NotNil(t, res)
 		assert.NotNil(t, res.Payload)
@@ -175,11 +168,7 @@
 			},
 			Context: context.Background(),
 		}
-<<<<<<< HEAD
 		res, err := client.Default.NodesService.RemoveNode(params)
-=======
-		res, err := inventoryClient.Default.Nodes.RemoveNode(params)
->>>>>>> 09211717
 		assert.NoError(t, err)
 		assert.NotNil(t, res)
 	}
@@ -197,11 +186,7 @@
 			},
 			Context: context.Background(),
 		}
-<<<<<<< HEAD
 		res, err := client.Default.ServicesService.RemoveService(params)
-=======
-		res, err := inventoryClient.Default.Services.RemoveService(params)
->>>>>>> 09211717
 		assert.NoError(t, err)
 		assert.NotNil(t, res)
 	}
@@ -218,11 +203,7 @@
 			},
 			Context: context.Background(),
 		}
-<<<<<<< HEAD
 		res, err := client.Default.AgentsService.RemoveAgent(params)
-=======
-		res, err := inventoryClient.Default.Agents.RemoveAgent(params)
->>>>>>> 09211717
 		assert.NoError(t, err)
 		assert.NotNil(t, res)
 	}
@@ -241,11 +222,7 @@
 		},
 		Context: Context,
 	}
-<<<<<<< HEAD
 	res, err := client.Default.NodesService.AddNode(params)
-=======
-	res, err := inventoryClient.Default.Nodes.AddGenericNode(params)
->>>>>>> 09211717
 	assert.NoError(t, err)
 	require.NotNil(t, res)
 	require.NotNil(t, res.Payload)
@@ -266,11 +243,7 @@
 		},
 		Context: Context,
 	}
-<<<<<<< HEAD
 	res, err := client.Default.NodesService.AddNode(params)
-=======
-	res, err := inventoryClient.Default.Nodes.AddRemoteNode(params)
->>>>>>> 09211717
 	assert.NoError(t, err)
 	require.NotNil(t, res)
 	return res.Payload
@@ -285,11 +258,7 @@
 		Context: Context,
 	}
 
-<<<<<<< HEAD
 	res, err := client.Default.NodesService.AddNode(params)
-=======
-	res, err := inventoryClient.Default.Nodes.AddNode(params)
->>>>>>> 09211717
 	assert.NoError(t, err)
 	require.NotNil(t, res)
 
@@ -300,17 +269,11 @@
 func AddPMMAgent(t TestingT, nodeID string) *agents.AddAgentOKBody {
 	t.Helper()
 
-<<<<<<< HEAD
 	res, err := client.Default.AgentsService.AddAgent(&agents.AddAgentParams{
 		Body: agents.AddAgentBody{
 			PMMAgent: &agents.AddAgentParamsBodyPMMAgent{
 				RunsOnNodeID: nodeID,
 			},
-=======
-	res, err := inventoryClient.Default.Agents.AddPMMAgent(&agents.AddPMMAgentParams{
-		Body: agents.AddPMMAgentBody{
-			RunsOnNodeID: nodeID,
->>>>>>> 09211717
 		},
 		Context: Context,
 	})
