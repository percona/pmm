--- conflicted
+++ resolved
@@ -182,12 +182,7 @@
 	}
 }
 
-<<<<<<< HEAD
 func AddGenericNode(t TestingT, nodeName string) *nodes.AddNodeOKBodyGeneric {
-=======
-// AddGenericNode adds a generic node.
-func AddGenericNode(t TestingT, nodeName string) *nodes.AddGenericNodeOKBodyGeneric {
->>>>>>> c8caec61
 	t.Helper()
 
 	params := &nodes.AddNodeParams{
@@ -207,12 +202,7 @@
 	return res.Payload.Generic
 }
 
-<<<<<<< HEAD
 func AddRemoteNode(t TestingT, nodeName string) *nodes.AddNodeOKBody {
-=======
-// AddRemoteNode adds a remote node.
-func AddRemoteNode(t TestingT, nodeName string) *nodes.AddRemoteNodeOKBody {
->>>>>>> c8caec61
 	t.Helper()
 
 	params := &nodes.AddNodeParams{
@@ -246,12 +236,7 @@
 	return res.Payload
 }
 
-<<<<<<< HEAD
 func AddPMMAgent(t TestingT, nodeID string) *agents.AddAgentOKBody {
-=======
-// AddPMMAgent adds a PMM agent.
-func AddPMMAgent(t TestingT, nodeID string) *agents.AddPMMAgentOKBody {
->>>>>>> c8caec61
 	t.Helper()
 
 	res, err := client.Default.AgentsService.AddAgent(&agents.AddAgentParams{
