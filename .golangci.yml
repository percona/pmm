---
linters-settings:
  exhaustive:
    default-signifies-exhaustive: true

  cyclop:
    max-complexity: 30

  depguard:
    list-type: blacklist
    include-go-root: true
    packages:
      # use "github.com/pkg/errors" instead
      - errors
      # use "github.com/golang/protobuf/proto" instead
      - github.com/gogo/protobuf/proto
      # use only forked parser
      - github.com/percona/go-mysql/log/slow
      # use "github.com/percona-platform/saas" instead
      - github.com/percona-platform/platform
      # use "gopkg.in/yaml.v3" instead
      - gopkg.in/yaml.v2

  gci:
    sections:
      - standard # Captures all standard packages if they do not match another section.
      - default # Contains all imports that could not be matched to another section type.
      - prefix(github.com/percona/pmm) # Groups all local imports.

  godot:
    capital: true

  goimports:
    local-prefixes: github.com/percona/pmm

  gomoddirectives:
    replace-allow-list:
      - github.com/percona-platform/dbaas-api

  ireturn:
    allow:
      - anon
      - error
      - empty
      - stdlib
      - github.com/charmbracelet/bubbletea.Model
      - github.com/percona/pmm/admin/commands.Result

  lll:
    line-length: 170
    tab-width: 4

  nestif:
    min-complexity: 7

  tagliatelle:
    # Check the struck tag name case.
    case:
      rules:
        avro: snake
        bson: camel
        # Disabled because we have too many errors at the moment
        json: ""
        # Disabled because we have too many errors at the moment
        yaml: ""
        xml: camel

  unused:
    check-exported: false #TODO: set true for agent

  unparam:
    check-exported: true

linters:
  enable-all: true
  disable:
    # keep the rules sorted alpahbetically
    - execinquery      # false positives only
    - exhaustivestruct # too annoying
    - exhaustruct      # too many files to fix/nolint
    - deadcode         # unmaintained, we leverage `unused`
    - funlen           # useless
    - gochecknoglobals # mostly useless
    - gochecknoinits   # we use init functions
    - gocyclo          # using cyclop with the max 30 instead
    - goerr113         # extra work & poor benefit
    - golint           # unmaintained, replaced by revive
    - gomnd            # we are using numbers in many cases
    - gomoddirectives  # we use replace directives
    - ifshort          # a lot of false positives
    - interfacer       # deprecated
    - maligned         # deprecated
    - nlreturn         # too annoying
    - scopelint        # too many false positives
    - varnamelen       # useless
    - wrapcheck        # we do not use wrapping everywhere
    - wsl              # too annoying

    # TODO: carefully review all the rules below and either fix the code
    # or leave disabled and provide a reason why
    - paralleltest
    - tagliatelle
    - thelper
    - tparallel
    - gocritic
    - godot
    - godox
    - revive
    - nosnakecase
    - paralleltest
    - ireturn
    - gocognit
    - maintidx
<<<<<<< HEAD
    - errorlint
=======
    - execinquery
>>>>>>> 504e31cf
    - interfacebloat
    - gosimple
    - contextcheck
    - forbidigo
    - errcheck
    - dupl
    # ENDTODO

run:
  timeout: 5m
  skip-dirs:
    - agent/agents/mongodb/internal/
    - qan-api2/migrations/

issues:
  exclude-use-default: false
  exclude:
    # gas: Duplicated errcheck checks
    - "G104: Errors unhandled"
    # golint: Methods for implementing interfaces are not documented
    - "exported method `.+` should have comment or be unexported"
    - "comment on exported method `.+` should be of the form `.+ ...`"
    # golint: We have to return unexported types due to oneof implementation
    - "exported method .+ returns unexported type .+, which can be annoying to use"
  exclude-rules:
    - path: _test\.go
      linters:
        # keep sorted
        - exhaustivestruct # very annoying
        - forcetypeassert  # for tests' brevity sake
        - funlen           # tests may be long
        - gocognit         # triggered by subtests
        - gomnd            # tests are full of magic numbers
        - lll              # tests often require long lines
        - nonamedreturns   # it's not critical for tests, albeit desirable
        - testpackage      # senseless
        - unused           # very annoying false positive: https://github.com/golangci/golangci-lint/issues/791<|MERGE_RESOLUTION|>--- conflicted
+++ resolved
@@ -111,11 +111,6 @@
     - ireturn
     - gocognit
     - maintidx
-<<<<<<< HEAD
-    - errorlint
-=======
-    - execinquery
->>>>>>> 504e31cf
     - interfacebloat
     - gosimple
     - contextcheck
