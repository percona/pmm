--- conflicted
+++ resolved
@@ -109,11 +109,6 @@
     - maintidx
     - nestif
     - errorlint
-<<<<<<< HEAD
-    - forcetypeassert
-=======
-    - golint
->>>>>>> 1e5db2d4
     - nonamedreturns
     - execinquery
     - interfacebloat
