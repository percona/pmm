--- conflicted
+++ resolved
@@ -100,13 +100,7 @@
     # or leave disabled and provide a reason why
     - paralleltest
     - tagliatelle
-<<<<<<< HEAD
-    - thelper
-    - staticcheck
     # - tparallel
-=======
-    - tparallel
->>>>>>> d520e8dd
     - gocritic
     - godot
     - godox
