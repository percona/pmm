--- conflicted
+++ resolved
@@ -169,11 +169,7 @@
 
     steps:
       - name: Slack Notification
-<<<<<<< HEAD
-        uses: rtCamp/action-slack-notify@v2.2.1
-=======
         uses: rtCamp/action-slack-notify@v2.3.1
->>>>>>> 2c081478
 
   workflow_failure:
     if: ${{ failure() }}
@@ -191,8 +187,4 @@
 
     steps:
       - name: Slack Notification
-<<<<<<< HEAD
-        uses: rtCamp/action-slack-notify@v2.2.1
-=======
-        uses: rtCamp/action-slack-notify@v2.3.1
->>>>>>> 2c081478
+        uses: rtCamp/action-slack-notify@v2.3.1