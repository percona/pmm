--- conflicted
+++ resolved
@@ -82,7 +82,6 @@
       - name: Run go-sumtype
         run: bin/go-sumtype ./...
 
-<<<<<<< HEAD
       - name: Run API linter
         env:
           REVIEWDOG_GITHUB_API_TOKEN: ${{ secrets.ROBOT_TOKEN || secrets.GITHUB_TOKEN }}
@@ -103,11 +102,7 @@
           echo "$out" | bin/reviewdog -f=buf -reporter=github-pr-review -fail-level=error
 
       - name: Run code linters
-        uses: reviewdog/action-golangci-lint@v2
-=======
-      - name: Run linters
         uses: reviewdog/action-golangci-lint@7708105983c614f7a2725e2172908b7709d1c3e4 # v2.6.2
->>>>>>> e921587d
         with:
           github_token: ${{ secrets.ROBOT_TOKEN || secrets.GITHUB_TOKEN }}
           go_version_file: ${{ github.workspace }}/go.mod
