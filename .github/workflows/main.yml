name: Main

on:
  push:
    branches:
      - main
      - v3
      - pmm-*
    tags:
      - v[0-9]+.[0-9]+.[0-9]+*
    paths-ignore:
      - "documentation/**"

  pull_request:
    paths-ignore:
      - "documentation/**"

jobs:
  check:
    name: Checks
    runs-on: ubuntu-22.04

    env:
      PMM_ENCRYPTION_KEY_PATH: pmm-encryption.key

    steps:
      - name: Check out code
        uses: actions/checkout@11bd71901bbe5b1630ceea73d27597364c9af683 # v4.2.2

      - name: Set up Go
        uses: actions/setup-go@41dfa10bad2bb2ae585af6ee5bb4d7d973ad74ed # v5.1.0
        with:
          go-version-file: ${{ github.workspace }}/go.mod
          cache: false

      - name: Enable Go build cache
        uses: actions/cache@6849a6489940f00c2f30c0fb92c6274307ccb58a # v4.1.2
        with:
          path: ~/.cache/go-build
          key: ${{ runner.os }}-go-build-${{ github.ref }}-${{ hashFiles('**') }}
          restore-keys: |
            ${{ runner.os }}-go-build-${{ github.ref }}-
            ${{ runner.os }}-go-build-

      - name: Enable Go modules cache
        uses: actions/cache@6849a6489940f00c2f30c0fb92c6274307ccb58a # v4.1.2
        with:
          path: ~/go/pkg/mod
          key: ${{ runner.os }}-go-modules-${{ hashFiles('**/go.sum') }}
          restore-keys: |
            ${{ runner.os }}-go-modules-

      - name: Download Go modules
        run: |
          pushd tools && go mod download -x
          popd        && go mod download -x

      - name: Install development tools
        run: make init

      - name: Generate files
        run: make gen

      - name: Check build
        run: make release

      - name: Check files are formatted and no source code changes
        run: |
          make format
          pushd tools && go mod tidy -v
          popd        && go mod tidy -v
          git status
          git diff --exit-code

      - name: Update API compatibility descriptors
        run: |
          # log if descriptors changed, useful for "update descriptors" PRs
          make -C api descriptors
          git diff --text

      - name: Run check-license
        run: |
          # run license checker on configured files
          bin/license-eye -c .licenserc.yaml header check

      - name: Run go-sumtype
        run: bin/go-sumtype ./...

      - name: Run API linter
        env:
          REVIEWDOG_GITHUB_API_TOKEN: ${{ secrets.ROBOT_TOKEN || secrets.GITHUB_TOKEN }}
        run: |
          if out=$(bin/buf lint -v api); code="$?"; test "$code" -eq 0; then
            echo "$out"
            exit 0
          fi

          echo "API linter exited with code: $code"
          echo "$out"
          ## buf uses exit code 100 for linter warnings
          if [ "$code" -ne 100 ] || ${{ github.event.pull_request == null }}; then
            exit $code
          fi

          # One may need to suppress passing to reviewdog because of https://github.com/reviewdog/reviewdog/issues/1696
          echo "$out" | bin/reviewdog -f=buf -reporter=github-pr-review -fail-level=error

      - name: Run code linters
        uses: reviewdog/action-golangci-lint@7708105983c614f7a2725e2172908b7709d1c3e4 # v2.6.2
        with:
          github_token: ${{ secrets.ROBOT_TOKEN || secrets.GITHUB_TOKEN }}
          go_version_file: ${{ github.workspace }}/go.mod
          reporter: github-pr-review
          fail_on_error: true
          cache: false
          golangci_lint_flags: "-c=.golangci.yml"
          golangci_lint_version: v1.62.0 # Version should match specified in Makefile

      - name: Run go-consistent
        env:
          REVIEWDOG_GITHUB_API_TOKEN: ${{ secrets.ROBOT_TOKEN || secrets.GITHUB_TOKEN }}
        run: |
          if out=$(bin/go-consistent -pedantic -exclude "tests" ./...); exit_code=$?; [ $exit_code -eq 0 ]; then
            echo "$out"
            exit 0
          fi

          if [ $exit_code -gt 1 ] || ${{ github.event.pull_request == null }}; then
            echo "$out"
            exit $exit_code
          fi

          echo "$out" | bin/reviewdog -f=go-consistent -reporter=github-pr-review -fail-level=error

      - name: Test common API
        run: make test-common

      - name: Run debug commands on failure
        if: ${{ failure() }}
        run: |
          env | sort
          go env | sort
          git status

  merge-gatekeeper:
    needs: [ check ]
    name: Merge Gatekeeper
    if: ${{ always() }}
    runs-on: ubuntu-22.04
    steps:
      - name: Run Merge Gatekeeper
        uses: upsidr/merge-gatekeeper@09af7a82c1666d0e64d2bd8c01797a0bcfd3bb5d # v1.2.1
        with:
          self: Merge Gatekeeper
          token: ${{ secrets.GITHUB_TOKEN }}
          interval: 45
          timeout: 1200
          ignored: "license/snyk (Percona Github Org), security/snyk (Percona Github Org)"
          ref: ${{ github.event.pull_request.head.sha || github.sha }}

  workflow_success:
    needs: [ merge-gatekeeper ]
    name: Slack Notification success
    runs-on: ubuntu-22.04
    env:
      SLACK_WEBHOOK: ${{ secrets.SLACK_TOKEN_PMM_CI }}
      SLACK_CHANNEL: "pmm-ci"
<<<<<<< HEAD
      SLACK_USERNAME: "Build bot"
=======
      SLACK_USERNAME: "PR bot v3"
>>>>>>> 0b014140
      SLACK_ICON_EMOJI: ":octocat:"
      SLACK_COLOR: "#00FF00"
      SLACK_TITLE: "Finished ${{ github.event.repository.name }} workflow"
      SLACK_MESSAGE: "${{ github.event.inputs.repo || github.repository }}:${{ github.event.inputs.branch || github.head_ref }}"

    steps:
      - name: Slack Notification
        uses: rtCamp/action-slack-notify@c33737706dea87cd7784c687dadc9adf1be59990 # v2.3.2

  workflow_failure:
    if: ${{ failure() }}
    needs: [ merge-gatekeeper ]
    name: Slack Notification failure
    runs-on: ubuntu-22.04
    env:
      SLACK_WEBHOOK: ${{ secrets.SLACK_TOKEN_PMM_CI }}
      SLACK_CHANNEL: "pmm-ci"
<<<<<<< HEAD
      SLACK_USERNAME: "Build bot"
=======
      SLACK_USERNAME: "PR bot v3"
>>>>>>> 0b014140
      SLACK_ICON_EMOJI: ":octocat:"
      SLACK_COLOR: "#FF0000"
      SLACK_TITLE: "Finished ${{ github.event.repository.name }} workflow"
      SLACK_MESSAGE: "Workflow failed: ${{ github.event.inputs.repo || github.repository }}:${{ github.event.inputs.branch || github.head_ref }}"

    steps:
      - name: Slack Notification
        uses: rtCamp/action-slack-notify@c33737706dea87cd7784c687dadc9adf1be59990 # v2.3.2<|MERGE_RESOLUTION|>--- conflicted
+++ resolved
@@ -165,11 +165,7 @@
     env:
       SLACK_WEBHOOK: ${{ secrets.SLACK_TOKEN_PMM_CI }}
       SLACK_CHANNEL: "pmm-ci"
-<<<<<<< HEAD
-      SLACK_USERNAME: "Build bot"
-=======
       SLACK_USERNAME: "PR bot v3"
->>>>>>> 0b014140
       SLACK_ICON_EMOJI: ":octocat:"
       SLACK_COLOR: "#00FF00"
       SLACK_TITLE: "Finished ${{ github.event.repository.name }} workflow"
@@ -187,11 +183,7 @@
     env:
       SLACK_WEBHOOK: ${{ secrets.SLACK_TOKEN_PMM_CI }}
       SLACK_CHANNEL: "pmm-ci"
-<<<<<<< HEAD
-      SLACK_USERNAME: "Build bot"
-=======
       SLACK_USERNAME: "PR bot v3"
->>>>>>> 0b014140
       SLACK_ICON_EMOJI: ":octocat:"
       SLACK_COLOR: "#FF0000"
       SLACK_TITLE: "Finished ${{ github.event.repository.name }} workflow"
