--- conflicted
+++ resolved
@@ -116,11 +116,7 @@
         env:
           REVIEWDOG_GITHUB_API_TOKEN: ${{ secrets.ROBOT_TOKEN || secrets.GITHUB_TOKEN }}
         run: |
-<<<<<<< HEAD
-          if out=$(bin/go-consistent -pedantic -exclude "test\.go$" ./...); exit_code=$?; [ $exit_code -eq 0 ]; then
-=======
           if out=$(bin/go-consistent -pedantic -exclude "tests|api/agent" ./...); exit_code=$?; [ $exit_code -eq 0 ]; then
->>>>>>> 9ceab4f6
             echo "$out"
             exit 0
           fi
