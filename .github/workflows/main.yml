name: Main

on:
  push:
    branches:
      - main
      - v3
      - pmm-*
    tags:
      - v[0-9]+.[0-9]+.[0-9]+*

  pull_request:      

jobs:
  check:
    name: Checks
    runs-on: ubuntu-22.04

    env:
      PMM_ENCRYPTION_KEY_PATH: pmm-encryption.key

    steps:
      - name: Check out code
        uses: actions/checkout@11bd71901bbe5b1630ceea73d27597364c9af683 # v4.2.2

<<<<<<< HEAD
      - name: Set up Go
        uses: actions/setup-go@41dfa10bad2bb2ae585af6ee5bb4d7d973ad74ed # v5.1.0
=======
      - name: Set up Go release
        uses: actions/setup-go@f111f3307d8850f501ac008e886eec1fd1932a34 # v5.3.0
>>>>>>> 0af15091
        with:
          go-version-file: ${{ github.workspace }}/go.mod
          cache: false

      - name: Enable Go build cache
        uses: actions/cache@1bd1e32a3bdc45362d1e726936510720a7c30a57 # v4.2.0
        with:
          path: ~/.cache/go-build
          key: ${{ runner.os }}-go-build-${{ github.ref }}-${{ hashFiles('**') }}
          restore-keys: |
            ${{ runner.os }}-go-build-${{ github.ref }}-
            ${{ runner.os }}-go-build-

      - name: Enable Go modules cache
        uses: actions/cache@1bd1e32a3bdc45362d1e726936510720a7c30a57 # v4.2.0
        with:
          path: ~/go/pkg/mod
          key: ${{ runner.os }}-go-modules-${{ hashFiles('**/go.sum') }}
          restore-keys: |
            ${{ runner.os }}-go-modules-

      - name: Download Go modules
        run: |
          pushd tools && go mod download -x
          popd        && go mod download -x

      - name: Install development tools
        run: make init

      - name: Generate files
        run: make gen

      - name: Check build
        run: make release

      - name: Check files are formatted and no source code changes
        run: |
          make format
          pushd tools && go mod tidy -v
          popd        && go mod tidy -v
          git status
          git diff --exit-code

      - name: Update API compatibility descriptors
        run: |
          # log if descriptors changed, useful for "update descriptors" PRs
          make -C api descriptors
          git diff --text

      - name: Run check-license
        run: |
          # run license checker on configured files
          bin/license-eye -c .licenserc.yaml header check

      - name: Run go-sumtype
        run: bin/go-sumtype ./...

<<<<<<< HEAD
      - name: Run API linter
        env:
          REVIEWDOG_GITHUB_API_TOKEN: ${{ secrets.ROBOT_TOKEN || secrets.GITHUB_TOKEN }}
        run: |
          if out=$(bin/buf lint -v api); code="$?"; test "$code" -eq 0; then
            echo "$out"
            exit 0
          fi

          echo "API linter exited with code: $code"
          echo "$out"
          ## buf uses exit code 100 for linter warnings
          if [ "$code" -ne 100 ] || ${{ github.event.pull_request == null }}; then
            exit $code
          fi

          # One may need to suppress passing to reviewdog because of https://github.com/reviewdog/reviewdog/issues/1696
          echo "$out" | bin/reviewdog -f=buf -reporter=github-pr-review -fail-level=error

      - name: Run code linters
        uses: reviewdog/action-golangci-lint@7708105983c614f7a2725e2172908b7709d1c3e4 # v2.6.2
=======
      - name: Run linters
        uses: reviewdog/action-golangci-lint@dd3fda91790ca90e75049e5c767509dc0ec7d99b # v2.7.0
>>>>>>> 0af15091
        with:
          github_token: ${{ secrets.ROBOT_TOKEN || secrets.GITHUB_TOKEN }}
          go_version_file: ${{ github.workspace }}/go.mod
          reporter: github-pr-review
          fail_on_error: true
          cache: false
          golangci_lint_flags: "-c=.golangci.yml"
          golangci_lint_version: v1.62.0 # Version should match specified in Makefile

      - name: Run go-consistent
        env:
          REVIEWDOG_GITHUB_API_TOKEN: ${{ secrets.ROBOT_TOKEN || secrets.GITHUB_TOKEN }}
        run: |
          if out=$(bin/go-consistent -pedantic -exclude "tests" ./...); exit_code=$?; [ $exit_code -eq 0 ]; then
            echo "$out"
            exit 0
          fi

          if [ $exit_code -gt 1 ] || ${{ github.event.pull_request == null }}; then
            echo "$out"
            exit $exit_code
          fi

          echo "$out" | bin/reviewdog -f=go-consistent -reporter=github-pr-review -fail-on-error

      - name: Test common API
        run: make test-common

      - name: Run debug commands on failure
        if: ${{ failure() }}
        run: |
          env | sort
          go env | sort
          git status


  spell-check:
    name: Spell check
    runs-on: ubuntu-latest
    steps:
      - name: Check out code
        uses: actions/checkout@11bd71901bbe5b1630ceea73d27597364c9af683 # v4.2.2

      - name: Check spelling of md files
        uses: crate-ci/typos@9d890159570d5018df91fedfa40b4730cd4a81b1 # v1.28.4
        with:
          files: "**/*.md ./documentation/**/*.md"

  merge-gatekeeper:
    needs: [ check, spell-check ]
    name: Merge Gatekeeper
    if: ${{ always() }}
    runs-on: ubuntu-22.04
    steps:
      - name: Run Merge Gatekeeper
        uses: upsidr/merge-gatekeeper@09af7a82c1666d0e64d2bd8c01797a0bcfd3bb5d # v1.2.1
        with:
          self: Merge Gatekeeper
          token: ${{ secrets.GITHUB_TOKEN }}
          interval: 45
          timeout: 1200
          ignored: "license/snyk (Percona Github Org), security/snyk (Percona Github Org)"
          ref: ${{ github.event.pull_request.head.sha || github.sha }}

  workflow_success:
    needs: [ merge-gatekeeper ]
    name: Slack Notification success
    runs-on: ubuntu-22.04
    env:
      SLACK_WEBHOOK: ${{ secrets.SLACK_TOKEN_PMM_CI }}
      SLACK_CHANNEL: "pmm-ci"
      SLACK_USERNAME: "PR bot v3"
      SLACK_ICON_EMOJI: ":octocat:"
      SLACK_COLOR: "#00FF00"
      SLACK_TITLE: "Finished ${{ github.event.repository.name }} workflow"
      SLACK_MESSAGE: "${{ github.event.inputs.repo || github.repository }}:${{ github.event.inputs.branch || github.head_ref }}"

    steps:
      - name: Slack Notification
        uses: rtCamp/action-slack-notify@c33737706dea87cd7784c687dadc9adf1be59990 # v2.3.2

  workflow_failure:
    if: ${{ failure() }}
    needs: [ merge-gatekeeper ]
    name: Slack Notification failure
    runs-on: ubuntu-22.04
    env:
      SLACK_WEBHOOK: ${{ secrets.SLACK_TOKEN_PMM_CI }}
      SLACK_CHANNEL: "pmm-ci"
      SLACK_USERNAME: "PR bot v3"
      SLACK_ICON_EMOJI: ":octocat:"
      SLACK_COLOR: "#FF0000"
      SLACK_TITLE: "Finished ${{ github.event.repository.name }} workflow"
      SLACK_MESSAGE: "Workflow failed: ${{ github.event.inputs.repo || github.repository }}:${{ github.event.inputs.branch || github.head_ref }}"

    steps:
      - name: Slack Notification
        uses: rtCamp/action-slack-notify@c33737706dea87cd7784c687dadc9adf1be59990 # v2.3.2<|MERGE_RESOLUTION|>--- conflicted
+++ resolved
@@ -23,13 +23,8 @@
       - name: Check out code
         uses: actions/checkout@11bd71901bbe5b1630ceea73d27597364c9af683 # v4.2.2
 
-<<<<<<< HEAD
-      - name: Set up Go
-        uses: actions/setup-go@41dfa10bad2bb2ae585af6ee5bb4d7d973ad74ed # v5.1.0
-=======
       - name: Set up Go release
         uses: actions/setup-go@f111f3307d8850f501ac008e886eec1fd1932a34 # v5.3.0
->>>>>>> 0af15091
         with:
           go-version-file: ${{ github.workspace }}/go.mod
           cache: false
@@ -87,7 +82,6 @@
       - name: Run go-sumtype
         run: bin/go-sumtype ./...
 
-<<<<<<< HEAD
       - name: Run API linter
         env:
           REVIEWDOG_GITHUB_API_TOKEN: ${{ secrets.ROBOT_TOKEN || secrets.GITHUB_TOKEN }}
@@ -108,16 +102,12 @@
           echo "$out" | bin/reviewdog -f=buf -reporter=github-pr-review -fail-level=error
 
       - name: Run code linters
-        uses: reviewdog/action-golangci-lint@7708105983c614f7a2725e2172908b7709d1c3e4 # v2.6.2
-=======
-      - name: Run linters
         uses: reviewdog/action-golangci-lint@dd3fda91790ca90e75049e5c767509dc0ec7d99b # v2.7.0
->>>>>>> 0af15091
         with:
           github_token: ${{ secrets.ROBOT_TOKEN || secrets.GITHUB_TOKEN }}
           go_version_file: ${{ github.workspace }}/go.mod
           reporter: github-pr-review
-          fail_on_error: true
+          fail_level: error
           cache: false
           golangci_lint_flags: "-c=.golangci.yml"
           golangci_lint_version: v1.62.0 # Version should match specified in Makefile
