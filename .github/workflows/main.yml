--- conflicted
+++ resolved
@@ -111,23 +111,9 @@
 
       - name: Run go-consistent
         env:
-<<<<<<< HEAD
           REVIEWDOG_GITHUB_API_TOKEN: ${{ secrets.ROBOT_TOKEN || secrets.GITHUB_TOKEN }}
         run: |
           if out=$(bin/go-consistent -pedantic -exclude "tests" ./...); exit_code=$?; [ $exit_code -eq 0 ]; then
-=======
-          COMMAND: 'bin/go-consistent -pedantic -exclude "tests" ./...'
-          REVIEWDOG_GITHUB_API_TOKEN: ${{ secrets.ROBOT_TOKEN || secrets.GITHUB_TOKEN }}
-        run: |
-          if out=$( ${{ env.COMMAND }} ); exit_code=$?; [ $exit_code -ne 0 ]; then
-            if [ $exit_code -gt 1 ] || ${{ github.event.pull_request == null }}; then
-              echo "$out"
-              exit $exit_code
-            else
-              echo "$out" | bin/reviewdog -f=go-consistent -reporter=github-pr-review -fail-on-error=true
-            fi
-          else
->>>>>>> c3cef5df
             echo "$out"
             exit 0
           fi
