name: 'Client: pmm-agent'

on:
  push:
    branches:
      - main
      - v3
      - pmm-*
    tags:
      - v[0-9]+.[0-9]+.[0-9]+*

  pull_request:
    paths-ignore:
      - "admin/**"
      - "api-tests/**"
      - "cli-tests/**"
      - "docs/**"
      - "managed/**"
      - "qan-api2/**"
      - "update/**"
      - "vmproxy/**"
      - "ui/**"

jobs:
  test:
    name: Tests
    runs-on: ubuntu-22.04
    strategy:
      matrix:
        images:
<<<<<<< HEAD
          - { mysql: 'mysql:5.6', mongo: 'mongo:4.4', postgres: 'postgres:10', pmm_server: 'perconalab/pmm-server:3-dev-latest' }
          - { mysql: 'mysql:5.7', mongo: 'mongo:4.4', postgres: 'postgres:11', pmm_server: 'perconalab/pmm-server:3-dev-latest' }
          - { mysql: 'mysql:8.0', mongo: 'mongo:4.4', postgres: 'postgres:12', pmm_server: 'perconalab/pmm-server:3-dev-latest' }
          - { mysql: 'mysql:8.0', mongo: 'mongo:4.4', postgres: 'postgres:13', pmm_server: 'perconalab/pmm-server:3-dev-latest' }

          # Percona + latest PMM Server release
          - { mysql: 'percona:5.6', mongo: 'percona/percona-server-mongodb:4.4', postgres: 'perconalab/percona-distribution-postgresql:11', pg_libs: 'pg_stat_statements,pg_stat_monitor', pmm_server: 'perconalab/pmm-server:3-dev-latest' }
          - { mysql: 'percona:5.7', mongo: 'percona/percona-server-mongodb:4.4', postgres: 'perconalab/percona-distribution-postgresql:12.8-pg_stat', pg_libs: 'pg_stat_statements,pg_stat_monitor', pmm_server: 'perconalab/pmm-server:3-dev-latest' }
          - { mysql: 'percona:8.0', mongo: 'percona/percona-server-mongodb:4.4', postgres: 'perconalab/percona-distribution-postgresql:13.5-pg_stat', pg_libs: 'pg_stat_statements,pg_stat_monitor', pmm_server: 'perconalab/pmm-server:3-dev-latest' }
=======
          - { mysql: 'mysql:5.6', mongo: 'mongo:4.2', postgres: 'postgres:14', pmm_server: 'percona/pmm-server:2.0.0' }
          - { mysql: 'mysql:5.7', mongo: 'mongo:4.4', postgres: 'postgres:15', pmm_server: 'percona/pmm-server:2.0.1' }
          - { mysql: 'mysql:8.0', mongo: 'mongo:4.4', postgres: 'postgres:16', pmm_server: 'percona/pmm-server:2.1.0' }
          - { mysql: 'mysql:8.0', mongo: 'mongo:4.4', postgres: 'postgres:17rc1', pmm_server: 'percona/pmm-server:2.2.0' }

          # Percona + latest PMM Server release
          - { mysql: 'percona:5.6', mongo: 'percona/percona-server-mongodb:4.2', postgres: 'perconalab/percona-distribution-postgresql:15', pg_libs: 'pg_stat_statements,pg_stat_monitor', pmm_server: 'percona/pmm-server:2' }
          - { mysql: 'percona:5.7', mongo: 'percona/percona-server-mongodb:4.4', postgres: 'perconalab/percona-distribution-postgresql:16', pg_libs: 'pg_stat_statements,pg_stat_monitor', pmm_server: 'percona/pmm-server:2' }
          - { mysql: 'percona:8.0', mongo: 'percona/percona-server-mongodb:4.4', postgres: 'perconalab/percona-distribution-postgresql:17-dev', pg_libs: 'pg_stat_statements,pg_stat_monitor', pmm_server: 'percona/pmm-server:2' }
>>>>>>> de95e53d

          # MariaDB (only 3 latest GA versions)
          #   + older supported MongoDB versions
          #   + older supported PostgreSQL versions
          #   + 3-dev-latest PMM Server
          # - MYSQL_IMAGE=mariadb:5.5
          # - MYSQL_IMAGE=mariadb:10.0
          # - MYSQL_IMAGE=mariadb:10.1

<<<<<<< HEAD
          - { mysql: 'mariadb:10.2', mongo: 'mongo:4.4',                          postgres: 'postgres:9.4', pmm_server: 'perconalab/pmm-server:3-dev-latest' }
          - { mysql: 'mariadb:10.3', mongo: 'percona/percona-server-mongodb:4.4', postgres: 'postgres:9.5', pmm_server: 'perconalab/pmm-server:3-dev-latest' }
          - { mysql: 'mariadb:10.4',                                              postgres: 'postgres:9.6', pmm_server: 'perconalab/pmm-server:3-dev-latest' }
=======
          - { mysql: 'mariadb:10.2', mongo: 'mongo:4.4',                          postgres: 'postgres:12', pmm_server: 'perconalab/pmm-server:dev-latest' }
          - { mysql: 'mariadb:10.3', mongo: 'percona/percona-server-mongodb:4.4', postgres: 'postgres:13', pmm_server: 'perconalab/pmm-server:dev-latest' }
          - { mysql: 'mariadb:10.4',                                              postgres: 'postgres:14', pmm_server: 'perconalab/pmm-server:dev-latest' }
>>>>>>> de95e53d

    continue-on-error: true

    env:
      MYSQL_IMAGE: ${{ matrix.images.mysql }}
      MONGO_IMAGE: ${{ matrix.images.mongo }}
      POSTGRES_IMAGE: ${{ matrix.images.postgres }}
      PMM_SERVER_IMAGE: ${{ matrix.images.pmm_server }}
      PG_PRELOADED_LIBS: ${{ matrix.images.pg_libs }}

    defaults:
      run:
        working-directory: ${{ github.workspace }}/agent

    steps:
      - name: Check out code
        uses: actions/checkout@v4

      - name: Set up Go release
        uses: actions/setup-go@v5
        with:
          go-version-file: ${{ github.workspace }}/go.mod
          cache: false

      - name: Enable Go build cache
        uses: actions/cache@v4
        with:
          path: ~/.cache/go-build
          key: ${{ runner.os }}-go-build-${{ github.ref }}-${{ hashFiles('**') }}
          restore-keys: |
            ${{ runner.os }}-go-build-${{ github.ref }}-
            ${{ runner.os }}-go-build-

      - name: Enable Go modules cache
        uses: actions/cache@v4
        with:
          path: ~/go/pkg/mod
          key: ${{ runner.os }}-go-modules-${{ hashFiles('**/go.sum') }}
          restore-keys: ${{ runner.os }}-go-modules-

      - name: Download Go modules
        run: go mod download -x

      - name: Build and install
        run: make install

      - name: Launch containers
        env:
          ENV_UP_FLAGS: "--detach"
        run: make env-up

      - name: Run tests
        run: make test-cover

      - name: Upload coverage results
        uses: codecov/codecov-action@v4
        with:
          file: cover.out
          flags: agent
          env_vars: MYSQL_IMAGE,MONGO_IMAGE,POSTGRES_IMAGE,PMM_SERVER_IMAGE
          fail_ci_if_error: false
          token: ${{ secrets.CODECOV_TOKEN }}

      - name: Run debug commands on failure
        if: ${{ failure() }}
        run: |
          echo "--- Environment variables ---"
          env | sort
          echo "--- GO Environment ---"
          go env | sort
          git status<|MERGE_RESOLUTION|>--- conflicted
+++ resolved
@@ -28,27 +28,15 @@
     strategy:
       matrix:
         images:
-<<<<<<< HEAD
-          - { mysql: 'mysql:5.6', mongo: 'mongo:4.4', postgres: 'postgres:10', pmm_server: 'perconalab/pmm-server:3-dev-latest' }
-          - { mysql: 'mysql:5.7', mongo: 'mongo:4.4', postgres: 'postgres:11', pmm_server: 'perconalab/pmm-server:3-dev-latest' }
-          - { mysql: 'mysql:8.0', mongo: 'mongo:4.4', postgres: 'postgres:12', pmm_server: 'perconalab/pmm-server:3-dev-latest' }
-          - { mysql: 'mysql:8.0', mongo: 'mongo:4.4', postgres: 'postgres:13', pmm_server: 'perconalab/pmm-server:3-dev-latest' }
+          - { mysql: 'mysql:5.6', mongo: 'mongo:4.4', postgres: 'postgres:14', pmm_server: 'perconalab/pmm-server:3-dev-latest' }
+          - { mysql: 'mysql:5.7', mongo: 'mongo:4.4', postgres: 'postgres:15', pmm_server: 'perconalab/pmm-server:3-dev-latest' }
+          - { mysql: 'mysql:8.0', mongo: 'mongo:4.4', postgres: 'postgres:16', pmm_server: 'perconalab/pmm-server:3-dev-latest' }
+          - { mysql: 'mysql:8.0', mongo: 'mongo:4.4', postgres: 'postgres:17rc1', pmm_server: 'perconalab/pmm-server:3-dev-latest' }
 
           # Percona + latest PMM Server release
-          - { mysql: 'percona:5.6', mongo: 'percona/percona-server-mongodb:4.4', postgres: 'perconalab/percona-distribution-postgresql:11', pg_libs: 'pg_stat_statements,pg_stat_monitor', pmm_server: 'perconalab/pmm-server:3-dev-latest' }
-          - { mysql: 'percona:5.7', mongo: 'percona/percona-server-mongodb:4.4', postgres: 'perconalab/percona-distribution-postgresql:12.8-pg_stat', pg_libs: 'pg_stat_statements,pg_stat_monitor', pmm_server: 'perconalab/pmm-server:3-dev-latest' }
-          - { mysql: 'percona:8.0', mongo: 'percona/percona-server-mongodb:4.4', postgres: 'perconalab/percona-distribution-postgresql:13.5-pg_stat', pg_libs: 'pg_stat_statements,pg_stat_monitor', pmm_server: 'perconalab/pmm-server:3-dev-latest' }
-=======
-          - { mysql: 'mysql:5.6', mongo: 'mongo:4.2', postgres: 'postgres:14', pmm_server: 'percona/pmm-server:2.0.0' }
-          - { mysql: 'mysql:5.7', mongo: 'mongo:4.4', postgres: 'postgres:15', pmm_server: 'percona/pmm-server:2.0.1' }
-          - { mysql: 'mysql:8.0', mongo: 'mongo:4.4', postgres: 'postgres:16', pmm_server: 'percona/pmm-server:2.1.0' }
-          - { mysql: 'mysql:8.0', mongo: 'mongo:4.4', postgres: 'postgres:17rc1', pmm_server: 'percona/pmm-server:2.2.0' }
-
-          # Percona + latest PMM Server release
-          - { mysql: 'percona:5.6', mongo: 'percona/percona-server-mongodb:4.2', postgres: 'perconalab/percona-distribution-postgresql:15', pg_libs: 'pg_stat_statements,pg_stat_monitor', pmm_server: 'percona/pmm-server:2' }
-          - { mysql: 'percona:5.7', mongo: 'percona/percona-server-mongodb:4.4', postgres: 'perconalab/percona-distribution-postgresql:16', pg_libs: 'pg_stat_statements,pg_stat_monitor', pmm_server: 'percona/pmm-server:2' }
-          - { mysql: 'percona:8.0', mongo: 'percona/percona-server-mongodb:4.4', postgres: 'perconalab/percona-distribution-postgresql:17-dev', pg_libs: 'pg_stat_statements,pg_stat_monitor', pmm_server: 'percona/pmm-server:2' }
->>>>>>> de95e53d
+          - { mysql: 'percona:5.6', mongo: 'percona/percona-server-mongodb:4.4', postgres: 'perconalab/percona-distribution-postgresql:15', pg_libs: 'pg_stat_statements,pg_stat_monitor', pmm_server: 'perconalab/pmm-server:3-dev-latest' }
+          - { mysql: 'percona:5.7', mongo: 'percona/percona-server-mongodb:4.4', postgres: 'perconalab/percona-distribution-postgresql:16', pg_libs: 'pg_stat_statements,pg_stat_monitor', pmm_server: 'perconalab/pmm-server:3-dev-latest' }
+          - { mysql: 'percona:8.0', mongo: 'percona/percona-server-mongodb:4.4', postgres: 'perconalab/percona-distribution-postgresql:17-dev', pg_libs: 'pg_stat_statements,pg_stat_monitor', pmm_server: 'perconalab/pmm-server:3-dev-latest' }
 
           # MariaDB (only 3 latest GA versions)
           #   + older supported MongoDB versions
@@ -58,15 +46,9 @@
           # - MYSQL_IMAGE=mariadb:10.0
           # - MYSQL_IMAGE=mariadb:10.1
 
-<<<<<<< HEAD
-          - { mysql: 'mariadb:10.2', mongo: 'mongo:4.4',                          postgres: 'postgres:9.4', pmm_server: 'perconalab/pmm-server:3-dev-latest' }
-          - { mysql: 'mariadb:10.3', mongo: 'percona/percona-server-mongodb:4.4', postgres: 'postgres:9.5', pmm_server: 'perconalab/pmm-server:3-dev-latest' }
-          - { mysql: 'mariadb:10.4',                                              postgres: 'postgres:9.6', pmm_server: 'perconalab/pmm-server:3-dev-latest' }
-=======
-          - { mysql: 'mariadb:10.2', mongo: 'mongo:4.4',                          postgres: 'postgres:12', pmm_server: 'perconalab/pmm-server:dev-latest' }
-          - { mysql: 'mariadb:10.3', mongo: 'percona/percona-server-mongodb:4.4', postgres: 'postgres:13', pmm_server: 'perconalab/pmm-server:dev-latest' }
-          - { mysql: 'mariadb:10.4',                                              postgres: 'postgres:14', pmm_server: 'perconalab/pmm-server:dev-latest' }
->>>>>>> de95e53d
+          - { mysql: 'mariadb:10.2', mongo: 'mongo:4.4',                          postgres: 'postgres:12', pmm_server: 'perconalab/pmm-server:3-dev-latest' }
+          - { mysql: 'mariadb:10.3', mongo: 'percona/percona-server-mongodb:4.4', postgres: 'postgres:13', pmm_server: 'perconalab/pmm-server:3-dev-latest' }
+          - { mysql: 'mariadb:10.4',                                              postgres: 'postgres:14', pmm_server: 'perconalab/pmm-server:3-dev-latest' }
 
     continue-on-error: true
 
