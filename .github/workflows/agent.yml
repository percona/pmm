name: 'Client: pmm-agent'

on:
  push:
    branches:
      - main
      - v3
      - pmm-*
    tags:
      - v[0-9]+.[0-9]+.[0-9]+*

  pull_request:
    paths-ignore:
      - "admin/**"
      - "api-tests/**"
      - "cli-tests/**"
      - "docs/**"
      - "managed/**"
      - "qan-api2/**"
      - "update/**"
      - "vmproxy/**"

jobs:
  test:
    name: Tests
    runs-on: ubuntu-22.04
    strategy:
      matrix:
        images:
<<<<<<< HEAD
          - { mysql: 'mysql:5.6', mongo: 'mongo:4.2', postgres: 'postgres:13', pmm_server: 'perconalab/pmm-server:3-dev-latest' }
          - { mysql: 'mysql:5.7', mongo: 'mongo:4.4', postgres: 'postgres:14', pmm_server: 'perconalab/pmm-server:3-dev-latest' }
          - { mysql: 'mysql:8.0', mongo: 'mongo:4.4', postgres: 'postgres:15', pmm_server: 'perconalab/pmm-server:3-dev-latest' }
          - { mysql: 'mysql:8.0', mongo: 'mongo:4.4', postgres: 'postgres:16', pmm_server: 'perconalab/pmm-server:3-dev-latest' }

          # Percona + latest PMM Server release
          - { mysql: 'percona:5.6', mongo: 'percona/percona-server-mongodb:4.2', postgres: 'perconalab/percona-distribution-postgresql:14', pg_libs: 'pg_stat_statements,pg_stat_monitor', pmm_server: 'perconalab/pmm-server:3-dev-latest' }
          - { mysql: 'percona:5.7', mongo: 'percona/percona-server-mongodb:4.4', postgres: 'perconalab/percona-distribution-postgresql:15', pg_libs: 'pg_stat_statements,pg_stat_monitor', pmm_server: 'perconalab/pmm-server:3-dev-latest' }
          - { mysql: 'percona:8.0', mongo: 'percona/percona-server-mongodb:4.4', postgres: 'perconalab/percona-distribution-postgresql:16', pg_libs: 'pg_stat_statements,pg_stat_monitor', pmm_server: 'perconalab/pmm-server:3-dev-latest' }
=======
          - { mysql: 'mysql:5.6', mongo: 'mongo:4.4', postgres: 'postgres:10', pmm_server: 'perconalab/pmm-server:3-dev-latest' }
          - { mysql: 'mysql:5.7', mongo: 'mongo:4.4', postgres: 'postgres:11', pmm_server: 'perconalab/pmm-server:3-dev-latest' }
          - { mysql: 'mysql:8.0', mongo: 'mongo:4.4', postgres: 'postgres:12', pmm_server: 'perconalab/pmm-server:3-dev-latest' }
          - { mysql: 'mysql:8.0', mongo: 'mongo:4.4', postgres: 'postgres:13', pmm_server: 'perconalab/pmm-server:3-dev-latest' }

          # Percona + latest PMM Server release
          - { mysql: 'percona:5.6', mongo: 'percona/percona-server-mongodb:4.4', postgres: 'perconalab/percona-distribution-postgresql:11', pg_libs: 'pg_stat_statements,pg_stat_monitor', pmm_server: 'perconalab/pmm-server:3-dev-latest' }
          - { mysql: 'percona:5.7', mongo: 'percona/percona-server-mongodb:4.4', postgres: 'perconalab/percona-distribution-postgresql:12.8-pg_stat', pg_libs: 'pg_stat_statements,pg_stat_monitor', pmm_server: 'perconalab/pmm-server:3-dev-latest' }
          - { mysql: 'percona:8.0', mongo: 'percona/percona-server-mongodb:4.4', postgres: 'perconalab/percona-distribution-postgresql:13.5-pg_stat', pg_libs: 'pg_stat_statements,pg_stat_monitor', pmm_server: 'perconalab/pmm-server:3-dev-latest' }
>>>>>>> ee861531

          # MariaDB (only 3 latest GA versions)
          #   + older supported MongoDB versions
          #   + older supported PostgreSQL versions
          #   + 3-dev-latest PMM Server
          # - MYSQL_IMAGE=mariadb:5.5
          # - MYSQL_IMAGE=mariadb:10.0
          # - MYSQL_IMAGE=mariadb:10.1

          - { mysql: 'mariadb:10.2', mongo: 'mongo:4.4',                          postgres: 'postgres:10', pmm_server: 'perconalab/pmm-server:3-dev-latest' }
          - { mysql: 'mariadb:10.3', mongo: 'percona/percona-server-mongodb:4.4', postgres: 'postgres:11', pmm_server: 'perconalab/pmm-server:3-dev-latest' }
          - { mysql: 'mariadb:10.4',                                              postgres: 'postgres:12', pmm_server: 'perconalab/pmm-server:3-dev-latest' }

    continue-on-error: true

    env:
      MYSQL_IMAGE: ${{ matrix.images.mysql }}
      MONGO_IMAGE: ${{ matrix.images.mongo }}
      POSTGRES_IMAGE: ${{ matrix.images.postgres }}
      PMM_SERVER_IMAGE: ${{ matrix.images.pmm_server }}
      PG_PRELOADED_LIBS: ${{ matrix.images.pg_libs }}

    defaults:
      run:
        working-directory: ${{ github.workspace }}/agent

    steps:
      - name: Check out code
        uses: actions/checkout@v4

      - name: Set up Go release
        uses: actions/setup-go@v5
        with:
          go-version-file: ${{ github.workspace }}/go.mod
          cache: false

      - name: Enable Go build cache
        uses: actions/cache@v4
        with:
          path: ~/.cache/go-build
          key: ${{ runner.os }}-go-build-${{ github.ref }}-${{ hashFiles('**') }}
          restore-keys: |
            ${{ runner.os }}-go-build-${{ github.ref }}-
            ${{ runner.os }}-go-build-

      - name: Enable Go modules cache
        uses: actions/cache@v4
        with:
          path: ~/go/pkg/mod
          key: ${{ runner.os }}-go-modules-${{ hashFiles('**/go.sum') }}
          restore-keys: ${{ runner.os }}-go-modules-

      - name: Download Go modules
        run: go mod download -x

      - name: Build and install
        run: make install

      - name: Launch containers
        env:
          ENV_UP_FLAGS: "--detach"
        run: make env-up

      - name: Run tests
        run: make test-cover

      - name: Upload coverage results
        uses: codecov/codecov-action@v4
        with:
          file: cover.out
          flags: agent
          env_vars: MYSQL_IMAGE,MONGO_IMAGE,POSTGRES_IMAGE,PMM_SERVER_IMAGE
          fail_ci_if_error: false
          token: ${{ secrets.CODECOV_TOKEN }}

      - name: Run debug commands on failure
        if: ${{ failure() }}
        run: |
          echo "--- Environment variables ---"
          env | sort
          echo "--- GO Environment ---"
          go env | sort
          git status<|MERGE_RESOLUTION|>--- conflicted
+++ resolved
@@ -27,7 +27,6 @@
     strategy:
       matrix:
         images:
-<<<<<<< HEAD
           - { mysql: 'mysql:5.6', mongo: 'mongo:4.2', postgres: 'postgres:13', pmm_server: 'perconalab/pmm-server:3-dev-latest' }
           - { mysql: 'mysql:5.7', mongo: 'mongo:4.4', postgres: 'postgres:14', pmm_server: 'perconalab/pmm-server:3-dev-latest' }
           - { mysql: 'mysql:8.0', mongo: 'mongo:4.4', postgres: 'postgres:15', pmm_server: 'perconalab/pmm-server:3-dev-latest' }
@@ -37,17 +36,6 @@
           - { mysql: 'percona:5.6', mongo: 'percona/percona-server-mongodb:4.2', postgres: 'perconalab/percona-distribution-postgresql:14', pg_libs: 'pg_stat_statements,pg_stat_monitor', pmm_server: 'perconalab/pmm-server:3-dev-latest' }
           - { mysql: 'percona:5.7', mongo: 'percona/percona-server-mongodb:4.4', postgres: 'perconalab/percona-distribution-postgresql:15', pg_libs: 'pg_stat_statements,pg_stat_monitor', pmm_server: 'perconalab/pmm-server:3-dev-latest' }
           - { mysql: 'percona:8.0', mongo: 'percona/percona-server-mongodb:4.4', postgres: 'perconalab/percona-distribution-postgresql:16', pg_libs: 'pg_stat_statements,pg_stat_monitor', pmm_server: 'perconalab/pmm-server:3-dev-latest' }
-=======
-          - { mysql: 'mysql:5.6', mongo: 'mongo:4.4', postgres: 'postgres:10', pmm_server: 'perconalab/pmm-server:3-dev-latest' }
-          - { mysql: 'mysql:5.7', mongo: 'mongo:4.4', postgres: 'postgres:11', pmm_server: 'perconalab/pmm-server:3-dev-latest' }
-          - { mysql: 'mysql:8.0', mongo: 'mongo:4.4', postgres: 'postgres:12', pmm_server: 'perconalab/pmm-server:3-dev-latest' }
-          - { mysql: 'mysql:8.0', mongo: 'mongo:4.4', postgres: 'postgres:13', pmm_server: 'perconalab/pmm-server:3-dev-latest' }
-
-          # Percona + latest PMM Server release
-          - { mysql: 'percona:5.6', mongo: 'percona/percona-server-mongodb:4.4', postgres: 'perconalab/percona-distribution-postgresql:11', pg_libs: 'pg_stat_statements,pg_stat_monitor', pmm_server: 'perconalab/pmm-server:3-dev-latest' }
-          - { mysql: 'percona:5.7', mongo: 'percona/percona-server-mongodb:4.4', postgres: 'perconalab/percona-distribution-postgresql:12.8-pg_stat', pg_libs: 'pg_stat_statements,pg_stat_monitor', pmm_server: 'perconalab/pmm-server:3-dev-latest' }
-          - { mysql: 'percona:8.0', mongo: 'percona/percona-server-mongodb:4.4', postgres: 'perconalab/percona-distribution-postgresql:13.5-pg_stat', pg_libs: 'pg_stat_statements,pg_stat_monitor', pmm_server: 'perconalab/pmm-server:3-dev-latest' }
->>>>>>> ee861531
 
           # MariaDB (only 3 latest GA versions)
           #   + older supported MongoDB versions
