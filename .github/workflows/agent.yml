--- conflicted
+++ resolved
@@ -94,11 +94,7 @@
       - name: Build and install
         run: make install
 
-<<<<<<< HEAD
-      - name: Launch the containers
-=======
       - name: Launch containers
->>>>>>> abeacee6
         env:
           ENV_UP_FLAGS: "--detach"
         run: make env-up
