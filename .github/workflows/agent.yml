name: Agent

on:
  push:
    branches:
      - main
      - release-*
    tags:
      - v[0-9]+.[0-9]+.[0-9]+*

  pull_request:
    paths-ignore:
      - "admin/**"
      - "managed/**"
      - "docs/**"

  workflow_call:
    inputs:
      go-version:
        description: An array of Go versions to be tested against, in a format of json string.
        required: false
        type: string
        default: '["tip"]'

jobs:
  test:
    name: Tests
    runs-on: ubuntu-22.04
    strategy:
      matrix:
        go-version: ${{ fromJson(inputs.go-version || '["1.18.x"]') }}
        may-fail: [ true ]

        images:
          - { mysql: 'mysql:5.6', mongo: 'mongo:3.6', postgres: 'postgres:10', pmm_server: 'percona/pmm-server:2.0.0' }
          - { mysql: 'mysql:5.7', mongo: 'mongo:4.0', postgres: 'postgres:11', pmm_server: 'percona/pmm-server:2.0.1' }
          - { mysql: 'mysql:8.0', mongo: 'mongo:4.2', postgres: 'postgres:12', pmm_server: 'percona/pmm-server:2.1.0' }
          - { mysql: 'mysql:8.0', mongo: 'mongo:4.4', postgres: 'postgres:13', pmm_server: 'percona/pmm-server:2.2.0' }

          # Percona + latest PMM Server release
          - { mysql: 'percona:5.6', mongo: 'percona/percona-server-mongodb:3.6', postgres: 'perconalab/percona-distribution-postgresql:11', pg_libs: 'pg_stat_statements,pg_stat_monitor', pmm_server: 'percona/pmm-server:2' }
          - { mysql: 'percona:5.7', mongo: 'percona/percona-server-mongodb:4.0', postgres: 'perconalab/percona-distribution-postgresql:12.8-pg_stat', pg_libs: 'pg_stat_statements,pg_stat_monitor', pmm_server: 'percona/pmm-server:2' }
          - { mysql: 'percona:8.0', mongo: 'percona/percona-server-mongodb:4.2', postgres: 'perconalab/percona-distribution-postgresql:13.5-pg_stat', pg_libs: 'pg_stat_statements,pg_stat_monitor', pmm_server: 'percona/pmm-server:2' }

          # MariaDB (only 3 latest GA versions)
          #   + older supported MongoDB versions
          #   + older supported PostgreSQL versions
          #   + dev-latest PMM Server
          # - MYSQL_IMAGE=mariadb:5.5
          # - MYSQL_IMAGE=mariadb:10.0
          # - MYSQL_IMAGE=mariadb:10.1

          - { mysql: 'mariadb:10.2', mongo: 'mongo:3.4',                          postgres: 'postgres:9.4', pmm_server: 'perconalab/pmm-server:dev-latest' }
          - { mysql: 'mariadb:10.3', mongo: 'percona/percona-server-mongodb:3.4', postgres: 'postgres:9.5', pmm_server: 'perconalab/pmm-server:dev-latest' }
          - { mysql: 'mariadb:10.4',                                              postgres: 'postgres:9.6', pmm_server: 'perconalab/pmm-server:dev-latest' }

    continue-on-error: ${{ matrix.may-fail }}

    env:
<<<<<<< HEAD
=======
      GO_VERSION: ${{ matrix.go-version }}
      GOPATH: ${{ github.workspace }}
>>>>>>> decb81ea
      GOBIN: ${{ github.workspace }}/bin
      MYSQL_IMAGE: ${{ matrix.images.mysql }}
      MONGO_IMAGE: ${{ matrix.images.mongo }}
      POSTGRES_IMAGE: ${{ matrix.images.postgres }}
      PMM_SERVER_IMAGE: ${{ matrix.images.pmm_server }}
      PG_PRELOADED_LIBS: ${{ matrix.images.pg_libs }}

    defaults:
      run:
        working-directory: ${{ github.workspace }}/agent

    steps:
      - name: Check out code into the working directory under the GOPATH
        uses: percona-platform/checkout@v3
        with:
          fetch-depth: 1

      - name: Set up Go release
        if: env.GO_VERSION != 'tip'
        uses: percona-platform/setup-go@v2
        with:
          go-version: ${{ env.GO_VERSION }}

      - name: Set up Go tip
        if: env.GO_VERSION == 'tip'
        run: |
          git clone --depth=1 https://go.googlesource.com/go $HOME/gotip
          cd $HOME/gotip/src
          ./make.bash
          echo "GOROOT=$HOME/gotip" >> $GITHUB_ENV
          echo "$HOME/gotip/bin" >> $GITHUB_PATH

      - name: Enable Go modules cache
        uses: percona-platform/cache@v2
        with:
          path: ~/go/pkg/mod
          key: ${{ runner.os }}-go-${{ env.GO_VERSION }}-modules-${{ hashFiles('**/go.sum') }}
          restore-keys: |
            ${{ runner.os }}-go-${{ env.GO_VERSION }}-modules-

      - name: Download Go modules
        run: |
          pushd ../tools && go mod download
          popd           && go mod download

      - name: Build and install
        run: make install

      - name: Docker-compose
        env:
          ENV_UP_FLAGS: "--detach"
        run: make env-up

      - name: Run tests
        run: make test-cover

      - name: Upload coverage results
        uses: percona-platform/codecov-action@v3
        with:
          file: ./src/github.com/percona/pmm/agent/cover.out
          flags: agent
          env_vars: GO_VERSION,MYSQL_IMAGE,MONGO_IMAGE,POSTGRES_IMAGE,PMM_SERVER_IMAGE
          fail_ci_if_error: false

      - name: Run debug commands on failure
        if: ${{ failure() }}
        run: |
          env
          go version
          go env
          pwd
          git status<|MERGE_RESOLUTION|>--- conflicted
+++ resolved
@@ -57,11 +57,7 @@
     continue-on-error: ${{ matrix.may-fail }}
 
     env:
-<<<<<<< HEAD
-=======
       GO_VERSION: ${{ matrix.go-version }}
-      GOPATH: ${{ github.workspace }}
->>>>>>> decb81ea
       GOBIN: ${{ github.workspace }}/bin
       MYSQL_IMAGE: ${{ matrix.images.mysql }}
       MONGO_IMAGE: ${{ matrix.images.mongo }}
