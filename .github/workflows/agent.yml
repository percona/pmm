--- conflicted
+++ resolved
@@ -11,13 +11,9 @@
   pull_request:
     paths-ignore:
       - "admin/**"
-<<<<<<< HEAD
       - "api-tests/**"
       - "cli-tests/**"
-=======
       - "cli-tests/**"
-      - "managed/**"
->>>>>>> 7518ca0d
       - "docs/**"
       - "managed/**"
       - "qan-api2/**"
