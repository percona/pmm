--- conflicted
+++ resolved
@@ -77,7 +77,8 @@
 
       - name: Run check-license
         run: |
-          # go run ../.github/check-license.go # TODO: This repo has multiple licenses, fix checker. https://jira.percona.com/browse/PMM-10118
+          # run license checker on configured files
+          bin/license-eye -c .licenserc.yaml header check
 
       - name: Run go-sumtype
         run: bin/go-sumtype ./...
@@ -88,7 +89,6 @@
           REDIRECT: "| bin/reviewdog -f=golangci-lint -reporter=github-pr-review -fail-on-error=true"
           REVIEWDOG_GITHUB_API_TOKEN: ${{ secrets.ROBOT_TOKEN || secrets.GITHUB_TOKEN }}
         run: |
-<<<<<<< HEAD
           if out=$( ${{ env.COMMAND }} ); exit_code=$?; [ $exit_code -ne 0 ]; then
             if [ $exit_code -gt 1 ] || ${{ github.event.pull_request == null }}; then
               echo "$out"
@@ -116,18 +116,6 @@
           else
             echo "$out"
           fi
-=======
-          bin/go-sumtype ./...
-          # use GITHUB_TOKEN because only it has access to GitHub Checks API
-          bin/golangci-lint run -c=.golangci-required.yml --out-format=line-number | bin/reviewdog -f=golangci-lint -reporter=github-pr-review -fail-on-error=true
-
-          # run license checker on configured files
-          bin/license-eye -c .licenserc.yaml header check
-
-          # run it like this until it will be added to golangci-lint:
-          # * https://github.com/golangci/golangci-lint/issues/288
-          bin/go-consistent -pedantic -exclude "tests" ./... | bin/reviewdog -f=go-consistent -reporter=github-pr-review -fail-on-error=true
->>>>>>> 4cf0d839
 
       - name: Run optional checks/linters
         env:
