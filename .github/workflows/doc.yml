name: Docs
on:
  push:
    branches:
      - main
      - v3
    paths:
      - "api/**"
      - "docs/api/**"

  workflow_dispatch:

jobs:
  sync:
    name: Sync API Docs
    runs-on: ubuntu-22.04

    steps:
      - name: Check out code
        uses: actions/checkout@11bd71901bbe5b1630ceea73d27597364c9af683 # v4.2.2

      - name: Detect PMM version and API ID
        run: |
          # For reference:
          # PMM 2: VERSION=v2, ID=626badcabbc59c02acc1a53f
          # PMM 3: VERSION=v3, ID=622892a957a7410330bc6184
          export VERSION=$(cat api/swagger/swagger.json | jq -r '.info.version')
          export ID=$(cat api/swagger/swagger.json | jq -r '."x-readme-id"')
          echo "VERSION=$VERSION" >> $GITHUB_ENV
          echo "ID=$ID" >> $GITHUB_ENV

<<<<<<< HEAD
      - name: Sync API spec
        uses: readmeio/rdme@v8
=======
      - name: API
        uses: readmeio/rdme@51a80867c45de15e2b41af0c4bd5bbc61b932804 # v8.6.6
>>>>>>> e921587d
        with:
          rdme: openapi ./api/swagger/swagger.json --version=${{ env.VERSION }} --id=${{ env.ID }} --key=${{ secrets.README_TOKEN }}

<<<<<<< HEAD
      - name: Sync Markdown docs
        uses: readmeio/rdme@v8
        with: 
          rdme: docs ./docs/api --version=${{ env.VERSION }} --key=${{ secrets.README_TOKEN }}
=======
      - name: Markdown docs
        uses: readmeio/rdme@51a80867c45de15e2b41af0c4bd5bbc61b932804 # v8.6.6
        with:
          rdme: docs docs/api --version=${{ env.VERSION }}  --key=${{ secrets.README_TOKEN }}
>>>>>>> e921587d
<|MERGE_RESOLUTION|>--- conflicted
+++ resolved
@@ -29,24 +29,12 @@
           echo "VERSION=$VERSION" >> $GITHUB_ENV
           echo "ID=$ID" >> $GITHUB_ENV
 
-<<<<<<< HEAD
       - name: Sync API spec
-        uses: readmeio/rdme@v8
-=======
-      - name: API
         uses: readmeio/rdme@51a80867c45de15e2b41af0c4bd5bbc61b932804 # v8.6.6
->>>>>>> e921587d
         with:
           rdme: openapi ./api/swagger/swagger.json --version=${{ env.VERSION }} --id=${{ env.ID }} --key=${{ secrets.README_TOKEN }}
 
-<<<<<<< HEAD
       - name: Sync Markdown docs
-        uses: readmeio/rdme@v8
+        uses: readmeio/rdme@51a80867c45de15e2b41af0c4bd5bbc61b932804 # v8.6.6
         with: 
-          rdme: docs ./docs/api --version=${{ env.VERSION }} --key=${{ secrets.README_TOKEN }}
-=======
-      - name: Markdown docs
-        uses: readmeio/rdme@51a80867c45de15e2b41af0c4bd5bbc61b932804 # v8.6.6
-        with:
-          rdme: docs docs/api --version=${{ env.VERSION }}  --key=${{ secrets.README_TOKEN }}
->>>>>>> e921587d
+          rdme: docs ./docs/api --version=${{ env.VERSION }} --key=${{ secrets.README_TOKEN }}