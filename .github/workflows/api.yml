--- conflicted
+++ resolved
@@ -32,18 +32,9 @@
       matrix:
         go-version: ${{ fromJson(inputs.go-version || '["1.18.x"]') }}
 
-<<<<<<< HEAD
-=======
     env:
       GO_VERSION: ${{ matrix.go-version }}
-      GOPATH: ${{ github.workspace }}
-      WORKING_DIR: ${{ github.workspace }}/src/github.com/percona/pmm
 
-    defaults:
-      run:
-        working-directory: ${{ env.WORKING_DIR }}
-
->>>>>>> decb81ea
     steps:
       - name: Check out code into the working directory under the GOPATH
         uses: percona-platform/checkout@v3
