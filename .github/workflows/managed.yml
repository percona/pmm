name: Managed
on:
  push:
    branches:
      - main
      - v3
      - pmm-*
    tags:
      - v[0-9]+.[0-9]+.[0-9]+*

  pull_request:
    paths-ignore:
      - 'admin/**'
      - 'agent/**'
      - 'api-tests/**'
      - 'cli-tests/**'
      - 'docs/**'
      - 'qan-api2/**'
      - 'update/**'
      - 'vmproxy/**'

jobs:
  test:
    name: Managed tests
    runs-on: ubuntu-22.04
    timeout-minutes: 30
    permissions:
      packages: write    

    env:
      PMM_SERVER_IMAGE: perconalab/pmm-server:3-dev-latest
      PMM_CACHE_IMAGE: ghcr.io/percona/pmm:dev-cache
      AWS_ACCESS_KEY: ${{ secrets.AWS_ACCESS_KEY }}
      AWS_SECRET_KEY: ${{ secrets.AWS_SECRET_KEY }}
      PMM_DEV_OAUTH_CLIENT_ID: ${{ secrets.OAUTH_PMM_CLIENT_ID }}
      PMM_DEV_OAUTH_CLIENT_SECRET: ${{ secrets.OAUTH_PMM_CLIENT_SECRET }}
      BUILD_CACHE: ${{ github.event.pull_request.merged == true && github.event.pull_request.base.ref == 'v3' }} # change to `main` once v3 goes GA

    steps:
      - name: Check out code
        uses: actions/checkout@v4

      - name: Launch PMM Server (see docker-compose.yml)
        run: |
          make env-compose-up # the container workdir is /root/go/src/github.com/percona/pmm
          docker logs pmm-server
<<<<<<< HEAD

      - name: Restore Go build cache
        if: ${{ fromJSON(env.DEVCONTAINER_CACHE_ENABLED) }}
        continue-on-error: true
        run: docker cp ~/.cache/go-build pmm-server:/root/.cache/go-build

      - name: Restore Go modules cache
        if: ${{ fromJSON(env.DEVCONTAINER_CACHE_ENABLED) }}
        continue-on-error: true
        run: docker cp ~/go/pkg/mod pmm-server:/root/go/pkg/mod
=======
>>>>>>> 9493eecd

      - name: Mark the root directory of pmm as safe
        run: docker exec -i pmm-server git config --global --add safe.directory /root/go/src/github.com/percona/pmm

      - name: Pull the cache image and inject cache to PMM Server
        continue-on-error: true
        run: |
          if docker pull --platform linux/amd64 ${{ env.PMM_CACHE_IMAGE }}; then
            docker run --rm --volumes-from pmm-server ${{ env.PMM_CACHE_IMAGE }} sh -c "cp -rf /mod-cache/* /root/go/pkg/mod; cp -rf /build-cache/* /root/.cache/go-build"
            docker exec -t pmm-server du -sh /root/.cache/go-build
            docker exec -t pmm-server du -sh /root/go/pkg/mod
          fi

      - name: Remove the cache image
        continue-on-error: true
        run: docker image rm ${{ env.PMM_CACHE_IMAGE }}

      - name: Rebuild the binaries
        run: docker exec -i pmm-server make run-managed-ci run-agent run-vmproxy run-qan

      - name: Check the status of components
        continue-on-error: true
        run: docker exec -t pmm-server supervisorctl status

      - name: Run tests
        run: docker exec -i pmm-server make -C managed test-cover

      - name: Upload coverage results
        uses: codecov/codecov-action@v4
        with:
          file: managed/cover.out
          flags: managed
          env_vars: PMM_SERVER_IMAGE
          fail_ci_if_error: false
          token: ${{ secrets.CODECOV_TOKEN }}

      - name: Run PMM Server update test
        run: |
          echo "PMM Server update test will be refactored once we have a new update mechanism."
          # docker exec -i pmm-server make -C managed test-update

      - name: Save PMM Go module and build cache as an image
        if: ${{ fromJSON(env.BUILD_CACHE) }}
        run: |
          df -h | grep -A 1 Filesystem
          # We need to free up some space, see more https://github.com/actions/runner-images/issues/2840
          sudo rm -rf /usr/share/dotnet
          sudo rm -rf /opt/ghc
          sudo rm -rf /usr/local/share/boost
          df -h | grep -A 1 Filesystem
          docker run --name pmm-cache --volumes-from pmm-server busybox sh -c "mkdir /mod-cache /build-cache; cp -r /root/go/pkg/mod/* /mod-cache; cp -r /root/.cache/go-build/* /build-cache"
          docker commit pmm-cache ${{ env.PMM_CACHE_IMAGE }}
          docker rm -v pmm-cache

      - name: Login to ghcr.io registry
        if: ${{ fromJSON(env.BUILD_CACHE) }}
        uses: docker/login-action@v3
        with:
          registry: ghcr.io
          username: ${{ github.repository_owner }}
          password: ${{ secrets.GITHUB_TOKEN }}

      - name: Push the image to ghcr.io
        if: ${{ fromJSON(env.BUILD_CACHE) }}
        run: docker push ${{ env.PMM_CACHE_IMAGE }}

      - name: Run debug commands
        if: ${{ always() }}
        run: |
          env | sort
          go env | sort
          git status
          docker exec pmm-server env | sort
          docker exec pmm-server go env | sort
          docker exec pmm-server supervisorctl status || true
          services=$(docker exec pmm-server supervisorctl status | awk '{print $1}')
          while IFS= read -r service; do
            echo "Logs for $service:"
            docker exec pmm-server supervisorctl tail $service
          done <<< "$services"<|MERGE_RESOLUTION|>--- conflicted
+++ resolved
@@ -44,19 +44,6 @@
         run: |
           make env-compose-up # the container workdir is /root/go/src/github.com/percona/pmm
           docker logs pmm-server
-<<<<<<< HEAD
-
-      - name: Restore Go build cache
-        if: ${{ fromJSON(env.DEVCONTAINER_CACHE_ENABLED) }}
-        continue-on-error: true
-        run: docker cp ~/.cache/go-build pmm-server:/root/.cache/go-build
-
-      - name: Restore Go modules cache
-        if: ${{ fromJSON(env.DEVCONTAINER_CACHE_ENABLED) }}
-        continue-on-error: true
-        run: docker cp ~/go/pkg/mod pmm-server:/root/go/pkg/mod
-=======
->>>>>>> 9493eecd
 
       - name: Mark the root directory of pmm as safe
         run: docker exec -i pmm-server git config --global --add safe.directory /root/go/src/github.com/percona/pmm
