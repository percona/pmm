--- conflicted
+++ resolved
@@ -63,20 +63,13 @@
 
       - name: Launch PMM Server (see docker-compose.yml)
         run: |
-<<<<<<< HEAD
-          # Note: launching the container with --wait fails for an unknown reason. 
-=======
           # Note: launching the container with --wait fails for an unknown reason.
->>>>>>> 0ba47f4b
           # A temporary workaround is to run it manually. To be reverted once the issue is resolved.
           # make env-compose-up # the container workdir is /root/go/src/github.com/percona/pmm
           docker compose --profile pmm up -d
           sleep 100s
           docker logs pmm-server
-<<<<<<< HEAD
 
-=======
->>>>>>> 0ba47f4b
       - name: Restore Go build cache
         if: ${{ fromJSON(env.DEVCONTAINER_CACHE_ENABLED) }}
         continue-on-error: true
