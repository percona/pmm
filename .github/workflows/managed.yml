--- conflicted
+++ resolved
@@ -29,22 +29,13 @@
   test:
     name: Test pmm-managed
     runs-on: ubuntu-22.04
+    timeout-minutes: 30
     strategy:
       fail-fast: false
       matrix:
-<<<<<<< HEAD
+        use-cache: [false]
         go-version: ${{ fromJson(inputs.go-version || '["1.18.x"]') }}
-    timeout-minutes: 30
-=======
-        use-cache: [false]
-        go-version:
-          - 1.18.x
-        os: [ubuntu-latest]
-        may-fail: [false]
 
-    continue-on-error: ${{ matrix.may-fail }}
-    runs-on: ${{ matrix.os }}
->>>>>>> 40895320
 
     env:
       GO_VERSION: ${{ matrix.go-version }}
