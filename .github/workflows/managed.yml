--- conflicted
+++ resolved
@@ -95,12 +95,7 @@
       - name: Upload coverage results
         uses: percona-platform/codecov-action@v3
         with:
-<<<<<<< HEAD
-          working-directory: ${{ env.WORKING_DIR }}
-          file: ./managed/cover.out
-=======
           file: managed/cover.out
->>>>>>> 9c9619c0
           flags: managed
           env_vars: GO_VERSION,PMM_SERVER_IMAGE
           fail_ci_if_error: false
