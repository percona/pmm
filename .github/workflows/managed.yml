--- conflicted
+++ resolved
@@ -8,11 +8,7 @@
     tags:
       - v[0-9]+.[0-9]+.[0-9]+*
     paths-ignore:
-<<<<<<< HEAD
       - "documentation/**"
-=======
-      - 'documentation/**'
->>>>>>> 0af15091
 
   pull_request:
     paths-ignore:
@@ -21,11 +17,7 @@
       - 'api-tests/**'
       - 'cli-tests/**'
       - 'docs/**'
-<<<<<<< HEAD
       - "documentation/**"
-=======
-      - 'documentation/**'
->>>>>>> 0af15091
       - 'qan-api2/**'
       - 'update/**'
       - 'vmproxy/**'
@@ -55,30 +47,7 @@
       - name: Check out code
         uses: actions/checkout@11bd71901bbe5b1630ceea73d27597364c9af683 # v4.2.2
 
-<<<<<<< HEAD
       - name: Launch PMM Server (see docker-compose.yml)
-=======
-      - name: Enable Go build cache
-        if: ${{ fromJSON(env.DEVCONTAINER_CACHE_ENABLED) }}
-        uses: actions/cache@1bd1e32a3bdc45362d1e726936510720a7c30a57 # v4.2.0
-        with:
-          path: ~/.cache/go-build
-          key: ${{ runner.os }}-go-build-${{ github.ref }}-${{ hashFiles('**') }}
-          restore-keys: |
-            ${{ runner.os }}-go-build-${{ github.ref }}-
-            ${{ runner.os }}-go-build-
-
-      - name: Enable Go modules cache
-        if: ${{ fromJSON(env.DEVCONTAINER_CACHE_ENABLED) }}
-        uses: actions/cache@1bd1e32a3bdc45362d1e726936510720a7c30a57 # v4.2.0
-        with:
-          path: ~/go/pkg/mod
-          key: ${{ runner.os }}-go-modules-${{ hashFiles('**/go.sum') }}
-          restore-keys: ${{ runner.os }}-go-modules-
-
-      - name: Download tools
-        if: ${{ fromJSON(env.DEVCONTAINER_CACHE_ENABLED) }}
->>>>>>> 0af15091
         run: |
           make env-compose-up # the container workdir is /root/go/src/github.com/percona/pmm
           docker exec -t pmm-server id -Z || :
@@ -114,9 +83,9 @@
         run: docker exec -i pmm-server make -C managed test-cover
 
       - name: Upload coverage results
-        uses: codecov/codecov-action@1e68e06f1dbfde0e4cefc87efeba9e4643565303 # v5.1.2
+        uses: codecov/codecov-action@5c47607acb93fed5485fdbf7232e8a31425f672a # v5.0.2
         with:
-          file: managed/cover.out
+          files: managed/cover.out
           flags: managed
           env_vars: PMM_SERVER_IMAGE
           fail_ci_if_error: false
