name: Managed
on:
  schedule:
    # run every Sunday to re-populate caches after they are cleaned on Saturday
    - cron: "0 12 * * 0"

  push:
    branches:
      - main
      - release-*
    tags:
      - v[0-9]+.[0-9]+.[0-9]+*

  pull_request:
    paths-ignore:
      - "admin/**"
      - "agent/**"
      - "docs/**"

  workflow_call:
    inputs:
      go-version:
        description: An array of Go versions to be tested against, in a format of json string.
        required: false
        type: string
        default: '["tip"]'

jobs:
  test:
<<<<<<< HEAD
    name: Tests
=======
    name: Test pmm-managed
    runs-on: ubuntu-22.04
>>>>>>> decb81ea
    timeout-minutes: 30
    strategy:
      fail-fast: false
      matrix:
        use-cache: [false]
        go-version: ${{ fromJson(inputs.go-version || '["1.18.x"]') }}


    env:
<<<<<<< HEAD
=======
      GO_VERSION: ${{ matrix.go-version }}
      # no `-mod=readonly` to test PRs made by @dependabot;
      # `git diff --exit-code` step below still checks what we need
      GOFLAGS: -v
>>>>>>> decb81ea
      PMM_SERVER_IMAGE: perconalab/pmm-server:dev-latest
      AWS_ACCESS_KEY: ${{ secrets.AWS_ACCESS_KEY }}
      AWS_SECRET_KEY: ${{ secrets.AWS_SECRET_KEY }}
      OAUTH_PMM_CLIENT_ID: ${{ secrets.OAUTH_PMM_CLIENT_ID }}
      OAUTH_PMM_CLIENT_SECRET: ${{ secrets.OAUTH_PMM_CLIENT_SECRET }}
<<<<<<< HEAD
      GO_VERSION: ${{ matrix.go-version }}
=======
      WORKING_DIR: ${{ github.workspace }}/src/github.com/percona/pmm

    defaults:
      run:
        working-directory: ${{ env.WORKING_DIR }}
>>>>>>> decb81ea

    steps:
      - name: Check out code into the Go module directory
        uses: percona-platform/checkout@v3
        with:
          fetch-depth: 1

      - name: Enable Go build cache
        if: matrix.use-cache
        uses: percona-platform/cache@v2
        with:
          path: ~/.cache/go-build
          key: ${{ runner.os }}-go-${{ env.GO_VERSION }}-build-${{ github.ref }}-${{ hashFiles('**') }}
          restore-keys: |
            ${{ runner.os }}-go-${{ env.GO_VERSION }}-build-${{ github.ref }}-
            ${{ runner.os }}-go-${{ env.GO_VERSION }}-build-

      - name: Enable Go modules cache
        if: matrix.use-cache
        uses: percona-platform/cache@v2
        with:
          path: ~/go/pkg/mod
          key: ${{ runner.os }}-go-${{ env.GO_VERSION }}-modules-${{ hashFiles('**/go.sum') }}
          restore-keys: |
            ${{ runner.os }}-go-${{ env.GO_VERSION }}-modules-

      - name: Download Go modules
<<<<<<< HEAD
        run: |
          pushd tools && go mod download
          popd        && go mod download
=======
        if: matrix.use-cache
        run: go mod download
>>>>>>> decb81ea

      - name: Initialize CI environment
        run: make env-compose-up

      - name: Restore Go build cache
        if: matrix.use-cache
        continue-on-error: true
        run: docker cp ~/.cache/go-build pmm-managed-server:/root/.cache/go-build

      - name: Restore Go modules cache
        if: matrix.use-cache
        continue-on-error: true
        run: docker cp ~/go/pkg/mod pmm-managed-server:/root/go/pkg/mod

      - name: Setup dev-container
        run: docker exec -i --workdir=/root/go/src/github.com/percona/pmm pmm-managed-server .devcontainer/setup.py

      - name: Run tests
        run: docker exec -i --workdir=/root/go/src/github.com/percona/pmm/managed pmm-managed-server make test-cover

      - name: Run PMM server update test
        run: docker exec -i --workdir=/root/go/src/github.com/percona/pmm/managed pmm-managed-server make test-update

      - name: Upload coverage results
        uses: percona-platform/codecov-action@v3
        with:
          file: ./src/github.com/percona/pmm/managed/cover.out
          flags: managed
          env_vars: GO_VERSION,PMM_SERVER_IMAGE
          fail_ci_if_error: false

      - name: Cache
        if: matrix.use-cache
        run: |
          docker exec pmm-managed-server go clean -testcache
          docker exec --workdir=/root/go/src/github.com/percona/pmm/managed pmm-managed-server find . -type d -name fuzzdata -exec rm -r {} +
          rm -fr ~/.cache/go-build
          mkdir -p ~/.cache
          docker cp pmm-managed-server:/root/.cache/go-build ~/.cache/go-build

      - name: Run debug commands on failure
        if: ${{ failure() }}
        run: |
          env
          go version
          go env
          pwd
          git status
          kubectl version<|MERGE_RESOLUTION|>--- conflicted
+++ resolved
@@ -27,12 +27,8 @@
 
 jobs:
   test:
-<<<<<<< HEAD
     name: Tests
-=======
-    name: Test pmm-managed
     runs-on: ubuntu-22.04
->>>>>>> decb81ea
     timeout-minutes: 30
     strategy:
       fail-fast: false
@@ -42,27 +38,12 @@
 
 
     env:
-<<<<<<< HEAD
-=======
       GO_VERSION: ${{ matrix.go-version }}
-      # no `-mod=readonly` to test PRs made by @dependabot;
-      # `git diff --exit-code` step below still checks what we need
-      GOFLAGS: -v
->>>>>>> decb81ea
       PMM_SERVER_IMAGE: perconalab/pmm-server:dev-latest
       AWS_ACCESS_KEY: ${{ secrets.AWS_ACCESS_KEY }}
       AWS_SECRET_KEY: ${{ secrets.AWS_SECRET_KEY }}
       OAUTH_PMM_CLIENT_ID: ${{ secrets.OAUTH_PMM_CLIENT_ID }}
       OAUTH_PMM_CLIENT_SECRET: ${{ secrets.OAUTH_PMM_CLIENT_SECRET }}
-<<<<<<< HEAD
-      GO_VERSION: ${{ matrix.go-version }}
-=======
-      WORKING_DIR: ${{ github.workspace }}/src/github.com/percona/pmm
-
-    defaults:
-      run:
-        working-directory: ${{ env.WORKING_DIR }}
->>>>>>> decb81ea
 
     steps:
       - name: Check out code into the Go module directory
@@ -90,14 +71,10 @@
             ${{ runner.os }}-go-${{ env.GO_VERSION }}-modules-
 
       - name: Download Go modules
-<<<<<<< HEAD
+        if: matrix.use-cache
         run: |
           pushd tools && go mod download
           popd        && go mod download
-=======
-        if: matrix.use-cache
-        run: go mod download
->>>>>>> decb81ea
 
       - name: Initialize CI environment
         run: make env-compose-up
