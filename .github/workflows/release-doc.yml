name: Publish release changelog
on:
  push:
    tags:
      - v[0-9]+.[0-9]+.[0-9]+*
  workflow_dispatch:      

permissions:
  contents: read

jobs:
  release:
    permissions:
      contents: write  # for softprops/action-gh-release to create GitHub release

    if: startsWith(github.ref, 'refs/tags/')
    runs-on: ubuntu-22.04
    steps:
      - name: Build Changelog
        id: pmm_release
        shell: bash
        run: |
          version="${release_tag/refs\/tags\/v/}"
          wget https://raw.githubusercontent.com/percona/pmm/v3/documentation/docs/release-notes/$version.md -O ${{ github.workspace }}-CHANGELOG.txt
        env:
          release_tag: ${{ github.ref }}

      - name: Convert mkdocs
        shell: bash --noprofile --norc -ex {0}
        run: |
          grep -rl '!!! caution' ${{ github.workspace }}-CHANGELOG.txt | xargs --no-run-if-empty sed -i 's/\!\!\! caution alert alert-warning "\(.*\)"/\> \:warning\: **\1**/g'
          grep -rl '!!! caution' ${{ github.workspace }}-CHANGELOG.txt | xargs --no-run-if-empty sed -i 's/\!\!\! caution alert alert-warning/\> \:warning\:/g'
          grep -rl '!!! alert alert-info' ${{ github.workspace }}-CHANGELOG.txt | xargs --no-run-if-empty sed -i 's/\!\!\! alert alert-info/\>/g'
          grep -rl '!!! note alert alert-primary' ${{ github.workspace }}-CHANGELOG.txt | xargs --no-run-if-empty sed -i 's/\!\!\! note alert alert-primary "\(.*\)"/\> \:memo\: **\1**/g'
          grep -rl '!!! note alert alert-primary' ${{ github.workspace }}-CHANGELOG.txt | xargs --no-run-if-empty sed -i 's/\!\!\! note alert alert-primary/\> \:memo\: **Note**/g'
<<<<<<< HEAD

      - name: Create Release Changelog
        uses: softprops/action-gh-release@e7a8f85e1c67a31e6ed99a94b41bd0b71bbee6b8 # v2.0.9
=======
      - name: Create Release
        uses: softprops/action-gh-release@c95fe1489396fe8a9eb87c0abf8aa5b2ef267fda # v2.2.1
>>>>>>> 0af15091
        with:
          body_path: ${{ github.workspace }}-CHANGELOG.txt
          draft: true<|MERGE_RESOLUTION|>--- conflicted
+++ resolved
@@ -33,14 +33,9 @@
           grep -rl '!!! alert alert-info' ${{ github.workspace }}-CHANGELOG.txt | xargs --no-run-if-empty sed -i 's/\!\!\! alert alert-info/\>/g'
           grep -rl '!!! note alert alert-primary' ${{ github.workspace }}-CHANGELOG.txt | xargs --no-run-if-empty sed -i 's/\!\!\! note alert alert-primary "\(.*\)"/\> \:memo\: **\1**/g'
           grep -rl '!!! note alert alert-primary' ${{ github.workspace }}-CHANGELOG.txt | xargs --no-run-if-empty sed -i 's/\!\!\! note alert alert-primary/\> \:memo\: **Note**/g'
-<<<<<<< HEAD
 
-      - name: Create Release Changelog
-        uses: softprops/action-gh-release@e7a8f85e1c67a31e6ed99a94b41bd0b71bbee6b8 # v2.0.9
-=======
       - name: Create Release
         uses: softprops/action-gh-release@c95fe1489396fe8a9eb87c0abf8aa5b2ef267fda # v2.2.1
->>>>>>> 0af15091
         with:
           body_path: ${{ github.workspace }}-CHANGELOG.txt
           draft: true