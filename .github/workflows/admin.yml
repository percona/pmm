--- conflicted
+++ resolved
@@ -32,11 +32,7 @@
         go-version: ${{ fromJson(inputs.go-version || '["1.18.x"]') }}
 
     env:
-<<<<<<< HEAD
-=======
       GO_VERSION: ${{ matrix.go-version }}
-      GOPATH: ${{ github.workspace }}
->>>>>>> decb81ea
       GOBIN: ${{ github.workspace }}/bin
 
     defaults:
