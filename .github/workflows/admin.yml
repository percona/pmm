--- conflicted
+++ resolved
@@ -85,15 +85,8 @@
     runs-on: ubuntu-22.04
     strategy:
       fail-fast: false
-<<<<<<< HEAD
       matrix:
-        go-version: ${{ fromJson(inputs.go-version || '["1.20.x"]') }}
         test-type: [ pmm-common, pmm-server-install, pmm-server-update, pmm-docker-test ]
-
-    env:
-      GO_VERSION: ${{ matrix.go-version }}
-=======
->>>>>>> e9681fe6
 
     defaults:
       run:
