name: Scorecard
on:
  # To guarantee Maintained check is occasionally updated. See
  # https://github.com/ossf/scorecard/blob/main/docs/checks.md#maintained
  schedule:
    - cron: "24 3 * * 1"
  push:
    branches:
      - main

# Declare default permissions as read only.
permissions: read-all

jobs:
  analysis:
    name: Analysis
    runs-on: ubuntu-latest
    permissions:
      # Needed to upload the results to code-scanning dashboard.
      security-events: write
      # Needed to publish results and get a badge (see publish_results below).
      id-token: write

    steps:
      - name: Checkout code
        uses: actions/checkout@08c6903cd8c0fde910a37f88322edcfb5dd907a8 # v5.0.0
        with:
          persist-credentials: false

      - name: Run analysis
        uses: ossf/scorecard-action@05b42c624433fc40578a4040d5cf5e36ddca8cde # v2.4.2
        with:
          results_file: results.sarif
          results_format: sarif
          publish_results: true

      - name: Upload results
        uses: actions/upload-artifact@ea165f8d65b6e75b540449e92b4886f43607fa02 # v3.pre.node20
        with:
          name: SARIF file
          path: results.sarif
          retention-days: 5

      # Upload the results to GitHub's code scanning dashboard (optional).
      - name: "Upload to code-scanning"
<<<<<<< HEAD
        uses: github/codeql-action/upload-sarif@f1f6e5f6af878fb37288ce1c627459e94dbf7d01 # v3.30.1
=======
        uses: github/codeql-action/upload-sarif@d3678e237b9c32a6c9bffb3315c335f976f3549f # v3.30.2
>>>>>>> 861b7d38
        with:
          sarif_file: results.sarif<|MERGE_RESOLUTION|>--- conflicted
+++ resolved
@@ -43,10 +43,6 @@
 
       # Upload the results to GitHub's code scanning dashboard (optional).
       - name: "Upload to code-scanning"
-<<<<<<< HEAD
-        uses: github/codeql-action/upload-sarif@f1f6e5f6af878fb37288ce1c627459e94dbf7d01 # v3.30.1
-=======
         uses: github/codeql-action/upload-sarif@d3678e237b9c32a6c9bffb3315c335f976f3549f # v3.30.2
->>>>>>> 861b7d38
         with:
           sarif_file: results.sarif