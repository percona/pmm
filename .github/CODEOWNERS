<<<<<<< HEAD
*	@BupycHuk
=======
*	@atymchuk @BupycHuk
>>>>>>> c34900e3
<|MERGE_RESOLUTION|>--- conflicted
+++ resolved
@@ -1,5 +1 @@
-<<<<<<< HEAD
-*	@BupycHuk
-=======
 *	@atymchuk @BupycHuk
->>>>>>> c34900e3
