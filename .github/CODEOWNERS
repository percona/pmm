*                                       @percona/pmm-review-be
/agent/agents/postgres/                 @JiriCtvrtka @percona/pmm-review-be
/agent/runner/                          @artemgavrilov @percona/pmm-review-be
/api/                                   @BupycHuk @percona/pmm-review-be
/managed/services/checks/               @idoqo @percona/pmm-review-be
<<<<<<< HEAD
/managed/                               @percona/pmm-review-be
=======
/managed/services/dbaas                 @gen1us2k @recharte @percona/pmm-review-be
/managed/services/management/dbaas      @gen1us2k @recharte @percona/pmm-review-be
>>>>>>> bbb794fa
/update/                                @BupycHuk @talhabinrizwan @percona/pmm-review-be
**/go.mod                               @percona/pmm-review-dependency @percona/pmm-review-be
**/Dockerfile                           @percona/pmm-review-dependency @percona/pmm-review-be
/cli-tests/package.json                 @percona/pmm-review-dependency @yurkovychv
/.github/                               @percona/pmm-review-dependency @percona/pmm-review-be<|MERGE_RESOLUTION|>--- conflicted
+++ resolved
@@ -3,12 +3,7 @@
 /agent/runner/                          @artemgavrilov @percona/pmm-review-be
 /api/                                   @BupycHuk @percona/pmm-review-be
 /managed/services/checks/               @idoqo @percona/pmm-review-be
-<<<<<<< HEAD
 /managed/                               @percona/pmm-review-be
-=======
-/managed/services/dbaas                 @gen1us2k @recharte @percona/pmm-review-be
-/managed/services/management/dbaas      @gen1us2k @recharte @percona/pmm-review-be
->>>>>>> bbb794fa
 /update/                                @BupycHuk @talhabinrizwan @percona/pmm-review-be
 **/go.mod                               @percona/pmm-review-dependency @percona/pmm-review-be
 **/Dockerfile                           @percona/pmm-review-dependency @percona/pmm-review-be
