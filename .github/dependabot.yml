--- conflicted
+++ resolved
@@ -20,6 +20,21 @@
     directory: "/"
     schedule:
       interval: "daily"
+      
+  - package-ecosystem: "docker"
+    directory: "/build/docker/client"
+    schedule:
+      interval: "daily"
+
+  - package-ecosystem: "docker"
+    directory: "/build/docker/rpmbuild"
+    schedule:
+      interval: "daily"
+
+  - package-ecosystem: "docker"
+    directory: "/build/docker/server"
+    schedule:
+      interval: "daily"
 
   - package-ecosystem: "github-actions"
     directory: "/"
@@ -29,20 +44,4 @@
   - package-ecosystem: "npm"
     directory: "/cli-tests"
     schedule:
-<<<<<<< HEAD
-      interval: "weekly"
-  - package-ecosystem: "docker"
-    directory: "/build/docker/client"
-    schedule:
-      interval: "weekly"
-  - package-ecosystem: "docker"
-    directory: "/build/docker/rpmbuild"
-    schedule:
-      interval: "weekly"
-  - package-ecosystem: "docker"
-    directory: "/build/docker/server"
-    schedule:
-      interval: "weekly"
-=======
-      interval: "daily"
->>>>>>> 11f1c4b4
+      interval: "daily"