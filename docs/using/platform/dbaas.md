# DBaaS

> <b style="color:goldenrod">Caution</b> DBaaS functionality is currently in [technical preview](../../details/glossary.md#technical-preview) and is subject to change.


The DBaaS dashboard is where you add, remove, and operate on Kubernetes and database clusters.

## Activate a DBaaS feature

**To activate the *DBaaS* feature**, select {{ icon.bars }} *PMM* --> *PMM Settings* --> *Advanced settings*.
Then turn on the DBaaS feature by clicking on {{ icon.toggleoff }} toggle in the *Technical preview features* section of the page.

To open the DBaaS dashboard:

- From the left menu, select {{ icon.database }} *DBaaS*.

![!](../../_images/PMM_DBaaS_Kubernetes_Cluster_Panel.jpg)

## Kubernetes clusters

### Add a Kubernetes cluster

> PXC and PSMDB operators are installed as part of the Kubernetes cluster registration process. It enables you to deploy database clusters into the Kubernetes cluster.

1. Click *Register new Kubernetes Cluster*

2. Enter values for the *Kubernetes Cluster Name* and *Kubeconfig file* in the corresponding fields.

    ![!](../../_images/PMM_DBaaS_Kubernetes_Cluster_Details.jpg)

3. Click *Register*.

4. A message will momentarily display telling you whether the registration was successful or not.

    ![!](../../_images/PMM_DBaaS_Kubernetes_Cluster_Added.jpg)

### Unregister a Kubernetes cluster

> You can't unregister a Kubernetes cluster if there DB clusters associated with it.

1. Click *Unregister*.

2. Confirm the action by clicking *Proceed*, or abandon by clicking *Cancel*.

### View a Kubernetes cluster's configuration

1. Find the row with the Kubernetes cluster you want to see.

2. In the *Actions* column, open the {{ icon.ellipsisv }} menu and click *Show configuration*.

### Manage allowed component versions

Administrators can select allowed and default versions of components versions for each cluster.

1. Find the row with the Kubernetes cluster you want to manage.

2. In the *Actions* column, open the {{ icon.ellipsisv }} menu and click *Manage versions*.

    ![!](../../_images/PMM_DBaaS_Kubernetes_Manage_Versions.png)

3. Select an *Operator* and *Component* from the drop-down menus.

    ![!](../../_images/PMM_DBaaS_Kubernetes_Manage_Components_Versions.png)

4. Activate or deactivate allowed versions, and select a default in the *Default* menu.

5. Click *Save*.

### Kubernetes operator status

The Kubernetes Cluster tab shows the status of operators.

![!](../../_images/PMM_DBaaS_Kubernetes_Cluster_Operator_Status.png)
<<<<<<< HEAD

> In case operators get deleted by accident, you can simply install them by unregistrating and then adding back the Kubernetes the cluster.
=======
>>>>>>> 48d71b06

## DB clusters

### Add a DB Cluster

You must create at least one Kubernetes cluster to create a DB cluster.

To monitor a DB cluster, set up a [public address](../../how-to/configure.md#public-address) for PMM Server first.

1. Select the *DB Cluster* tab.

2. Click *Create DB Cluster*.

3. In section 1, *Basic Options*:

    1. Enter a value for *Cluster name* that complies with domain naming rules.

    2. Select a cluster from the *Kubernetes Cluster* menu.

    3. Select a database type from the *Database Type* menu.

        ![!](../../_images/PMM_DBaaS_DB_Cluster_Basic_Options_Filled.jpg)

4. Expand section 2, *Advanced Options*.

    1. Select *Topology*, either *Cluster* or *Single Node*.

    2. Select the number of nodes. (The lower limit is 3.)

    3. Select a preset for *Resources per Node*.

        *Small*, *Medium* and *Large* are fixed preset values for *Memory*, *CPU*, and *Disk*.

        Values for the *Custom* preset can be edited.

		Beside each resource type is an estimate of the required and available resources represented numerically in absolute and percentage values, and graphically as a colored, segmented bar showing the projected ratio of used to available resources. A red warning triangle {{ icon.exclamationtrianglered }} is shown if the requested resources exceed those available.

        ![!](../../_images/PMM_DBaaS_DB_Cluster_Advanced_Options.png)

5. When both *Basic Options* and *Advanced Options* section icons are green, the *Create Cluster* button becomes active. (If inactive, check the values for fields in sections whose icon is red.)

    Click *Create Cluster* to create your cluster.

6. A row appears with information on your cluster:

    ![!](../../_images/PMM_DBaaS_DB_Cluster_Created.png)

    - *Name*: The cluster name
    - *Database type*: The cluster database type
    - *Connection*:
        - *Host*: The hostname
        - *Port*: The port number
        - *Username*: The connection username
        - *Password*: The connection password (click the eye icon {{ icon.eye }} to reveal)
    - *DB Cluster Parameters*:
        - *K8s cluster name*: The Kubernetes cluster name
        - *CPU*: The number of CPUs allocated to the cluster
        - *Memory*: The amount of memory allocated to the cluster
        - *Disk*: The amount of disk space allocated to the cluster
    - *Cluster Status*:
        - *PENDING*: The cluster is being created
        - *ACTIVE*: The cluster is active
        - *FAILED*: The cluster could not be created
        - *DELETING*: The cluster is being deleted

### Delete a DB Cluster

1. Find the row with the database cluster you want to delete.

2. In the *Actions* column, open the {{ icon.ellipsisv }} menu and click *Delete*.

3. Confirm the action by clicking *Proceed*, or abandon by clicking *Cancel*.

    ![!](../../_images/PMM_DBaaS_DB_Cluster_Delete.png)

> <b style="color:goldenrod">Important</b> Deleting a cluster in this way also deletes any attached volumes.

### Edit a DB Cluster

1. Select the *DB Cluster* tab.

2. Find the row with the database cluster you want to change.

3. In the *Actions* column, open the {{ icon.ellipsisv }} menu and click *Edit*.

A paused cluster can't be edited.

### Restart a DB Cluster

1. Select the *DB Cluster* tab.

2. Identify the database cluster to be changed.

3. In the *Actions* column, open the {{ icon.ellipsisv }} menu and click *Restart*.

### Suspend or resume a DB Cluster

1. Select the *DB Cluster* tab.

2. Identify the DB cluster to suspend or resume.

3. In the *Actions* column, open the {{ icon.ellipsisv }} menu and click the required action:

    - For active clusters, click *Suspend*.

        ![!DBaaS Suspend](../../_images/PMM_DBaaS_DB_Cluster_Suspend.gif)

    - For paused clusters, click *Resume*.

        ![!DBaaS Resume](../../_images/PMM_DBaaS_DB_Cluster_Resume.gif)


> **See also**
> [Setting up a development environment for DBaaS](../../setting-up/server/dbaas.md)


[ALPHA]: https://en.wikipedia.org/wiki/Software_release_life_cycle#Alpha<|MERGE_RESOLUTION|>--- conflicted
+++ resolved
@@ -71,11 +71,6 @@
 The Kubernetes Cluster tab shows the status of operators.
 
 ![!](../../_images/PMM_DBaaS_Kubernetes_Cluster_Operator_Status.png)
-<<<<<<< HEAD
-
-> In case operators get deleted by accident, you can simply install them by unregistrating and then adding back the Kubernetes the cluster.
-=======
->>>>>>> 48d71b06
 
 ## DB clusters
 
