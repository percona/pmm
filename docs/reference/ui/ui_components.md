--- conflicted
+++ resolved
@@ -15,118 +15,6 @@
 | <i class="uil uil-star"></i>       | Starred              | Mark your favorite dashboards.
 | <i class="uil uil-apps"></i>       | Dashboards           | Create dashboards or [folders][Folders], manage dashboards, import dashboards, create playlists, manage snapshots.
 | <i class="uil uil-compass"></i>    | Explore              | Run queries with [PromQL].
-<<<<<<< HEAD
-| <i class="uil uil-bell"></i>       | Percona Alerting             | [Alerting](../../alert/index.md), Create new alerts and manage your alert rules and alert templates.
-| <i class="uil uil-cog"></i>        | Configuration        |
-| ![!image](../../_images/entitlements-white.png)       | Entitlements        |This tab is displayed after connecting PMM to Percona Portal, and shows all your Percona Platform account information. 
-| ![!image](../../_images/support_tickets_white.png)       | Support Tickets        | Shows the list of tickets opened across your organization. This tab is only available after you connect PMM to Percona Platform.
-| ![!image](../../_images/environment_overview.png)       | Environment Overview        | This tab is displayed after connecting PMM to Percona Portal. Shows the name and email of the Customer Success Manager assigned to your organization, who can help with any PMM queries. This tab will soon be populated with more useful information about your PMM environment. 
-| <i class="uil uil-shield"></i>     | Server Admin         |
-| <i class="uil uil-history"></i>    | Backup Management    | [Backup management and storage location configuration][BACKUP].
-| {{icon.checks}}                    | PMM Advisor Checks  | Run health assessment checks against your connected databases and check any failed checks. 
-
-!!! tip "Tip"
-    The Backup Management icon appears when *Backup Management* is activated in <i class="uil uil-cog"></i> *Configuration* → <i class="uil uil-setting"></i> *Settings* → *Advanced Settings*.
-
-| Icon (Bottom)                            | Description |
-|:----------------------------------------:|-------------|
-| (Profile icon)                           | User menu   |
-| <i class="uil uil-question-circle"></i>  | Help        |
-
-## Navigation bar
-
-![!Common page elements top row](../../_images/PMM_Home_Dashboard_Menus_Top_Navigation_Bar.jpg)
-
-| Item (left)                       | Description
-|-----------------------------------|-------------------------
-| <i class="uil uil-apps"></i>      | (Display only.)
-| (Name) /                          | (Optional) Folder name.
-| (Name)                            | Dashboard name.
-| <i class="uil uil-star"></i>      | Mark as favorite.
-| <i class="uil uil-share-alt"></i> | Share dashboard.
-
-## View controls
-
-| Item (right)                                    | Description
-|-------------------------------------------------| --------------------
-| <i class="uil uil-cog"></i>                     | Dashboard settings.
-| <i class="uil uil-monitor"></i>                 | Cycle view mode.
-| <i class="uil uil-clock-nine"></i> (time range) | Time range selector.
-| <i class="uil uil-search-minus"></i>            | Time range zoom out.
-| <i class="uil uil-sync"></i>                    | Refresh dashboard.
-| (Time interval)                                 | Refresh period.
-
-## View selectors
-
-This menu bar is context-sensitive; it changes according to the page you are on. (With wide menus on small screens, items may wrap to the next row.)
-
-![!](../../_images/PMM_Home_Dashboard_Menus_Submenu_Bar.jpg)
-
-| Item                          | Description
-|-------------------------------|-------------------------------------------
-| Interval                      | Data interval.
-| Region                        | Filter by region.
-| Environment                   | Filter by environment.
-| Cluster                       | Filter by cluster.
-| Replication Set               | Filter by replication set.
-| Node Name                     | Filter by node name.
-| Service Name                  | Filter by service name.
-| PMM Annotations               | View [annotations](dashboards-panels/annotate/annotate.md).
-
-## Shortcut menu
-
-This menu contains shortcuts to other dashboards. The list changes according to the page you're on.
-
-!!! note alert alert-primary ""
-    This menu will be removed in future releases. Its function will be replaced by the {{icon.dashboards}} *PMM Dashboards* main menu entry.
-
-| Item                                         | Description
-|----------------------------------------------| ------------------------------
-| <i class="uil uil-file-alt"></i> Home        | Home dashboard.
-| <i class="uil uil-apps"></i> Query Analytics | Query Analytics.
-| <i class="uil uil-bolt"></i> Compare         | Nodes compare.
-| (Service Type)                               | Service type menu (see [Services menu](#services-menu)).
-| <i class="uil uil-bars"></i> HA              | HA dashboards.
-| <i class="uil uil-bars"></i> Services        | Services menu.
-| <i class="uil uil-bars"></i> PMM             | PMM menu.
-
-!!! tip "Tip"
-    The **Compare** menu links to the Instances Overview dashboard for the current service type.
-
-
-### Services menu
-
-The **Services** menu choice determines the Service Type menu.
-
-| Menu      | Item                           | Service type menu                       | Description
-|-----------|--------------------------------|-----------------------------------------|-----------------------
-| Services  |                                |                                         |
-|           | MongoDB Instances Overview     | <i class="uil uil-bars"></i> MongoDB    | MongoDB dashboards.
-|           | MySQL Instances Overview       | <i class="uil uil-bars"></i> MySQL      | MySQL dashboards.
-|           | Nodes Overview                 | <i class="uil uil-bars"></i> OS         | OS dashboards.
-|           | PostgreSQL Instances Overview  | <i class="uil uil-bars"></i> PostgreSQL | PostgreSQL dashboards.
-
-
-!!! tip "Tip"
-    - You can easily access all dashboards for monitored services from the **Main menu** via **Other Dashboards** in the **Services** sub menu.
-    - Only the services being monitored by PMM will appear on the main menu.
-
-### PMM menu
-
-This item lists shortcuts to utility pages.
-
-| Menu | Item
-|------|---------------------
-| PMM  |
-|      | PMM Add Instance
-|      | PMM Database Checks
-|      | PMM Inventory
-|      | PMM Settings
-
-[Folders]: https://grafana.com/docs/grafana/latest/dashboards/dashboard_folders/
-[PromQL]: https://grafana.com/blog/2020/02/04/introduction-to-promql-the-prometheus-query-language/
-[BACKUP]: ../../backup/index.md
-=======
 | <i class="uil uil-compass"></i>     | Operating System (OS)    | Operating System dashboard
 | ![!image](../../_images/mysql-dashboard.png)  ![!image](../../_images/haproxy-dashboard.png)  ![!image](../../_images/postresql-dashboard.png)  ![!image](../../_images/qan-dashboard.png)| Service Type dashboards |   Navigate to the dasboards available for the [services added for monitoring](../../install-pmm/install-pmm-client/connect-database/index.md) (MySQL, MongoDB, PostgreSQL, HAproxy or ProxySQL). |
  <i class="uim uim-chart"></i> | Query Analytics (QAN) | Navigate to the Query Analytics dashboard where you can analyze database queries over time, optimize database performance, and identify the source of problems.|
@@ -146,5 +34,4 @@
     - [How to annotate special events](../../use/dashboards-panels/annotate/annotate.md)
 
 [grafana]: https://grafana.com/docs/grafana/latest/
-[promql]: https://prometheus.io/docs/prometheus/latest/querying/basics/
->>>>>>> eb280f61
+[promql]: https://prometheus.io/docs/prometheus/latest/querying/basics/