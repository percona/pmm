# External Services

## Adding general external services

You can collect metrics from an external (custom) exporter on a node when:

* there is already a PMM Agent instance running and,
* this node has been [configured](index.md) using the `pmm-admin config` command.

### Usage

```sh
pmm-admin add external --service-name=<service-name> --listen-port=<listen-port> --metrics-path=<metrics-path> --scheme=<scheme>
```

```sh
pmm-admin add external-serverless --external-name=<external-service-name> --host=<hostname> --listen-port=<listen-port> --metrics-path=<metrics-path> --scheme=<scheme>
```

## Getting data from external exporters

There two ways to get metrics from other exporters:

- `external` will collect metrics from the exporter that is run on the same host as PMM Client's connection to it by a port. (See more details with `pmm-admin add external --help`.)

- `external-serverless` is useful for collecting metrics from cloud services. You need a host and port number to add it to PMM Server. (See more details with `pmm-admin add external-serverless --help`.)

Here are the differences between `external` and `external-serverless` types.

Connection schema of external exporter:

![!](../../_images/PMM_External_Exporter_Schema.jpg)

Connection schema of external serverless exporter:

![!](../../_images/PMM_External_Serverless_Exporter_Schema.jpg)


## How I can add something not supported by PMM

PMM can collect any metrics in [Open metrics](https://openmetrics.io) or [Prometheus exposition](https://prometheus.io/docs/instrumenting/exposition_formats/) format. You must specify the host and port of these metrics using the `pmm-admin add external` or `pmm-admin add external-serverless` commands.

From this point, PMM will collect and store available metrics.

To browse and visualize collected metrics as a first step, we can look at the Advanced Data Exploration dashboard and select informative services and metrics.

![!](../../_images/PMM_Exploration_Dashboard.jpg)

Another way is to create a [new Grafana Dashboard to PMM as needed](https://grafana.com/docs/grafana/latest/best-practices/best-practices-for-creating-dashboards/).

One more way is to search for an already created dashboard at <https://grafana.com/grafana/dashboards> for the added exporter and import it into PMM.

### Third-party exporters

You can find more exporters on the [official Prometheus page](https://prometheus.io/docs/instrumenting/exporters/).


### Custom exporter

You can write a custom external exporter or extend your application to expose metrics in Prometheus format.

Please see more details here: https://prometheus.io/docs/instrumenting/writing_exporters/

### Examples

```sh
root@mysql1:~# pmm-admin add external --group=processes  --listen-port=9256
External Service added.
Service ID  : /service_id/6485f4fd-745b-4dfb-8b72-328e300f8b50
Service name: mysql1-processes
Group       : processes
```

- Add an exporter running on local port 9256 to the group called `processes`.
- Use the group and host names to automatically generate a service name.
- Use the default scheme and metrics path.

## Adding an External service via UI

1. In the PMM web interface, go to *PMM > PMM Add Instance*.

2. Select *External Service -- Add a remote instance*.

    ![!](../../_images/PMM_External_Serverless.png)

3. Fill the form and set the external service endpoint.

    The endpoint can be set manually:

<<<<<<< HEAD
    ![!](../../_images/PMM_External_Serverless_switcher_manually.png)

    or by parsing required data from a URL string, in which case you only need to pass a valid URL.

    ![!](../../_images/PMM_External_Serverless_switcher.png)
=======
    ![](../../_images/PMM_External_Serverless_switcher_manually.png)

    or by parsing required data from a URL string, in which case you only need to pass a valid URL.

    ![](../../_images/PMM_External_Serverless_switcher.png)
>>>>>>> 024dd1e7
<|MERGE_RESOLUTION|>--- conflicted
+++ resolved
@@ -87,16 +87,8 @@
 
     The endpoint can be set manually:
 
-<<<<<<< HEAD
-    ![!](../../_images/PMM_External_Serverless_switcher_manually.png)
-
-    or by parsing required data from a URL string, in which case you only need to pass a valid URL.
-
-    ![!](../../_images/PMM_External_Serverless_switcher.png)
-=======
     ![](../../_images/PMM_External_Serverless_switcher_manually.png)
 
     or by parsing required data from a URL string, in which case you only need to pass a valid URL.
 
-    ![](../../_images/PMM_External_Serverless_switcher.png)
->>>>>>> 024dd1e7
+    ![](../../_images/PMM_External_Serverless_switcher.png)