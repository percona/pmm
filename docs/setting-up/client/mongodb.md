--- conflicted
+++ resolved
@@ -29,13 +29,9 @@
 
 > Values for username (`user`) and password (`pwd`) are examples. Replace them before using this code.
 
-<<<<<<< HEAD
-```js
-=======
 Run this in a `mongo` session.
 
 ```json
->>>>>>> 48d71b06
 db.getSiblingDB("admin").createRole({
     role: "explainRole",
     privileges: [{
