--- conflicted
+++ resolved
@@ -69,23 +69,15 @@
 
 #### Ignored variables
 
-<<<<<<< HEAD
-=======
 These variables will be ignored by `pmm-managed` when starting the server. If any other variable is found, it will be considered invalid and the server won't start.
 
->>>>>>> 48d71b06
 | Variable                                                        | Description                                            |
 | --------------------------------------------------------------- | ------------------------------------------------------ |
 | `_`, `HOME`, `HOSTNAME`, `LANG`, `PATH`, `PWD`, `SHLVL`, `TERM` | Default environment variables                          |
 | `GF_*`                                                          | Grafana's environment variables                        |
 | `SUPERVISOR_`                                                   | Supervisord environment variables                      |
-<<<<<<< HEAD
-| `PERCONA_TEST_`                                                 | Unknown variable but won't prevent the server to start |
-=======
 | `PERCONA_TEST_`                                                 | Unknown variable but won't prevent the server starting |
->>>>>>> 48d71b06
 | `PERCONA_TEST_DBAAS`                                            | Deprecated. Use `ENABLE_DBAAS`                         |
-
 
 ## Backup and upgrade
 
