# Percona Monitoring and Management 2.43.0

| **Release date** | July , 2024                                                                                     |
| -----------------| ----------------------------------------------------------------------------------------------- |
| **Installation** | [Installing Percona Monitoring and Management](../quickstart/index.md) |

Percona Monitoring and Management (PMM) is an open source database monitoring, management, and observability solution for MySQL, PostgreSQL, and MongoDB.

It enables you to observe the health of your database systems, explore new patterns in their behavior, troubleshoot them and execute database management operations regardless of whether your databases are located on-premises or in the cloud.

## What's new in this release

PMM 2.43 brings a host of updates, including redesigned dashboards, new collectors and metrics, enhanced troubleshooting capabilities, strengthened security, and expanded platform support with official ARM compatibility for PMM Client.

Additionally, it features many bug fixes and performance enhancements to improve your user experience.

### MongoDB dashboard improvements and GA of recent experimental dashboard

This update introduces significant enhancements to MongoDB monitoring, focusing on redesigned dashboards, streamlined navigation, and general availability of previously experimental dashboards.

#### Redesigned dashboards

We've overhauled two critical MongoDB dashboards to provide more value, especially for complex, multi-environment setups:

- **Replica Set Summary**
- **Sharded Cluster Summary** (formerly Cluster Summary)

These dashboards now offer enhanced usability, improved insights, and optimized visualizations for complex environments. They focus on highlighting potential database issues for faster resolution and provide centralized, actionable insights without clutter.

#### General availability of Experimental dashboards

The redesigned dashboards, along with the following previously experimental dashboards, are now generally available:

- **MongoDB Oplog Details**
- **MongoDB Collection Overview**
- **Replica Set Summary**
- **Sharded Cluster Summary** (formerly Cluster Summary)

#### Accessing the new dashboards

The updated dashboards are in the **MongoDB** and **Dashboards** sections of the main menu. They replace the previous versions as the default dashboards for MongoDB monitoring.

The old dashboards have been moved to the **Experimental** folder and renamed with **(Old)** appended to their names. Future releases will remove these older versions.

#### Updated MongoDB menu structure

To complement the dashboard improvements, we've also restructured the MongoDB section on the main menu for better navigation and accessibility:

- Reorganized menu for a more intuitive navigation, prioritizing the three updated GA dashboards above.
- Decluttered view by moving older dashboards to the **Experimental** folder or removing them from the menu.
- Added **MongoDB Oplog Details**, **MongoDB Collection Overview**, and **MongoDB Instance Summary** to the main menu
  
![New MongoDB menu structure](../images/new_Mongo_menu.png)

We encourage you to start using the new dashboards to benefit from their enhanced monitoring capabilities. We also invite you to share your feedback in the [PMM forum](https://forums.percona.com/c/percona-monitoring-and-management-pmm/percona-monitoring-and-management-pmm-v2/31).

### Repository changes for PMM: Transition to dedicated `pmm2-client` repository


Effective July 1, 2024, Percona has discontinued updates for the original Percona (https://repo.percona.com/percona/) and tools (https://repo.percona.com/tools/) repositories in favor of dedicated product repositories. This change streamlines our repository management and improves efficiency across our product ecosystem.

For PMM users, this means you can now access the most up-to-date and secure versions of PMM exclusively from the dedicated [repo.percona.com/pmm2-client](`pmm2-client`) repository. To facilitate a smooth transition to this repo, we have developed an automated script that:

1. Checks installed packages and their repositories
2. Identifies PMM-related packages that should be installed from the `pmm2-client` repository
3. Provides instructions for enabling the correct repository

To ensure your PMM installation remains secure and up-to-date, [download this script from GitHub](https://raw.githubusercontent.com/Percona-Lab/release-aux/main/scripts/check_percona_packages.py) and run it on your system.

For detailed instructions and more information about this change, check out [our recent blog post](https://www.percona.com/blog/ensure-the-correct-repositories-are-enabled-for-percona-packages/) and [updated documentation]().

### Improved troubleshooting

We've enhanced our troubleshooting capabilities to provide you with better insights and more efficient problem-solving tools:

#### Enhanced PMM Server logs

The default number of log lines for each log file returned by `httsp://<pmm-server>/logs.zip` endpoint has been increased from 1,000 to 50,000.

Additionally, the endpoint now includes a customizable line-count parameter in the download URL, allowing you to specify a custom number of log lines or opt for unlimited log size. For more information, see the [API documentation](https://percona-pmm.readme.io/reference/logs).

#### Streamlined Kubernetes diagnostics 

New PMM client docker images now include essential troubleshooting tools:

- `tar` enables easier file transfer in and out of containers using the `kubectl cp` command.
- `curl` allows direct checking of exporters to verify their proper functioning.

### Official ARM support for PMM Client
With the growing adoption of ARM in data centers and cloud environments, we are excited to announce official support for ARM architecture in PMM Clients. This enables you to seamlessly monitor ARM-based infrastructure, including popular cloud instances and emerging ARM-powered servers.

Starting with version 2.43, PMM now includes pre-built binaries for ARM architecture. With this update, PMM Client features, such as `node_exporter` and `mysqld_exporter`, are fully supported and optimized for ARM platforms. Additionally, ARM-based PMM Clients seamlessly integrate with existing PMM Server installations, enabling unified monitoring across both x86 and ARM architectures.

#### Upgrading and getting started
If you have been compiling PMM on ARM manually, you can now upgrade to the 2.43 release for official support. The [Set up PMM Client topic](../setting-up/client/index.md) now also includes ARM-specific instructions for new installations.

### New MongoDB collector: CurrentOp

The MongoDB exporter now includes the **CurrentOp** collector, offering visibility into active operations, including the new `mongodb_currentop_query_uptime` metric.

To start the MongoDB exporter with the CurrentOp collector enabled, use the `--enable-all-collectors` flag when adding MongoDB services to your PMM instance:

```sh
pmm-admin add mongodb --enable-all-collectors ...
```

Specifying a limit with `--max-collections` for this collector is not necessary.

!!! note "Operation collection limitation"
    To minimize impact on disk usage, the CurrentOp collector is designed to collect only operations that have been running for longer than 1 minute. This limitation helps focus on potentially problematic long-running operations while keeping data volume manageable.

For more information on MongoDB collectors and metrics, see the [pmm-admin commands documentation](../use/commamds/pmm-admin.md).


## Maintenance

### QAN update: Upgrade to `pg_query_go` v5 and impact on PostgreSQL 9.x

As part of our ongoing maintenance efforts, we have upgraded the `pg_query_go` package to version 5. This latest version helps parse PostgreSQL queries in QAN, provides improved functionality, and enables subsequent upgrades of important dependencies.

However, with this change, QAN will no longer be able to list PostgreSQL database tables for versions 9.4, 9.5, and 9.6. Since all PostgreSQL 9.x versions have already reached their end-of-life status, we recommend upgrading to a supported version of PostgreSQL.

If you're looking to upgrade, you can easily [install the latest version of Percona Distribution for PostgreSQL](https://docs.percona.com/postgresql/16/installing.html).

## Improvements

- [PMM-13257](https://perconadev.atlassian.net/browse/PMM-13257): [Dashboards] - PMM 2.43 delivers refined MongoDB dashboards with standardized layouts, improved visual consistency, and enhanced usability across Replica Set, Cluster, Collections, and Oplog views, ensuring a more intuitive and efficient monitoring experience.

- [PMM-13003](https://perconadev.atlassian.net/browse/PMM-13003): [Dashboards] - The **MongoDB ReplSet Summary** dashboard now features a clearer, more organized layout with separate rows for CPU usage, CPU saturation, disk I/O, and network traffic for each node in replica sets with more than three nodes, improving visibility and analysis of multi-node deployments.
  
- [PMM-12982](https://perconadev.atlassian.net/browse/PMM-12982): [Dashboards] -  The **MongoDB ReplSet Summary** dashboard now displays replica set roles (Primary, Secondary, Arbiter) for each node, enhancing visibility and simplifying identification of node functions within the replica set topology.

- [PMM-13258](https://perconadev.atlassian.net/browse/PMM-13258): [Dashboards] - Revamped **MongoDB** dashboard structure, featuring new and updated dashboards for improved monitoring of various MongoDB aspects including replicas, sharded clusters, collections, and oplogs, while moving older dashboards to the **Experimental** folder.

- [PMM-13227](https://perconadev.atlassian.net/browse/PMM-13227): [Dashboards] - Renamed the **MongoDB Cluster Summary** dashboard to **MongoDB Sharded Cluster Summary** to more accurately reflect its focus on sharded cluster environments, reducing potential confusion for users monitoring different MongoDB topologies.

- [PMM-13217](https://perconadev.atlassian.net/browse/PMM-13217): [Dashboards] - The **MongoDB Sharded Cluster Summary** dashboard now displays the versions of mongoS routers alongside shard and config server versions, providing a more comprehensive view of the entire sharded cluster infrastructure.

- [PMM-13183](https://perconadev.atlassian.net/browse/PMM-13183): [Dashboards] - The **Node States** chart in the **MongoDB ReplSet Summary** dashboard now auto-adjusts its size to display all nodes without scrolling, enhancing visibility and ease of monitoring for larger replica sets.

- [PMM-13029](https://perconadev.atlassian.net/browse/PMM-13029): [Dashboards] - Improved filtering consistency across all charts on the **MongoDB Oplog Details** dashboard, including the **Oplog GB/Hour** view, ensuring accurate data representation for selected MongoDB nodes. 
  
- [PMM-13159](https://perconadev.atlassian.net/browse/PMM-13159) [Dashboards] - We have removed the experimental MongoDB **Collection Details** dashboard from PMM. You can now find up-to-date collection information on the new Mongo **Cluster Summary** dashboard, which provides a more comprehensive and accurate view of MongoDB collection metrics. If you have been using the **Collection Details** dashboard, make sure to now check the new **MongoDB Cluster Summary** dashboard for similar information.

- [PMM-13030](https://perconadev.atlassian.net/browse/PMM-13030): [Dashboards] - The **MongoDB Collections Overview** dashboard has been refined to ensure consistent data filtering across all charts, including **Top 5 Hottest Collections** views, aligning with user-selected database contexts for improved clarity and more accurate per-database analysis.

- [PMM-13243](https://perconadev.atlassian.net/browse/PMM-13258) - Improved identification and monitoring of MongoDB cluster member roles, particularly for mongos instances, enabling clearer topology visualization and laying the groundwork for more precise alerting in sharded cluster environments.

- [PMM-12333](https://perconadev.atlassian.net/browse/PMM-12333): [Installation] - The PMM client tarball installation process has been improved with more user-friendly features, including clearer error messages for permission issues, a helpful usage guide, and better overall guidance, making the setup process more intuitive and less error-prone for users.
  
- [PMM-12957](https://perconadev.atlassian.net/browse/PMM-12957) - Introduced alerting capabilities for Percona Backup for MongoDB (PBM), leveraging newly added PBM-specific metrics to enable proactive monitoring of backup statuses, configurations, and performance across MongoDB deployments.

- [PMM-13054](https://perconadev.atlassian.net/browse/PMM-13054) - The default number of log lines returned by the `/logs.zip` endpoint has been increased from 1,000 to 50,000, with an added option to customize the line count or allow unlimited log size via a parameter in the download URL.
  
- [PMM-13292](https://perconadev.atlassian.net/browse/PMM-13292) - Introduced an improved mechanism to resolve port conflicts when starting multiple PMM agents on the same machine, enhancing reliability and reducing manual intervention in complex monitoring setups.


### Fixed issues

- [PMM-13277](https://perconadev.atlassian.net/browse/PMM-13277) - PMM 2.43 is now available on the AWS Marketplace, resolving the previous temporary unavailability issue of PMM 2.42.0. Users can directly install or upgrade to PMM 2.43.0 through AWS Marketplace or the PMM UI for access to the latest features and improvements.
  
- [PMM-13246](https://perconadev.atlassian.net/browse/PMM-13246) - Addressed four security vulnerabilities (CVEs) related to the GNU C Library (Glibc), specifically affecting the Name Service Cache Daemon (nscd):

   - [CVE-2024-33599](https://nvd.nist.gov/vuln/detail/CVE-2024-33599)
   - [CVE-2024-33600](https://nvd.nist.gov/vuln/detail/CVE-2024-33600)
   - [CVE-2024-33601](https://nvd.nist.gov/vuln/detail/CVE-2024-33601)
<<<<<<< HEAD
   - [CVE-2024-33602](https://nvd.nist.gov/vuln/detail/CVE-2024-33602) 
 
 While these vulnerabilities did not directly impact PMM's core functionality, fixing them enhanced the overall security of the PMM Server environment. 
=======
   - [CVE-2024-33602](https://nvd.nist.gov/vuln/detail/CVE-2024-33602)


 While these vulnerabilities did not directly impact PMM's core functionality, fixing them enhanced the overall security of the PMM Server environment.

- [PMM-13002](https://perconadev.atlassian.net/browse/PMM-13246): [Dashboards] - Fixed a bug in the **MongoDB ReplSet Summary** dashboard where the **Node Summary** section only displayed information for one node. It now correctly shows data for all nodes in a replica set when **All** is selected, providing a comprehensive view of multi-node deployments.

- [PMM-13255](https://perconadev.atlassian.net/browse/PMM-13255) - Resolved two issues with the MongoDB Replication Lag Alert: one where an error occurred during the import of the alert rule template, and another where the alert description displayed an incorrect current value for the replication lag.

- [PMM-13288](https://perconadev.atlassian.net/browse/PMM-13288) - Fixed an issue where queries longer than 2048 characters in PostgreSQL were not properly parsed for table extraction, now allowing accurate monitoring and analysis of long queries without generating error messages in logs.

- [PMM-12965](https://perconadev.atlassian.net/browse/PMM-12965) - We've improved the **MongoDB replication lag is high** alert template to make sure it:

- now triggers only for `SECONDARY` nodes that are up and exceed the lag threshold, eliminating false alarms during maintenance.
- excludes `PRIMARY` nodes from alerts, as they cannot lag behind themselves.

To ensure you're using the updated alert logic, make sure to recreate any alerts based on this alert rule template.
>>>>>>> 3410da47

- [PMM-12451](https://perconadev.atlassian.net/browse/PMM-12451) and [PMM-13017](https://perconadev.atlassian.net/browse/PMM-13017) - Resolved an issue with parsing JSON objects into the correct data types and aligned the explain functionality with the official MongoDB client. These updates enhance consistency with MongoDB's native tools and provide improved performance insights.

- [PMM-13071](https://perconadev.atlassian.net/browse/PMM-13071) - The **Explain** tab on the Query Analytics (QAN) page now properly handles unsupported MongoDB query types. For operations like `INSERT`, which don’t support explain functionality, you will now see a clear message saying that the operation is not explainable. This replaces the previous, confusing error message about duplicate BSON fields, offering more accurate feedback in QAN.<|MERGE_RESOLUTION|>--- conflicted
+++ resolved
@@ -164,11 +164,6 @@
    - [CVE-2024-33599](https://nvd.nist.gov/vuln/detail/CVE-2024-33599)
    - [CVE-2024-33600](https://nvd.nist.gov/vuln/detail/CVE-2024-33600)
    - [CVE-2024-33601](https://nvd.nist.gov/vuln/detail/CVE-2024-33601)
-<<<<<<< HEAD
-   - [CVE-2024-33602](https://nvd.nist.gov/vuln/detail/CVE-2024-33602) 
- 
- While these vulnerabilities did not directly impact PMM's core functionality, fixing them enhanced the overall security of the PMM Server environment. 
-=======
    - [CVE-2024-33602](https://nvd.nist.gov/vuln/detail/CVE-2024-33602)
 
 
@@ -186,7 +181,6 @@
 - excludes `PRIMARY` nodes from alerts, as they cannot lag behind themselves.
 
 To ensure you're using the updated alert logic, make sure to recreate any alerts based on this alert rule template.
->>>>>>> 3410da47
 
 - [PMM-12451](https://perconadev.atlassian.net/browse/PMM-12451) and [PMM-13017](https://perconadev.atlassian.net/browse/PMM-13017) - Resolved an issue with parsing JSON objects into the correct data types and aligned the explain functionality with the official MongoDB client. These updates enhance consistency with MongoDB's native tools and provide improved performance insights.
 
