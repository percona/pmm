--- conflicted
+++ resolved
@@ -81,10 +81,10 @@
 
 ### Fixed issues
 
-<<<<<<< HEAD
+
 - [PMM-xxxxx](https://perconadev.atlassian.net/browse/PMM-xxxx) - Fixed an issue in the 
 - [PMM-13251](https://perconadev.atlassian.net/browse/PMM-13251) - Updated [Manage PMM Dashboards topic](..docs/details/dashboards/dashboard-manage-dashboards.md) to explain how provisioned PMM dashboards are handled and clarify that editing and moving these dashboards is only possible after cloning them.
-=======
+
 - [PMM-13246](https://perconadev.atlassian.net/browse/PMM-13246) - Addressed four security vulnerabilities (CVEs) related to the GNU C Library (Glibc), specifically affecting the Name Service Cache Daemon (nscd):
 
    - [CVE-2024-33599](https://nvd.nist.gov/vuln/detail/CVE-2024-33599)
@@ -110,4 +110,3 @@
 - [PMM-12451](https://perconadev.atlassian.net/browse/PMM-12451) and [PMM-13017](https://perconadev.atlassian.net/browse/PMM-13017) - Resolved an issue with parsing JSON objects into the correct data types and aligned the explain functionality with the official MongoDB client. These updates enhance consistency with MongoDB's native tools and provide improved performance insights.
 
 - [PMM-13071](https://perconadev.atlassian.net/browse/PMM-13071) - The **Explain** tab on the Query Analytics (QAN) page now properly handles unsupported MongoDB query types. For operations like `INSERT`, which don’t support explain functionality, you will now see a clear message saying that the operation is not explainable. This replaces the previous, confusing error message about duplicate BSON fields, offering more accurate feedback in QAN.
->>>>>>> d3d5430c
