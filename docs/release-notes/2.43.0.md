--- conflicted
+++ resolved
@@ -17,12 +17,11 @@
 ### Official ARM support for PMM Client
 With the growing adoption of ARM in data centers and cloud environments, we are excited to announce official support for ARM architecture in PMM Clients. This enables you to seamlessly monitor ARM-based infrastructure, including popular cloud instances and emerging ARM-powered servers.
 
-<<<<<<< HEAD
 Starting with version 2.43, PMM now includes pre-built binaries for ARM architecture. With this update, PMM Client features, such as `node_exporter` and `mysqld_exporter`, are fully supported and optimized for ARM platforms. Additionally, ARM-based PMM Clients seamlessly integrate with existing PMM Server installations, enabling unified monitoring across both x86 and ARM architectures.
 
 #### Upgrading and getting started
 If you have been compiling PMM on ARM manually, you can now upgrade to the 2.43 release for official support. The [Set up PMM Client topic](../setting-up/client/index.md) now also includes ARM-specific instructions for new installations.
-=======
+
 ### New MongoDB collector: CurrentOp
 
 The MongoDB exporter now includes the **CurrentOp** collector, offering visibility into active operations, including the new `mongodb_currentop_query_uptime` metric.
@@ -39,7 +38,7 @@
     To minimize impact on disk usage, the CurrentOp collector is designed to collect only operations that have been running for longer than 1 minute. This limitation helps focus on potentially problematic long-running operations while keeping data volume manageable.
 
 For more information on MongoDB collectors and metrics, see the [pmm-admin commands documentation](../use/commamds/pmm-admin.md).
->>>>>>> b20fe783
+
 
 
 ## Improvements
