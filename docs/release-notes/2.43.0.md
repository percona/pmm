--- conflicted
+++ resolved
@@ -120,9 +120,20 @@
 - `mongodb_pbm_backup_size`
 - `mongodb_pbm_backup_duration_seconds`
 
-<<<<<<< HEAD
 These metrics are enabled by default. If you're already running Percona Backup for MongoDB, you'll automatically receive these metrics without any additional configuration.
-=======
+## Improvements
+
+- [PMM-13133](https://perconadev.atlassian.net/browse/PMM-13133) -
+
+- [PMM-13054](https://perconadev.atlassian.net/browse/PMM-13054) - The default number of log lines for each log file returned by `httsp://<pmm-server>/logs.zip` endpoint has been increased from 1,000 to 50,000.
+
+Additionally, the endpoint now includes a customizable line-count parameter in the download URL, allowing you to specify a custom number of log lines or opt for unlimited log size. For more information, see the [API documentation](https://percona-pmm.readme.io/reference/logs).
+
+- [PMM-13159](https://perconadev.atlassian.net/browse/PMM-13159) - We have removed the experimental MongoDB **Collection Details** dashboard from PMM. You can now find up-to-date collection information on the new Mongo **Cluster Summary** dashboard, which provides a more comprehensive and accurate view of MongoDB collection metrics.
+
+If you have been using the **Collection Details** dashboard, make sure to now check the new **MongoDB Cluster Summary** dashboard for similar information.
+
+
 ## Maintenance
 
 ### QAN update: Upgrade to `pg_query_go` v5 and impact on PostgreSQL 9.x
@@ -133,7 +144,6 @@
 
 If you're looking to upgrade, you can easily [install the latest version of Percona Distribution for PostgreSQL](https://docs.percona.com/postgresql/16/installing.html).
 
->>>>>>> 3410da47
 ## Improvements
 
 - [PMM-13257](https://perconadev.atlassian.net/browse/PMM-13257): [Dashboards] - PMM 2.43 delivers refined MongoDB dashboards with standardized layouts, improved visual consistency, and enhanced usability across Replica Set, Cluster, Collections, and Oplog views, ensuring a more intuitive and efficient monitoring experience.
