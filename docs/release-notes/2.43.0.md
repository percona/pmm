--- conflicted
+++ resolved
@@ -14,7 +14,6 @@
 
 ## Release highlights
 
-<<<<<<< HEAD
 ### Repository changes for PMM: Transition to dedicated `pmm2-client` repository
 
 
@@ -29,7 +28,7 @@
 To ensure your PMM installation remains secure and up-to-date, [download this script from GitHub](https://raw.githubusercontent.com/Percona-Lab/release-aux/main/scripts/check_percona_packages.py) and run it on your system.
 
 For detailed instructions and more information about this change, check out [our recent blog post](https://www.percona.com/blog/ensure-the-correct-repositories-are-enabled-for-percona-packages/) and [updated documentation]().
-=======
+
 ### Official ARM support for PMM Client
 With the growing adoption of ARM in data centers and cloud environments, we are excited to announce official support for ARM architecture in PMM Clients. This enables you to seamlessly monitor ARM-based infrastructure, including popular cloud instances and emerging ARM-powered servers.
 
@@ -37,7 +36,6 @@
 
 #### Upgrading and getting started
 If you have been compiling PMM on ARM manually, you can now upgrade to the 2.43 release for official support. The [Set up PMM Client topic](../setting-up/client/index.md) now also includes ARM-specific instructions for new installations.
->>>>>>> 80f3c7e5
 
 ### New MongoDB collector: CurrentOp
 
