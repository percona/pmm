--- conflicted
+++ resolved
@@ -86,18 +86,13 @@
    - [CVE-2024-33599](https://nvd.nist.gov/vuln/detail/CVE-2024-33599)
    - [CVE-2024-33600](https://nvd.nist.gov/vuln/detail/CVE-2024-33600)
    - [CVE-2024-33601](https://nvd.nist.gov/vuln/detail/CVE-2024-33601)
-<<<<<<< HEAD
    - [CVE-2024-33602](https://nvd.nist.gov/vuln/detail/CVE-2024-33602)
+
 
  While these vulnerabilities did not directly impact PMM's core functionality, fixing them enhanced the overall security of the PMM Server environment.
 
 - [PMM-13255](https://perconadev.atlassian.net/browse/PMM-13255) - Resolved two issues with the MongoDB Replication Lag Alert: one where an error occurred during the import of the alert rule template, and another where the alert description displayed an incorrect current value for the replication lag.
-=======
-   - [CVE-2024-33602](https://nvd.nist.gov/vuln/detail/CVE-2024-33602) 
- 
- While these vulnerabilities did not directly impact PMM's core functionality, fixing them enhanced the overall security of the PMM Server environment. 
 
 - [PMM-12451](https://perconadev.atlassian.net/browse/PMM-12451) and [PMM-13017](https://perconadev.atlassian.net/browse/PMM-13017) - Resolved an issue with parsing JSON objects into the correct data types and aligned the explain functionality with the official MongoDB client. These updates enhance consistency with MongoDB's native tools and provide improved performance insights.
 
 - [PMM-13071](https://perconadev.atlassian.net/browse/PMM-13071) - The **Explain** tab on the Query Analytics (QAN) page now properly handles unsupported MongoDB query types. For operations like `INSERT`, which don’t support explain functionality, you will now see a clear message saying that the operation is not explainable. This replaces the previous, confusing error message about duplicate BSON fields, offering more accurate feedback in QAN.
->>>>>>> 373bd8ba
