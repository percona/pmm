--- conflicted
+++ resolved
@@ -11,15 +11,6 @@
 We recommend that you connect with a Percona Account, as this gives you access to other Percona services, including Percona Platform, Percona Customer Portal, and Community Forum. If you don’t have a Percona Account, you can create one on the [Percona Platform homepage](https://portal.percona.com/login) using the **Don't have an account? Create one?** link.
 
 #### Prerequisites
-<<<<<<< HEAD
-To ensure that PMM can establish a connection to Percona Platform:
-
-### Upgrade to PMM 2.27.0 or later
- Before connecting your PMM Server to Percona Platform, make sure you are using PMM version 2.27 or newer. Otherwise, upgrade your PMM installation beforehand.
-
- This is required because, starting with PMM 2.27, Percona Platform has replaced username/password authentication with access token authentication. Access-token authentication increases security and enables federated identity.
-=======
->>>>>>> eb280f61
 
 To ensure that PMM can establish a connection to Percona Platform:
 
@@ -34,14 +25,7 @@
 
 Contact your account administrator or create a new organization for your Percona Account if this is the case.
 
-<<<<<<< HEAD
 ### Set the public address of your PMM Server
 PMM automatically detects and populates the public address of the PMM Server when this is not set up. 
 If you need to set it differently, go to **Settings > Advanced Settings** and edit the 
-**Public Address** field.
-=======
-### Set the public address of your PMM server
-
-PMM automatically detects and populates the public address of the PMM server when this is not set up.
-If you need to set it differently, go to **PMM Configuration > Settings > Advanced Settings** and edit the **Public Address** field.
->>>>>>> eb280f61
+**Public Address** field.