## Migrating PMM v2 environment variables to v3
We've renamed some environment variables used by PMM for consistency.
Below is a list of affected variables and their new names.

| PMM 2                                         | PMM 3                                      | Comments                                                     |
|-----------------------------------------------|--------------------------------------------|--------------------------------------------------------------|
| `DATA_RETENTION`                              | `PMM_DATA_RETENTION`                       |                                                              |
| `DISABLE_ALERTING`                            | `PMM_ENABLE_ALERTING`                      |                                                              |
| `DISABLE_UPDATES`                             | `PMM_ENABLE_UPDATES`                       |                                                              |
| `DISABLE_TELEMETRY`                           | `PMM_ENABLE_TELEMETRY`                     |                                                              |
| `PERCONA_PLATFORM_API_TIMEOUT`                | `PMM_DEV_PERCONA_PLATFORM_API_TIMEOUT`     |                                                              |
| `DISABLE_BACKUP_MANAGEMENT`                   | `PMM_ENABLE_BACKUP_MANAGEMENT`             | Note the reverted boolean                                    |
| `ENABLE_AZUREDISCOVER`                        | `PMM_ENABLE_AZURE_DISCOVER`                |                                                              |
| `ENABLE_RBAC`                                 | `PMM_ENABLE_ACCESS_CONTROL`                |                                                              |
| `LESS_LOG_NOISE`                              |                                            | Removed in PMM v3                                            |
| `METRICS_RESOLUTION`                          | `PMM_METRICS_RESOLUTION`                   |                                                              |
| `METRICS_RESOLUTION_HR`                       | `PMM_METRICS_RESOLUTION_HR`                |                                                              |
| `METRICS_RESOLUTION_LR`                       | `PMM_METRICS_RESOLUTION_LR`                |                                                              |
| `METRICS_RESOLUTION_MR`                       | `PMM_METRICS_RESOLUTION_MR`                |                                                              |
| `OAUTH_PMM_CLIENT_ID`                         | `PMM_DEV_OAUTH_CLIENT_ID`                  |                                                              |
| `OAUTH_PMM_CLIENT_SECRET`                     | `PMM_DEV_OAUTH_CLIENT_SECRET`              |                                                              |
| `PERCONA_TEST_AUTH_HOST`                      |                                            | Removed in PMM v3, use `PMM_DEV_PERCONA_PLATFORM_ADDRESS`    |
| `PERCONA_TEST_CHECKS_FILE`                    | `PMM_DEV_ADVISOR_CHECKS_FILE`              |                                                              |
| `PERCONA_TEST_CHECKS_HOST`                    |                                            | Removed in PMM v3, use `PMM_DEV_PERCONA_PLATFORM_ADDRESS`    |
| `PERCONA_TEST_CHECKS_INTERVAL`                |                                            | Removed in PMM v3 as it wasn't actually used.                |
| `PERCONA_TEST_CHECKS_PUBLIC_KEY`              |                                            | Removed in PMM v3, use `PMM_DEV_PERCONA_PLATFORM_PUBLIC_KEY` |
| `PERCONA_TEST_NICER_API`                      |                                            | Removed in PMM v3                                            |
| `PERCONA_TEST_PMM_CLICKHOUSE_ADDR`            | `PMM_CLICKHOUSE_ADDR`                      |                                                              |
| `PERCONA_TEST_PMM_CLICKHOUSE_DATABASE`        | `PMM_CLICKHOUSE_DATABASE`                  |                                                              |
| `PERCONA_TEST_PMM_CLICKHOUSE_DATASOURCE`      | `PMM_CLICKHOUSE_DATASOURCE`                |                                                              |
| `PERCONA_TEST_PMM_CLICKHOUSE_HOST`            | `PMM_CLICKHOUSE_HOST`                      |                                                              |
| `PERCONA_TEST_PMM_CLICKHOUSE_PORT`            | `PMM_CLICKHOUSE_PORT`                      |                                                              |
<<<<<<< HEAD
| `PERCONA_TEST_PMM_CLICKHOUSE_BLOCK_SIZE`      |                                            | Removed in PMM v3, because of new clickhouse version.        |
| `PERCONA_TEST_PMM_CLICKHOUSE_POOL_SIZE`       |                                            | Removed in PMM v3, because of new clickhouse version.        |
=======
| `PERCONA_TEST_PMM_CLICKHOUSE_POOL_SIZE`       |                                            | Removed in PMM v3, because of new clickhouse version.        |
| `PERCONA_TEST_PMM_CLICKHOUSE_BLOCK_SIZE`      |                                            | Removed in PMM v3, because of new clickhouse version.        |
>>>>>>> 66df0aa7
| `PERCONA_TEST_PMM_DISABLE_BUILTIN_CLICKHOUSE` | `PMM_DISABLE_BUILTIN_CLICKHOUSE`           |                                                              |
| `PERCONA_TEST_PMM_DISABLE_BUILTIN_POSTGRES`   | `PMM_DISABLE_BUILTIN_POSTGRES`             |                                                              |
| `PERCONA_TEST_INTERFACE_TO_BIND`              | `PMM_INTERFACE_TO_BIND`                    |                                                              |
| `PERCONA_TEST_PLATFORM_ADDRESS`               | `PMM_DEV_PERCONA_PLATFORM_ADDRESS`         |                                                              |
| `PERCONA_TEST_PLATFORM_INSECURE`              | `PMM_DEV_PERCONA_PLATFORM_INSECURE`        |                                                              |
| `PERCONA_TEST_PLATFORM_PUBLIC_KEY`            | `PMM_DEV_PERCONA_PLATFORM_PUBLIC_KEY`      |                                                              |
| `PERCONA_TEST_POSTGRES_ADDR`                  | `PMM_POSTGRES_ADDR`                        |                                                              |
| `PERCONA_TEST_POSTGRES_DBNAME`                | `PMM_POSTGRES_DBNAME`                      |                                                              |
| `PERCONA_TEST_POSTGRES_SSL_CA_PATH`           | `PMM_POSTGRES_SSL_CA_PATH`                 |                                                              |
| `PERCONA_TEST_POSTGRES_SSL_CERT_PATH`         | `PMM_POSTGRES_SSL_CERT_PATH`               |                                                              |
| `PERCONA_TEST_POSTGRES_SSL_KEY_PATH`          | `PMM_POSTGRES_SSL_KEY_PATH`                |                                                              |
| `PERCONA_TEST_POSTGRES_SSL_MODE`              | `PMM_POSTGRES_SSL_MODE`                    |                                                              |
| `PERCONA_TEST_POSTGRES_DBPASSWORD`            | `PMM_POSTGRES_DBPASSWORD`                  |                                                              |
| `PERCONA_TEST_SAAS_HOST`                      |                                            | Removed in PMM v3, use `PMM_DEV_PERCONA_PLATFORM_ADDRESS`    |
| `PERCONA_TEST_POSTGRES_USERNAME`              | `PMM_POSTGRES_USERNAME`                    |                                                              |
| `PERCONA_TEST_STARLARK_ALLOW_RECURSION`       | `PMM_DEV_ADVISOR_STARLARK_ALLOW_RECURSION` |                                                              |
| `PMM_TEST_TELEMETRY_DISABLE_SEND`             | `PMM_DEV_TELEMETRY_DISABLE_SEND`           |                                                              |
| `PERCONA_TEST_TELEMETRY_DISABLE_START_DELAY`  | `PMM_DEV_TELEMETRY_DISABLE_START_DELAY`    |                                                              |
| `PMM_TEST_TELEMETRY_FILE`                     | `PMM_DEV_TELEMETRY_FILE`                   |                                                              |
| `PERCONA_TEST_TELEMETRY_HOST`                 | `PMM_DEV_TELEMETRY_HOST`                   |                                                              |
| `PERCONA_TEST_TELEMETRY_INTERVAL`             | `PMM_DEV_TELEMETRY_INTERVAL`               |                                                              |
| `PERCONA_TEST_TELEMETRY_RETRY_BACKOFF`        | `PMM_DEV_TELEMETRY_RETRY_BACKOFF`          |                                                              |
<<<<<<< HEAD
| `PERCONA_TEST_VERSION_SERVICE_URL`            |                                            | Removed in PMM v3, use `PMM_DEV_PERCONA_PLATFORM_ADDRESS`    |
=======
| `PERCONA_TEST_VERSION_SERVICE_URL`            |                                            | Removed in PMM v3, use `PMM_DEV_PERCONA_PLATFORM_ADDRESS`    |


## Changes to environment variables in v3+

| PMM 3                                      | Comments                                                     |
|--------------------------------------------|--------------------------------------------------------------|
| `PMM_CLICKHOUSE_USER`                      | Added in v3.2.0                                              |
| `PMM_CLICKHOUSE_PASSWORD`                  | Added in v3.2.0                                              |
>>>>>>> 66df0aa7
<|MERGE_RESOLUTION|>--- conflicted
+++ resolved
@@ -30,13 +30,8 @@
 | `PERCONA_TEST_PMM_CLICKHOUSE_DATASOURCE`      | `PMM_CLICKHOUSE_DATASOURCE`                |                                                              |
 | `PERCONA_TEST_PMM_CLICKHOUSE_HOST`            | `PMM_CLICKHOUSE_HOST`                      |                                                              |
 | `PERCONA_TEST_PMM_CLICKHOUSE_PORT`            | `PMM_CLICKHOUSE_PORT`                      |                                                              |
-<<<<<<< HEAD
-| `PERCONA_TEST_PMM_CLICKHOUSE_BLOCK_SIZE`      |                                            | Removed in PMM v3, because of new clickhouse version.        |
-| `PERCONA_TEST_PMM_CLICKHOUSE_POOL_SIZE`       |                                            | Removed in PMM v3, because of new clickhouse version.        |
-=======
 | `PERCONA_TEST_PMM_CLICKHOUSE_POOL_SIZE`       |                                            | Removed in PMM v3, because of new clickhouse version.        |
 | `PERCONA_TEST_PMM_CLICKHOUSE_BLOCK_SIZE`      |                                            | Removed in PMM v3, because of new clickhouse version.        |
->>>>>>> 66df0aa7
 | `PERCONA_TEST_PMM_DISABLE_BUILTIN_CLICKHOUSE` | `PMM_DISABLE_BUILTIN_CLICKHOUSE`           |                                                              |
 | `PERCONA_TEST_PMM_DISABLE_BUILTIN_POSTGRES`   | `PMM_DISABLE_BUILTIN_POSTGRES`             |                                                              |
 | `PERCONA_TEST_INTERFACE_TO_BIND`              | `PMM_INTERFACE_TO_BIND`                    |                                                              |
@@ -59,9 +54,6 @@
 | `PERCONA_TEST_TELEMETRY_HOST`                 | `PMM_DEV_TELEMETRY_HOST`                   |                                                              |
 | `PERCONA_TEST_TELEMETRY_INTERVAL`             | `PMM_DEV_TELEMETRY_INTERVAL`               |                                                              |
 | `PERCONA_TEST_TELEMETRY_RETRY_BACKOFF`        | `PMM_DEV_TELEMETRY_RETRY_BACKOFF`          |                                                              |
-<<<<<<< HEAD
-| `PERCONA_TEST_VERSION_SERVICE_URL`            |                                            | Removed in PMM v3, use `PMM_DEV_PERCONA_PLATFORM_ADDRESS`    |
-=======
 | `PERCONA_TEST_VERSION_SERVICE_URL`            |                                            | Removed in PMM v3, use `PMM_DEV_PERCONA_PLATFORM_ADDRESS`    |
 
 
@@ -70,5 +62,4 @@
 | PMM 3                                      | Comments                                                     |
 |--------------------------------------------|--------------------------------------------------------------|
 | `PMM_CLICKHOUSE_USER`                      | Added in v3.2.0                                              |
-| `PMM_CLICKHOUSE_PASSWORD`                  | Added in v3.2.0                                              |
->>>>>>> 66df0aa7
+| `PMM_CLICKHOUSE_PASSWORD`                  | Added in v3.2.0                                              |