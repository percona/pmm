--- conflicted
+++ resolved
@@ -1,25 +1,3 @@
-<<<<<<< HEAD
-<div class="section" id="percona-monitoring-and-management"></div>
-
-# Percona Monitoring and Management
-
-* [What is *Percona Monitoring and Management*?](introduction.md)
-* [PMM Concepts](concepts/index.md)
-* [Installing PMM Server](install/index-server.md)
-* [Installing PMM Client](install/index-client.md)
-* [Using PMM Client](manage/index-using-pmm-client)
-* [Percona Platform](platform/index.md)
-* [Service configuration for best results](manage/index-services.md)
-* [Configuring AWS RDS or Aurora Services](manage/index-amazon.md)
-* [Using PMM Metrics Monitor](index-using-pmm-metrics-monitor.md)
-* [The Query Analytics Dashboard](qan-intro.md)
-* [Dashboards Reference](dashboards/index.md)
-* [Contact Us](contact.md)
-* [Glossary](glossary-terminology.md)
-* [Release Notes](release-notes/index.md)
-* [Frequently Asked Questions](faq.md)
-* [Reference](reference/index.md)
-=======
 # Percona Monitoring and Management
 * What is *Percona Monitoring and Management*?
 * PMM Concepts
@@ -104,5 +82,4 @@
     * How do I set up Alerting in PMM?
     * How do I use a custom Prometheus configuration file inside PMM Server?
 * Reference
-    * pmm-admin - PMM Administration Tool
->>>>>>> 5d837315
+    * pmm-admin - PMM Administration Tool