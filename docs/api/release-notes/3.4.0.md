---
title: PMM 3.4.0 API release notes
slug: release-notes-3-4-0
categorySlug: release-notes
hidden: 0
---

The PMM 3.4.0 release impacts the API with the following changes: 

### RDS Instance ID support

Added support for tracking AWS RDS Instance IDs in the PMM API. This fixes an inconsistency where the `POST /v1/management/services` endpoint incorrectly saved the optional `instance_id` parameter in the **Address** field, altering node addresses in responses and breaking automation tools.

### Affected endpoints

- POST /v1/management/services: `instance_id` parameter is persisted without modification
- GET /v1/management/services : returns `instance_id` values for RDS nodes

### Example request
```json
{
  "node_name": "production-rds",
  "address": "mydb.cluster-xyz.us-east-1.rds.amazonaws.com",
  "service_name": "production-mysql-01",
  "instance_id": "production-mysql-01",
  "engine": "DISCOVER_RDS_MYSQL",
  "port": 3306
}
```

### Example response

```
{
  "node": {
    "node_id": "a1c867d1-c464-49a5-baf7-fb2366c6b64b",
    "node_name": "production-rds",
    "address": "mydb.cluster-xyz.us-east-1.rds.amazonaws.com",
    "instance_id": "production-mysql-01"
  },
  "mysql": {
    "service_id": "937db0a3-cace-4524-be4d-071e0d4f0e78",
    "service_name": "production-mysql-01",
    "address": "mydb.cluster-xyz.us-east-1.rds.amazonaws.com",
    "port": 3306
  }
}
```

### Impact

This enhancement is backward compatible. The `instance_id` field is optional, existing integrations continue working, and RDS node addresses now stay consistent between requests and responses.

### Fixed TLS Skip Verify field in API response

Fixed an issue where the `/v1/inventory/agents/{agent_id}` endpoint returned incorrect `tls_skip_verify` values for external exporters. The field now correctly returns the configured value.
<<<<<<< HEAD

### Fixed RDS API modifying node address data

Fixed an issue where the RDS API would modify the node address field when adding RDS instances, returning different data than what was sent in the request. The API now preserves the original address data, ensuring consistency with user input and improving API reliability for RDS instance management.
=======
>>>>>>> b951d3c1
<|MERGE_RESOLUTION|>--- conflicted
+++ resolved
@@ -54,10 +54,7 @@
 ### Fixed TLS Skip Verify field in API response
 
 Fixed an issue where the `/v1/inventory/agents/{agent_id}` endpoint returned incorrect `tls_skip_verify` values for external exporters. The field now correctly returns the configured value.
-<<<<<<< HEAD
 
 ### Fixed RDS API modifying node address data
 
 Fixed an issue where the RDS API would modify the node address field when adding RDS instances, returning different data than what was sent in the request. The API now preserves the original address data, ensuring consistency with user input and improving API reliability for RDS instance management.
-=======
->>>>>>> b951d3c1
