--- conflicted
+++ resolved
@@ -207,10 +207,6 @@
 - `custom_labels` key/value pairs of custom-assigned labels
 - `status` (read only on responses) Actual agent status. See the statuses list below.
 - `listen_port` Listen port for scraping metrics.
-<<<<<<< HEAD
-- `use_redis_scheme` Use a Redis URI scheme for Valkey connection (i.e., `redis://<host>:<port>` instead of `valkey://<host>:<port>`).
-=======
->>>>>>> 33c3f712
 
 **ProxySQLExporter** runs on Generic or Container Node and exposes ProxySQL Service metrics.
 
