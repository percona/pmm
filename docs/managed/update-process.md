--- conflicted
+++ resolved
@@ -20,13 +20,8 @@
     1. Installing an older version or
     2. Enabling experimental repo which already has an RC build available. Run these commands in the docker container:
         ```sh
-<<<<<<< HEAD
-        sed -i -e 's^/release/^/experimental/^' /etc/yum.repos.d/pmm-server.repo
-        percona-release enable percona experimental
-=======
         sed -i -e 's^/release/^/experimental/^' /etc/yum.repos.d/pmm2-server.repo
         percona-release enable pmm2-client experimental
->>>>>>> 046ff0ba
         yum makecache
         ```
 2. Create a new rpm package with the updated `pmm-update`. Refer to [Building RPM package](#building-rpm-package) section below.
