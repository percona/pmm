# Environment variables

Use the following Docker container environment variables (with `-e var=value`) to set PMM Server parameters.

| Variable  &nbsp; &nbsp; &nbsp; &nbsp;                              | Description
| --------------------------------------------------------------- | -----------------------------------------------------------------------
| `DISABLE_UPDATES`                                               | Disables a periodic check for new PMM versions as well as ability to apply upgrades using the UI
| `DISABLE_TELEMETRY`                                             | Disable built-in telemetry and disable STT if telemetry is disabled.
| `METRICS_RESOLUTION`                                            | High metrics resolution in seconds.
| `METRICS_RESOLUTION_HR`                                         | High metrics resolution (same as above).
| `METRICS_RESOLUTION_MR`                                         | Medium metrics resolution in seconds.
| `METRICS_RESOLUTION_LR`                                         | Low metrics resolution in seconds.
| `DATA_RETENTION`                                                | The number of days to keep time-series data. <br />**N.B.** This must be set in a format supported by `time.ParseDuration` <br /> and represent the complete number of days. <br /> The supported units are `ns`, `us` (or `µs`), `ms`, `s`, `m`, and `h`. <br /> The value must be a multiple of 24, e.g., for 90 days 2160h (90 * 24).
| `ENABLE_VM_CACHE`                                               | Enable cache in VM.
| `DISABLE_ALERTING`                           | Disables built-in Percona Alerting, which is enabled by default.
| `ENABLE_AZUREDISCOVER`                                          | Enable support for discovery of Azure databases.
| `DISABLE_BACKUP_MANAGEMENT`                                     | Disables Backup Management, which is enabled by default.
| `PMM_DEBUG`                                                     | Enables a more verbose log level.
| `PMM_TRACE`                                                     | Enables a more verbose log level including trace-back information.
<<<<<<< HEAD
| `PMM_PUBLIC_ADDRESS`                                            | External IP address or the DNS name on which PMM Server is running.
=======
| `PMM_PUBLIC_ADDRESS`                                            | External IP address or the DNS name on which PMM server is running.
| `PMM_WATCHTOWER_HOST=${PMM_WATCHTOWER_HOST:-http://watchtower:8080}` | Specifies the connection URL for the WatchTower container, including the schema (http), host (watchtower), and port (8080). 
| `PMM_WATCHTOWER_TOKEN=${PMM_WATCHTOWER_TOKEN:-123}`             | Defines the authentication token used for secure communication between the PMM Server container and the WatchTower container. Make sure this matches the value of the `WATCHTOWER_HTTP_API_TOKEN` environment variable set in the WatchTower container.

## Other variables
>>>>>>> 7fa603ba

The following variables are also supported but values passed are not verified by PMM. If any other variable is found, it will be considered invalid and the server won't start.

| Variable                                                        | Description
| --------------------------------------------------------------- | ------------------------------------------------------
| `_`, `HOME`, `HOSTNAME`, `LANG`, `PATH`, `PWD`, `SHLVL`, `TERM` | Default environment variables.
| `GF_*`                                                          | [Grafana](https://grafana.com/docs/grafana/latest/setup-grafana/configure-grafana/) environment variables.
| `VM_*`                                                          | [VictoriaMetrics'](https://docs.victoriametrics.com/Single-server-VictoriaMetrics.html#environment-variables) environment variables.
| `SUPERVISOR_`                                                   | `supervisord` environment variables.
| `KUBERNETES_`                                                   | Kubernetes environment variables.
| `MONITORING_`                                                   | Kubernetes monitoring environment variables.
| `PERCONA_TEST_`                                                 | Unknown variable but won't prevent the server starting.<|MERGE_RESOLUTION|>--- conflicted
+++ resolved
@@ -17,15 +17,11 @@
 | `DISABLE_BACKUP_MANAGEMENT`                                     | Disables Backup Management, which is enabled by default.
 | `PMM_DEBUG`                                                     | Enables a more verbose log level.
 | `PMM_TRACE`                                                     | Enables a more verbose log level including trace-back information.
-<<<<<<< HEAD
-| `PMM_PUBLIC_ADDRESS`                                            | External IP address or the DNS name on which PMM Server is running.
-=======
 | `PMM_PUBLIC_ADDRESS`                                            | External IP address or the DNS name on which PMM server is running.
 | `PMM_WATCHTOWER_HOST=${PMM_WATCHTOWER_HOST:-http://watchtower:8080}` | Specifies the connection URL for the WatchTower container, including the schema (http), host (watchtower), and port (8080). 
 | `PMM_WATCHTOWER_TOKEN=${PMM_WATCHTOWER_TOKEN:-123}`             | Defines the authentication token used for secure communication between the PMM Server container and the WatchTower container. Make sure this matches the value of the `WATCHTOWER_HTTP_API_TOKEN` environment variable set in the WatchTower container.
 
 ## Other variables
->>>>>>> 7fa603ba
 
 The following variables are also supported but values passed are not verified by PMM. If any other variable is found, it will be considered invalid and the server won't start.
 
