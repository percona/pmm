apiVersion: 1
datasources:
- name: Metrics
  version: 2
  orgId: 1
  type: prometheus
  access: proxy
  url: http://127.0.0.1:8430/prometheus/
  isDefault: true
  jsonData:
    httpMethod: POST
    keepCookies: []
    timeInterval: 1s
- name: PostgreSQL
  version: 2
  orgId: 1
  type: postgres
  access: proxy
  url: ${POSTGRES_ADDR}
  user: ${POSTGRES_USERNAME}
  database: ${POSTGRES_DBNAME}
  jsonData:
<<<<<<< HEAD
    sslRootCertFile: ${POSTGRES_SSL_CA_PATH}
    sslKeyFile: ${POSTGRES_SSL_KEY_PATH}
    sslCertFile: ${POSTGRES_SSL_CERT_PATH}
    postgresVersion: "1100"
    sslmode: ${POSTGRES_SSL_MODE}
=======
    sslRootCertFile: ${PERCONA_TEST_POSTGRES_SSL_CA_PATH}
    sslKeyFile: ${PERCONA_TEST_POSTGRES_SSL_KEY_PATH}
    sslCertFile: ${PERCONA_TEST_POSTGRES_SSL_CERT_PATH}
    postgresVersion: "1100"
    sslmode: ${PERCONA_TEST_POSTGRES_SSL_MODE}
>>>>>>> 3d4ed070
  secureJsonData:
    password: ${POSTGRES_DBPASSWORD}
- name: ClickHouse
  version: 2
  orgId: 1
  type: vertamedia-clickhouse-datasource
  access: proxy
  url: http://${PERCONA_TEST_PMM_CLICKHOUSE_DATASOURCE_ADDR}
  jsonData:
    keepCookies: []
- name: PTSummary
  version: 2
  orgId: 1
  type: pmm-pt-summary-datasource
  access: proxy
- name: Prometheus AlertManager
  version: 2
  orgId: 1
  type: camptocamp-prometheus-alertmanager-datasource
  access: proxy
  url: http://localhost:9093/alertmanager/
  jsonData:
    keepCookies: []<|MERGE_RESOLUTION|>--- conflicted
+++ resolved
@@ -20,19 +20,11 @@
   user: ${POSTGRES_USERNAME}
   database: ${POSTGRES_DBNAME}
   jsonData:
-<<<<<<< HEAD
-    sslRootCertFile: ${POSTGRES_SSL_CA_PATH}
-    sslKeyFile: ${POSTGRES_SSL_KEY_PATH}
-    sslCertFile: ${POSTGRES_SSL_CERT_PATH}
-    postgresVersion: "1100"
-    sslmode: ${POSTGRES_SSL_MODE}
-=======
     sslRootCertFile: ${PERCONA_TEST_POSTGRES_SSL_CA_PATH}
     sslKeyFile: ${PERCONA_TEST_POSTGRES_SSL_KEY_PATH}
     sslCertFile: ${PERCONA_TEST_POSTGRES_SSL_CERT_PATH}
     postgresVersion: "1100"
     sslmode: ${PERCONA_TEST_POSTGRES_SSL_MODE}
->>>>>>> 3d4ed070
   secureJsonData:
     password: ${POSTGRES_DBPASSWORD}
 - name: ClickHouse
