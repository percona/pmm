--- conflicted
+++ resolved
@@ -135,13 +135,9 @@
       retries: 120
       delay: 1
   # We use current_version_file['failed'] because we don't want to run this on creating container
-<<<<<<< HEAD
-  when: docker_upgrade
-=======
   when: docker_upgrade
 
 - name: Disable maintenance mode
   file:
     state: absent
-    path: /usr/share/pmm-server/maintenance/maintenance.html
->>>>>>> cb2a24b5
+    path: /usr/share/pmm-server/maintenance/maintenance.html