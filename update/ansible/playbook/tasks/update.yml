--- conflicted
+++ resolved
@@ -1,13 +1,8 @@
 ---
 # This playbook contains tasks executed during PMM Server update.
 - hosts: localhost
-  become: true
-  remote_user: root
-  gather_facts: true
-
-  environment:
-    PATH: /usr/local/bin:{{ ansible_env.PATH }}
-
+  become: yes
+  gather_facts: yes
   vars:
     pmm_packages:
       - percona-victoriametrics
@@ -56,32 +51,15 @@
         path: /etc/supervisord.d/
         state: directory
 
-<<<<<<< HEAD
     - name: Copy supervisord config
       copy:
         src: pmm.ini
         dest: /etc/supervisord.d/pmm.ini
-=======
-    - name: Upgrade supervisor config
-      command: pmm-managed-init
-      register: managed_init_result
-      changed_when: True
->>>>>>> 0d822d51
-
-    - name: Disable pmm-update-perform-init
+
+    - name: Remove supervisord block from pmm.ini
       ini_file:
         path: /etc/supervisord.d/pmm.ini
-        section: program:pmm-update-perform-init
-        option: autostart
-        value: "false"
-
-    - name: Upgrade supervisord config
-      copy:
-        src: supervisord.ini
-        dest: /etc/supervisord.d/supervisord.ini
-
-    - name: Remove supervisord
-      file:
+        section: supervisord
         state: absent
         path: /etc/supervisord.d/supervisord.ini
       when: not is_docker
@@ -127,12 +105,12 @@
         path: /var/run/supervisor/supervisor.sock
       register: is_supervisor_running
 
-    - name: Supervisord start EL7         | Start supervisord for docker
-      when: ansible_distribution == 'Centos' and ansible_distribution_major_version == '7'
+    - name: Supervisord start         | Start supervisord for docker
+      when: is_docker and not is_supervisor_running.stat.exists and ansible_distribution == 'Centos' and ansible_distribution_major_version == '7'
       shell: supervisord -c /etc/supervisord.conf &
 
     - name: Supervisord start EL9        | Start supervisord for docker
-      when: (ansible_distribution == 'OracleLinux' or ansible_distribution == 'AlmaLinux') and ansible_distribution_major_version == '9'
+      when: is_docker and not is_supervisor_running.stat.exists and (ansible_distribution == 'OracleLinux' or ansible_distribution == 'AlmaLinux') and ansible_distribution_major_version == '9'
       shell: /usr/local/bin/supervisord -c /etc/supervisord.conf &
 
     - name: Run initialization playbook
@@ -230,7 +208,7 @@
         exclude:
           - nginx*
 
-    - name: Updating only select packages
+    - name: Updating vulnerable packages
       yum:
         name: "{{ item }}"
         state: latest
@@ -283,7 +261,7 @@
         mode: 0755
 
     # https://jira.percona.com/browse/PMM-5271
-    - name: Patch volume size script
+    - name: Check volume size
       when: not is_docker
       replace:
         dest: /var/lib/cloud/scripts/per-boot/resize-xfs
