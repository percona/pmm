---
# This playbook contains tasks executed during PMM Server update.
- hosts: localhost
  become: true
  remote_user: root
  gather_facts: true

  environment:
    PATH: /usr/local/bin:{{ ansible_env.PATH }}

<<<<<<< HEAD
  vars:
    pmm_packages:
      - percona-victoriametrics
      - percona-qan-api2
      - pmm-managed
      - pmm-update
      - pmm-client
      - pmm-dump
      - vmproxy
      - grafana-db-migrator
=======
>>>>>>> 5d570ea4
  pre_tasks:
    - name: detect /srv/pmm-distribution
      stat:
        path: /srv/pmm-distribution
      no_log: true
      register: srv_pmm_distribution

    - name: detect containers
      set_fact:
        is_docker: '{{ lookup("file", "/srv/pmm-distribution") == "docker" }}'
      no_log: true
      when: srv_pmm_distribution.stat.exists

    - name: force container
      set_fact:
        is_docker: true
      when: is_docker is undefined

  tasks:
    - name: Enable maintenance mode
      copy:
        src: maintenance.html
        dest: /usr/share/pmm-server/maintenance/
        mode: 0644

    - name: Cleanup yum metadata
      command: yum clean metadata
      become: true
      tags:
        - skip_ansible_lint

    - name: Create supervisord dir
      file:
        path: /etc/supervisord.d/
        state: directory

    - name: Upgrade supervisor config
      copy:
        src: pmm.ini
        dest: /etc/supervisord.d/pmm.ini

    # restart pmm-managed-init and pmm-managed first as they may update supervisord configuration on start
    - name: Generate new supervisor config
      command: pmm-managed-init
      register: managed_init_result
      changed_when: True

    - name: Disable pmm-update-perform-init
      ini_file:
        path: /etc/supervisord.d/pmm.ini
        section: program:pmm-update-perform-init
        option: autostart
        value: "false"

    - name: Upgrade supervisord config
      copy:
        src: supervisord.ini
        dest: /etc/supervisord.d/supervisord.ini

    - name: Remove supervisord
      file:
        state: absent
        path: /etc/supervisord.d/supervisord.ini
      when: not is_docker

    - name: Create grafana config
      include_role:
        name: grafana

    - name: Install postgres
      include_role:
        name: postgres

    # Set forking type to 'simple'
    - name: Configure systemd
      when: not is_docker
      copy:
        src: supervisord.service
        dest: /usr/lib/systemd/system/supervisord.service
        mode: 0644

    - name: Remove old supervisord service configuration
      when: not is_docker
      file:
        path: /etc/systemd/system/supervisord.service
        state: absent

    # Start the services
    - name: Enable supervisord        | Make the service persist between reboots
      when: not is_docker
      systemd:
        name: supervisord
        enabled: yes

    - name: Supervisord start        | Start supervisord service for AMI/OVF
      when: not is_docker
      systemd:
        name: supervisord
        state: started # supervisord may already be running
        daemon_reload: yes

    - name: Check that supervisor socket exists
      stat:
        path: /var/run/supervisor/supervisor.sock
      register: is_supervisor_running

    - name: Supervisord start EL9        | Start supervisord for docker
      when: 
        - is_docker 
        - not is_supervisor_running.stat.exists
        - ansible_distribution == 'OracleLinux' or ansible_distribution == 'AlmaLinux'
        - ansible_distribution_major_version == '9'
      shell: supervisord -c /etc/supervisord.conf &

    - name: Wait until postgres port is present before continuing
      wait_for:
        host: localhost
        port: 5432
        timeout: 150

    - name: Run initialization playbook
      include_role:
        name: initialization
      vars:
        ui_upgrade: True

    - name: Enable crond service
      when: not is_docker
      service:
        name: crond
        state: started
        enabled: yes

    - name: Increase number of open files for jobs
      when: not is_docker
      ini_file:
        dest: /etc/supervisord.conf
        section: supervisord
        option: minfds
        value: "800000"

    # See https://github.com/Supervisor/supervisor/issues/1264 for explanation
    # why we do reread + stop/remove/add instead of using supervisorctl Ansible module.
    - name: Reread supervisord configuration EL9
      when:
        - ansible_distribution == 'OracleLinux' or ansible_distribution == 'AlmaLinux'
        - ansible_distribution_major_version == '9'
      command: supervisorctl reread
      register: reread_result
      changed_when: "'No config updates to processes' not in reread_result.stdout"

    - name: Check reread results
      debug: var=reread_result.stdout_lines

    - name: Restart pmm-managed EL9
      when: 
        - ansible_distribution == 'OracleLinux' or ansible_distribution == 'AlmaLinux'
        - ansible_distribution_major_version == '9'
      command: supervisorctl {{ item }} pmm-managed
      become: true
      changed_when: true
      with_items: ["stop", "remove", "add"]

    # give pmm-managed time to update supervisord configuration,
    # and give update UI time to catch up after pmm-managed restart
    - name: Wait for pmm-managed
      pause: seconds=10

    - name: Install nginx
      include_role:
        name: nginx

    - name: Install clickhouse
      include_role:
        name: clickhouse

    # Fix things that should be fixed before restarts.

    - name: Stop systemd pmm-agent service, if running
      systemd:
        name: pmm-agent
        state: stopped
        enabled: no
      when: not is_docker

    # https://jira.percona.com/browse/PMM-9298
    - name: Copy rezise-xfs file for lvm
      copy:
        src: resize-xfs-lvm
        dest: /var/lib/cloud/scripts/per-boot/resize-xfs
        mode: 0755
      when: not is_docker

    - name: Create change-admin-password command
      copy:
        src: change-admin-password
        dest: /usr/local/sbin/change-admin-password
        mode: 0755

    # https://jira.percona.com/browse/PMM-5271
    - name: Check volume size
      when: not is_docker
      replace:
        dest: /var/lib/cloud/scripts/per-boot/resize-xfs
        regexp: "set -o errexit"
        replace: ""

    - name: Reread supervisord configuration again EL9
      when: 
        - ansible_distribution == 'OracleLinux' or ansible_distribution == 'AlmaLinux'
        - ansible_distribution_major_version == '9'
      command: supervisorctl reread
      register: reread_result
      changed_when: "'No config updates to processes' not in reread_result.stdout"

    - name: Check reread results
      debug: var=reread_result.stdout_lines

<<<<<<< HEAD
    - name: Restart services EL7
      when: ansible_distribution == 'CentOS' and ansible_distribution_major_version == '7'
      command: supervisorctl {{ item.1 }} {{ item.0 }}
      become: true
      changed_when: true
      with_nested:
        - - nginx
          - grafana
          - qan-api2
          - pmm-agent
        - ["stop", "remove", "add"]

=======
>>>>>>> 5d570ea4
    - name: Restart services EL9
      when: 
        - is_docker
        - ansible_distribution == 'OracleLinux' or ansible_distribution == 'AlmaLinux'
        - ansible_distribution_major_version == '9'
      command: supervisorctl {{ item.1 }} {{ item.0 }}
      become: true
      changed_when: true
      with_nested:
        - - nginx
          - grafana
          - qan-api2
          - pmm-agent
        - ["stop", "remove", "add"]

    - name: Check supervisord logs
      shell: sleep 10 && tail -n 200 /srv/logs/supervisord.log

    - name: Check grafana logs
      shell: cat /srv/logs/grafana.log

    - name: Fix grafana fields type
      postgresql_query:
        db: grafana
        query: "{{ item }}"
      loop:
        - ALTER TABLE tag ALTER COLUMN key TYPE text;
        - ALTER TABLE tag ALTER COLUMN value TYPE text;
        - ALTER TABLE api_key ALTER COLUMN key TYPE text;
        - ALTER TABLE api_key ALTER COLUMN name TYPE text;
      when: not ansible_check_mode

    - name: Change default admin id
      postgresql_query:
        db: grafana
        query: UPDATE "user" SET id='1' WHERE login='admin';
      when: not ansible_check_mode

<<<<<<< HEAD
    # we need to put this step as one of the last steps, because it removes pmm.ini
    - name: Remove old or redundant packages
=======
    # we need to put this step as one of the last steps, because it removes pmm.ini and /etc/alertmanager.yml
    - name: Remove redundant packages
>>>>>>> 5d570ea4
      yum:
        state: absent
        name:
          - logrotate # https://jira.percona.com/browse/PMM-7627

    # Regenerating pmm.ini and enabling pmm-update-perform-init
    - name: Generate new supervisor config
      command: pmm-managed-init
      register: managed_init_result
      changed_when: True

    - name: Reread pmm-update-perform-init supervisor config EL9
      when:
        - ansible_distribution == 'OracleLinux' or ansible_distribution == 'AlmaLinux'
        - ansible_distribution_major_version == '9'
      command: supervisorctl reread
      register: reread_init__result
      changed_when: "'No config updates to processes' not in reread_init__result.stdout"

<<<<<<< HEAD
    - name: Update/restart other services EL7
      when: ansible_distribution == 'CentOS' and ansible_distribution_major_version == '7'
      command: supervisorctl update
      register: update_result
      changed_when: "'updated' in update_result.stdout"
=======
    # restarting pmm-managed to regenerate /etc/alertmanager.yml
    - name: Restart pmm-managed EL9
      when:
        - ansible_distribution == 'OracleLinux' or ansible_distribution == 'AlmaLinux'
        - ansible_distribution_major_version == '9'
      command: supervisorctl {{ item }} pmm-managed
      become: true
      changed_when: true
      with_items: ["stop", "remove", "add"]
>>>>>>> 5d570ea4

    - name: Update/restart other services EL9
      when:
        - ansible_distribution == 'OracleLinux' or ansible_distribution == 'AlmaLinux'
        - ansible_distribution_major_version == '9'
      command: supervisorctl update
      register: update_result
      changed_when: "'updated' in update_result.stdout"

    - name: Print other services's logs
      debug: var=update_result.stdout_lines

    - name: Wait for PMM to be ready
      ansible.builtin.uri:
        url: "http://127.0.0.1:7772/v1/readyz"
        status_code: 200
        method: GET
      register: healthcheck
      until: healthcheck is not failed
      retries: 120
      delay: 1

    # SIGUSR2 is sent to supervisord by pmm-managed right before the update for logging to work correctly.
    # We use that fact to show what was restarted during the update.
    - name: Get supervisord logs EL9
      when: 
        - ansible_distribution == 'OracleLinux' or ansible_distribution == 'AlmaLinux'
        - ansible_distribution_major_version == '9'
      shell: supervisorctl maintail -100000 | tac | awk '!flag; /received SIGUSR2/{flag = 1};' | tac
      register: maintail_result
      changed_when: False

    - name: Print supervisord logs
      debug: var=maintail_result.stdout_lines

    - name: Disable maintenance mode
      file:
        state: absent
        path: /usr/share/pmm-server/maintenance/maintenance.html<|MERGE_RESOLUTION|>--- conflicted
+++ resolved
@@ -8,19 +8,6 @@
   environment:
     PATH: /usr/local/bin:{{ ansible_env.PATH }}
 
-<<<<<<< HEAD
-  vars:
-    pmm_packages:
-      - percona-victoriametrics
-      - percona-qan-api2
-      - pmm-managed
-      - pmm-update
-      - pmm-client
-      - pmm-dump
-      - vmproxy
-      - grafana-db-migrator
-=======
->>>>>>> 5d570ea4
   pre_tasks:
     - name: detect /srv/pmm-distribution
       stat:
@@ -239,21 +226,6 @@
     - name: Check reread results
       debug: var=reread_result.stdout_lines
 
-<<<<<<< HEAD
-    - name: Restart services EL7
-      when: ansible_distribution == 'CentOS' and ansible_distribution_major_version == '7'
-      command: supervisorctl {{ item.1 }} {{ item.0 }}
-      become: true
-      changed_when: true
-      with_nested:
-        - - nginx
-          - grafana
-          - qan-api2
-          - pmm-agent
-        - ["stop", "remove", "add"]
-
-=======
->>>>>>> 5d570ea4
     - name: Restart services EL9
       when: 
         - is_docker
@@ -292,13 +264,8 @@
         query: UPDATE "user" SET id='1' WHERE login='admin';
       when: not ansible_check_mode
 
-<<<<<<< HEAD
     # we need to put this step as one of the last steps, because it removes pmm.ini
-    - name: Remove old or redundant packages
-=======
-    # we need to put this step as one of the last steps, because it removes pmm.ini and /etc/alertmanager.yml
     - name: Remove redundant packages
->>>>>>> 5d570ea4
       yum:
         state: absent
         name:
@@ -317,24 +284,6 @@
       command: supervisorctl reread
       register: reread_init__result
       changed_when: "'No config updates to processes' not in reread_init__result.stdout"
-
-<<<<<<< HEAD
-    - name: Update/restart other services EL7
-      when: ansible_distribution == 'CentOS' and ansible_distribution_major_version == '7'
-      command: supervisorctl update
-      register: update_result
-      changed_when: "'updated' in update_result.stdout"
-=======
-    # restarting pmm-managed to regenerate /etc/alertmanager.yml
-    - name: Restart pmm-managed EL9
-      when:
-        - ansible_distribution == 'OracleLinux' or ansible_distribution == 'AlmaLinux'
-        - ansible_distribution_major_version == '9'
-      command: supervisorctl {{ item }} pmm-managed
-      become: true
-      changed_when: true
-      with_items: ["stop", "remove", "add"]
->>>>>>> 5d570ea4
 
     - name: Update/restart other services EL9
       when:
