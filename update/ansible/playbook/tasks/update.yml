--- conflicted
+++ resolved
@@ -126,16 +126,14 @@
       when: is_docker and not is_supervisor_running.stat.exists and ansible_distribution == 'Centos' and ansible_distribution_major_version == '7'
       shell: supervisord -c /etc/supervisord.conf &
 
-<<<<<<< HEAD
     - name: Supervisord start EL9        | Start supervisord for docker
       when: is_docker and not is_supervisor_running.stat.exists and (ansible_distribution == 'OracleLinux' or ansible_distribution == 'AlmaLinux') and ansible_distribution_major_version == '9'
       shell: /usr/local/bin/supervisord -c /etc/supervisord.conf &
-=======
+
     - name: Wait until postgres port is present before continuing
       wait_for:
         host: localhost
         port: 5432
->>>>>>> 9ca8c601
 
     - name: Run initialization playbook
       include_role:
