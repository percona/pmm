--- conflicted
+++ resolved
@@ -14,36 +14,7 @@
 sed -i '/nodocs/d' /etc/yum.conf
 
 # enable experimental repository with latest development packages
-<<<<<<< HEAD
-sed -i'' -e 's^/release/^/experimental/^' /etc/yum.repos.d/pmm-server.repo
-percona-release enable original testing
-=======
 sed -i'' -e 's^/release/^/experimental/^' /etc/yum.repos.d/pmm2-server.repo
->>>>>>> 046ff0ba
-
-RHEL=$(rpm --eval '%{rhel}')
-if [ "$RHEL" = "7" ]; then
-    # disable fastestmirror plugin, which mostly fails due to CentOS 7 being EOL
-    sed -i 's/enabled=1/enabled=0/g' /etc/yum/pluginconf.d/fastestmirror.conf
-
-    if [ "$PMM_SERVER_IMAGE" = "percona/pmm-server:2.0.0" ]; then
-      sed -i -e 's/^\(mirrorlist\)/#\1/g' /etc/yum.repos.d/CentOS-Base.repo
-      sed -i -e 's/^#baseurl.*/baseurl=http:\/\/vault.centos.org\/centos\/$releasever\/os\/$basearch\//g' /etc/yum.repos.d/CentOS-Base.repo
-
-      # https://stackoverflow.com/questions/26734777/yum-error-cannot-retrieve-metalink-for-repository-epel-please-verify-its-path
-      yum --disablerepo=epel install -y ca-certificates-2020.2.41
-      yum install -y gcc-4.8.5 glibc-static-2.17.317
-    else
-      yum --disablerepo=epel update -y ca-certificates
-      yum --disablerepo="*" --enablerepo=base --enablerepo=updates install -y gcc glibc-static
-
-      sed -i -e 's/^\(mirrorlist\)/#\1/g' /etc/yum.repos.d/CentOS-Base.repo
-      sed -i -e 's/^#baseurl.*/baseurl=http:\/\/vault.centos.org\/centos\/$releasever\/os\/$basearch\//g' /etc/yum.repos.d/CentOS-Base.repo
-    fi
-
-    yum clean all
-    yum makecache fast
-fi
 
 yum update -y percona-release
 percona-release enable pmm2-client testing
@@ -57,16 +28,7 @@
     bash-completion \
     man man-pages
 
-<<<<<<< HEAD
-if [ "$RHEL" = "7" ]; then
-    yum install -y ansible-lint glibc-static bash-completion-extras
-=======
-if [ "$RHEL" = '7' ]; then
-    yum install -y ansible-lint bash-completion-extras
->>>>>>> 046ff0ba
-else
-    yum --enablerepo=ol9_codeready_builder install -y gcc glibc-static ansible-lint
-fi
+yum --enablerepo=ol9_codeready_builder install -y gcc glibc-static ansible-lint
 
 fg || true
 tar -C /usr/local -xzf /tmp/golang.tar.gz && rm -f /tmp/golang.tar.gz
