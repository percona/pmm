#!/usr/bin/python3

# See CONTRIBUTING.md.

import os
import subprocess
import time


GO_VERSION = os.getenv("GO_VERSION")
if GO_VERSION is None:
    raise RuntimeError("GO_VERSION is not set")


def run_commands(commands):
    """Runs given shell commands and checks exit codes."""

    for cmd in commands:
        print(">", cmd)
        subprocess.check_call(cmd, shell=True)


def install_packages():
    """Installs required and useful RPM packages."""

    run_commands([
        "dnf install -y gcc git make pkgconfig \
            vim \
            mc psmisc procps lsof which iproute diffutils \
            man man-pages \
<<<<<<< HEAD
            openssl-devel",
=======
            openssl-devel \
            wget \
            krb5-devel",
>>>>>>> b26eb4b0
        
        "dnf install -y ansible-lint glibc-static --enablerepo=ol9_codeready_builder"

    ])


def install_go():
    """Installs Go toolchain."""

    run_commands([
        "curl -sS https://raw.githubusercontent.com/travis-ci/gimme/v1.5.6/gimme -o /usr/local/bin/gimme",
        "chmod +x /usr/local/bin/gimme"
    ])

    go_version = str(subprocess.check_output("gimme -r " + GO_VERSION, shell=True).strip().decode())

    gimme_go_dir = "go{go_version}.linux.amd64".format(go_version=go_version)

    run_commands([
        "gimme " + go_version,
        "rm -fr /usr/local/go",
        "mv -f /root/.gimme/versions/{gimme_go_dir} /usr/local/go".format(gimme_go_dir=gimme_go_dir),
        "update-alternatives --install '/usr/bin/go' 'go' '/usr/local/go/bin/go' 0",
        "update-alternatives --set go /usr/local/go/bin/go",
        "update-alternatives --install '/usr/bin/gofmt' 'gofmt' '/usr/local/go/bin/gofmt' 0",
        "update-alternatives --set gofmt /usr/local/go/bin/gofmt",
        "mkdir -p /root/go/bin",
        "go version",
        "go env"
    ])


def make_init():
    """Runs make init."""

    run_commands([
        "make -C .. init",
    ])


def setup():
    """Runs various setup commands."""
    run_commands([
        # allow connecting from any host, needed to connect from host to PG running in docker
        "sed -i -e \"s/#listen_addresses = 'localhost'/listen_addresses = '*'/\" /srv/postgres14/postgresql.conf",
        # Turns fsync off. Create database operations with fsync on are very slow on Ubuntu.
        # Having fsync off in dev environment is fine.
        "sed -i -e \"s/#fsync = on/fsync = off/\" /srv/postgres14/postgresql.conf",
        "echo 'host    all         all     0.0.0.0/0     trust' >> /srv/postgres14/pg_hba.conf",
        # "supervisorctl restart postgresql",
    ])


def main():
    install_packages()
    install_go()
    make_init()

    # do basic setup
    setup()


MARKER = "/tmp/devcontainer-setup-done"
if os.path.exists(MARKER):
    print(MARKER, "exists, exiting.")
    exit(0)

start = time.time()
main()
print("Done in", time.time() - start)

open(MARKER, 'w').close()<|MERGE_RESOLUTION|>--- conflicted
+++ resolved
@@ -28,13 +28,9 @@
             vim \
             mc psmisc procps lsof which iproute diffutils \
             man man-pages \
-<<<<<<< HEAD
-            openssl-devel",
-=======
             openssl-devel \
             wget \
             krb5-devel",
->>>>>>> b26eb4b0
         
         "dnf install -y ansible-lint glibc-static --enablerepo=ol9_codeready_builder"
 
@@ -71,7 +67,7 @@
     """Runs make init."""
 
     run_commands([
-        "make -C .. init",
+        "make init",
     ])
 
 
