<<<<<<< HEAD
import { VersionInfo } from 'types/version.types';
import { formatTimestamp } from 'utils/formatTimestamp';

export const formatVersion = ({ version, timestamp }: VersionInfo) =>
  ` ${version}` + (timestamp ? `, ${formatTimestamp(timestamp)}` : '');
=======
import { VersionInfo } from 'types/updates.types';
import { formatTimestamp } from 'utils/formatTimestamp';

export const formatVersion = ({ version, timestamp, tag }: VersionInfo) => {
  const text =
    ` ${version}` + (timestamp ? `, ${formatTimestamp(timestamp)}` : '');

  if (version === '0.0.0') {
    return `${text}, ${tag}`;
  }

  return text;
};
>>>>>>> aad2a90e
<|MERGE_RESOLUTION|>--- conflicted
+++ resolved
@@ -1,10 +1,3 @@
-<<<<<<< HEAD
-import { VersionInfo } from 'types/version.types';
-import { formatTimestamp } from 'utils/formatTimestamp';
-
-export const formatVersion = ({ version, timestamp }: VersionInfo) =>
-  ` ${version}` + (timestamp ? `, ${formatTimestamp(timestamp)}` : '');
-=======
 import { VersionInfo } from 'types/updates.types';
 import { formatTimestamp } from 'utils/formatTimestamp';
 
@@ -17,5 +10,4 @@
   }
 
   return text;
-};
->>>>>>> aad2a90e
+};