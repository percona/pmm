import {
  Button,
  Card,
  CardActions,
  CardContent,
  Stack,
  Link,
  Typography,
  Skeleton,
  Alert,
} from '@mui/material';
import { FC, useState } from 'react';
import { formatTimestamp } from 'utils/formatTimestamp';
import { PMM_HOME_URL } from 'constants';
import { Messages } from './UpdateCard.messages';
import { FetchingIcon } from 'components/fetching-icon';
import { useCheckUpdates, useStartUpdate } from 'hooks/api/useUpdates';
import { formatVersion } from './UpdateCard.utils';
import { enqueueSnackbar } from 'notistack';
import { UpdateStatus } from 'types/updates.types';
import { KeyboardDoubleArrowUp } from '@mui/icons-material';
import { UpdateInfo } from '../update-info';
import { UpdateInProgressCard } from '../update-in-progress-card';
import { useUpdates } from 'contexts/updates';
<<<<<<< HEAD
=======
import { useWaitForReadiness } from 'hooks/api/useReadiness';
import { ChangeLog } from '../change-log';
>>>>>>> 7829a4d5

export const UpdateCard: FC = () => {
  const { inProgress, status, setStatus } = useUpdates();
  const { isLoading, data, error, isRefetching, refetch } = useCheckUpdates();
  const { mutate: startUpdate } = useStartUpdate();
  const [authToken, setAuthToken] = useState<string>();

  const handleStartUpdate = async () => {
    setStatus(UpdateStatus.Updating);
    startUpdate(
      {},
      {
        onSuccess: async (response) => {
          if (response) {
            setStatus(UpdateStatus.Restarting);
            setAuthToken(response.authToken);
          }
        },
        onError: () => {
          setStatus(UpdateStatus.Error);
          enqueueSnackbar(Messages.error, {
            variant: 'error',
          });
        },
      }
    );
  };

  if (isLoading)
    return (
      <Card>
        <CardContent>
          <Stack spacing={1}>
            <Skeleton />
            <Skeleton />
          </Stack>
        </CardContent>
      </Card>
    );

  if (!data || error) {
    return (
      <Card>
        <CardContent>
          <Alert severity="error">{Messages.fetchError}</Alert>
        </CardContent>
      </Card>
    );
  }

  if (inProgress && data.latest) {
    return (
      <UpdateInProgressCard
        versionInfo={data.latest}
        status={status}
        authToken={authToken}
      />
    );
  }

  return (
    <Card sx={{ p: 1 }}>
      <CardContent>
        {status === UpdateStatus.UpToDate && (
          <Alert
            severity="success"
            sx={{
              mb: 2,
            }}
          >
            {Messages.upToDate}
          </Alert>
        )}
        <Stack spacing={1}>
          {data.updateAvailable && data?.latest.version && (
            <Typography variant="h4">
              {Messages.newUpdateAvailable(data.latest.version)}
            </Typography>
          )}
          <Typography>
            <Typography fontWeight="bold" component="strong">
              {Messages.runningVersion}
            </Typography>
            {data?.installed && formatVersion(data.installed)}
          </Typography>
          {data.updateAvailable && data.latest && (
            <Typography>
              <Typography fontWeight="bold" component="strong">
                {Messages.newVersion}
              </Typography>
              {data?.latest && formatVersion(data.latest)}
            </Typography>
          )}
          {data.lastCheck && (
            <Typography>
              <Typography fontWeight="bold" component="strong">
                {Messages.lastChecked}
              </Typography>{' '}
              {formatTimestamp(data?.lastCheck)}
            </Typography>
          )}
        </Stack>
        {data.updateAvailable && <UpdateInfo />}
      </CardContent>
      {data.updateAvailable ? (
        <CardActions>
          <Button
            endIcon={<KeyboardDoubleArrowUp />}
            variant="contained"
            onClick={handleStartUpdate}
          >
            {Messages.updateNow}
          </Button>
        </CardActions>
      ) : (
        <CardActions>
          <Button
            startIcon={<FetchingIcon isFetching={isRefetching} />}
            variant="contained"
            onClick={() => refetch()}
          >
            {isRefetching ? Messages.checking : Messages.checkNow}
          </Button>
          <Link href={PMM_HOME_URL}>
            <Button variant="outlined">{Messages.home}</Button>
          </Link>
        </CardActions>
      )}
      <ChangeLog />
    </Card>
  );
};<|MERGE_RESOLUTION|>--- conflicted
+++ resolved
@@ -22,11 +22,7 @@
 import { UpdateInfo } from '../update-info';
 import { UpdateInProgressCard } from '../update-in-progress-card';
 import { useUpdates } from 'contexts/updates';
-<<<<<<< HEAD
-=======
-import { useWaitForReadiness } from 'hooks/api/useReadiness';
 import { ChangeLog } from '../change-log';
->>>>>>> 7829a4d5
 
 export const UpdateCard: FC = () => {
   const { inProgress, status, setStatus } = useUpdates();
