---
services:
  pmm-server:
    container_name: pmm-server
    # Temporary till we have arm builds
    platform: linux/amd64
    image: perconalab/pmm-server-fb:PR-3875-dfea1d0
    ports:
      - 80:9080
      - 443:8443
    volumes:
      - ./pmm-dev.conf:/etc/nginx/conf.d/pmm-dev.conf:ro
      # Uncomment to persist pmm state
      # - pmm-data:/srv

      # Uncomment to use custom (FE) grafana code
      #- '../../grafana/public:/usr/share/grafana/public'
<<<<<<< HEAD
      #- '../../grafana/conf/grafana.local-dev.ini:/usr/share/grafana/conf/defaults.ini'

      # PMM compat plugin
      - ./apps/pmm-compat/dist:/srv/grafana/plugins/pmm-compat

      # TODO remove after image update
      #- ../build/ansible/roles/grafana/files/plugins.yml:/usr/share/grafana/conf/provisioning/plugins/default.yml
      #- ../build/ansible/roles/grafana/files/grafana.ini:/etc/grafana/grafana.ini
=======
>>>>>>> d331ad47
    environment:
      - GF_DEFAULT_APP_MODE=development
      - PMM_DEBUG=1
      - GF_DEFAULT_APP_MODE=development
      - PMM_DEV_PORTAL_URL=https://portal-dev.percona.com
      - PMM_DEV_PERCONA_PLATFORM_ADDRESS=https://check-dev.percona.com:443
      - PMM_DEV_PERCONA_PLATFORM_PUBLIC_KEY=RWTkF7Snv08FCboTne4djQfN5qbrLfAjb8SY3/wwEP+X5nUrkxCEvUDJ
      - PMM_WATCHTOWER_HOST=http://watchtower:8080
      - PMM_WATCHTOWER_TOKEN=123
      # Uncomment to specify to which docker image to update
      # - PMM_DEV_UPDATE_DOCKER_IMAGE=${PMM_UPDATE_IMAGE:-perconalab/pmm-server:3-dev-container}
    command: >
      bash -c "
        # Inject livereload script into grafana index.html
        sed -i 's|</body>|<script src="http://localhost:35729/livereload.js"></script></body>|g' /usr/share/grafana/public/views/index.html;
        /opt/entrypoint.sh;
      "

  mysql:
    image: percona:5.7.30
    platform: linux/amd64
    container_name: pmm-agent_mysql
    command: >
      --sql-mode="ANSI_QUOTES"
      --performance-schema --innodb_monitor_enable=all
      --slow_query_log --log_slow_rate_limit=1 --log_slow_admin_statements --log_slow_slave_statements --slow_query_log_file=/mysql/slowlogs/slow.log --long_query_time=0
    ports:
      - '3306:3306'
    environment:
      - MYSQL_ROOT_PASSWORD=ps
      - MYSQL_USER=pmm-agent
      - MYSQL_PASSWORD=pmm%*&agent-password
      - UMASK=0777 # for slowlog file
    volumes:
      - ./testdata/mysql:/mysql

  watchtower:
    container_name: watchtower
    platform: linux/amd64
    image: perconalab/watchtower
    hostname: watchtower
    volumes:
      - /var/run/docker.sock:/var/run/docker.sock
    environment:
      - WATCHTOWER_HTTP_API_UPDATE=1
      - WATCHTOWER_HTTP_API_TOKEN=123

volumes:
  pmm-data:<|MERGE_RESOLUTION|>--- conflicted
+++ resolved
@@ -15,17 +15,9 @@
 
       # Uncomment to use custom (FE) grafana code
       #- '../../grafana/public:/usr/share/grafana/public'
-<<<<<<< HEAD
-      #- '../../grafana/conf/grafana.local-dev.ini:/usr/share/grafana/conf/defaults.ini'
 
       # PMM compat plugin
       - ./apps/pmm-compat/dist:/srv/grafana/plugins/pmm-compat
-
-      # TODO remove after image update
-      #- ../build/ansible/roles/grafana/files/plugins.yml:/usr/share/grafana/conf/provisioning/plugins/default.yml
-      #- ../build/ansible/roles/grafana/files/grafana.ini:/etc/grafana/grafana.ini
-=======
->>>>>>> d331ad47
     environment:
       - GF_DEFAULT_APP_MODE=development
       - PMM_DEBUG=1
