--- conflicted
+++ resolved
@@ -21,12 +21,8 @@
   },
   "devDependencies": {
     "@types/promise-retry": "^1.1.3",
-<<<<<<< HEAD
     "@types/shelljs": "^0.8.12",
-    "@typescript-eslint/eslint-plugin": "^5.59.1",
-=======
     "@typescript-eslint/eslint-plugin": "^5.59.2",
->>>>>>> 96574384
     "@typescript-eslint/parser": "^5.59.1",
     "eslint": "8.39",
     "eslint-config-airbnb-base": "^15.0.0",
