{
  "name": "cli",
  "version": "1.0.0",
  "scripts": {
    "lint": "npm run lint:ts && npm run typecheck && echo 'Lint OK'",
    "lint:ts": "eslint .",
    "lint:ts:fix": "eslint --fix .",
    "typecheck": "tsc --noEmit",
    "report": "playwright show-report",
    "test:pmm-cli": "playwright test --config=playwright.config.ts -g '@pmm-cli'",
    "test:all": "playwright test --config=playwright.config.ts",
    "pmm": "pmm"
  },
  "dependencies": {
<<<<<<< HEAD
    "@playwright/test": "^1.31.2",
    "dotenv": "^16.0.3",
    "playwright": "^1.31.2",
=======
    "@playwright/test": "^1.32.2",
    "dotenv": "^16.0.3",
    "playwright": "^1.32.2",
>>>>>>> e3ffa1e5
    "promise-retry": "^2.0.1",
    "shelljs": "^0.8.5",
    "typescript": "^5.0.3"
  },
  "devDependencies": {
    "@types/promise-retry": "^1.1.3",
<<<<<<< HEAD
    "@typescript-eslint/eslint-plugin": "^5.56.0",
    "@typescript-eslint/parser": "^5.56.0",
    "eslint": "8.36",
=======
    "@typescript-eslint/eslint-plugin": "^5.57.0",
    "@typescript-eslint/parser": "^5.57.1",
    "eslint": "8.37",
>>>>>>> e3ffa1e5
    "eslint-config-airbnb-base": "^15.0.0",
    "eslint-config-airbnb-typescript": "^17.0.0",
    "eslint-plugin-playwright": "^0.12.0"
  }
}<|MERGE_RESOLUTION|>--- conflicted
+++ resolved
@@ -12,30 +12,18 @@
     "pmm": "pmm"
   },
   "dependencies": {
-<<<<<<< HEAD
-    "@playwright/test": "^1.31.2",
-    "dotenv": "^16.0.3",
-    "playwright": "^1.31.2",
-=======
     "@playwright/test": "^1.32.2",
     "dotenv": "^16.0.3",
     "playwright": "^1.32.2",
->>>>>>> e3ffa1e5
     "promise-retry": "^2.0.1",
     "shelljs": "^0.8.5",
     "typescript": "^5.0.3"
   },
   "devDependencies": {
     "@types/promise-retry": "^1.1.3",
-<<<<<<< HEAD
-    "@typescript-eslint/eslint-plugin": "^5.56.0",
-    "@typescript-eslint/parser": "^5.56.0",
-    "eslint": "8.36",
-=======
     "@typescript-eslint/eslint-plugin": "^5.57.0",
     "@typescript-eslint/parser": "^5.57.1",
     "eslint": "8.37",
->>>>>>> e3ffa1e5
     "eslint-config-airbnb-base": "^15.0.0",
     "eslint-config-airbnb-typescript": "^17.0.0",
     "eslint-plugin-playwright": "^0.12.0"
