--- conflicted
+++ resolved
@@ -27,11 +27,7 @@
     "eslint": "8.39",
     "eslint-config-airbnb-base": "^15.0.0",
     "eslint-config-airbnb-typescript": "^17.0.0",
-<<<<<<< HEAD
-    "eslint-plugin-import": "^2.25.3",
-=======
     "eslint-plugin-import": "^2.27.5",
->>>>>>> 3fdd5247
     "eslint-plugin-playwright": "^0.12.0"
   }
 }