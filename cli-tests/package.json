{
  "name": "cli",
  "version": "1.0.0",
  "scripts": {
    "lint": "npm run lint:ts && npm run typecheck && echo 'Lint OK'",
    "lint:ts": "eslint .",
    "lint:ts:fix": "eslint --fix .",
    "typecheck": "tsc --noEmit",
    "report": "playwright show-report",
    "test:pmm-cli": "playwright test --config=playwright.config.ts -g '@pmm-cli'",
    "test:all": "playwright test --config=playwright.config.ts",
    "pmm": "pmm"
  },
  "dependencies": {
<<<<<<< HEAD
    "@playwright/test": "^1.32.3",
    "@types/shelljs": "^0.8.12",
=======
    "@playwright/test": "^1.33.0",
>>>>>>> c193149f
    "dotenv": "^16.0.3",
    "playwright": "^1.33.0",
    "promise-retry": "^2.0.1",
    "shelljs": "^0.8.5",
    "typescript": "^5.0.4"
  },
  "devDependencies": {
    "@types/promise-retry": "^1.1.3",
    "@typescript-eslint/eslint-plugin": "^5.59.1",
    "@typescript-eslint/parser": "^5.59.1",
    "eslint": "8.39",
    "eslint-config-airbnb-base": "^15.0.0",
    "eslint-config-airbnb-typescript": "^17.0.0",
    "eslint-plugin-import": "^2.25.3",
    "eslint-plugin-playwright": "^0.12.0"
  }
}<|MERGE_RESOLUTION|>--- conflicted
+++ resolved
@@ -12,12 +12,8 @@
     "pmm": "pmm"
   },
   "dependencies": {
-<<<<<<< HEAD
-    "@playwright/test": "^1.32.3",
-    "@types/shelljs": "^0.8.12",
-=======
     "@playwright/test": "^1.33.0",
->>>>>>> c193149f
+
     "dotenv": "^16.0.3",
     "playwright": "^1.33.0",
     "promise-retry": "^2.0.1",
@@ -26,6 +22,7 @@
   },
   "devDependencies": {
     "@types/promise-retry": "^1.1.3",
+    "@types/shelljs": "^0.8.12",
     "@typescript-eslint/eslint-plugin": "^5.59.1",
     "@typescript-eslint/parser": "^5.59.1",
     "eslint": "8.39",
