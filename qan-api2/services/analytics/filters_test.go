// Copyright (C) 2023 Percona LLC
//
// This program is free software: you can redistribute it and/or modify
// it under the terms of the GNU Affero General Public License as published by
// the Free Software Foundation, either version 3 of the License, or
// (at your option) any later version.
//
// This program is distributed in the hope that it will be useful,
// but WITHOUT ANY WARRANTY; without even the implied warranty of
// MERCHANTABILITY or FITNESS FOR A PARTICULAR PURPOSE. See the
// GNU Affero General Public License for more details.
//
// You should have received a copy of the GNU Affero General Public License
// along with this program. If not, see <https://www.gnu.org/licenses/>.

package analytics

import (
	"context"
	"encoding/json"
	"log"
	"os"
	"testing"
	"time"

	_ "github.com/ClickHouse/clickhouse-go/151" // register database/sql driver
	"github.com/jmoiron/sqlx"
	"github.com/stretchr/testify/assert"
	"google.golang.org/protobuf/types/known/timestamppb"

	qanpb "github.com/percona/pmm/api/qan/v1"
	"github.com/percona/pmm/qan-api2/models"
)

type expected struct {
	Labels map[string]listLabels `json:"labels,omitempty"`
}

type listLabels struct {
	Name []testValuesUnmarshal `json:"name,omitempty"`
}
type testValues struct {
	MainMetricPercent float32 `json:"mainMetricPercent,omitempty"`
	MainMetricPerSec  float32 `json:"mainMetricPerSec,omitempty"`
}

type testValuesUnmarshal struct {
	Value             string `json:"value,omitempty"`
	MainMetricPercent any    `json:"mainMetricPercent,omitempty"`
	MainMetricPerSec  any    `json:"mainMetricPerSec,omitempty"`
}

func TestService_GetFilters(t *testing.T) {
	dsn, ok := os.LookupEnv("QANAPI_DSN_TEST")
	if !ok {
		dsn = "clickhouse://127.0.0.1:19000?database=pmm_test"
	}
	db, err := sqlx.Connect("clickhouse", dsn)
	if err != nil {
		log.Fatal("Connection: ", err)
	}

	rm := models.NewReporter(db)
	mm := models.NewMetrics(db)
	t1, _ := time.Parse(time.RFC3339, "2019-01-01T00:00:00Z")
	t2, _ := time.Parse(time.RFC3339, "2019-01-01T00:01:00Z")
	var want qanpb.GetFilteredMetricsNamesResponse

	type fields struct {
		rm models.Reporter
		mm models.Metrics
	}
	tests := []struct {
		name    string
		fields  fields
		in      *qanpb.GetFilteredMetricsNamesRequest
		want    *qanpb.GetFilteredMetricsNamesResponse
		wantErr bool
	}{
		{
			"success",
			fields{rm: rm, mm: mm},
<<<<<<< HEAD
			&qanpb.GetFilteredMetricsNamesRequest{
				PeriodStartFrom: &timestamp.Timestamp{Seconds: t1.Unix()},
				PeriodStartTo:   &timestamp.Timestamp{Seconds: t2.Unix()},
=======
			&qanpb.FiltersRequest{
				PeriodStartFrom: &timestamppb.Timestamp{Seconds: t1.Unix()},
				PeriodStartTo:   &timestamppb.Timestamp{Seconds: t2.Unix()},
>>>>>>> 39dce063
			},
			&want,
			false,
		},
		{
			"success_with_dimensions_username",
			fields{rm: rm, mm: mm},
<<<<<<< HEAD
			&qanpb.GetFilteredMetricsNamesRequest{
				PeriodStartFrom: &timestamp.Timestamp{Seconds: t1.Unix()},
				PeriodStartTo:   &timestamp.Timestamp{Seconds: t2.Unix()},
=======
			&qanpb.FiltersRequest{
				PeriodStartFrom: &timestamppb.Timestamp{Seconds: t1.Unix()},
				PeriodStartTo:   &timestamppb.Timestamp{Seconds: t2.Unix()},
>>>>>>> 39dce063
				Labels: []*qanpb.MapFieldEntry{
					{Key: "username", Value: []string{"user1", "user2"}},
				},
			},
			&want,
			false,
		},
		{
			"success_with_dimensions_client_host_schema_service_name",
			fields{rm: rm, mm: mm},
<<<<<<< HEAD
			&qanpb.GetFilteredMetricsNamesRequest{
				PeriodStartFrom: &timestamp.Timestamp{Seconds: t1.Unix()},
				PeriodStartTo:   &timestamp.Timestamp{Seconds: t2.Unix()},
=======
			&qanpb.FiltersRequest{
				PeriodStartFrom: &timestamppb.Timestamp{Seconds: t1.Unix()},
				PeriodStartTo:   &timestamppb.Timestamp{Seconds: t2.Unix()},
>>>>>>> 39dce063
				Labels: []*qanpb.MapFieldEntry{
					{Key: "client_host", Value: []string{"10.11.12.1", "10.11.12.2", "10.11.12.3", "10.11.12.4", "10.11.12.5", "10.11.12.6", "10.11.12.7", "10.11.12.8", "10.11.12.9", "10.11.12.10", "10.11.12.11", "10.11.12.12", "10.11.12.13"}},
					{Key: "schema", Value: []string{"schema65", "schema6", "schema42", "schema76", "schema90", "schema39", "schema1", "schema17", "schema79", "schema10"}},
					{Key: "service_name", Value: []string{"server5", "server8", "server6", "server3", "server4", "server2", "server1"}},
				},
			},
			&want,
			false,
		},
		{
			"success_with_dimensions_multiple",
			fields{rm: rm, mm: mm},
<<<<<<< HEAD
			&qanpb.GetFilteredMetricsNamesRequest{
				PeriodStartFrom: &timestamp.Timestamp{Seconds: t1.Unix()},
				PeriodStartTo:   &timestamp.Timestamp{Seconds: t2.Unix()},
=======
			&qanpb.FiltersRequest{
				PeriodStartFrom: &timestamppb.Timestamp{Seconds: t1.Unix()},
				PeriodStartTo:   &timestamppb.Timestamp{Seconds: t2.Unix()},
>>>>>>> 39dce063
				Labels: []*qanpb.MapFieldEntry{
					{Key: "container_id", Value: []string{"container_id"}},
					{Key: "container_name", Value: []string{"container_name1"}},
					{Key: "machine_id", Value: []string{"machine_id1"}},
					{Key: "node_type", Value: []string{"node_type1"}},
					{Key: "node_name", Value: []string{"node_name1"}},
					{Key: "node_id", Value: []string{"node_id1"}},
					{Key: "node_model", Value: []string{"node_model1"}},
					{Key: "region", Value: []string{"region1"}},
					{Key: "az", Value: []string{"az1"}},
					{Key: "environment", Value: []string{"environment1"}},
					{Key: "service_id", Value: []string{"service_id1"}},
					{Key: "service_type", Value: []string{"service_type1"}},
					{Key: "cmd_type", Value: []string{"1"}},
					{Key: "top_queryid", Value: []string{"top_queryid1"}},
					{Key: "application_name", Value: []string{"psql"}},
					{Key: "planid", Value: []string{"planid1"}},
				},
			},
			&want,
			false,
		},
		{
			"success_with_labels",
			fields{rm: rm, mm: mm},
<<<<<<< HEAD
			&qanpb.GetFilteredMetricsNamesRequest{
				PeriodStartFrom: &timestamp.Timestamp{Seconds: t1.Unix()},
				PeriodStartTo:   &timestamp.Timestamp{Seconds: t2.Unix()},
=======
			&qanpb.FiltersRequest{
				PeriodStartFrom: &timestamppb.Timestamp{Seconds: t1.Unix()},
				PeriodStartTo:   &timestamppb.Timestamp{Seconds: t2.Unix()},
>>>>>>> 39dce063
				Labels: []*qanpb.MapFieldEntry{
					{Key: "label0", Value: []string{"value1"}},
				},
			},
			&want,
			false,
		},
		{
			"fail",
			fields{rm: rm, mm: mm},
<<<<<<< HEAD
			&qanpb.GetFilteredMetricsNamesRequest{
				PeriodStartFrom: &timestamp.Timestamp{Seconds: t2.Unix()},
				PeriodStartTo:   &timestamp.Timestamp{Seconds: t1.Unix()},
=======
			&qanpb.FiltersRequest{
				PeriodStartFrom: &timestamppb.Timestamp{Seconds: t2.Unix()},
				PeriodStartTo:   &timestamppb.Timestamp{Seconds: t1.Unix()},
>>>>>>> 39dce063
			},
			nil,
			true,
		},
		{
			"fail",
			fields{rm: rm, mm: mm},
			&qanpb.GetFilteredMetricsNamesRequest{},
			nil,
			true,
		},
	}
	for _, tt := range tests {
		t.Run(tt.name, func(t *testing.T) {
			s := &Service{
				rm: tt.fields.rm,
				mm: tt.fields.mm,
			}
			got, err := s.Get(context.TODO(), tt.in)
			if (err != nil) != tt.wantErr {
				assert.Errorf(t, err, "Service.GetFilters() error = %v, wantErr %v", err, tt.wantErr)
			}
			if tt.want == nil {
				assert.Nil(t, got, "Service.GetFilters() return not nil")
				return
			}

			valuesGot := make(map[string]map[string]testValues)
			for k, l := range got.Labels {
				if _, ok := valuesGot[k]; !ok {
					valuesGot[k] = make(map[string]testValues)
				}
				for _, v := range l.Name {
					valuesGot[k][v.Value] = testValues{
						MainMetricPercent: v.MainMetricPercent,
						MainMetricPerSec:  v.MainMetricPerSec,
					}
				}
			}

			expectedJSON := getExpectedJSON(t, got, "../../test_data/TestService_GetFilters_"+tt.name+".json")
			var unmarshal expected
			err = json.Unmarshal(expectedJSON, &unmarshal)
			if err != nil {
				t.Errorf("cannot unmarshal:%v", err)
			}

			valuesExpected := make(map[string]map[string]testValues)
			for k, l := range unmarshal.Labels {
				if _, ok := valuesExpected[k]; !ok {
					valuesExpected[k] = make(map[string]testValues)
				}
				for _, v := range l.Name {
					percent := float32(0)
					if p, ok := v.MainMetricPercent.(float64); ok {
						percent = float32(p)
					}

					perSec := float32(0)
					if p, ok := v.MainMetricPerSec.(float64); ok {
						perSec = float32(p)
					}

					valuesExpected[k][v.Value] = testValues{
						MainMetricPercent: percent,
						MainMetricPerSec:  perSec,
					}
				}
			}

			assert.ObjectsAreEqual(valuesExpected, valuesGot)
		})
	}
}<|MERGE_RESOLUTION|>--- conflicted
+++ resolved
@@ -80,15 +80,9 @@
 		{
 			"success",
 			fields{rm: rm, mm: mm},
-<<<<<<< HEAD
-			&qanpb.GetFilteredMetricsNamesRequest{
-				PeriodStartFrom: &timestamp.Timestamp{Seconds: t1.Unix()},
-				PeriodStartTo:   &timestamp.Timestamp{Seconds: t2.Unix()},
-=======
-			&qanpb.FiltersRequest{
-				PeriodStartFrom: &timestamppb.Timestamp{Seconds: t1.Unix()},
-				PeriodStartTo:   &timestamppb.Timestamp{Seconds: t2.Unix()},
->>>>>>> 39dce063
+			&qanpb.GetFilteredMetricsNamesRequest{
+				PeriodStartFrom: &timestamppb.Timestamp{Seconds: t1.Unix()},
+				PeriodStartTo:   &timestamppb.Timestamp{Seconds: t2.Unix()},
 			},
 			&want,
 			false,
@@ -96,15 +90,9 @@
 		{
 			"success_with_dimensions_username",
 			fields{rm: rm, mm: mm},
-<<<<<<< HEAD
-			&qanpb.GetFilteredMetricsNamesRequest{
-				PeriodStartFrom: &timestamp.Timestamp{Seconds: t1.Unix()},
-				PeriodStartTo:   &timestamp.Timestamp{Seconds: t2.Unix()},
-=======
-			&qanpb.FiltersRequest{
-				PeriodStartFrom: &timestamppb.Timestamp{Seconds: t1.Unix()},
-				PeriodStartTo:   &timestamppb.Timestamp{Seconds: t2.Unix()},
->>>>>>> 39dce063
+			&qanpb.GetFilteredMetricsNamesRequest{
+				PeriodStartFrom: &timestamppb.Timestamp{Seconds: t1.Unix()},
+				PeriodStartTo:   &timestamppb.Timestamp{Seconds: t2.Unix()},
 				Labels: []*qanpb.MapFieldEntry{
 					{Key: "username", Value: []string{"user1", "user2"}},
 				},
@@ -115,15 +103,9 @@
 		{
 			"success_with_dimensions_client_host_schema_service_name",
 			fields{rm: rm, mm: mm},
-<<<<<<< HEAD
-			&qanpb.GetFilteredMetricsNamesRequest{
-				PeriodStartFrom: &timestamp.Timestamp{Seconds: t1.Unix()},
-				PeriodStartTo:   &timestamp.Timestamp{Seconds: t2.Unix()},
-=======
-			&qanpb.FiltersRequest{
-				PeriodStartFrom: &timestamppb.Timestamp{Seconds: t1.Unix()},
-				PeriodStartTo:   &timestamppb.Timestamp{Seconds: t2.Unix()},
->>>>>>> 39dce063
+			&qanpb.GetFilteredMetricsNamesRequest{
+				PeriodStartFrom: &timestamppb.Timestamp{Seconds: t1.Unix()},
+				PeriodStartTo:   &timestamppb.Timestamp{Seconds: t2.Unix()},
 				Labels: []*qanpb.MapFieldEntry{
 					{Key: "client_host", Value: []string{"10.11.12.1", "10.11.12.2", "10.11.12.3", "10.11.12.4", "10.11.12.5", "10.11.12.6", "10.11.12.7", "10.11.12.8", "10.11.12.9", "10.11.12.10", "10.11.12.11", "10.11.12.12", "10.11.12.13"}},
 					{Key: "schema", Value: []string{"schema65", "schema6", "schema42", "schema76", "schema90", "schema39", "schema1", "schema17", "schema79", "schema10"}},
@@ -136,15 +118,9 @@
 		{
 			"success_with_dimensions_multiple",
 			fields{rm: rm, mm: mm},
-<<<<<<< HEAD
-			&qanpb.GetFilteredMetricsNamesRequest{
-				PeriodStartFrom: &timestamp.Timestamp{Seconds: t1.Unix()},
-				PeriodStartTo:   &timestamp.Timestamp{Seconds: t2.Unix()},
-=======
-			&qanpb.FiltersRequest{
-				PeriodStartFrom: &timestamppb.Timestamp{Seconds: t1.Unix()},
-				PeriodStartTo:   &timestamppb.Timestamp{Seconds: t2.Unix()},
->>>>>>> 39dce063
+			&qanpb.GetFilteredMetricsNamesRequest{
+				PeriodStartFrom: &timestamppb.Timestamp{Seconds: t1.Unix()},
+				PeriodStartTo:   &timestamppb.Timestamp{Seconds: t2.Unix()},
 				Labels: []*qanpb.MapFieldEntry{
 					{Key: "container_id", Value: []string{"container_id"}},
 					{Key: "container_name", Value: []string{"container_name1"}},
@@ -170,15 +146,9 @@
 		{
 			"success_with_labels",
 			fields{rm: rm, mm: mm},
-<<<<<<< HEAD
-			&qanpb.GetFilteredMetricsNamesRequest{
-				PeriodStartFrom: &timestamp.Timestamp{Seconds: t1.Unix()},
-				PeriodStartTo:   &timestamp.Timestamp{Seconds: t2.Unix()},
-=======
-			&qanpb.FiltersRequest{
-				PeriodStartFrom: &timestamppb.Timestamp{Seconds: t1.Unix()},
-				PeriodStartTo:   &timestamppb.Timestamp{Seconds: t2.Unix()},
->>>>>>> 39dce063
+			&qanpb.GetFilteredMetricsNamesRequest{
+				PeriodStartFrom: &timestamppb.Timestamp{Seconds: t1.Unix()},
+				PeriodStartTo:   &timestamppb.Timestamp{Seconds: t2.Unix()},
 				Labels: []*qanpb.MapFieldEntry{
 					{Key: "label0", Value: []string{"value1"}},
 				},
@@ -189,15 +159,9 @@
 		{
 			"fail",
 			fields{rm: rm, mm: mm},
-<<<<<<< HEAD
-			&qanpb.GetFilteredMetricsNamesRequest{
-				PeriodStartFrom: &timestamp.Timestamp{Seconds: t2.Unix()},
-				PeriodStartTo:   &timestamp.Timestamp{Seconds: t1.Unix()},
-=======
-			&qanpb.FiltersRequest{
+			&qanpb.GetFilteredMetricsNamesRequest{
 				PeriodStartFrom: &timestamppb.Timestamp{Seconds: t2.Unix()},
 				PeriodStartTo:   &timestamppb.Timestamp{Seconds: t1.Unix()},
->>>>>>> 39dce063
 			},
 			nil,
 			true,
