default: help

help:                           ## Display this help message
	@echo "Please use \`make <target>\` where <target> is one of:"
	@grep '^[a-zA-Z]' $(MAKEFILE_LIST) | \
	    awk -F ':.*?## ' 'NF==2 {printf "  %-26s%s\n", $$1, $$2}'

# `cut` is used to remove the leading `v` from the version
PMM_RELEASE_PATH ?= ../bin
PMM_RELEASE_VERSION ?= $(shell git describe --always --dirty | cut -b2-)
PMM_RELEASE_TIMESTAMP ?= $(shell date '+%s')
PMM_RELEASE_FULLCOMMIT ?= $(shell git rev-parse HEAD)
PMM_RELEASE_BRANCH ?= $(shell git describe --always --contains --all)

PMM_CONTAINER ?= pmm-server

release:                        ## Build qan-api2 release binary
	env CGO_ENABLED=0 go build -v -o $(PMM_RELEASE_PATH)/qan-api2 -ldflags " \
		-X 'github.com/percona/pmm/version.ProjectName=qan-api2' \
		-X 'github.com/percona/pmm/version.Version=$(PMM_RELEASE_VERSION)' \
		-X 'github.com/percona/pmm/version.PMMVersion=$(PMM_RELEASE_VERSION)' \
		-X 'github.com/percona/pmm/version.Timestamp=$(PMM_RELEASE_TIMESTAMP)' \
		-X 'github.com/percona/pmm/version.FullCommit=$(PMM_RELEASE_FULLCOMMIT)' \
		-X 'github.com/percona/pmm/version.Branch=$(PMM_RELEASE_BRANCH)' \
		"

install:                        ## Install qan-api2 binary
	go install -v ./...

install-race:                   ## Install qan-api2 binary with race detector
	go install -v -race ./...

test-env-up:                    ## Start docker containers used for testing
<<<<<<< HEAD
	docker run -d --platform=linux/amd64 --name pmm-clickhouse-test -p19000:9000 -p18123:8123 clickhouse/clickhouse-server:23.8.2.7
=======
	docker run -d --name pmm-clickhouse-test -p19000:9000 -p18123:8123 clickhouse/clickhouse-server:23.8.2.7
>>>>>>> 0e19f8b0
	make test-env

test-env:                       ## Create pmm_test DB and load test data
	sleep 10
	docker exec pmm-clickhouse-test clickhouse client --query="CREATE DATABASE IF NOT EXISTS pmm_test;"
	go run ./cmd/render-migrations | docker exec -i pmm-clickhouse-test clickhouse client -d pmm_test --multiline --multiquery
	cat fixture/metrics.part_*.json | docker exec -i pmm-clickhouse-test clickhouse client -d pmm_test --query="INSERT INTO metrics FORMAT JSONEachRow"

test-env-down:                  ## Stop and remove docker containers used for testing
	docker stop pmm-clickhouse-test
	docker rm pmm-clickhouse-test

test:                           ## Run tests
	go test ./...

test-race:                      ## Run tests with race detector
	go test -race ./...

test-cover:                     ## Run tests and collect coverage information
	go test -coverprofile=cover.out -covermode=count ./...

RUN_FLAGS = ## -todo-use-kingpin-for-flags

run: install _run               ## Run qan-api2

run-race: install-race _run     ## Run qan-api2 with race detector

run-race-cover: install-race    ## Run qan-api2 with race detector and collect coverage information
	go test -coverpkg="github.com/percona/pmm/qan-api2/..." \
			-tags maincover \
			-race -c -o bin/qan-api2.test
	bin/qan-api2.test -test.coverprofile=cover.out -test.run=TestMainCover $(RUN_FLAGS)

_run:
	qan-api2 $(RUN_FLAGS)

env-up:                         ## Run ClickHouse, MySQL Server and sysbench containers. Create pmm DB in ClickHouse
	mkdir -p logs
	docker compose up -d $(DCFLAGS) --force-recreate --renew-anon-volumes --remove-orphans ch sysbench-ps
	# docker compose up $(DCFLAGS) ch sysbench-pstpcc
	sleep 60
	docker exec ch-server clickhouse client -h 127.0.0.1 --query="CREATE DATABASE IF NOT EXISTS pmm;"

env-down:                       ## Remove docker containers
	docker compose down --volumes
	rm -rf logs

pmm-env-up:                     ## Run PMM server, MySQL Server and sysbench containers
	docker compose up -d --force-recreate --renew-anon-volumes --remove-orphans $(PMM_CONTAINER)
	docker exec $(PMM_CONTAINER) sed -i 's|<!-- <listen_host>0.0.0.0</listen_host> -->|<listen_host>0.0.0.0</listen_host>|g' /etc/clickhouse-server/config.xml
	docker exec $(PMM_CONTAINER) supervisorctl restart clickhouse
	docker exec $(PMM_CONTAINER) supervisorctl stop qan-api2
	docker exec -i $(PMM_CONTAINER) clickhouse client -d pmm --query="drop database pmm"
	docker exec -i $(PMM_CONTAINER) clickhouse client -d pmm --query="create database pmm"
	docker cp bin/qan-api2 $(PMM_CONTAINER):/usr/sbin/percona-qan-api2
	docker exec $(PMM_CONTAINER) supervisorctl start qan-api2
	cat fixture/metrics.part_*.json | docker exec -i pmm-clickhouse-test clickhouse client -d pmm_test --query="INSERT INTO metrics FORMAT JSONEachRow"

deploy:
	GOOS=linux GOARCH=amd64 make release
	docker exec $(PMM_CONTAINER) supervisorctl stop qan-api2
	docker cp $(PMM_RELEASE_PATH)/qan-api2 $(PMM_CONTAINER):/usr/sbin/percona-qan-api2
	docker exec $(PMM_CONTAINER) supervisorctl start qan-api2
	docker exec $(PMM_CONTAINER) supervisorctl status
	docker exec $(PMM_CONTAINER) supervisorctl tail -f qan-api2<|MERGE_RESOLUTION|>--- conflicted
+++ resolved
@@ -31,11 +31,7 @@
 	go install -v -race ./...
 
 test-env-up:                    ## Start docker containers used for testing
-<<<<<<< HEAD
-	docker run -d --platform=linux/amd64 --name pmm-clickhouse-test -p19000:9000 -p18123:8123 clickhouse/clickhouse-server:23.8.2.7
-=======
 	docker run -d --name pmm-clickhouse-test -p19000:9000 -p18123:8123 clickhouse/clickhouse-server:23.8.2.7
->>>>>>> 0e19f8b0
 	make test-env
 
 test-env:                       ## Create pmm_test DB and load test data
