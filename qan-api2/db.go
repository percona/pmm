// Copyright (C) 2023 Percona LLC
//
// This program is free software: you can redistribute it and/or modify
// it under the terms of the GNU Affero General Public License as published by
// the Free Software Foundation, either version 3 of the License, or
// (at your option) any later version.
//
// This program is distributed in the hope that it will be useful,
// but WITHOUT ANY WARRANTY; without even the implied warranty of
// MERCHANTABILITY or FITNESS FOR A PARTICULAR PURPOSE. See the
// GNU Affero General Public License for more details.
//
// You should have received a copy of the GNU Affero General Public License
// along with this program. If not, see <https://www.gnu.org/licenses/>.
// Package main.
package main

import (
	"fmt"
	"log"
	"net/url"
	"strings"
	"time"

	clickhouse "github.com/ClickHouse/clickhouse-go/v2"          // register database/sql driver
	_ "github.com/golang-migrate/migrate/v4/database/clickhouse" // register golang-migrate driver
	"github.com/jmoiron/sqlx"                                    // TODO: research alternatives. Ex.: https://github.com/go-reform/reform
	"github.com/jmoiron/sqlx/reflectx"

	"github.com/percona/pmm/qan-api2/migrations"
)

const (
	databaseNotExistErrorCode = 81
)

// NewDB return updated db.
func NewDB(dsn string, maxIdleConns, maxOpenConns int, isCluster bool, clusterName string) *sqlx.DB {
<<<<<<< HEAD
	// If ClickHouse is a cluster, wait until the cluster is ready.
	if isCluster {
		log.Println("PMM_CLICKHOUSE_IS_CLUSTER is set to 1")
		dsnURL, err := url.Parse(dsn)
		if err != nil {
			log.Fatalf("error parsing DSN: %v", err)
		}
		dsnURL.Path = "/default"
		dsnDefault := dsnURL.String()
		log.Printf("DSN for cluster check: %s", dsnDefault)
=======
	dsnURL, err := url.Parse(dsn)
	if err != nil {
		log.Fatalf("error parsing DSN: %v", err)
	}

	// If ClickHouse is a cluster, wait until the cluster is ready.
	if isCluster {
		log.Println("PMM_CLICKHOUSE_IS_CLUSTER is set to 1")
		dsnURL.Path = "/default"
		dsnDefault := dsnURL.String()
		log.Printf("DSN for cluster check: %s", dsnURL.Redacted())
>>>>>>> 0e19f8b0

		for {
			isClusterReady, err := migrations.IsClickhouseCluster(dsnDefault, clusterName)
			if err != nil {
				log.Fatalf("error checking ClickHouse cluster status: %v", err)
			}
			if isClusterReady {
				log.Println("ClickHouse cluster is ready")
				break
			}

			log.Println("waiting for ClickHouse cluster to be ready... (system.clusters where remote_hosts > 0)")
			time.Sleep(1 * time.Second)
		}
	}

<<<<<<< HEAD
	log.Printf("new connection with DSN: %s", dsn)
=======
	log.Printf("new connection with DSN: %s", dsnURL.Redacted())
>>>>>>> 0e19f8b0
	db, err := sqlx.Connect("clickhouse", dsn)
	if err != nil {
		log.Printf("error connecting to clickhouse: %v", err)
		if exception, ok := err.(*clickhouse.Exception); ok && exception.Code == databaseNotExistErrorCode { //nolint:errorlint
			log.Println("one of expected errors - database does not exist, creating")
			err = createDB(dsn, clusterName)
			if err != nil {
				log.Fatalf("database wasn't created: %v", err)
			}
<<<<<<< HEAD
			log.Printf("database created, connecting again %s", dsn)
=======
			log.Printf("database created, connecting again %s", dsnURL.Redacted())
>>>>>>> 0e19f8b0
			db, err = sqlx.Connect("clickhouse", dsn)
			if err != nil {
				log.Fatalf("connection: %v", err)
			}
		} else {
			log.Fatalf("connection: %v", err)
		}
	}

	// TODO: find solution with better performance
	db.Mapper = reflectx.NewMapperTagFunc("json", strings.ToUpper, func(value string) string {
		if strings.Contains(value, ",") {
			return strings.Split(value, ",")[0]
		}
		return value
	})

	db.SetConnMaxLifetime(0)
	db.SetMaxIdleConns(maxIdleConns)
	db.SetMaxOpenConns(maxOpenConns)

	data := map[string]any{
		"engine": migrations.GetEngine(dsn),
<<<<<<< HEAD
	}
	if clusterName != "" {
		log.Printf("Using ClickHouse cluster name: %s", clusterName)
		data["cluster"] = fmt.Sprintf("ON CLUSTER %s", clusterName)
	}
	if err := migrations.Run(dsn, data, isCluster, clusterName); err != nil {
		log.Fatalf("migrations: %v", err)
	}
=======
	}
	if clusterName != "" {
		log.Printf("Using ClickHouse cluster name: %s", clusterName)
		data["cluster"] = fmt.Sprintf("ON CLUSTER %s", clusterName)
	}
	if err := migrations.Run(dsn, data, isCluster, clusterName); err != nil {
		log.Fatalf("migrations: %v", err)
	}
>>>>>>> 0e19f8b0
	log.Println("migrations applied")

	return db
}

func createDB(dsn string, clusterName string) error {
	log.Println("Creating database")
	clickhouseURL, err := url.Parse(dsn)
	if err != nil {
		return err
	}
	databaseName := strings.Replace(clickhouseURL.Path, "/", "", 1)
	clickhouseURL.Path = "/default"

	defaultDB, err := sqlx.Connect("clickhouse", clickhouseURL.String())
	if err != nil {
		return err
	}
	defer defaultDB.Close() //nolint:errcheck

	sql := fmt.Sprintf("CREATE DATABASE %s", databaseName)
	if clusterName != "" {
		log.Printf("Using ClickHouse cluster name: %s", clusterName)
		sql = fmt.Sprintf("%s ON CLUSTER \"%s\"", sql, clusterName)
	}
	sql = fmt.Sprintf("%s ENGINE = Atomic", sql)

	result, err := defaultDB.Exec(sql)
	if err != nil {
		log.Printf("Result: %v", result)
		return err
	}
	log.Println("Database was created")

	// The qan-api2 will exit after creating the database, it'll be restarted by supervisor
	return nil
}

// DropOldPartition drops number of days old partitions of pmm.metrics in ClickHouse.
func DropOldPartition(db *sqlx.DB, dbName string, days uint) {
	partitions := []string{}
	const query = `
		SELECT DISTINCT partition
		FROM system.parts
		WHERE toUInt32(partition) < toYYYYMMDD(now() - toIntervalDay(?)) AND database = ? and visible = 1 ORDER BY partition
	`
	err := db.Select(
		&partitions,
		query,
		days,
		dbName)
	if err != nil {
		log.Printf("Select %d days old partitions of system.parts. Result: %v, Error: %v", days, partitions, err)
		return
	}
	for _, part := range partitions {
		result, err := db.Exec(fmt.Sprintf(`ALTER TABLE metrics DROP PARTITION %s`, part))
		log.Printf("Drop %s partitions of metrics. Result: %v, Error: %v", part, result, err)
	}
}<|MERGE_RESOLUTION|>--- conflicted
+++ resolved
@@ -36,18 +36,6 @@
 
 // NewDB return updated db.
 func NewDB(dsn string, maxIdleConns, maxOpenConns int, isCluster bool, clusterName string) *sqlx.DB {
-<<<<<<< HEAD
-	// If ClickHouse is a cluster, wait until the cluster is ready.
-	if isCluster {
-		log.Println("PMM_CLICKHOUSE_IS_CLUSTER is set to 1")
-		dsnURL, err := url.Parse(dsn)
-		if err != nil {
-			log.Fatalf("error parsing DSN: %v", err)
-		}
-		dsnURL.Path = "/default"
-		dsnDefault := dsnURL.String()
-		log.Printf("DSN for cluster check: %s", dsnDefault)
-=======
 	dsnURL, err := url.Parse(dsn)
 	if err != nil {
 		log.Fatalf("error parsing DSN: %v", err)
@@ -59,7 +47,6 @@
 		dsnURL.Path = "/default"
 		dsnDefault := dsnURL.String()
 		log.Printf("DSN for cluster check: %s", dsnURL.Redacted())
->>>>>>> 0e19f8b0
 
 		for {
 			isClusterReady, err := migrations.IsClickhouseCluster(dsnDefault, clusterName)
@@ -76,11 +63,7 @@
 		}
 	}
 
-<<<<<<< HEAD
-	log.Printf("new connection with DSN: %s", dsn)
-=======
 	log.Printf("new connection with DSN: %s", dsnURL.Redacted())
->>>>>>> 0e19f8b0
 	db, err := sqlx.Connect("clickhouse", dsn)
 	if err != nil {
 		log.Printf("error connecting to clickhouse: %v", err)
@@ -90,11 +73,7 @@
 			if err != nil {
 				log.Fatalf("database wasn't created: %v", err)
 			}
-<<<<<<< HEAD
-			log.Printf("database created, connecting again %s", dsn)
-=======
 			log.Printf("database created, connecting again %s", dsnURL.Redacted())
->>>>>>> 0e19f8b0
 			db, err = sqlx.Connect("clickhouse", dsn)
 			if err != nil {
 				log.Fatalf("connection: %v", err)
@@ -118,7 +97,6 @@
 
 	data := map[string]any{
 		"engine": migrations.GetEngine(dsn),
-<<<<<<< HEAD
 	}
 	if clusterName != "" {
 		log.Printf("Using ClickHouse cluster name: %s", clusterName)
@@ -127,16 +105,6 @@
 	if err := migrations.Run(dsn, data, isCluster, clusterName); err != nil {
 		log.Fatalf("migrations: %v", err)
 	}
-=======
-	}
-	if clusterName != "" {
-		log.Printf("Using ClickHouse cluster name: %s", clusterName)
-		data["cluster"] = fmt.Sprintf("ON CLUSTER %s", clusterName)
-	}
-	if err := migrations.Run(dsn, data, isCluster, clusterName); err != nil {
-		log.Fatalf("migrations: %v", err)
-	}
->>>>>>> 0e19f8b0
 	log.Println("migrations applied")
 
 	return db
