--- conflicted
+++ resolved
@@ -822,13 +822,8 @@
 	queryCtx, cancel := context.WithTimeout(ctx, queryTimeout)
 	defer cancel()
 
-<<<<<<< HEAD
 	var res qanpb.GetQueryPlanResponse
-	err := m.db.GetContext(queryCtx, &res, planByQueryID, []interface{}{queryID}) //nolint:asasalint
-=======
-	var res qanpb.QueryPlanReply
 	err := m.db.GetContext(queryCtx, &res, planByQueryID, queryID)
->>>>>>> 9493eecd
 	if err != nil && !errors.Is(err, sql.ErrNoRows) {
 		return nil, fmt.Errorf("QueryxContext error:%v", err) //nolint:errorlint
 	}
