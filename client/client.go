--- conflicted
+++ resolved
@@ -328,13 +328,11 @@
 			case *agentpb.StartActionRequest_PtSummaryParams:
 				action = actions.NewProcessAction(p.ActionId, c.cfg.Paths.PTSummary, []string{})
 
-<<<<<<< HEAD
 			case *agentpb.StartActionRequest_PtMysqlSummaryParams:
 				action = actions.NewProcessAction(p.ActionId, c.cfg.Paths.PTMySqlSummary, argListFromMySqlParams(params.PtMysqlSummaryParams))
-=======
+
 			case *agentpb.StartActionRequest_PtMongodbSummaryParams:
 				action = actions.NewProcessAction(p.ActionId, c.cfg.Paths.PTMongoDBSummary, argListFromMongoDBParams(params.PtMongodbSummaryParams))
->>>>>>> 08539bac
 
 			case nil:
 				// Requests() is not closed, so exit early to break channel
@@ -566,7 +564,6 @@
 	}
 }
 
-<<<<<<< HEAD
 // argListFromMySqlParams creates an array of strings from the pointer to the parameters for pt-mysql-sumamry
 func argListFromMySqlParams(pParams *agentpb.StartActionRequest_PTMySQLSummaryParams) []string {
 	var args []string
@@ -587,7 +584,11 @@
 
 	if pParams.Password != "" {
 		args = append(args, "--password", pParams.Password)
-=======
+	}
+
+	return args
+}
+
 // argListFromMongoDBParams creates an array of strings from the pointer to the parameters for pt-mongodb-sumamry
 func argListFromMongoDBParams(pParams *agentpb.StartActionRequest_PTMongoDBSummaryParams) []string {
 	var args []string
@@ -612,7 +613,6 @@
 		}
 
 		args = append(args, hostPortStr)
->>>>>>> 08539bac
 	}
 
 	return args
