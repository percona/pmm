<<<<<<< HEAD

=======
# vim: ts=8:sw=8:ft=make:noai:noet
>>>>>>> 3733c5f7

.PHONY: default init release gen test clean all
default: help

help:                 ## Display this help message
	@echo "Please use \`make <target>\` where <target> is one of:"
	@grep -h '^[a-zA-Z]' $(MAKEFILE_LIST) | \
		awk -F ':.*?## ' 'NF==2 {printf "  %-26s%s\n", $$1, $$2}'
	@echo
	@echo Check the docker-compose.yml file to see which environment variables are available.

init:                 ## Install tools
	rm -rf bin/*
	cd tools && go generate -x -tags=tools

	# Install golangci-lint
	curl -sSfL https://raw.githubusercontent.com/golangci/golangci-lint/master/install.sh | sh -s -- -b ./bin v1.55.2 # Version should match specified in CI

release:              ## Build release versions of all components
	make -C agent release
	make -C admin release
	make -C managed release
	make -C qan-api2 release

gen: clean            ## Generate files
	make -C api gen
<<<<<<< HEAD
=======
	make -C api gen-alertmanager
>>>>>>> 3733c5f7
	make -C api clean-swagger

	make -C agent gen
	make -C admin gen
	make -C managed gen

	make gen-mocks      ## Generate mocks

	make format
	make format ## TODO: One formatting run is not enough, figure out why.
	go install -v ./...

<<<<<<< HEAD
clean: 			  ## Remove generated files
=======
clean:               ## Remove generated files
>>>>>>> 3733c5f7
	make -C api clean

gen-mocks:
	find . -name mock_*.go -delete
	./bin/mockery --config .mockery.yaml

test-common:          ## Run tests from API (and other shared) packages only (i.e it ignores directories that are explicitly listed)
	go test $(shell go list ./... | grep -v -e admin -e agent -e managed -e api-tests -e qan-api2 -e update)

api-test:             ## Run API tests on dev env.
	go test -count=1 -race -p 1 -v ./api-tests/... -pmm.server-insecure-tls

check:                ## Run required checkers and linters
	bin/buf lint -v api
	LOG_LEVEL=error bin/golangci-lint run
	bin/go-sumtype ./...
	bin/go-consistent -pedantic ./...

check-license:          ## Run license header checks against source files
	bin/license-eye -c .licenserc.yaml header check

check-all: check-license check    ## Run golangci linter to check for changes against main
	bin/golangci-lint run -c=.golangci.yml --new-from-rev=main

FILES = $(shell find . -type f -name '*.go')

format:               ## Format source code
	make -C api format
	bin/gofumpt -l -w $(FILES)
	bin/goimports -local github.com/percona/pmm -l -w $(FILES)
	bin/gci write --section Standard --section Default --section "Prefix(github.com/percona/pmm)" $(FILES)

serve:                ## Serve API documentation with nginx
	nginx -p . -c api/nginx/nginx.conf<|MERGE_RESOLUTION|>--- conflicted
+++ resolved
@@ -1,8 +1,3 @@
-<<<<<<< HEAD
-
-=======
-# vim: ts=8:sw=8:ft=make:noai:noet
->>>>>>> 3733c5f7
 
 .PHONY: default init release gen test clean all
 default: help
@@ -29,10 +24,6 @@
 
 gen: clean            ## Generate files
 	make -C api gen
-<<<<<<< HEAD
-=======
-	make -C api gen-alertmanager
->>>>>>> 3733c5f7
 	make -C api clean-swagger
 
 	make -C agent gen
@@ -45,11 +36,7 @@
 	make format ## TODO: One formatting run is not enough, figure out why.
 	go install -v ./...
 
-<<<<<<< HEAD
-clean: 			  ## Remove generated files
-=======
 clean:               ## Remove generated files
->>>>>>> 3733c5f7
 	make -C api clean
 
 gen-mocks:
