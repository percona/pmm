--- conflicted
+++ resolved
@@ -1,12 +1,6 @@
 module github.com/percona/pmm/tools
 
-<<<<<<< HEAD
-go 1.23.5
-
-toolchain go1.24.1
-=======
 go 1.24.3
->>>>>>> 263416cc
 
 replace github.com/go-openapi/spec => github.com/Percona-Lab/spec v0.21.0-percona
 
