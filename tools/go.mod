module github.com/percona/pmm/tools

go 1.24.7

replace github.com/go-openapi/spec => github.com/Percona-Lab/spec v0.20.5-percona

require (
	github.com/BurntSushi/go-sumtype v0.0.0-20190304192233-fcb4a6205bdc
	github.com/Percona-Lab/swagger-order v0.0.0-20191002141859-166b3973d026
	github.com/apache/skywalking-eyes v0.7.0
	github.com/bufbuild/buf v1.50.0
	github.com/daixiang0/gci v0.13.0
	github.com/envoyproxy/protoc-gen-validate v1.2.1
	github.com/go-delve/delve v1.25.2
	github.com/go-openapi/runtime v0.29.0
	github.com/go-openapi/spec v0.22.0
	github.com/go-swagger/go-swagger v0.29.0
	github.com/grpc-ecosystem/grpc-gateway/v2 v2.26.1
	github.com/jstemmer/go-junit-report v1.0.0
	github.com/quasilyte/go-consistent v0.6.0
	github.com/reviewdog/reviewdog v0.20.1
	github.com/vburenin/ifacemaker v1.3.0
	github.com/vektra/mockery/v2 v2.53.5
	golang.org/x/perf v0.0.0-20230717203022-1ba3a21238c9
	golang.org/x/tools v0.38.0
	google.golang.org/grpc/cmd/protoc-gen-go-grpc v1.5.1
	google.golang.org/protobuf v1.36.5
	gopkg.in/reform.v1 v1.5.1
	mvdan.cc/gofumpt v0.7.0
)

require (
	buf.build/gen/go/bufbuild/bufplugin/protocolbuffers/go v1.36.3-20241031151143-70f632351282.1 // indirect
	buf.build/gen/go/bufbuild/protovalidate/protocolbuffers/go v1.36.3-20241127180247-a33202765966.1 // indirect
	buf.build/gen/go/bufbuild/registry/connectrpc/go v1.18.1-20250106231242-56271afbd6ce.1 // indirect
	buf.build/gen/go/bufbuild/registry/protocolbuffers/go v1.36.3-20250106231242-56271afbd6ce.1 // indirect
	buf.build/gen/go/pluginrpc/pluginrpc/protocolbuffers/go v1.36.3-20241007202033-cf42259fcbfc.1 // indirect
	buf.build/go/bufplugin v0.6.0 // indirect
	buf.build/go/protoyaml v0.3.1 // indirect
	buf.build/go/spdx v0.2.0 // indirect
	cel.dev/expr v0.19.1 // indirect
	code.gitea.io/sdk/gitea v0.18.0 // indirect
	connectrpc.com/connect v1.18.1 // indirect
	connectrpc.com/otelconnect v0.7.1 // indirect
	dario.cat/mergo v1.0.0 // indirect
	github.com/Azure/go-ansiterm v0.0.0-20250102033503-faa5f7b0171c // indirect
	github.com/Masterminds/goutils v1.1.1 // indirect
	github.com/Masterminds/semver/v3 v3.2.0 // indirect
	github.com/Masterminds/sprig/v3 v3.2.3 // indirect
	github.com/Microsoft/go-winio v0.6.2 // indirect
	github.com/Microsoft/hcsshim v0.12.9 // indirect
	github.com/ProtonMail/go-crypto v1.1.3 // indirect
	github.com/aclements/go-moremath v0.0.0-20210112150236-f10218a38794 // indirect
	github.com/alecthomas/template v0.0.0-20190718012654-fb15b899a751 // indirect
	github.com/alecthomas/units v0.0.0-20211218093645-b94a6e3cc137 // indirect
	github.com/antlr4-go/antlr/v4 v4.13.1 // indirect
	github.com/asaskevich/govalidator v0.0.0-20230301143203-a9d515a09cc2 // indirect
	github.com/bmatcuk/doublestar/v2 v2.0.4 // indirect
	github.com/bufbuild/protocompile v0.14.1 // indirect
	github.com/bufbuild/protoplugin v0.0.0-20250106231243-3a819552c9d9 // indirect
	github.com/bufbuild/protovalidate-go v0.8.2 // indirect
	github.com/chigopher/pathlib v0.19.1 // indirect
	github.com/cilium/ebpf v0.16.0 // indirect
	github.com/cloudflare/circl v1.6.1 // indirect
	github.com/containerd/cgroups/v3 v3.0.5 // indirect
	github.com/containerd/containerd v1.7.27 // indirect
	github.com/containerd/continuity v0.4.5 // indirect
	github.com/containerd/errdefs v1.0.0 // indirect
	github.com/containerd/errdefs/pkg v0.3.0 // indirect
	github.com/containerd/log v0.1.0 // indirect
	github.com/containerd/platforms v0.2.1 // indirect
	github.com/containerd/stargz-snapshotter/estargz v0.16.3 // indirect
	github.com/containerd/ttrpc v1.2.7 // indirect
	github.com/containerd/typeurl/v2 v2.2.3 // indirect
	github.com/cosiner/argv v0.1.0 // indirect
	github.com/cpuguy83/go-md2man/v2 v2.0.6 // indirect
	github.com/cyphar/filepath-securejoin v0.2.5 // indirect
	github.com/davidmz/go-pageant v1.0.2 // indirect
	github.com/denisenkom/go-mssqldb v0.9.0 // indirect
	github.com/derekparker/trie v0.0.0-20230829180723-39f4de51ef7d // indirect
	github.com/distribution/reference v0.6.0 // indirect
	github.com/docker/cli v27.5.0+incompatible // indirect
	github.com/docker/distribution v2.8.3+incompatible // indirect
	github.com/docker/docker v27.5.0+incompatible // indirect
	github.com/docker/docker-credential-helpers v0.8.2 // indirect
	github.com/docker/go-connections v0.5.0 // indirect
	github.com/docker/go-units v0.5.0 // indirect
	github.com/emirpasic/gods v1.18.1 // indirect
	github.com/felixge/fgprof v0.9.5 // indirect
	github.com/felixge/httpsnoop v1.0.4 // indirect
	github.com/fsnotify/fsnotify v1.8.0 // indirect
	github.com/go-chi/chi/v5 v5.2.2 // indirect
	github.com/go-delve/liner v1.2.3-0.20231231155935-4726ab1d7f62 // indirect
	github.com/go-fed/httpsig v1.1.0 // indirect
	github.com/go-git/gcfg v1.5.1-0.20230307220236-3a3c6141e376 // indirect
	github.com/go-git/go-billy/v5 v5.6.0 // indirect
	github.com/go-git/go-git/v5 v5.13.0 // indirect
	github.com/go-logr/logr v1.4.3 // indirect
	github.com/go-logr/stdr v1.2.2 // indirect
	github.com/go-openapi/analysis v0.24.0 // indirect
	github.com/go-openapi/errors v0.22.3 // indirect
	github.com/go-openapi/inflect v0.19.0 // indirect
	github.com/go-openapi/jsonpointer v0.22.1 // indirect
	github.com/go-openapi/jsonreference v0.21.2 // indirect
	github.com/go-openapi/loads v0.23.1 // indirect
	github.com/go-openapi/strfmt v0.24.0 // indirect
	github.com/go-openapi/swag v0.21.1 // indirect
	github.com/go-openapi/swag/conv v0.25.1 // indirect
	github.com/go-openapi/swag/fileutils v0.25.1 // indirect
	github.com/go-openapi/swag/jsonname v0.25.1 // indirect
	github.com/go-openapi/swag/jsonutils v0.25.1 // indirect
	github.com/go-openapi/swag/loading v0.25.1 // indirect
	github.com/go-openapi/swag/mangling v0.25.1 // indirect
	github.com/go-openapi/swag/stringutils v0.25.1 // indirect
	github.com/go-openapi/swag/typeutils v0.25.1 // indirect
	github.com/go-openapi/swag/yamlutils v0.25.1 // indirect
	github.com/go-openapi/validate v0.25.0 // indirect
	github.com/go-sql-driver/mysql v1.5.0 // indirect
	github.com/go-task/slim-sprig/v3 v3.0.0 // indirect
	github.com/go-toolsmith/astcast v1.0.0 // indirect
	github.com/go-toolsmith/astequal v1.0.1 // indirect
	github.com/go-toolsmith/astinfo v1.0.0 // indirect
	github.com/go-toolsmith/pkgload v1.0.2-0.20220101231613-e814995d17c5 // indirect
	github.com/go-toolsmith/typep v1.0.2 // indirect
	github.com/go-viper/mapstructure/v2 v2.4.0 // indirect
	github.com/gofrs/flock v0.12.1 // indirect
	github.com/gofrs/uuid v4.4.0+incompatible // indirect
	github.com/gogo/protobuf v1.3.2 // indirect
	github.com/golang-sql/civil v0.0.0-20190719163853-cb61b32ac6fe // indirect
	github.com/golang/groupcache v0.0.0-20241129210726-2c02b8208cf8 // indirect
	github.com/google/cel-go v0.22.1 // indirect
	github.com/google/go-cmp v0.7.0 // indirect
	github.com/google/go-containerregistry v0.20.2 // indirect
	github.com/google/go-dap v0.12.0 // indirect
	github.com/google/go-github/v33 v33.0.0 // indirect
	github.com/google/go-github/v62 v62.0.0 // indirect
	github.com/google/go-querystring v1.1.0 // indirect
	github.com/google/licensecheck v0.3.1 // indirect
	github.com/google/pprof v0.0.0-20241210010833-40e02aabc2ad // indirect
	github.com/google/uuid v1.6.0 // indirect
	github.com/gorilla/handlers v1.5.1 // indirect
	github.com/hashicorp/go-cleanhttp v0.5.2 // indirect
	github.com/hashicorp/go-retryablehttp v0.7.7 // indirect
	github.com/hashicorp/go-version v1.6.0 // indirect
	github.com/hashicorp/golang-lru v1.0.2 // indirect
	github.com/haya14busa/go-actions-toolkit v0.0.0-20200105081403-ca0307860f01 // indirect
	github.com/haya14busa/go-sarif v0.0.0-20240630170108-a3ba8d79599f // indirect
	github.com/hexops/gotextdiff v1.0.3 // indirect
	github.com/huandu/xstrings v1.4.0 // indirect
	github.com/iancoleman/orderedmap v0.2.0 // indirect
	github.com/iancoleman/strcase v0.3.0 // indirect
	github.com/imdario/mergo v0.3.16 // indirect
	github.com/inconshreveable/mousetrap v1.1.0 // indirect
	github.com/jackc/pgx v3.6.2+incompatible // indirect
	github.com/jbenet/go-context v0.0.0-20150711004518-d14ea06fba99 // indirect
	github.com/jdx/go-netrc v1.0.0 // indirect
	github.com/jessevdk/go-flags v1.6.1 // indirect
	github.com/jinzhu/copier v0.4.0 // indirect
	github.com/josharian/intern v1.0.0 // indirect
	github.com/kevinburke/ssh_config v1.2.0 // indirect
	github.com/kisielk/gotool v1.0.0 // indirect
	github.com/klauspost/compress v1.17.11 // indirect
	github.com/klauspost/pgzip v1.2.6 // indirect
	github.com/kr/pretty v0.3.1 // indirect
	github.com/kr/text v0.2.0 // indirect
	github.com/lib/pq v1.10.6 // indirect
	github.com/lyft/protoc-gen-star/v2 v2.0.4-0.20230330145011-496ad1ac90a4 // indirect
	github.com/mailru/easyjson v0.7.7 // indirect
	github.com/mattn/go-colorable v0.1.14 // indirect
	github.com/mattn/go-isatty v0.0.20 // indirect
	github.com/mattn/go-runewidth v0.0.13 // indirect
	github.com/mattn/go-shellwords v1.0.12 // indirect
	github.com/mattn/go-sqlite3 v1.14.6 // indirect
	github.com/mitchellh/copystructure v1.2.0 // indirect
	github.com/mitchellh/go-homedir v1.1.0 // indirect
	github.com/mitchellh/mapstructure v1.5.0 // indirect
	github.com/mitchellh/reflectwalk v1.0.2 // indirect
	github.com/moby/docker-image-spec v1.3.1 // indirect
	github.com/moby/locker v1.0.1 // indirect
	github.com/moby/patternmatcher v0.6.0 // indirect
	github.com/moby/sys/mount v0.3.4 // indirect
	github.com/moby/sys/mountinfo v0.7.2 // indirect
	github.com/moby/sys/reexec v0.1.0 // indirect
	github.com/moby/sys/sequential v0.6.0 // indirect
	github.com/moby/sys/user v0.3.0 // indirect
	github.com/moby/sys/userns v0.1.0 // indirect
	github.com/moby/term v0.5.2 // indirect
	github.com/morikuni/aec v1.0.0 // indirect
	github.com/oklog/ulid v1.3.1 // indirect
	github.com/onsi/ginkgo/v2 v2.22.2 // indirect
	github.com/opencontainers/go-digest v1.0.0 // indirect
	github.com/opencontainers/image-spec v1.1.0 // indirect
	github.com/opencontainers/runtime-spec v1.2.0 // indirect
	github.com/pelletier/go-toml/v2 v2.2.3 // indirect
	github.com/pjbgf/sha1cd v0.3.0 // indirect
	github.com/pkg/browser v0.0.0-20240102092130-5ac0b6a4141c // indirect
	github.com/pkg/errors v0.9.1 // indirect
	github.com/pkg/profile v1.7.0 // indirect
	github.com/quic-go/qpack v0.5.1 // indirect
	github.com/quic-go/quic-go v0.52.0 // indirect
	github.com/reva2/bitbucket-insights-api v1.0.0 // indirect
	github.com/reviewdog/errorformat v0.0.0-20240608101709-1d3280ed6bd4 // indirect
	github.com/reviewdog/go-bitbucket v0.0.0-20201024094602-708c3f6a7de0 // indirect
	github.com/rivo/uniseg v0.2.0 // indirect
	github.com/rogpeppe/go-internal v1.14.1 // indirect
	github.com/rs/cors v1.11.1 // indirect
	github.com/rs/zerolog v1.33.0 // indirect
	github.com/russross/blackfriday/v2 v2.1.0 // indirect
	github.com/sagikazarmark/locafero v0.7.0 // indirect
	github.com/segmentio/asm v1.2.0 // indirect
	github.com/segmentio/encoding v0.4.1 // indirect
	github.com/sergi/go-diff v1.3.2-0.20230802210424-5b0b94c5c0d3 // indirect
	github.com/shopspring/decimal v1.3.1 // indirect
	github.com/sirupsen/logrus v1.9.3 // indirect
	github.com/skeema/knownhosts v1.3.0 // indirect
	github.com/sourcegraph/conc v0.3.0 // indirect
	github.com/spf13/afero v1.12.0 // indirect
	github.com/spf13/cast v1.7.1 // indirect
	github.com/spf13/cobra v1.9.1 // indirect
	github.com/spf13/pflag v1.0.6 // indirect
	github.com/spf13/viper v1.20.0 // indirect
	github.com/stoewer/go-strcase v1.3.0 // indirect
	github.com/subosito/gotenv v1.6.0 // indirect
	github.com/tetratelabs/wazero v1.8.2 // indirect
	github.com/toqueteos/webbrowser v1.2.0 // indirect
	github.com/vbatts/tar-split v0.11.6 // indirect
	github.com/xanzy/go-gitlab v0.106.0 // indirect
	github.com/xanzy/ssh-agent v0.3.3 // indirect
	go.lsp.dev/jsonrpc2 v0.10.0 // indirect
	go.lsp.dev/pkg v0.0.0-20210717090340-384b27a52fb2 // indirect
	go.lsp.dev/protocol v0.12.0 // indirect
	go.lsp.dev/uri v0.3.0 // indirect
	go.mongodb.org/mongo-driver v1.17.4 // indirect
	go.opencensus.io v0.24.0 // indirect
	go.opentelemetry.io/auto/sdk v1.2.1 // indirect
	go.opentelemetry.io/contrib/instrumentation/net/http/otelhttp v0.58.0 // indirect
	go.opentelemetry.io/otel v1.38.0 // indirect
	go.opentelemetry.io/otel/exporters/otlp/otlptrace v1.22.0 // indirect
	go.opentelemetry.io/otel/metric v1.38.0 // indirect
	go.opentelemetry.io/otel/trace v1.38.0 // indirect
	go.starlark.net v0.0.0-20231101134539-556fd59b42f6 // indirect
	go.uber.org/mock v0.5.0 // indirect
	go.uber.org/multierr v1.11.0 // indirect
	go.uber.org/zap v1.27.0 // indirect
	go.uber.org/zap/exp v0.3.0 // indirect
	go.yaml.in/yaml/v3 v3.0.4 // indirect
	golang.org/x/arch v0.11.0 // indirect
	golang.org/x/build v0.0.0-20240712162709-0b82a206aadf // indirect
	golang.org/x/crypto v0.43.0 // indirect
	golang.org/x/exp v0.0.0-20250106191152-7588d65b2ba8 // indirect
	golang.org/x/mod v0.29.0 // indirect
	golang.org/x/net v0.46.0 // indirect
	golang.org/x/oauth2 v0.27.0 // indirect
	golang.org/x/sync v0.17.0 // indirect
<<<<<<< HEAD
	golang.org/x/sys v0.36.0 // indirect
	golang.org/x/telemetry v0.0.0-20250908211612-aef8a434d053 // indirect
	golang.org/x/term v0.35.0 // indirect
	golang.org/x/text v0.29.0 // indirect
	golang.org/x/time v0.8.0 // indirect
=======
	golang.org/x/sys v0.37.0 // indirect
	golang.org/x/telemetry v0.0.0-20251008203120-078029d740a8 // indirect
	golang.org/x/term v0.36.0 // indirect
	golang.org/x/text v0.30.0 // indirect
	golang.org/x/time v0.5.0 // indirect
>>>>>>> 336f7d41
	google.golang.org/genproto/googleapis/api v0.0.0-20250204164813-702378808489 // indirect
	google.golang.org/genproto/googleapis/rpc v0.0.0-20250204164813-702378808489 // indirect
	google.golang.org/grpc v1.70.0 // indirect
	gopkg.in/alecthomas/kingpin.v2 v2.2.6 // indirect
	gopkg.in/warnings.v0 v0.1.2 // indirect
	gopkg.in/yaml.v2 v2.4.0 // indirect
	gopkg.in/yaml.v3 v3.0.1 // indirect
	pluginrpc.com/pluginrpc v0.5.0 // indirect
)<|MERGE_RESOLUTION|>--- conflicted
+++ resolved
@@ -252,19 +252,11 @@
 	golang.org/x/net v0.46.0 // indirect
 	golang.org/x/oauth2 v0.27.0 // indirect
 	golang.org/x/sync v0.17.0 // indirect
-<<<<<<< HEAD
-	golang.org/x/sys v0.36.0 // indirect
-	golang.org/x/telemetry v0.0.0-20250908211612-aef8a434d053 // indirect
-	golang.org/x/term v0.35.0 // indirect
-	golang.org/x/text v0.29.0 // indirect
-	golang.org/x/time v0.8.0 // indirect
-=======
 	golang.org/x/sys v0.37.0 // indirect
 	golang.org/x/telemetry v0.0.0-20251008203120-078029d740a8 // indirect
 	golang.org/x/term v0.36.0 // indirect
 	golang.org/x/text v0.30.0 // indirect
 	golang.org/x/time v0.5.0 // indirect
->>>>>>> 336f7d41
 	google.golang.org/genproto/googleapis/api v0.0.0-20250204164813-702378808489 // indirect
 	google.golang.org/genproto/googleapis/rpc v0.0.0-20250204164813-702378808489 // indirect
 	google.golang.org/grpc v1.70.0 // indirect
