--- conflicted
+++ resolved
@@ -42,13 +42,8 @@
 
 		b, err := a.Run(ctx)
 		require.NoError(t, err)
-<<<<<<< HEAD
-		assert.LessOrEqual(t, 5433, len(b))
-		assert.LessOrEqual(t, len(b), 11877)
-=======
 		assert.LessOrEqual(t, 5000, len(b))
 		assert.LessOrEqual(t, len(b), 12000)
->>>>>>> d9b1676f
 
 		data, err := agentpb.UnmarshalActionQueryResult(b)
 		require.NoError(t, err)
